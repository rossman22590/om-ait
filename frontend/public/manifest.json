--- conflicted
+++ resolved
@@ -1,13 +1,7 @@
 {
-<<<<<<< HEAD
   "name": "Machine",
   "short_name": "Machine",
   "description": "Machine is an AI assistant that helps you accomplish real-world tasks with ease through natural conversation.",
-=======
-  "name": "Kortix the Super Mega Giga Worker",
-  "short_name": "Kortix",
-  "description": "Kortix the Super Mega Giga Worker – A generalist AI Worker that is able to autonomously tackle complex tasks, browse the web, write and execute code, manage files, conduct research, automate workflows, and accomplish real-world objectives through natural conversation.",
->>>>>>> 7376383a
   "start_url": "/",
   "display": "standalone",
   "background_color": "#000000",
