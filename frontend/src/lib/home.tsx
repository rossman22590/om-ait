import { FlickeringGrid } from '@/components/ui/flickering-grid';
import { config } from '@/lib/config';

interface UpgradePlan {
  /** @deprecated */
  hours: string;
  price: string;
  tierKey: string;  // Backend tier key
}

export interface PricingTier {
  name: string;
  price: string;
  yearlyPrice?: string;
  description: string;
  buttonText: string;
  buttonColor: string;
  isPopular: boolean;
  /** @deprecated */
  hours: string;
  features: string[];
  tierKey: string;  // Backend tier key (e.g., 'tier_2_20', 'free')
  upgradePlans: UpgradePlan[];
  hidden?: boolean;
  billingPeriod?: 'monthly' | 'yearly';
  originalYearlyPrice?: string;
  discountPercentage?: number;
}

export const siteConfig = {
  name: 'Machine',
  description: 'The Generalist AI Agent that can act on your behalf.',
  cta: 'Start Free',
  url: process.env.NEXT_PUBLIC_APP_URL || 'https://machine.myapps.ai',
  keywords: ['AI Agent', 'Generalist AI', 'Autonomous Agent'],
  links: {
    email: 'support@myapps.ai',
    twitter: 'https://x.com/the_machine_ai',
    discord: '#',
    github: '#',
    instagram: '#',
  },
  nav: {
    links: [
      { id: 1, name: 'Home', href: '#hero' },
      { id: 2, name: 'About', href: '/about' },
      { id: 3, name: 'Use Cases', href: '#use-cases' },
      { id: 4, name: 'Pricing', href: '/pricing' },
      { id: 5, name: 'Docs', href: 'https://support.myapps.ai/machine/the-machine' },
      { id: 6, name: 'Status', href: 'https://ai-tutor-x-pixio.instatus.com/' },
    ],
  },
  hero: {
    badgeIcon: (
      <svg
        width="14"
        height="14"
        viewBox="0 0 16 16"
        fill="none"
        xmlns="http://www.w3.org/2000/svg"
        className="text-muted-foreground"
      >
        <path
          d="M7.62758 1.09876C7.74088 1.03404 7.8691 1 7.99958 1C8.13006 1 8.25828 1.03404 8.37158 1.09876L13.6216 4.09876C13.7363 4.16438 13.8316 4.25915 13.8979 4.37347C13.9642 4.48779 13.9992 4.6176 13.9992 4.74976C13.9992 4.88191 13.9642 5.01172 13.8979 5.12604C13.8316 5.24036 13.7363 5.33513 13.6216 5.40076L8.37158 8.40076C8.25828 8.46548 8.13006 8.49952 7.99958 8.49952C7.8691 8.49952 7.74088 8.46548 7.62758 8.40076L2.37758 5.40076C2.26287 5.33513 2.16753 5.24036 2.10123 5.12604C2.03492 5.01172 2 4.88191 2 4.74976C2 4.6176 2.03492 4.48779 2.10123 4.37347C2.16753 4.25915 2.26287 4.16438 2.37758 4.09876L7.62758 1.09876Z"
          stroke="currentColor"
          strokeWidth="1.25"
        />
        <path
          d="M2.56958 7.23928L2.37758 7.34928C2.26287 7.41491 2.16753 7.50968 2.10123 7.624C2.03492 7.73831 2 7.86813 2 8.00028C2 8.13244 2.03492 8.26225 2.10123 8.37657C2.16753 8.49089 2.26287 8.58566 2.37758 8.65128L7.62758 11.6513C7.74088 11.716 7.8691 11.75 7.99958 11.75C8.13006 11.75 8.25828 11.716 8.37158 11.6513L13.6216 8.65128C13.7365 8.58573 13.8321 8.49093 13.8986 8.3765C13.965 8.26208 14 8.13211 14 7.99978C14 7.86745 13.965 7.73748 13.8986 7.62306C13.8321 7.50864 13.7365 7.41384 13.6216 7.34828L13.4296 7.23828L9.11558 9.70328C8.77568 9.89744 8.39102 9.99956 7.99958 9.99956C7.60814 9.99956 7.22347 9.89744 6.88358 9.70328L2.56958 7.23928Z"
          stroke="currentColor"
          strokeWidth="1.25"
        />
        <path
          d="M2.37845 10.5993L2.57045 10.4893L6.88445 12.9533C7.22435 13.1474 7.60901 13.2496 8.00045 13.2496C8.39189 13.2496 8.77656 13.1474 9.11645 12.9533L13.4305 10.4883L13.6225 10.5983C13.7374 10.6638 13.833 10.7586 13.8994 10.8731C13.9659 10.9875 14.0009 11.1175 14.0009 11.2498C14.0009 11.3821 13.9659 11.5121 13.8994 11.6265C13.833 11.7409 13.7374 11.8357 13.6225 11.9013L8.37245 14.9013C8.25915 14.966 8.13093 15 8.00045 15C7.86997 15 7.74175 14.966 7.62845 14.9013L2.37845 11.9013C2.2635 11.8357 2.16795 11.7409 2.10148 11.6265C2.03501 11.5121 2 11.3821 2 11.2498C2 11.1175 2.03501 10.9875 2.10148 10.8731C2.16795 10.7586 2.2635 10.6638 2.37845 10.5983V10.5993Z"
          stroke="currentColor"
          strokeWidth="1.25"
        />
      </svg>
    ),
    badge: '100% OPEN SOURCE',
    githubUrl: '#',
    title: 'Machine – Build, manage and train your AI Workforce.',
    description:
      'Machine – is a generalist AI Agent that acts on your behalf.',
    inputPlaceholder: 'Ask Machine to...',
  },
  cloudPricingItems: [
    {
      name: 'Basic',
      price: '$0',
      yearlyPrice: '$0',
      originalYearlyPrice: '$0',
      discountPercentage: 0,
      description: 'Perfect for getting started',
      buttonText: 'Select',
      buttonColor: 'bg-secondary text-white',
      isPopular: false,
      hours: '0 hours',
      features: [
        '200 credits/m',
        '1 custom Worker',
        '1 private project',
        '1 custom trigger',
      ],
      tierKey: config.SUBSCRIPTION_TIERS.FREE_TIER.tierKey,
      upgradePlans: [],
    },
    {
      name: 'Plus',
      price: '$20',
      description: 'Best for individuals and small teams',
      buttonText: 'Get started',
      buttonColor: 'bg-primary text-white dark:text-black',
      isPopular: true,
      hours: '2 hours',
      features: [
        '2,000 credits/m',
        '2,000 credits/m',
        '5 custom agents',
        'Private projects',
        'Custom abilities',
        '100+ integrations',
        'Premium AI Models',
        'Advanced AI Capabilities',
      ],
<<<<<<< HEAD
      stripePriceId: config.SUBSCRIPTION_TIERS.TIER_2_20.priceId,
=======
      tierKey: config.SUBSCRIPTION_TIERS.TIER_2_20.tierKey,
>>>>>>> cea086c2
      upgradePlans: [],
    },
    {
      name: 'Pro',
      price: '$50',
      description: 'Ideal for growing businesses',
      buttonText: 'Get started',
      buttonColor: 'bg-secondary text-white',
      isPopular: false,
      hours: '6 hours',
      features: [
        '5,000 credits/m',
        '5,000 credits/m',
        '20 custom agents',
        'Private projects',
        'Custom abilities',
        '100+ integrations',
        'Premium AI Models',
        'Advanced AI Capabilities',
      ],
<<<<<<< HEAD
      stripePriceId: config.SUBSCRIPTION_TIERS.TIER_6_50.priceId,
=======
      tierKey: config.SUBSCRIPTION_TIERS.TIER_6_50.tierKey,
>>>>>>> cea086c2
      upgradePlans: [],
    },
    {
      name: 'Business',
      price: '$100',
      description: 'For established businesses',
      buttonText: 'Get started',
      buttonColor: 'bg-secondary text-white',
      isPopular: false,
      hours: '12 hours',
      features: [
        '10,000 credits/m',
        '10,000 credits/m',
        '20 custom agents',
        'Private projects',
        'Custom abilities',
        '100+ integrations',
        'Premium AI Models',
        'Advanced AI Capabilities',
      ],
<<<<<<< HEAD
      stripePriceId: config.SUBSCRIPTION_TIERS.TIER_12_100.priceId,
=======
      tierKey: config.SUBSCRIPTION_TIERS.TIER_12_100.tierKey,
>>>>>>> cea086c2
      upgradePlans: [],
      hidden: true,
    },
    {
      name: 'Ultra',
      price: '$200',
      description: 'For power users',
      buttonText: 'Get started',
      buttonColor: 'bg-secondary text-white',
      isPopular: false,
      hours: '25 hours',
      features: [
        '20,000 credits/m',
        '20,000 credits/m',
        '100 custom agents',
        'Private projects',
        'Custom abilities',
        '100+ integrations',
        'Premium AI Models',
        'Priority Support',
        'Advanced AI Capabilities',
      ],
<<<<<<< HEAD
      stripePriceId: config.SUBSCRIPTION_TIERS.TIER_25_200.priceId,
=======
      tierKey: config.SUBSCRIPTION_TIERS.TIER_25_200.tierKey,
>>>>>>> cea086c2
      upgradePlans: [],
    },
    {
      name: 'Enterprise',
      price: '$400',
      description: 'For large teams',
      buttonText: 'Get started',
      buttonColor: 'bg-secondary text-white',
      isPopular: false,
      hours: '50 hours',
      features: [
        '40,000 credits/m',
        '40,000 credits/m',
        'Private projects',
        'Custom abilities',
        '100+ integrations',
        'Premium AI Models',
        'Priority support',
        'Advanced AI Capabilities',
      ],
<<<<<<< HEAD
      stripePriceId: config.SUBSCRIPTION_TIERS.TIER_50_400.priceId,
=======
      tierKey: config.SUBSCRIPTION_TIERS.TIER_50_400.tierKey,
>>>>>>> cea086c2
      upgradePlans: [],
    },
    {
      name: 'Scale',
      price: '$800',
      description: 'For scaling teams',
      buttonText: 'Get started',
      buttonColor: 'bg-secondary text-white',
      isPopular: false,
      hours: '125 hours',
      features: [
        '80,000 credits/m',
        '80,000 credits/m',
        'Private projects',
        'Custom abilities',
        '100+ integrations',
        'Premium AI Models',
        'Priority support',
        'Advanced AI Capabilities',
        'Dedicated account manager',
      ],
<<<<<<< HEAD
      stripePriceId: config.SUBSCRIPTION_TIERS.TIER_125_800.priceId,
=======
      tierKey: config.SUBSCRIPTION_TIERS.TIER_125_800.tierKey,
>>>>>>> cea086c2
      upgradePlans: [],
    },
    {
      name: 'Max',
      price: '$1000',
      description: 'Maximum performance',
      buttonText: 'Get started',
      buttonColor: 'bg-secondary text-white',
      isPopular: false,
      hours: '200 hours',
      features: [
        '100,000 credits/m',
        '100,000 credits/m',
        'Private projects',
        'Custom abilities',
        '100+ integrations',
        'Premium AI Models',
        'Priority support',
        'Advanced AI Capabilities',
        'Dedicated account manager',
        'Custom deployment',
      ],
<<<<<<< HEAD
      stripePriceId: config.SUBSCRIPTION_TIERS.TIER_200_1000.priceId,
=======
      tierKey: config.SUBSCRIPTION_TIERS.TIER_200_1000.tierKey,
>>>>>>> cea086c2
      upgradePlans: [],
    },
  ],
<<<<<<< HEAD
  companyShowcase: {
    companyLogos: [
      {
        id: 1,
        name: 'Company 1',
        logo: (
          <svg
            width="110"
            height="31"
            viewBox="0 0 110 31"
            fill="none"
            xmlns="http://www.w3.org/2000/svg"
            className="dark:fill-white fill-black"
          >
            <path d="M34.5469 14.5155C34.5469 19.4338 37.7054 22.8631 42.0822 22.8631C46.4591 22.8631 49.6176 19.4338 49.6176 14.5155C49.6176 9.59721 46.4591 6.16797 42.0822 6.16797C37.7054 6.16797 34.5469 9.59721 34.5469 14.5155ZM46.7298 14.5155C46.7298 18.035 44.8121 20.3137 42.0822 20.3137C39.3524 20.3137 37.4347 18.035 37.4347 14.5155C37.4347 10.996 39.3524 8.71736 42.0822 8.71736C44.8121 8.71736 46.7298 10.996 46.7298 14.5155Z" />
            <path d="M57.7468 22.8652C61.0633 22.8652 62.9584 20.0676 62.9584 16.706C62.9584 13.3444 61.0633 10.5469 57.7468 10.5469C56.2127 10.5469 55.0846 11.156 54.3401 12.0359V10.7725H51.6328V26.678H54.3401V21.3761C55.0846 22.256 56.2127 22.8652 57.7468 22.8652ZM54.2724 16.3676C54.2724 14.1341 55.5359 12.9158 57.2054 12.9158C59.1682 12.9158 60.2285 14.4499 60.2285 16.706C60.2285 18.9621 59.1682 20.4963 57.2054 20.4963C55.5359 20.4963 54.2724 19.2554 54.2724 17.067V16.3676Z" />
            <path d="M70.2843 22.8652C72.6532 22.8652 74.5258 21.6243 75.3605 19.5487L73.0367 18.6688C72.6758 19.8871 71.6154 20.5639 70.2843 20.5639C68.5471 20.5639 67.3288 19.3231 67.1258 17.2926H75.4282V16.3902C75.4282 13.1414 73.6008 10.5469 70.1715 10.5469C66.7422 10.5469 64.5312 13.2316 64.5312 16.706C64.5312 20.3609 66.9002 22.8652 70.2843 22.8652ZM70.1489 12.8255C71.8636 12.8255 72.6758 13.9536 72.6983 15.2621H67.2611C67.6672 13.6603 68.7501 12.8255 70.1489 12.8255Z" />
            <path d="M77.4609 22.617H80.1683V15.6682C80.1683 13.9761 81.4091 13.0737 82.6274 13.0737C84.1164 13.0737 84.703 14.1341 84.703 15.6005V22.617H87.4103V14.8109C87.4103 12.2615 85.9213 10.5469 83.4396 10.5469C81.9054 10.5469 80.8451 11.2463 80.1683 12.0359V10.7725H77.4609V22.617Z" />
            <path d="M95.3397 6.41797L89.2031 22.6167H92.0684L93.4446 18.9167H100.438L101.837 22.6167H104.748L98.611 6.41797H95.3397ZM96.919 9.62163L99.4909 16.3899H94.3921L96.919 9.62163Z" />
            <path d="M109.396 6.46484H106.508V22.6636H109.396V6.46484Z" />
            <path d="M27.9278 12.3665C28.6102 10.3182 28.3752 8.07433 27.2838 6.21115C25.6425 3.35343 22.343 1.88321 19.1205 2.57508C17.687 0.960086 15.6273 0.0416664 13.4681 0.054827C10.1742 0.0473067 7.25158 2.16804 6.2382 5.30213C4.12219 5.73551 2.29568 7.06002 1.22685 8.93727C-0.426682 11.7875 -0.0497272 15.3803 2.15937 17.8244C1.4769 19.8728 1.71191 22.1166 2.8033 23.9798C4.4446 26.8375 7.74416 28.3078 10.9666 27.6159C12.3992 29.2309 14.4598 30.1494 16.6191 30.1352C19.9149 30.1437 22.8384 28.021 23.8518 24.8841C25.9678 24.4508 27.7943 23.1263 28.8631 21.249C30.5148 18.3988 30.137 14.8088 27.9287 12.3646L27.9278 12.3665ZM16.621 28.1696C15.3021 28.1714 14.0246 27.7099 13.0121 26.8648C13.0582 26.8403 13.1381 26.7962 13.1898 26.7642L19.1797 23.3049C19.4862 23.131 19.6742 22.8048 19.6723 22.4522V14.0078L22.2038 15.4696C22.2311 15.4828 22.249 15.5091 22.2527 15.5392V22.5321C22.249 25.6418 19.7306 28.163 16.621 28.1696ZM4.50945 22.9965C3.84863 21.8553 3.61081 20.5176 3.83735 19.2194C3.88154 19.2457 3.95954 19.2937 4.01501 19.3257L10.0049 22.785C10.3086 22.9627 10.6846 22.9627 10.9892 22.785L18.3018 18.5624V21.4859C18.3036 21.5159 18.2895 21.5451 18.266 21.5639L12.2112 25.0599C9.51423 26.6129 6.06995 25.6897 4.51042 22.9965H4.50945ZM2.93302 9.9215C3.59104 8.77841 4.62981 7.90416 5.8669 7.45014C5.8669 7.50182 5.86408 7.59303 5.86408 7.65695V14.5766C5.86218 14.9281 6.05019 15.2543 6.35572 15.4282L13.6683 19.65L11.1368 21.1117C11.1114 21.1287 11.0794 21.1315 11.0512 21.1193L4.99548 17.6204C2.30413 16.0618 1.38101 12.6185 2.93208 9.92243L2.93302 9.9215ZM23.7324 14.7618L16.4198 10.5391L18.9513 9.07829C18.9767 9.06136 19.0087 9.05853 19.0369 9.07077L25.0926 12.5668C27.7887 14.1244 28.7127 17.5734 27.155 20.2695C26.4961 21.4107 25.4583 22.2849 24.2221 22.7399V15.6134C24.2249 15.2619 24.0379 14.9366 23.7333 14.7618H23.7324ZM26.2517 10.9697C26.2075 10.9424 26.1295 10.8954 26.074 10.8634L20.0841 7.40406C19.7804 7.2264 19.4044 7.2264 19.0998 7.40406L11.7873 11.6267V8.70321C11.7854 8.67313 11.7995 8.64398 11.823 8.62518L17.8778 5.13199C20.5748 3.57621 24.0228 4.50217 25.5777 7.20008C26.2347 8.33941 26.4726 9.67333 26.2498 10.9697H26.2517ZM10.411 16.1803L7.87856 14.7185C7.85131 14.7054 7.83347 14.679 7.82971 14.649V7.65599C7.83157 4.54257 10.3575 2.01951 13.4709 2.02139C14.7879 2.02139 16.0626 2.48389 17.075 3.32618C17.0289 3.3506 16.95 3.39479 16.8973 3.42677L10.9074 6.88612C10.6009 7.06002 10.4129 7.38526 10.4148 7.73778L10.411 16.1784V16.1803ZM11.7863 13.2154L15.0436 11.3344L18.3008 13.2145V16.9756L15.0436 18.8556L11.7863 16.9756V13.2154Z" />
          </svg>
        ),
      },
      {
        id: 2,
        name: 'Company 2',
        logo: (
          <svg
            width="113"
            height="25"
            viewBox="0 0 113 25"
            fill="none"
            xmlns="http://www.w3.org/2000/svg"
            className="dark:fill-white fill-black"
          >
            <path d="M0.75 2.69908C0.75 1.48458 1.73458 0.5 2.94908 0.5H11.551C12.7655 0.5 13.75 1.48458 13.75 2.69908V4.4005C13.75 5.00775 13.2577 5.50004 12.6505 5.50004H1.84954C1.24229 5.50004 0.75 5.00775 0.75 4.4005V2.69908Z" />
            <path d="M0.75 9.59954C0.75 8.99224 1.24229 8.5 1.84954 8.5H22.551C23.7655 8.5 24.7501 9.48453 24.7501 10.6991V16.4005C24.7501 17.0077 24.2578 17.5 23.6506 17.5H2.94908C1.73458 17.5 0.75 16.5154 0.75 15.3009V9.59954Z" />
            <path d="M11.75 21.5995C11.75 20.9923 12.2423 20.5 12.8495 20.5H23.6505C24.2577 20.5 24.75 20.9923 24.75 21.5995V22.3009C24.75 23.5154 23.7654 24.5 22.5509 24.5H13.9491C12.7346 24.5 11.75 23.5154 11.75 22.3009V21.5995Z" />
            <path d="M38.3455 15.241H40.6572L44.9499 22.2582H50.2059L45.4452 14.7456C48.0872 13.8375 49.628 11.8012 49.628 8.85671C49.628 4.72899 46.7389 2.5 42.0881 2.5H33.75V22.2582H38.3455V15.241ZM38.3455 11.4985V6.38009H41.8404C44.0144 6.38009 45.115 7.31571 45.115 8.93927C45.115 10.5353 44.0144 11.4985 41.8404 11.4985H38.3455Z" />
            <path d="M58.113 22.5607C61.0026 22.5607 63.6446 21.1023 64.7178 18.3229L61.0305 17.1396C60.6177 18.4055 59.5444 19.0659 58.1682 19.0659C56.4896 19.0659 55.3064 17.9377 55.0036 15.9563H64.8278V14.8006C64.8278 10.7002 62.4335 7.45312 58.0309 7.45312C53.8477 7.45312 50.7656 10.7002 50.7656 14.9932C50.7656 19.5062 53.7378 22.5607 58.113 22.5607ZM57.9757 10.8655C59.5991 10.8655 60.4525 11.9662 60.4799 13.2595H55.1413C55.5815 11.6635 56.6274 10.8655 57.9757 10.8655Z" />
            <path d="M67.3281 18.378C67.3281 21.35 68.8967 22.3957 72.0335 22.3957C73.0794 22.3957 73.9051 22.3133 74.6755 22.2031V18.5982C74.1801 18.6532 73.9324 18.6807 73.4097 18.6807C72.309 18.6807 71.6759 18.4606 71.6759 17.2498V11.3884H74.5103V7.75595H71.6759V3.73828H67.3281V7.75595H65.4844V11.3884H67.3281V18.378Z" />
            <path d="M90.4203 15.0207C90.4203 10.5077 87.4212 7.45312 83.1555 7.45312C78.8628 7.45312 75.8906 10.5077 75.8906 15.0207C75.8906 19.5337 78.8628 22.5607 83.1555 22.5607C87.4212 22.5607 90.4203 19.5337 90.4203 15.0207ZM80.2663 15.0207C80.2663 12.489 81.3943 11.0581 83.1555 11.0581C84.9171 11.0581 86.0451 12.489 86.0451 15.0207C86.0451 17.5524 84.9171 18.9833 83.1555 18.9833C81.3943 18.9833 80.2663 17.5524 80.2663 15.0207Z" />
            <path d="M106.28 15.0207C106.28 10.5077 103.281 7.45312 99.0148 7.45312C94.7222 7.45312 91.75 10.5077 91.75 15.0207C91.75 19.5337 94.7222 22.5607 99.0148 22.5607C103.281 22.5607 106.28 19.5337 106.28 15.0207ZM96.1257 15.0207C96.1257 12.489 97.2537 11.0581 99.0148 11.0581C100.776 11.0581 101.904 12.489 101.904 15.0207C101.904 17.5524 100.776 18.9833 99.0148 18.9833C97.2537 18.9833 96.1257 17.5524 96.1257 15.0207Z" />
            <path d="M112.747 2.5H108.344V22.2582H112.747V2.5Z" />
          </svg>
        ),
      },
      {
        id: 3,
        name: 'Company 3',
        logo: (
          <svg
            width="73"
            height="31"
            viewBox="0 0 73 31"
            fill="none"
            xmlns="http://www.w3.org/2000/svg"
            className="dark:fill-white fill-black"
          >
            <path
              fillRule="evenodd"
              clipRule="evenodd"
              d="M72.2313 15.5944C72.2313 10.4676 69.7478 6.4222 65.0013 6.4222C60.2348 6.4222 57.3508 10.4676 57.3508 15.5543C57.3508 21.5824 60.7558 24.6264 65.6423 24.6264C68.0253 24.6264 69.8278 24.0857 71.1898 23.3247V19.3194C69.8278 20.0003 68.2658 20.4209 66.2833 20.4209C64.3403 20.4209 62.6183 19.74 62.3978 17.3768H72.1913C72.1913 17.1165 72.2313 16.0751 72.2313 15.5944ZM62.3378 13.6919C62.3378 11.4289 63.7198 10.4876 64.9813 10.4876C66.2028 10.4876 67.5048 11.4289 67.5048 13.6919H62.3378ZM49.6203 6.4222C47.6578 6.4222 46.3958 7.3434 45.6948 7.98425L45.4348 6.7426H41.0288V30.0938L46.0353 29.0323L46.0553 23.3648C46.7763 23.8855 47.8378 24.6264 49.6003 24.6264C53.1853 24.6264 56.4498 21.7426 56.4498 15.3941C56.4298 9.5864 53.1253 6.4222 49.6203 6.4222ZM48.4188 20.2206C47.2373 20.2206 46.5363 19.8001 46.0553 19.2794L46.0353 11.8494C46.5563 11.2687 47.2773 10.8681 48.4188 10.8681C50.2413 10.8681 51.5028 12.9108 51.5028 15.5343C51.5028 18.2179 50.2613 20.2206 48.4188 20.2206ZM34.1393 5.2406L39.1663 4.15915V0.09375L34.1393 1.15515V5.2406ZM34.1393 6.76265H39.1663V24.286H34.1393V6.76265ZM28.7518 8.2446L28.4313 6.76265H24.1053V24.286H29.1123V12.4102C30.2938 10.8681 32.2968 11.1485 32.9178 11.3688V6.76265C32.2768 6.5223 29.9333 6.08175 28.7518 8.2446ZM18.7383 2.41685L13.8513 3.45825L13.8313 19.4996C13.8313 22.4636 16.0543 24.6465 19.0188 24.6465C20.6608 24.6465 21.8623 24.3461 22.5233 23.9856V19.9202C21.8823 20.1805 18.7183 21.1017 18.7183 18.1378V11.0284H22.5233V6.76265H18.7183L18.7383 2.41685ZM5.19971 11.8494C5.19971 11.0684 5.84061 10.768 6.90206 10.768C8.42411 10.768 10.3468 11.2286 11.8688 12.0497V7.3434C10.2066 6.68255 8.56431 6.4222 6.90206 6.4222C2.83651 6.4222 0.132812 8.545 0.132812 12.0898C0.132812 17.6171 7.74321 16.736 7.74321 19.1191C7.74321 20.0403 6.94211 20.3407 5.82056 20.3407C4.15831 20.3407 2.03541 19.6598 0.353111 18.7386V23.505C2.21566 24.3061 4.09821 24.6465 5.82056 24.6465C9.98626 24.6465 12.8503 22.5837 12.8503 18.9989C12.8303 13.031 5.19971 14.0924 5.19971 11.8494Z"
            />
          </svg>
        ),
      },
      {
        id: 4,
        name: 'Company 4',
        logo: (
          <svg
            width="96"
            height="23"
            viewBox="0 0 96 23"
            fill="none"
            xmlns="http://www.w3.org/2000/svg"
            className="dark:fill-white fill-black"
          >
            <path d="M53.6896 0.965339H59.5709L56.6122 22.0721H50.7313L53.6896 0.965339ZM46.2752 0.965339L42.3065 13.1242L40.5746 0.965339H36.4617L31.2658 13.0881L30.6168 0.965339H24.9158L26.9005 22.0721H31.6268L37.4717 8.72251L39.5286 22.0721H44.1827L51.8677 0.965339H46.2752ZM95.6509 13.2324H81.6879C81.76 15.9747 83.4016 17.7786 85.8191 17.7786C87.641 17.7786 89.0845 16.8044 90.203 14.9463L94.9167 17.0895C93.2968 20.2807 89.8833 22.3606 85.6749 22.3606C79.9382 22.3606 76.1315 18.5001 76.1315 12.2945C76.1315 5.47532 80.6054 0.640625 86.9194 0.640625C92.4758 0.640625 95.9754 4.39293 95.9754 10.2378C95.9754 11.2121 95.8672 12.1862 95.6509 13.2324ZM90.4194 9.19153C90.4194 6.73812 89.0484 5.18671 86.8473 5.18671C84.6466 5.18671 82.6979 6.81028 82.1932 9.19153H90.4194ZM6.53496 7.32622L0.53125 14.342H11.2506L12.4557 11.0334H7.8627L10.6697 7.78807L10.6787 7.70145L8.85309 4.56074H17.0631L10.6986 22.0721H15.0536L22.7386 0.965339H2.88366L6.53314 7.32622H6.53496ZM69.132 5.18671C71.2067 5.18671 73.0251 6.30155 74.6124 8.21378L75.446 2.26424C73.9665 1.26303 71.9643 0.640625 69.3123 0.640625C64.0448 0.640625 61.0861 3.72547 61.0861 7.64011C61.0861 10.3552 62.6017 12.0148 65.0912 13.0881L66.2819 13.6294C68.5004 14.5765 69.096 15.0455 69.096 16.0468C69.096 17.048 68.0947 17.7425 66.5704 17.7425C64.0535 17.7514 62.0153 16.4617 60.4818 14.2607L59.6322 20.324C61.3784 21.6555 63.6173 22.3606 66.5704 22.3606C71.5764 22.3606 74.6524 19.4743 74.6524 15.4694C74.6524 12.7454 73.4435 10.9956 70.3948 9.62454L69.096 9.01117C67.2919 8.20839 66.6786 7.76639 66.6786 6.88243C66.6786 5.92632 67.5174 5.18671 69.132 5.18671Z" />
          </svg>
        ),
      },
      {
        id: 5,
        name: 'Company 5',
        logo: (
          <svg
            width="99"
            height="31"
            viewBox="0 0 99 31"
            fill="none"
            xmlns="http://www.w3.org/2000/svg"
            className="dark:fill-white fill-black"
          >
            <path d="M38.0781 26.5517V4.44531H42.0332V26.5517H38.0781Z" />
            <path d="M76.0156 11.5289H79.7927V13.3616C80.5953 11.8961 82.4697 11.1016 84.075 11.1016C86.0686 11.1016 87.6738 11.9875 88.4172 13.6052C89.5763 11.7725 91.124 11.1016 93.0571 11.1016C95.763 11.1016 98.3503 12.7811 98.3503 16.811V26.5515H94.5139V17.6361C94.5139 16.0175 93.7402 14.7965 91.926 14.7965C90.2305 14.7965 89.2189 16.1402 89.2189 17.7588V26.5525H85.2946V17.6361C85.2946 16.0175 84.4919 14.7965 82.7067 14.7965C80.9813 14.7965 79.9698 16.1097 79.9698 17.7588V26.5525H76.0156V11.5289Z" />
            <path d="M50.971 26.9864C46.5155 26.9864 43.2891 23.5951 43.2891 19.0402C43.2891 14.5579 46.5052 11.0859 50.971 11.0859C55.459 11.0859 58.6533 14.5901 58.6533 19.0402C58.6533 23.562 55.425 26.9864 50.971 26.9864ZM50.971 14.763C48.6732 14.763 46.8038 16.6816 46.8038 19.0412C46.8038 21.4006 48.6732 23.3193 50.971 23.3193C53.2691 23.3193 55.1376 21.4006 55.1376 19.0412C55.1376 16.6816 53.2691 14.763 50.971 14.763Z" />
            <path d="M67.1041 26.9864C62.6483 26.9864 59.4219 23.5951 59.4219 19.0402C59.4219 14.5579 62.638 11.0859 67.1041 11.0859C71.5918 11.0859 74.7861 14.5901 74.7861 19.0402C74.7861 23.562 71.5561 26.9864 67.1041 26.9864ZM67.1041 14.7119C64.7797 14.7119 62.8885 16.6539 62.8885 19.0393C62.8885 21.4248 64.7797 23.3667 67.1041 23.3667C69.4282 23.3667 71.3194 21.4248 71.3194 19.0393C71.3185 16.6539 69.4273 14.7119 67.1041 14.7119Z" />
            <path d="M30.1043 13.8198H21.4933L28.9509 9.40149L27.3131 6.48975L19.8556 10.9081L24.1602 3.25587L21.3228 1.57426L17.0181 9.22646V0.390625H13.7425V9.22731L9.43615 1.57426L6.59959 3.25502L10.9051 10.9072L3.44749 6.48975L1.80966 9.40064L9.26724 13.819H0.65625V17.1805H9.26641L1.80966 21.5989L3.44749 24.5106L10.9043 20.0931L6.59876 27.7453L9.43615 29.426L13.7416 21.7731V30.6097H17.0173V21.7739L21.322 29.426L24.1593 27.7453L19.8539 20.0923L27.3114 24.5106L28.9493 21.5989L21.4925 17.1813H30.1026V13.8198H30.1043ZM15.3803 20.0719C12.9104 20.0719 10.9084 18.0176 10.9084 15.4828C10.9084 12.9482 12.9104 10.8937 15.3803 10.8937C17.8502 10.8937 19.8521 12.9482 19.8521 15.4828C19.8521 18.0176 17.8502 20.0719 15.3803 20.0719Z" />
          </svg>
        ),
      },
      {
        id: 6,
        name: 'Company 6',
        logo: (
          <svg
            width="132"
            height="21"
            viewBox="0 0 132 21"
            fill="none"
            xmlns="http://www.w3.org/2000/svg"
            className="dark:fill-white fill-black"
          >
            <path d="M62.1915 1.56344L62.1641 1.56944C61.1444 1.79968 60.627 2.14298 60.627 3.3812H60.6224L60.627 18.2354C60.714 19.2134 61.2396 19.5153 62.1641 19.7239L62.1915 19.7302V19.9404H55.0749V19.7302L55.1023 19.7239C56.0258 19.5153 56.5392 19.2134 56.6262 18.2354V3.78459L49.767 19.907H49.3889L42.7236 4.22197V17.8774C42.7236 19.1156 43.2415 19.4589 44.2617 19.6892L44.2886 19.6952V19.907H40.2031V19.6945L40.2299 19.6884C41.25 19.4583 41.7701 19.1149 41.7701 17.8767V3.3812C41.7701 2.14298 41.2521 1.79968 40.2319 1.56944L40.2051 1.56344V1.35156H46.2267L51.415 13.5466L56.6038 1.35156H62.1915V1.56344Z" />
            <path
              fillRule="evenodd"
              clipRule="evenodd"
              d="M73.6869 11.9082H65.346L65.345 11.9089C65.1832 14.7676 66.9661 17.1276 69.2933 17.3017C70.9984 17.4292 72.4968 16.3842 73.3307 14.6598L73.5704 14.7442C73.0957 17.9527 71.1917 20.343 67.9221 20.343C64.1966 20.343 62.0993 17.24 62.0093 13.3573C62.0067 13.2072 62.0077 13.058 62.0108 12.9098C62.0128 12.8174 62.0164 12.7253 62.021 12.6336C62.0235 12.5845 62.026 12.5385 62.0296 12.4871C62.0332 12.4357 62.0367 12.3843 62.0413 12.3329C62.1751 10.6186 62.7272 9.09318 63.6379 7.96441C64.2037 7.26377 64.884 6.72991 65.6549 6.37292C66.3321 6.03191 67.2841 5.84375 68.06 5.84375H68.0936C69.589 5.84375 71.0126 6.34957 71.9742 7.26875C73.0865 8.33244 73.6635 9.8816 73.6869 11.8732V11.9082ZM68.0376 6.65751C66.4679 6.68987 65.5327 8.56971 65.4162 11.1742H70.1802C70.229 9.14122 69.9141 7.78093 69.243 7.12995C68.9275 6.82435 68.5215 6.66555 68.0376 6.65751Z"
            />
            <path
              fillRule="evenodd"
              clipRule="evenodd"
              d="M87.1166 17.8132C87.1166 19.1145 87.6346 19.4738 88.6542 19.7151L88.6812 19.7204V19.9426H83.121V17.7972C82.4844 19.3954 81.0928 20.343 79.3634 20.343C76.4077 20.343 74.4214 17.6311 74.4219 13.5962C74.4219 11.337 75.0711 9.38915 76.2999 7.96379C77.4788 6.59618 79.1136 5.84313 80.9015 5.84313C81.7833 5.84313 82.5104 6.03297 83.121 6.42298V4.04938C83.121 3.52357 82.9927 3.14984 82.7292 2.90632C82.3923 2.59532 81.8128 2.47723 80.958 2.54627L80.9198 2.54928V2.32575L87.1166 0.5V17.8132ZM81.5116 18.1759C82.2768 18.1759 82.8477 17.8189 83.121 17.17V7.60945C82.8508 6.98655 82.2845 6.62951 81.5645 6.62951C79.8463 6.62951 78.7355 8.93874 78.7355 12.5088C78.7355 14.2241 79.0164 15.6722 79.5507 16.6965C80.0472 17.6508 80.7463 18.1759 81.5116 18.1759Z"
            />
            <path d="M91.7591 0.644531C93.0189 0.644531 93.9689 1.59481 93.9689 2.85465C93.9689 4.11454 93.0189 5.06476 91.7591 5.06476C90.5059 5.06476 89.5234 4.09383 89.5234 2.85465C89.5234 1.61546 90.5049 0.644531 91.7591 0.644531Z" />
            <path d="M93.8929 17.8119C93.8929 19.1132 94.4104 19.4725 95.4306 19.7137L95.4591 19.7191V19.9413H89.8937V9.62677C89.8937 8.22074 89.5645 7.80631 88.3612 7.69925L88.3281 7.69625V7.47934L93.8884 5.88281V17.8119H93.8929Z" />
            <path d="M108.142 17.8119C108.142 19.1132 108.66 19.4725 109.68 19.7137L109.706 19.7227V19.9449H104.146V17.7429C103.514 19.3284 102.079 20.3417 100.442 20.3417C98.5098 20.3417 97.2764 19.4595 96.8053 17.7725L96.7056 17.3371C96.6257 16.8988 96.587 16.454 96.5895 16.0085V9.62677C96.5895 8.22039 96.2598 7.806 95.057 7.69925L95.0234 7.69625V7.4797L100.584 5.88317V15.9034C100.584 17.3858 101.25 18.2023 102.459 18.2023C103.204 18.1763 103.819 17.7909 104.147 17.1419V9.60138C104.147 8.18904 103.863 7.75095 102.879 7.64751L102.848 7.6442V7.42663L108.142 5.88281V17.8119Z" />
            <path d="M131.286 19.7207V19.9432H125.726V10.0431C125.726 8.44255 125.157 7.66482 123.984 7.66482C123.016 7.66482 122.518 8.36649 122.271 8.95936C122.321 9.26455 122.346 9.57356 122.344 9.88292V18.1575C122.344 19.1285 122.629 19.5068 123.512 19.7144L123.539 19.721V19.9432H118.35V10.0431C118.35 8.4656 117.764 7.66482 116.608 7.66482C115.677 7.66482 115.206 8.31107 114.973 8.85663V18.1575C114.973 19.1285 115.258 19.5068 116.141 19.7144L116.168 19.721V19.9432H110.98V9.53993C110.98 8.16998 110.636 7.74353 109.448 7.63811L109.414 7.63511V7.41692L114.975 5.88578V8.21699C115.537 6.72625 116.847 5.84375 118.52 5.84375C120.424 5.84375 121.711 6.75327 122.158 8.40821C122.721 6.84638 124.185 5.84375 125.92 5.84375C128.3 5.84375 129.721 7.35383 129.721 9.88394V17.9984C129.721 18.978 130.152 19.4591 131.259 19.7144L131.286 19.7207Z" />
            <path d="M10.0364 20.5015C15.4631 20.5015 19.8622 16.0719 19.8622 10.608C19.8622 5.14408 15.4628 0.714844 10.0364 0.714844C4.61003 0.714844 0.210938 5.14276 0.210938 10.608C0.210938 16.0732 4.60973 20.5015 10.0364 20.5015Z" />
            <path d="M25.7254 19.9227C28.4386 19.9227 30.6383 15.7534 30.6383 10.6098C30.6383 5.46753 28.4386 1.29688 25.7254 1.29688C23.0122 1.29688 20.8125 5.46753 20.8125 10.6098C20.8125 15.7521 23.0122 19.9227 25.7254 19.9227Z" />
            <path d="M35.0496 10.6057C35.0496 15.2142 34.2759 18.9497 33.3217 18.9497C32.3675 18.9497 31.5938 15.2128 31.5938 10.6057C31.5938 5.99865 32.3675 2.26172 33.322 2.26172C34.2766 2.26172 35.0496 5.99763 35.0496 10.6057Z" />
          </svg>
        ),
      },
      {
        id: 7,
        name: 'Company 7',
        logo: (
          <svg
            width="134"
            height="31"
            viewBox="0 0 134 31"
            fill="none"
            xmlns="http://www.w3.org/2000/svg"
            className="dark:fill-white fill-black"
          >
            <mask
              id="mask0_342_6736"
              maskUnits="userSpaceOnUse"
              x="42"
              y="7"
              width="92"
              height="20"
            >
              <path
                d="M133.02 7.77734H42.4375V26.5404H133.02V7.77734Z"
                fill="white"
              />
            </mask>
            <g mask="url(#mask0_342_6736)">
              <path d="M53.9534 12.179C53.8381 12.2504 53.7006 12.2758 53.5672 12.2501C53.4343 12.2243 53.3155 12.1494 53.2353 12.0401C52.8379 11.4719 52.3053 11.0113 51.6861 10.6998C51.0663 10.3882 50.3791 10.2355 49.6856 10.2552C46.9763 10.2552 45.3095 12.3991 45.3095 15.4608C45.3095 18.5225 47.0033 20.707 49.7131 20.707C50.4172 20.7231 51.1137 20.5597 51.737 20.232C52.3603 19.9043 52.89 19.4232 53.2763 18.8341C53.3535 18.723 53.47 18.645 53.6023 18.6155C53.7345 18.586 53.8733 18.6072 53.9909 18.6749L55.2744 19.4199C55.34 19.4582 55.3973 19.5096 55.4418 19.5711C55.4863 19.6326 55.5179 19.7028 55.5337 19.7771C55.5495 19.8514 55.5501 19.9282 55.5343 20.0026C55.5191 20.077 55.488 20.1473 55.4436 20.2091C54.8144 21.1522 53.9564 21.9201 52.9491 22.4407C51.9418 22.9614 50.8193 23.2179 49.6856 23.1861C45.3738 23.1861 42.4375 20.0432 42.4375 15.4608C42.4375 10.8784 45.3738 7.77607 49.6417 7.77607C50.7561 7.74511 51.8611 7.98763 52.8601 8.4824C53.8592 8.97716 54.7219 9.70913 55.3727 10.6142C55.4172 10.6749 55.4488 10.7441 55.4658 10.8176C55.4822 10.8911 55.4839 10.9672 55.4699 11.0413C55.4558 11.1153 55.4266 11.1856 55.3844 11.2479C55.3423 11.3102 55.2873 11.3631 55.2235 11.4033L53.9534 12.179Z" />
              <path d="M63.4416 22.3742V21.751C62.7638 22.6249 61.8157 23.1668 60.2951 23.1668C58.0459 23.1668 56.4844 21.9373 56.4844 19.7799C56.4844 17.0942 58.8793 16.6336 60.3595 16.427C61.9409 16.1967 63.2958 16.0883 63.2958 15.0519C63.2958 14.1341 62.2324 13.8868 61.3346 13.8868C60.3056 13.9043 59.2943 14.1606 58.3813 14.6353C58.3175 14.6703 58.2472 14.692 58.1752 14.699C58.1027 14.7062 58.0301 14.6986 57.9604 14.6767C57.8914 14.6549 57.827 14.6193 57.772 14.572C57.717 14.5248 57.6719 14.4668 57.6397 14.4016L57.1651 13.4398C57.1024 13.3144 57.0907 13.1696 57.1323 13.0357C57.1738 12.9018 57.2657 12.7893 57.3886 12.7218C58.6657 12.0363 60.092 11.6757 61.5412 11.6719C64.1223 11.6719 65.9442 12.7319 65.9442 15.2958V22.3742C65.9442 22.518 65.8875 22.6558 65.7856 22.7574C65.6844 22.859 65.5462 22.9161 65.4028 22.9161H63.98C63.8366 22.9152 63.6997 22.8577 63.599 22.7562C63.4983 22.6547 63.4416 22.5174 63.4416 22.3742ZM63.2958 17.4802C62.7948 17.8562 61.8765 17.9815 60.898 18.1577C59.9188 18.3338 59.1093 18.5945 59.1093 19.658C59.1093 20.6368 59.8175 21.094 60.8371 21.094C62.1071 21.094 63.2958 20.3861 63.2958 18.7401V17.4802Z" />
              <path d="M68.2854 20.1116C68.3767 20.0042 68.5061 19.9367 68.6465 19.9234C68.787 19.9102 68.9269 19.9522 69.0369 20.0404C69.9412 20.7245 71.0503 21.0826 72.1834 21.0565C73.3522 21.0565 74.2161 20.6806 74.2161 19.7661C74.2161 18.933 73.423 18.7501 71.5062 18.4317C69.4741 18.093 67.5263 17.4157 67.5263 15.0991C67.5263 12.6843 69.6093 11.6648 71.9838 11.6648C73.4728 11.6423 74.9266 12.1193 76.1124 13.0195C76.1709 13.0646 76.2195 13.1211 76.2546 13.1856C76.2903 13.2501 76.3125 13.3212 76.3195 13.3946C76.3266 13.4679 76.3184 13.5419 76.2956 13.612C76.2727 13.682 76.2359 13.7467 76.1873 13.8019L75.5095 14.5978C75.42 14.7046 75.2924 14.7728 75.1537 14.7886C75.0155 14.8043 74.8763 14.7664 74.7645 14.6825C73.9375 14.074 72.9361 13.7486 71.9095 13.7545C70.8934 13.7545 70.036 14.0458 70.036 14.8349C70.036 15.7121 71.2657 15.8781 72.4953 16.0846C75.1168 16.5452 76.7831 17.2938 76.7831 19.4714C76.7831 21.7644 74.9506 23.18 72.0412 23.18C70.4504 23.2285 68.893 22.7193 67.6381 21.7406C67.5819 21.6948 67.5357 21.6382 67.5012 21.5742C67.4672 21.5102 67.4461 21.44 67.4397 21.3678C67.4333 21.2955 67.4409 21.2227 67.4631 21.1536C67.4848 21.0844 67.5199 21.0203 67.5673 20.965L68.2854 20.1116Z" />
              <path d="M78.3594 22.3732V8.58875C78.3594 8.44502 78.4162 8.30719 78.518 8.20559C78.6198 8.10394 78.7574 8.04688 78.9013 8.04688H80.4629C80.6063 8.04688 80.7444 8.10394 80.8456 8.20559C80.9475 8.30719 81.0042 8.44502 81.0042 8.58875V13.2931C81.3923 12.7737 81.8997 12.3552 82.4832 12.0729C83.0668 11.7906 83.7094 11.6526 84.3579 11.6708C86.6709 11.6708 88.0223 13.3168 88.0223 15.6672V22.3732C88.0223 22.5168 87.9655 22.6547 87.8637 22.7563C87.7619 22.8579 87.6243 22.915 87.4804 22.915H85.9188C85.7754 22.915 85.6373 22.8579 85.5361 22.7563C85.4342 22.6547 85.3774 22.5168 85.3774 22.3732V16.2769C85.3774 15.1084 85.0046 14.0483 83.504 14.0483C82.0882 14.0483 81.0042 15.0474 81.0042 16.7137V22.3732C81.0042 22.5168 80.9475 22.6547 80.8456 22.7563C80.7444 22.8579 80.6063 22.915 80.4629 22.915H78.9013C78.7574 22.915 78.6198 22.8579 78.518 22.7563C78.4162 22.6547 78.3594 22.5168 78.3594 22.3732Z" />
              <path d="M105.217 22.5479L104.086 19.2322H98.409L97.2847 22.5479C97.2484 22.6557 97.1793 22.7493 97.0868 22.8156C96.9944 22.8819 96.8832 22.9173 96.7696 22.9171H94.9406C94.8534 22.9172 94.7668 22.896 94.6895 22.8555C94.6117 22.815 94.545 22.7562 94.4952 22.6843C94.4455 22.6124 94.4133 22.5295 94.4027 22.4427C94.3916 22.3558 94.4022 22.2676 94.4326 22.1856L99.5474 8.40121C99.5877 8.30026 99.658 8.21394 99.7487 8.15348C99.8394 8.09308 99.9465 8.06136 100.055 8.06253H102.571C102.68 8.06136 102.787 8.09308 102.878 8.15348C102.969 8.21394 103.039 8.30026 103.08 8.40121L108.177 22.189C108.207 22.2708 108.217 22.3586 108.206 22.445C108.194 22.5314 108.163 22.6138 108.113 22.6853C108.063 22.7568 107.996 22.8151 107.919 22.8555C107.842 22.8959 107.756 22.917 107.669 22.9171H105.732C105.618 22.9173 105.507 22.8819 105.415 22.8156C105.322 22.7493 105.253 22.6557 105.217 22.5479ZM101.282 10.4638L99.0967 16.9225H103.384L101.282 10.4638Z" />
              <path d="M112.082 12.464V13.3174C112.467 12.7842 112.977 12.3546 113.568 12.0673C114.16 11.78 114.813 11.644 115.469 11.6714C118.471 11.6714 120.408 14.1506 120.408 17.3986C120.408 20.6465 118.471 23.1562 115.469 23.1562C114.811 23.1811 114.157 23.0418 113.565 22.751C112.974 22.46 112.465 22.0267 112.082 21.4899V25.9977C112.082 26.1414 112.026 26.2793 111.924 26.3809C111.822 26.4825 111.684 26.5396 111.54 26.5396H109.979C109.835 26.5396 109.697 26.4825 109.596 26.3809C109.494 26.2793 109.438 26.1414 109.438 25.9977V12.4504C109.438 12.3067 109.494 12.1689 109.596 12.0672C109.697 11.9656 109.835 11.9085 109.979 11.9085H111.527C111.601 11.9067 111.673 11.9198 111.742 11.947C111.81 11.9743 111.872 12.0151 111.924 12.0671C111.976 12.119 112.017 12.181 112.044 12.2492C112.071 12.3175 112.084 12.3905 112.082 12.464ZM114.914 20.8531C116.746 20.8531 117.644 19.2918 117.644 17.3986C117.644 15.5054 116.746 13.9813 114.914 13.9813C113.081 13.9813 112.082 15.502 112.082 17.3986C112.082 19.2952 113.062 20.8531 114.914 20.8531Z" />
              <path d="M124.689 12.4637V13.3172C125.073 12.7846 125.584 12.3555 126.175 12.0683C126.766 11.7811 127.419 11.6447 128.076 11.6712C131.073 11.6712 133.01 14.1504 133.01 17.3984C133.01 20.6463 131.073 23.1559 128.076 23.1559C127.417 23.1799 126.763 23.0403 126.172 22.7495C125.581 22.4587 125.071 22.0258 124.689 21.4896V25.9974C124.689 26.1412 124.631 26.279 124.53 26.3807C124.428 26.4823 124.29 26.5394 124.147 26.5394H122.589C122.445 26.5394 122.307 26.4823 122.206 26.3807C122.104 26.279 122.047 26.1412 122.047 25.9974V12.4502C122.046 12.3789 122.06 12.3082 122.087 12.2423C122.114 12.1763 122.154 12.1164 122.204 12.066C122.255 12.0156 122.315 11.9757 122.38 11.9486C122.447 11.9215 122.517 11.9078 122.589 11.9083H124.147C124.219 11.9078 124.291 11.9219 124.358 11.9499C124.425 11.9778 124.485 12.0189 124.536 12.0707C124.586 12.1226 124.626 12.1841 124.652 12.2517C124.678 12.3192 124.691 12.3913 124.689 12.4637ZM127.523 20.8529C129.356 20.8529 130.233 19.2916 130.233 17.3984C130.233 15.5051 129.339 13.981 127.523 13.981C125.708 13.981 124.689 15.5017 124.689 17.3984C124.689 19.295 125.671 20.8529 127.523 20.8529Z" />
            </g>
            <path
              fillRule="evenodd"
              clipRule="evenodd"
              d="M26.0362 1.36815C24.4417 0.867188 22.9893 0.867188 20.0373 0.867188H11.1812C8.24598 0.867188 6.77676 0.867188 5.20932 1.35464C4.35365 1.66446 3.57651 2.15864 2.93294 2.80218C2.28943 3.44565 1.79528 4.22274 1.48543 5.07842C0.984375 6.66273 0.984375 8.12853 0.984375 11.0635V19.9194C0.984375 22.8713 0.984375 24.3236 1.47185 25.9045C1.7817 26.7602 2.27591 27.5373 2.91942 28.1808C3.56294 28.8243 4.34007 29.3184 5.19581 29.6283C6.78015 30.1293 8.24598 30.1293 11.1812 30.1293H20.0508C22.9893 30.1293 24.4552 30.1293 26.0362 29.6283C26.8919 29.3184 27.669 28.8243 28.3125 28.1808C28.9561 27.5373 29.4503 26.7602 29.7601 25.9045C30.2612 24.3202 30.2612 22.8544 30.2612 19.9194V11.0771C30.2612 8.13871 30.2612 6.67286 29.7601 5.09194C29.4503 4.23631 28.9561 3.45917 28.3125 2.8157C27.669 2.17216 26.8919 1.67804 26.0362 1.36815ZM20.2896 11.8979C19.1918 10.9688 17.8008 10.458 16.3626 10.4558C15.1777 10.4558 13.9928 10.8485 13.9928 11.9385C13.9928 12.9322 15.0477 13.321 16.3473 13.8C16.4733 13.8465 16.6017 13.8938 16.7316 13.9426C19.3011 14.8092 21.4169 15.8721 21.4169 18.3908C21.4169 21.1261 19.2943 22.9947 15.8209 23.208L15.5061 24.6738C15.4773 24.8067 15.4038 24.9256 15.2978 25.0106C15.1917 25.0957 15.0597 25.1417 14.9238 25.141H12.7402C12.652 25.1389 12.5653 25.1173 12.4863 25.078C12.4072 25.0387 12.3378 24.9825 12.2829 24.9134C12.228 24.8443 12.189 24.764 12.1686 24.6781C12.1481 24.5922 12.1468 24.5029 12.1647 24.4166L12.5032 22.8695C11.1922 22.5352 9.98689 21.8749 8.99935 20.95C8.94275 20.8954 8.89769 20.83 8.86696 20.7575C8.83617 20.6851 8.82031 20.6073 8.82031 20.5286C8.82031 20.4499 8.83617 20.3721 8.86696 20.2996C8.89769 20.2272 8.94275 20.1617 8.99935 20.1071L10.2113 18.9223C10.3215 18.8139 10.4698 18.7532 10.6243 18.7532C10.7788 18.7532 10.9272 18.8139 11.0373 18.9223C12.1476 19.9815 13.6299 20.5615 15.1641 20.537C16.7451 20.537 17.8183 19.8668 17.8183 18.8038C17.8183 17.8428 16.9383 17.5209 15.2686 16.9102C15.0914 16.8454 14.9053 16.7773 14.7105 16.7049C12.5642 15.9398 10.533 14.8464 10.533 12.3041C10.533 9.36229 12.9907 7.92699 15.8886 7.78477L16.1933 6.29187C16.2226 6.16025 16.2959 6.0425 16.4012 5.95817C16.5064 5.87384 16.6373 5.82795 16.7722 5.82813H18.949C19.0366 5.82784 19.1231 5.84709 19.2023 5.88443C19.2815 5.92182 19.3513 5.97637 19.4068 6.04414C19.4623 6.11191 19.5019 6.19115 19.5228 6.27619C19.5438 6.36123 19.5455 6.44983 19.5279 6.53563L19.1893 8.20457C20.2976 8.56683 21.3244 9.14178 22.2125 9.89721C22.2731 9.94923 22.3222 10.0133 22.3568 10.0852C22.3914 10.1572 22.4107 10.2355 22.4136 10.3154C22.4164 10.3952 22.4028 10.4747 22.3734 10.549C22.344 10.6232 22.2996 10.6906 22.243 10.7469L21.1123 11.8809C21.0032 11.9882 20.8573 12.0498 20.7043 12.0529C20.5513 12.0561 20.403 12.0006 20.2896 11.8979Z"
            />
          </svg>
        ),
      },
      {
        id: 8,
        name: 'Company 8',
        logo: (
          <svg
            width="122"
            height="31"
            viewBox="0 0 122 31"
            fill="none"
            xmlns="http://www.w3.org/2000/svg"
            className="dark:fill-white fill-black"
          >
            <path
              fillRule="evenodd"
              clipRule="evenodd"
              d="M4.65498 5.4192C4.49517 5.59338 4.50576 5.86062 4.67364 6.02715L25.4235 26.6055C25.5914 26.772 25.8609 26.7825 26.0365 26.624C29.079 23.8784 30.9888 19.9197 30.9888 15.5187C30.9888 7.22841 24.2123 0.507812 15.8529 0.507812C11.4152 0.507812 7.42352 2.40182 4.65498 5.4192ZM2.06157 9.32463C1.98489 9.4923 2.02355 9.68889 2.15481 9.81906L21.6 29.1035C21.7313 29.2337 21.9295 29.2721 22.0986 29.196C22.5478 28.994 22.9852 28.7708 23.4097 28.5277C23.662 28.3833 23.7007 28.0419 23.4946 27.8376L3.43132 7.94007C3.22533 7.73577 2.88109 7.77411 2.73544 8.02431C2.49037 8.44527 2.26532 8.87913 2.06157 9.32463ZM0.88189 14.8466C0.790844 14.7563 0.742401 14.6319 0.750973 14.5045C0.791115 13.9077 0.866419 13.3206 0.974847 12.745C1.03986 12.3998 1.46512 12.2801 1.71546 12.5283L18.8682 29.5393C19.1185 29.7875 18.9977 30.2093 18.6497 30.2738C18.0693 30.3813 17.4773 30.456 16.8756 30.4958C16.7471 30.5043 16.6216 30.4562 16.5306 30.3659L0.88189 14.8466ZM1.93451 19.0355C1.622 18.7256 1.11767 18.9926 1.23213 19.416C2.62655 24.5739 6.7222 28.6357 11.9231 30.0186C12.35 30.1321 12.6193 29.632 12.3068 29.322L1.93451 19.0355ZM61.7293 8.76831C62.8144 8.76831 63.6937 7.89291 63.6937 6.81306C63.6937 5.73321 62.8144 4.85781 61.7293 4.85781C60.6445 4.85781 59.7652 5.73321 59.7652 6.81306C59.7652 7.89291 60.6445 8.76831 61.7293 8.76831ZM44.9039 25.8202V4.85898H48.3948V22.7534H57.8071V25.8202H44.9039ZM69.7501 17.2669V25.8202H66.3724V10.9645H69.7077V13.5107L69.7501 13.4826C70.0892 12.6854 70.6358 12.0196 71.3896 11.485C72.1432 10.941 73.1042 10.669 74.2728 10.669C75.3091 10.669 76.2511 10.8988 77.0993 11.3584C77.9472 11.8085 78.6254 12.4697 79.1342 13.3419C79.643 14.2142 79.8974 15.2833 79.8974 16.5494V25.8202H76.5197V17.0137C76.5197 15.8882 76.2181 15.0348 75.6152 14.4533C75.0217 13.8625 74.2256 13.567 73.2267 13.567C72.586 13.567 72.0019 13.6983 71.4743 13.9609C70.9468 14.2235 70.5275 14.6268 70.2165 15.1708C69.9056 15.7147 69.7501 16.4134 69.7501 17.2669ZM100.334 25.567C101.107 25.8952 101.993 26.0594 102.991 26.0594C103.811 26.0594 104.513 25.9562 105.097 25.7498C105.681 25.5341 106.162 25.2481 106.539 24.8917C106.925 24.5353 107.231 24.1461 107.457 23.7241H107.514V25.8202H110.75V15.5928C110.75 14.8706 110.609 14.2095 110.326 13.6092C110.044 13.009 109.634 12.4885 109.097 12.0477C108.569 11.6069 107.928 11.2693 107.174 11.0348C106.421 10.7909 105.573 10.669 104.631 10.669C103.34 10.669 102.223 10.8894 101.281 11.3302C100.348 11.7617 99.6183 12.3431 99.0905 13.0747C98.5629 13.8062 98.2755 14.6315 98.2283 15.5506H101.493C101.531 15.1192 101.682 14.7347 101.945 14.397C102.209 14.0594 102.567 13.7968 103.02 13.6092C103.472 13.4123 103.995 13.3138 104.588 13.3138C105.182 13.3138 105.686 13.4123 106.101 13.6092C106.524 13.8062 106.85 14.0735 107.076 14.4111C107.302 14.7487 107.415 15.1426 107.415 15.5928V15.7054C107.415 16.043 107.297 16.2915 107.062 16.451C106.835 16.6104 106.449 16.7276 105.903 16.8026C105.366 16.8777 104.631 16.9668 103.698 17.0699C102.935 17.1543 102.2 17.281 101.493 17.4498C100.787 17.6186 100.155 17.8671 99.5993 18.1954C99.0529 18.5236 98.6195 18.9597 98.2991 19.5037C97.9788 20.0477 97.8188 20.7464 97.8188 21.5998C97.8188 22.5846 98.0447 23.4099 98.497 24.0758C98.9492 24.7323 99.5618 25.2293 100.334 25.567ZM105.804 23.0769C105.257 23.3677 104.584 23.513 103.783 23.513C102.972 23.513 102.327 23.3442 101.847 23.0066C101.366 22.6596 101.126 22.186 101.126 21.5858C101.126 21.1168 101.258 20.737 101.521 20.4462C101.795 20.1555 102.153 19.9257 102.596 19.7569C103.038 19.5881 103.519 19.4709 104.037 19.4052C104.414 19.349 104.781 19.2927 105.14 19.2364C105.497 19.1708 105.832 19.1098 106.143 19.0535C106.454 18.9879 106.718 18.9222 106.934 18.8566C107.161 18.7909 107.325 18.7206 107.429 18.6455V20.3056C107.429 20.887 107.292 21.4216 107.019 21.9093C106.755 22.3876 106.35 22.7768 105.804 23.0769ZM113.697 25.8202V10.9645H116.948V13.4123H116.99C117.263 12.5682 117.692 11.9258 118.276 11.485C118.87 11.0348 119.647 10.8097 120.608 10.8097C120.844 10.8097 121.056 10.8191 121.244 10.8379C121.442 10.8472 121.607 10.8566 121.739 10.866V13.8906C121.616 13.8718 121.4 13.8484 121.089 13.8203C120.778 13.7921 120.448 13.778 120.099 13.778C119.543 13.778 119.035 13.9046 118.573 14.1579C118.111 14.4111 117.744 14.8003 117.471 15.3255C117.207 15.8414 117.075 16.4932 117.075 17.281V25.8202H113.697ZM60.0335 25.8202V10.9645H63.4112V25.8202H60.0335ZM85.5155 25.159C86.599 25.8249 87.8853 26.1578 89.3739 26.1578C90.5234 26.1578 91.5691 25.9515 92.5114 25.5388C93.4631 25.1168 94.2544 24.54 94.8857 23.8085C95.517 23.0676 95.9269 22.2141 96.1154 21.2481H92.9355C92.7939 21.6889 92.5631 22.0781 92.2428 22.4157C91.9321 22.744 91.541 23.0019 91.07 23.1895C90.5987 23.3771 90.0524 23.4708 89.4304 23.4708C88.5919 23.4708 87.871 23.2833 87.2682 22.9081C86.6747 22.533 86.2224 22.0125 85.9114 21.3466C85.6292 20.7337 85.4749 20.0397 85.4489 19.2645H96.3132V18.3642C96.3132 17.22 96.1435 16.179 95.8044 15.2411C95.4653 14.2939 94.9846 13.4779 94.3627 12.7933C93.741 12.0993 92.9921 11.5647 92.1157 11.1896C91.2488 10.8144 90.2832 10.6268 89.2184 10.6268C87.8335 10.6268 86.6087 10.9598 85.5439 11.6257C84.4791 12.2915 83.6454 13.2107 83.0422 14.383C82.4394 15.5553 82.1378 16.8964 82.1378 18.4064C82.1378 19.907 82.43 21.2434 83.0141 22.4157C83.5982 23.5787 84.4322 24.4931 85.5155 25.159ZM92.6245 15.3255C92.3135 14.6878 91.8707 14.1954 91.2959 13.8484C90.7212 13.5014 90.043 13.3279 89.2607 13.3279C88.4881 13.3279 87.8145 13.5014 87.2397 13.8484C86.6746 14.1954 86.2318 14.6878 85.9114 15.3255C85.6828 15.7874 85.5382 16.3126 85.4777 16.9011H93.058C92.9975 16.3126 92.8529 15.7874 92.6245 15.3255Z"
            />
          </svg>
        ),
      },
    ],
  },
  featureSection: {
    title: 'How Machine Works',
    description:
      'Discover how Machine transforms your commands into action in four easy steps',
    items: [
      {
        id: 1,
        title: 'Request an Action',
        content:
          'Speak or type your command—let Machine capture your intent. Your request instantly sets the process in motion.',
        image:
          'https://images.unsplash.com/photo-1720371300677-ba4838fa0678?q=80&w=2070&auto=format&fit=crop&ixlib=rb-4.0.3&ixid=M3wxMjA3fDB8MHxwaG90by1wYWdlfHx8fGVufDB8fHx8fA%3D%3D',
      },
      {
        id: 2,
        title: 'AI Understanding & Planning',
        content:
          'Machine analyzes your request, understands the context, and develops a structured plan to complete the task efficiently.',
        image:
          'https://images.unsplash.com/photo-1686170287433-c95faf6d3608?w=500&auto=format&fit=crop&q=60&ixlib=rb-4.0.3&ixid=M3wxMjA3fDB8MHxmZWF0dXJlZC1waG90b3MtZmVlZHwzfHx8ZW58MHx8fHx8fA%3D%3D',
      },
      {
        id: 3,
        title: 'Autonomous Execution',
        content:
          'Using its capabilities and integrations, Machine executes the task independently, handling any complexities along the way.',
        image:
          'https://images.unsplash.com/photo-1720378042271-60aff1e1c538?w=500&auto=format&fit=crop&q=60&ixlib=rb-4.0.3&ixid=M3wxMjA3fDB8MHxmZWF0dXJlZC1waG90b3MtZmVlZHwxMHx8fGVufDB8fHx8fA%3D%3D',
      },
      {
        id: 4,
        title: 'Results & Learning',
        content:
          'Machine delivers results and learns from each interaction, continuously improving its performance to better serve your needs.',
        image:
          'https://images.unsplash.com/photo-1666882990322-e7f3b8df4f75?w=500&auto=format&fit=crop&q=60&ixlib=rb-4.0.3&ixid=M3wxMjA3fDB8MHxwaG90by1yZWxhdGVkfDF8fHxlbnwwfHx8fHw%3D',
      },
    ],
  },
  bentoSection: {
    title: 'Empower Your Workflow with Machine',
    description:
      'Let Machine act on your behalf with advanced AI capabilities, seamless integrations, and autonomous task execution.',
    items: [
      {
        id: 1,
        content: <FirstBentoAnimation />,
        title: 'Autonomous Task Execution',
        description:
          'Experience true automation with Machine. Ask your AI Worker to complete tasks, research information, and handle complex workflows with minimal supervision.',
      },
      {
        id: 2,
        content: <SecondBentoAnimation />,
        title: 'Seamless Integrations',
        description:
          'Connect Machine to your existing tools for a unified workflow. Boost productivity through AI-powered interconnected systems.',
      },
      {
        id: 3,
        content: (
          <ThirdBentoAnimation
            data={[20, 30, 25, 45, 40, 55, 75]}
            toolTipValues={[
              1234, 1678, 2101, 2534, 2967, 3400, 3833, 4266, 4700, 5133,
            ]}
          />
        ),
        title: 'Intelligent Data Analysis',
        description:
          "Transform raw data into actionable insights in seconds. Make better decisions with Machine's real-time, adaptive intelligence.",
      },
      {
        id: 4,
        content: <FourthBentoAnimation once={false} />,
        title: 'Complete Customization',
        description:
          'Tailor Machine to your specific needs. As an open source solution, you have full control over its capabilities, integrations, and implementation.',
      },
    ],
  },
  benefits: [
    {
      id: 1,
      text: "Automate everyday tasks with Machine's powerful AI capabilities.",
      image: '/Device-6.png',
    },
    {
      id: 2,
      text: 'Increase productivity with autonomous task completion.',
      image: '/Device-7.png',
    },
    {
      id: 3,
      text: 'Improve focus on high-value work as Machine handles the routine.',
      image: '/Device-8.png',
    },
    {
      id: 4,
      text: 'Access cutting-edge AI as an open source, transparent solution.',
      image: '/Device-1.png',
    },
  ],
  growthSection: {
    title: 'Open Source & Secure',
    description:
      'Where advanced security meets complete transparency—designed to protect your data while providing full access to the code.',
    items: [
      {
        id: 1,
        content: (
          <div
            className="relative flex size-full items-center justify-center overflow-hidden transition-all duration-300 hover:[mask-image:none] hover:[webkit-mask-image:none]"
            style={{
              WebkitMaskImage: `url("data:image/svg+xml,%3Csvg width='265' height='268' viewBox='0 0 265 268' xmlns='http://www.w3.org/2000/svg'%3E%3Cpath fillRule='evenodd' clipRule='evenodd' d='M121.384 4.5393C124.406 1.99342 128.319 0.585938 132.374 0.585938C136.429 0.585938 140.342 1.99342 143.365 4.5393C173.074 29.6304 210.174 45.6338 249.754 50.4314C253.64 50.9018 257.221 52.6601 259.855 55.3912C262.489 58.1223 264.005 61.6477 264.13 65.3354C265.616 106.338 254.748 146.9 232.782 182.329C210.816 217.759 178.649 246.61 140.002 265.547C137.645 266.701 135.028 267.301 132.371 267.298C129.715 267.294 127.1 266.686 124.747 265.526C86.0991 246.59 53.9325 217.739 31.9665 182.309C10.0005 146.879 -0.867679 106.317 0.618784 65.3147C0.748654 61.6306 2.26627 58.1102 4.9001 55.3833C7.53394 52.6565 11.1121 50.9012 14.9945 50.4314C54.572 45.6396 91.6716 29.6435 121.384 4.56V4.5393Z' fill='black'/%3E%3C/svg%3E")`,
              maskImage: `url("data:image/svg+xml,%3Csvg width='265' height='268' viewBox='0 0 265 268' xmlns='http://www.w3.org/2000/svg'%3E%3Cpath fillRule='evenodd' clipRule='evenodd' d='M121.384 4.5393C124.406 1.99342 128.319 0.585938 132.374 0.585938C136.429 0.585938 140.342 1.99342 143.365 4.5393C173.074 29.6304 210.174 45.6338 249.754 50.4314C253.64 50.9018 257.221 52.6601 259.855 55.3912C262.489 58.1223 264.005 61.6477 264.13 65.3354C265.616 106.338 254.748 146.9 232.782 182.329C210.816 217.759 178.649 246.61 140.002 265.547C137.645 266.701 135.028 267.301 132.371 267.298C129.715 267.294 127.1 266.686 124.747 265.526C86.0991 246.59 53.9325 217.739 31.9665 182.309C10.0005 146.879 -0.867679 106.317 0.618784 65.3147C0.748654 61.6306 2.26627 58.1102 4.9001 55.3833C7.53394 52.6565 11.1121 50.9012 14.9945 50.4314C54.572 45.6396 91.6716 29.6435 121.384 4.56V4.5393Z' fill='black'/%3E%3C/svg%3E")`,
              WebkitMaskSize: 'contain',
              maskSize: 'contain',
              WebkitMaskRepeat: 'no-repeat',
              maskPosition: 'center',
            }}
          >
            <div className="absolute top-[55%] md:top-[58%] left-[55%] md:left-[57%] -translate-x-1/2 -translate-y-1/2  size-full z-10">
              <svg
                xmlns="http://www.w3.org/2000/svg"
                width="227"
                height="244"
                viewBox="0 0 227 244"
                fill="none"
                className="size-[90%] md:size-[85%] object-contain fill-background"
              >
                <path
                  fillRule="evenodd"
                  clipRule="evenodd"
                  d="M104.06 3.61671C106.656 1.28763 110.017 0 113.5 0C116.983 0 120.344 1.28763 122.94 3.61671C148.459 26.5711 180.325 41.2118 214.322 45.6008C217.66 46.0312 220.736 47.6398 222.999 50.1383C225.262 52.6369 226.563 55.862 226.67 59.2357C227.947 96.7468 218.612 133.854 199.744 166.267C180.877 198.68 153.248 225.074 120.052 242.398C118.028 243.454 115.779 244.003 113.498 244C111.216 243.997 108.969 243.441 106.948 242.379C73.7524 225.055 46.1231 198.661 27.2556 166.248C8.38807 133.835 -0.947042 96.7279 0.329744 59.2168C0.441295 55.8464 1.74484 52.6258 4.00715 50.1311C6.26946 47.6365 9.34293 46.0306 12.6777 45.6008C46.6725 41.2171 78.5389 26.5832 104.06 3.63565V3.61671Z"
                />
              </svg>
            </div>
            <div className="absolute top-[58%] md:top-[60%] left-1/2 -translate-x-1/2 -translate-y-1/2  size-full z-20">
              <svg
                xmlns="http://www.w3.org/2000/svg"
                width="245"
                height="282"
                viewBox="0 0 245 282"
                className="size-full object-contain fill-accent"
              >
                <g filter="url(#filter0_dddd_2_33)">
                  <path
                    fillRule="evenodd"
                    clipRule="evenodd"
                    d="M113.664 7.33065C116.025 5.21236 119.082 4.04126 122.25 4.04126C125.418 4.04126 128.475 5.21236 130.836 7.33065C154.045 28.2076 183.028 41.5233 213.948 45.5151C216.984 45.9065 219.781 47.3695 221.839 49.6419C223.897 51.9144 225.081 54.8476 225.178 57.916C226.339 92.0322 217.849 125.781 200.689 155.261C183.529 184.74 158.4 208.746 128.209 224.501C126.368 225.462 124.323 225.962 122.248 225.959C120.173 225.956 118.13 225.45 116.291 224.484C86.0997 208.728 60.971 184.723 43.811 155.244C26.6511 125.764 18.1608 92.015 19.322 57.8988C19.4235 54.8334 20.6091 51.9043 22.6666 49.6354C24.7242 47.3665 27.5195 45.906 30.5524 45.5151C61.4706 41.5281 90.4531 28.2186 113.664 7.34787V7.33065Z"
                  />
                </g>
                <defs>
                  <filter
                    id="filter0_dddd_2_33"
                    x="0.217041"
                    y="0.0412598"
                    width="244.066"
                    height="292.917"
                    filterUnits="userSpaceOnUse"
                    colorInterpolationFilters="sRGB"
                  >
                    <feFlood floodOpacity="0" result="BackgroundImageFix" />
                    <feColorMatrix
                      in="SourceAlpha"
                      type="matrix"
                      values="0 0 0 0 0 0 0 0 0 0 0 0 0 0 0 0 0 0 127 0"
                      result="hardAlpha"
                    />
                    <feOffset dy="3" />
                    <feGaussianBlur stdDeviation="3.5" />
                    <feColorMatrix
                      type="matrix"
                      values="0 0 0 0 0 0 0 0 0 0 0 0 0 0 0 0 0 0 0.04 0"
                    />
                    <feBlend
                      mode="normal"
                      in2="BackgroundImageFix"
                      result="effect1_dropShadow_2_33"
                    />
                    <feColorMatrix
                      in="SourceAlpha"
                      type="matrix"
                      values="0 0 0 0 0 0 0 0 0 0 0 0 0 0 0 0 0 0 127 0"
                      result="hardAlpha"
                    />
                    <feOffset dy="12" />
                    <feGaussianBlur stdDeviation="6" />
                    <feColorMatrix
                      type="matrix"
                      values="0 0 0 0 0 0 0 0 0 0 0 0 0 0 0 0 0 0 0.04 0"
                    />
                    <feBlend
                      mode="normal"
                      in2="effect1_dropShadow_2_33"
                      result="effect2_dropShadow_2_33"
                    />
                    <feColorMatrix
                      in="SourceAlpha"
                      type="matrix"
                      values="0 0 0 0 0 0 0 0 0 0 0 0 0 0 0 0 0 0 127 0"
                      result="hardAlpha"
                    />
                    <feOffset dy="27" />
                    <feGaussianBlur stdDeviation="8" />
                    <feColorMatrix
                      type="matrix"
                      values="0 0 0 0 0 0 0 0 0 0 0 0 0 0 0 0 0 0 0.02 0"
                    />
                    <feBlend
                      mode="normal"
                      in2="effect2_dropShadow_2_33"
                      result="effect3_dropShadow_2_33"
                    />
                    <feColorMatrix
                      in="SourceAlpha"
                      type="matrix"
                      values="0 0 0 0 0 0 0 0 0 0 0 0 0 0 0 0 0 0 127 0"
                      result="hardAlpha"
                    />
                    <feOffset dy="48" />
                    <feGaussianBlur stdDeviation="9.5" />
                    <feColorMatrix
                      type="matrix"
                      values="0 0 0 0 0 0 0 0 0 0 0 0 0 0 0 0 0 0 0.01 0"
                    />
                    <feBlend
                      mode="normal"
                      in2="effect3_dropShadow_2_33"
                      result="effect4_dropShadow_2_33"
                    />
                    <feBlend
                      mode="normal"
                      in="SourceGraphic"
                      in2="effect4_dropShadow_2_33"
                      result="shape"
                    />
                  </filter>
                </defs>
              </svg>
            </div>
            <div className="absolute top-1/2 left-1/2 -translate-x-1/2 -translate-y-1/2 z-30">
              <svg
                xmlns="http://www.w3.org/2000/svg"
                width="81"
                height="80"
                viewBox="0 0 81 80"
                className="fill-background"
              >
                <g filter="url(#filter0_iiii_2_34)">
                  <path
                    fillRule="evenodd"
                    clipRule="evenodd"
                    d="M20.5 36V28C20.5 22.6957 22.6071 17.6086 26.3579 13.8579C30.1086 10.1071 35.1957 8 40.5 8C45.8043 8 50.8914 10.1071 54.6421 13.8579C58.3929 17.6086 60.5 22.6957 60.5 28V36C62.6217 36 64.6566 36.8429 66.1569 38.3431C67.6571 39.8434 68.5 41.8783 68.5 44V64C68.5 66.1217 67.6571 68.1566 66.1569 69.6569C64.6566 71.1571 62.6217 72 60.5 72H20.5C18.3783 72 16.3434 71.1571 14.8431 69.6569C13.3429 68.1566 12.5 66.1217 12.5 64V44C12.5 41.8783 13.3429 39.8434 14.8431 38.3431C16.3434 36.8429 18.3783 36 20.5 36ZM52.5 28V36H28.5V28C28.5 24.8174 29.7643 21.7652 32.0147 19.5147C34.2652 17.2643 37.3174 16 40.5 16C43.6826 16 46.7348 17.2643 48.9853 19.5147C51.2357 21.7652 52.5 24.8174 52.5 28Z"
                  />
                </g>
                <defs>
                  <filter
                    id="filter0_iiii_2_34"
                    x="12.5"
                    y="8"
                    width="56"
                    height="70"
                    filterUnits="userSpaceOnUse"
                    colorInterpolationFilters="sRGB"
                  >
                    <feFlood floodOpacity="0" result="BackgroundImageFix" />
                    <feBlend
                      mode="normal"
                      in="SourceGraphic"
                      in2="BackgroundImageFix"
                      result="shape"
                    />
                    <feColorMatrix
                      in="SourceAlpha"
                      type="matrix"
                      values="0 0 0 0 0 0 0 0 0 0 0 0 0 0 0 0 0 0 127 0"
                      result="hardAlpha"
                    />
                    <feOffset dy="1" />
                    <feGaussianBlur stdDeviation="1" />
                    <feComposite
                      in2="hardAlpha"
                      operator="arithmetic"
                      k2="-1"
                      k3="1"
                    />
                    <feColorMatrix
                      type="matrix"
                      values="0 0 0 0 0 0 0 0 0 0 0 0 0 0 0 0 0 0 0.1 0"
                    />
                    <feBlend
                      mode="normal"
                      in2="shape"
                      result="effect1_innerShadow_2_34"
                    />
                    <feColorMatrix
                      in="SourceAlpha"
                      type="matrix"
                      values="0 0 0 0 0 0 0 0 0 0 0 0 0 0 0 0 0 0 127 0"
                      result="hardAlpha"
                    />
                    <feOffset dy="3" />
                    <feGaussianBlur stdDeviation="1.5" />
                    <feComposite
                      in2="hardAlpha"
                      operator="arithmetic"
                      k2="-1"
                      k3="1"
                    />
                    <feColorMatrix
                      type="matrix"
                      values="0 0 0 0 0 0 0 0 0 0 0 0 0 0 0 0 0 0 0.09 0"
                    />
                    <feBlend
                      mode="normal"
                      in2="effect1_innerShadow_2_34"
                      result="effect2_innerShadow_2_34"
                    />
                    <feColorMatrix
                      in="SourceAlpha"
                      type="matrix"
                      values="0 0 0 0 0 0 0 0 0 0 0 0 0 0 0 0 0 0 127 0"
                      result="hardAlpha"
                    />
                    <feOffset dy="8" />
                    <feGaussianBlur stdDeviation="2.5" />
                    <feComposite
                      in2="hardAlpha"
                      operator="arithmetic"
                      k2="-1"
                      k3="1"
                    />
                    <feColorMatrix
                      type="matrix"
                      values="0 0 0 0 0 0 0 0 0 0 0 0 0 0 0 0 0 0 0.05 0"
                    />
                    <feBlend
                      mode="normal"
                      in2="effect2_innerShadow_2_34"
                      result="effect3_innerShadow_2_34"
                    />
                    <feColorMatrix
                      in="SourceAlpha"
                      type="matrix"
                      values="0 0 0 0 0 0 0 0 0 0 0 0 0 0 0 0 0 0 127 0"
                      result="hardAlpha"
                    />
                    <feOffset dy="14" />
                    <feGaussianBlur stdDeviation="3" />
                    <feComposite
                      in2="hardAlpha"
                      operator="arithmetic"
                      k2="-1"
                      k3="1"
                    />
                    <feColorMatrix
                      type="matrix"
                      values="0 0 0 0 0 0 0 0 0 0 0 0 0 0 0 0 0 0 0.01 0"
                    />
                    <feBlend
                      mode="normal"
                      in2="effect3_innerShadow_2_34"
                      result="effect4_innerShadow_2_34"
                    />
                  </filter>
                </defs>
              </svg>
            </div>
            <motion.div
              initial={{ opacity: 0 }}
              animate={{ opacity: 1 }}
              transition={{ duration: 0.3, ease: 'easeOut' }}
              className="size-full"
            >
              <FlickeringGrid
                className="size-full"
                gridGap={4}
                squareSize={2}
                maxOpacity={0.5}
              />
            </motion.div>
          </div>
        ),

        title: 'Open Source Security',
        description:
          'Benefit from the security of open source code that thousands of eyes can review, audit, and improve.',
      },
      {
        id: 2,
        content: (
          <div className="relative flex size-full max-w-lg items-center justify-center overflow-hidden [mask-image:linear-gradient(to_top,transparent,black_50%)] -translate-y-20">
            <Globe className="top-28" />
          </div>
        ),

        title: 'Community Powered',
        description:
          "Join a thriving community of developers and users continuously enhancing and expanding Machine's capabilities.",
      },
    ],
  },
  quoteSection: {
    quote:
      'Machine has transformed how we approach everyday tasks. The level of automation it provides, combined with its open source nature, makes it an invaluable tool for our entire organization.',
    author: {
      name: 'Alex Johnson',
      role: 'CTO, Innovatech',
      image: 'https://randomuser.me/api/portraits/men/91.jpg',
    },
  },
  pricing: {
    title: 'Open Source & Free Forever',
    description:
      'Machine is 100% open source and free to use. No hidden fees, no premium features locked behind paywalls.',
    pricingItems: [
      {
        name: 'Community',
        href: '#',
        price: 'Free',
        period: 'forever',
        yearlyPrice: 'Free',
        features: [
          'Full agent capabilities',
          'Unlimited usage',
          'Full source code access',
          // 'Community support',
        ],
        description: 'Perfect for individual users and developers',
        buttonText: 'Hire Machine',
        buttonColor: 'bg-accent text-primary',
        isPopular: false,
      },
      {
        name: 'Self-Hosted',
        href: '#',
        price: 'Free',
        period: 'forever',
        yearlyPrice: 'Free',
        features: [
          'Full agent capabilities',
          'Unlimited usage',
          'Full source code access',
          'Custom deployment',
          'Local data storage',
          'Integration with your tools',
          'Full customization',
          // 'Community support',
        ],
        description: 'Ideal for organizations with specific requirements',
        buttonText: 'View Docs',
        buttonColor: 'bg-secondary text-white',
        isPopular: true,
      },
      {
        name: 'Enterprise',
        href: '#',
        price: 'Custom',
        period: '',
        yearlyPrice: 'Custom',
        features: [
          'Everything in Self-Hosted',
          'Priority support',
          'Custom development',
          'Dedicated hosting',
          'SLA guarantees',
        ],
        description: 'For large teams needing custom implementations',
        buttonText: 'Contact Us',
        buttonColor: 'bg-primary text-primary-foreground',
        isPopular: false,
      },
    ],
  },
  testimonials: [
    {
      id: '1',
      name: 'Alex Rivera',
      role: 'CTO at InnovateTech',
      img: 'https://randomuser.me/api/portraits/men/91.jpg',
      description: (
        <p>
          The AI-driven analytics from #QuantumInsights have revolutionized our
          product development cycle.
          <Highlight>
            Insights are now more accurate and faster than ever.
          </Highlight>{' '}
          A game-changer for tech companies.
        </p>
      ),
    },
    {
      id: '2',
      name: 'Samantha Lee',
      role: 'Marketing Director at NextGen Solutions',
      img: 'https://randomuser.me/api/portraits/women/12.jpg',
      description: (
        <p>
          Implementing #AIStream&apos;s customer prediction model has
          drastically improved our targeting strategy.
          <Highlight>Seeing a 50% increase in conversion rates!</Highlight>{' '}
          Highly recommend their solutions.
        </p>
      ),
    },
    {
      id: '3',
      name: 'Raj Patel',
      role: 'Founder & CEO at StartUp Grid',
      img: 'https://randomuser.me/api/portraits/men/45.jpg',
      description: (
        <p>
          As a startup, we need to move fast and stay ahead. #CodeAI&apos;s
          automated coding assistant helps us do just that.
          <Highlight>Our development speed has doubled.</Highlight> Essential
          tool for any startup.
        </p>
      ),
    },
    {
      id: '4',
      name: 'Emily Chen',
      role: 'Product Manager at Digital Wave',
      img: 'https://randomuser.me/api/portraits/women/83.jpg',
      description: (
        <p>
          #VoiceGen&apos;s AI-driven voice synthesis has made creating global
          products a breeze.
          <Highlight>Localization is now seamless and efficient.</Highlight> A
          must-have for global product teams.
        </p>
      ),
    },
    {
      id: '5',
      name: 'Michael Brown',
      role: 'Data Scientist at FinTech Innovations',
      img: 'https://randomuser.me/api/portraits/men/1.jpg',
      description: (
        <p>
          Leveraging #DataCrunch&apos;s AI for our financial models has given us
          an edge in predictive accuracy.
          <Highlight>
            Our investment strategies are now powered by real-time data
            analytics.
          </Highlight>{' '}
          Transformative for the finance industry.
        </p>
      ),
    },
    {
      id: '6',
      name: 'Linda Wu',
      role: 'VP of Operations at LogiChain Solutions',
      img: 'https://randomuser.me/api/portraits/women/5.jpg',
      description: (
        <p>
          #LogiTech&apos;s supply chain optimization tools have drastically
          reduced our operational costs.
          <Highlight>
            Efficiency and accuracy in logistics have never been better.
          </Highlight>{' '}
        </p>
      ),
    },
    {
      id: '7',
      name: 'Carlos Gomez',
      role: 'Head of R&D at EcoInnovate',
      img: 'https://randomuser.me/api/portraits/men/14.jpg',
      description: (
        <p>
          By integrating #GreenTech&apos;s sustainable energy solutions,
          we&apos;ve seen a significant reduction in carbon footprint.
          <Highlight>
            Leading the way in eco-friendly business practices.
          </Highlight>{' '}
          Pioneering change in the industry.
        </p>
      ),
    },
    {
      id: '8',
      name: 'Aisha Khan',
      role: 'Chief Marketing Officer at Fashion Forward',
      img: 'https://randomuser.me/api/portraits/women/56.jpg',
      description: (
        <p>
          #TrendSetter&apos;s market analysis AI has transformed how we approach
          fashion trends.
          <Highlight>
            Our campaigns are now data-driven with higher customer engagement.
          </Highlight>{' '}
          Revolutionizing fashion marketing.
        </p>
      ),
    },
    {
      id: '9',
      name: 'Tom Chen',
      role: 'Director of IT at HealthTech Solutions',
      img: 'https://randomuser.me/api/portraits/men/18.jpg',
      description: (
        <p>
          Implementing #MediCareAI in our patient care systems has improved
          patient outcomes significantly.
          <Highlight>
            Technology and healthcare working hand in hand for better health.
          </Highlight>{' '}
          A milestone in medical technology.
        </p>
      ),
    },
    {
      id: '10',
      name: 'Sofia Patel',
      role: 'CEO at EduTech Innovations',
      img: 'https://randomuser.me/api/portraits/women/73.jpg',
      description: (
        <p>
          #LearnSmart&apos;s AI-driven personalized learning plans have doubled
          student performance metrics.
          <Highlight>
            Education tailored to every learner&apos;s needs.
          </Highlight>{' '}
          Transforming the educational landscape.
        </p>
      ),
    },
    {
      id: '11',
      name: 'Jake Morrison',
      role: 'CTO at SecureNet Tech',
      img: 'https://randomuser.me/api/portraits/men/25.jpg',
      description: (
        <p>
          With #CyberShield&apos;s AI-powered security systems, our data
          protection levels are unmatched.
          <Highlight>
            Ensuring safety and trust in digital spaces.
          </Highlight>{' '}
          Redefining cybersecurity standards.
        </p>
      ),
    },
    {
      id: '12',
      name: 'Nadia Ali',
      role: 'Product Manager at Creative Solutions',
      img: 'https://randomuser.me/api/portraits/women/78.jpg',
      description: (
        <p>
          #DesignPro&apos;s AI has streamlined our creative process, enhancing
          productivity and innovation.
          <Highlight>Bringing creativity and technology together.</Highlight> A
          game-changer for creative industries.
        </p>
      ),
    },
    {
      id: '13',
      name: 'Omar Farooq',
      role: 'Founder at Startup Hub',
      img: 'https://randomuser.me/api/portraits/men/54.jpg',
      description: (
        <p>
          #VentureAI&apos;s insights into startup ecosystems have been
          invaluable for our growth and funding strategies.
          <Highlight>
            Empowering startups with data-driven decisions.
          </Highlight>{' '}
          A catalyst for startup success.
        </p>
      ),
    },
  ],
  faqSection: {
    title: 'Frequently Asked Questions',
    description:
      "Answers to common questions about Machine and its capabilities. If you have any other questions, please don't hesitate to contact us.",
    faQitems: [
      {
        id: 1,
        question: 'What is an AI Worker?',
        answer:
          'An AI Worker is an intelligent software program that can perform tasks autonomously, learn from interactions, and make decisions to help achieve specific goals. It combines artificial intelligence and machine learning to provide personalized assistance and automation.',
      },
      {
        id: 2,
        question: 'How does Machine work?',
        answer:
          'Machine works by analyzing your requirements, leveraging advanced AI algorithms to understand context, and executing tasks based on your instructions. It can integrate with your workflow, learn from feedback, and continuously improve its performance.',
      },
      {
        id: 3,
        question: 'Is Machine really free?',
        answer:
          'Yes, Machine is completely free and open source. We believe in democratizing AI technology and making it accessible to everyone. You can use it, modify it, and contribute to its development without any cost.',
      },
      {
        id: 4,
        question: 'Can I integrate Machine with my existing tools?',
        answer:
          'Yes, Machine is designed to be highly compatible with popular tools and platforms. We offer APIs and pre-built integrations for seamless connection with your existing workflow tools and systems.',
      },
      {
        id: 5,
        question: 'How can I contribute to Machine?',
        answer:
          'You can contribute to Machine by submitting pull requests on GitHub, reporting bugs, suggesting new features, or helping with documentation. Join our Discord community to connect with other contributors and Hire Machine.',
      },
      {
        id: 6,
        question: 'How does Machine save me time?',
        answer:
          'Machine automates repetitive tasks, streamlines workflows, and provides quick solutions to common challenges. This automation and efficiency can save hours of manual work, allowing you to focus on more strategic activities.',
      },
    ],
  },
  ctaSection: {
    id: 'cta',
    title: 'Launch Your First AI Worker Today',
    backgroundImage: '/holo.png',
    button: {
      text: 'Get Started for free',
      href: '/auth',
    },
    subtext: 'Build, manage and train your AI Workforce',
  },
  footerLinks: [],
  useCases: [
    {
      id: 'competitor-analysis',
      title: 'Competitor Analysis',
      description:
        'Analyze the market for my next company in the healthcare industry, located in the UK. Give me the major players, their market size, strengths, and weaknesses, and add their website URLs. Once done, generate a PDF report.',
      category: 'research',
      featured: true,
      icon: (
        <svg
          width="24"
          height="24"
          viewBox="0 0 24 24"
          fill="none"
          xmlns="http://www.w3.org/2000/svg"
        >
          <path
            d="M7.75 19.25H16.25C17.3546 19.25 18.25 18.3546 18.25 17.25V8.75L13.75 4.25H7.75C6.64543 4.25 5.75 5.14543 5.75 6.25V17.25C5.75 18.3546 6.64543 19.25 7.75 19.25Z"
            stroke="currentColor"
            strokeWidth="1.5"
            strokeLinecap="round"
            strokeLinejoin="round"
          />
          <path
            d="M18 9L14 9C13.4477 9 13 8.55228 13 8L13 4"
            stroke="currentColor"
            strokeWidth="1.5"
            strokeLinecap="round"
            strokeLinejoin="round"
          />
          <path
            d="M9.5 14.5L11 13L12.5 14.5L14.5 12.5"
            stroke="currentColor"
            strokeWidth="1.5"
            strokeLinecap="round"
            strokeLinejoin="round"
          />
        </svg>
      ),
      image:
        'https://images.unsplash.com/photo-1551288049-bebda4e38f71?ixlib=rb-4.0.3&ixid=MnwxMjA3fDB8MHxwaG90by1wYWdlfHx8fGVufDB8fHx8&auto=format&fit=crop&w=2400&q=80',
      url: 'https://machine.myapps.ai/share/2fbf0552-87d6-4d12-be25-d54f435bc493',
    },
    {
      id: 'vc-list',
      title: 'VC List',
      description:
        'Give me the list of the most important VC Funds in the United States based on Assets Under Management. Give me website URLs, and if possible an email to reach them out.',
      category: 'finance',
      featured: true,
      icon: (
        <svg
          width="24"
          height="24"
          viewBox="0 0 24 24"
          fill="none"
          xmlns="http://www.w3.org/2000/svg"
        >
          <path
            d="M12 4.75L19.25 9L12 13.25L4.75 9L12 4.75Z"
            stroke="currentColor"
            strokeWidth="1.5"
            strokeLinecap="round"
            strokeLinejoin="round"
          />
          <path
            d="M9.25 11.5L4.75 14L12 18.25L19.25 14L14.6722 11.5"
            stroke="currentColor"
            strokeWidth="1.5"
            strokeLinecap="round"
            strokeLinejoin="round"
          />
        </svg>
      ),
      image:
        'https://images.unsplash.com/photo-1444653614773-995cb1ef9efa?ixlib=rb-4.0.3&ixid=MnwxMjA3fDB8MHxwaG90by1wYWdlfHx8fGVufDB8fHx8&auto=format&fit=crop&w=2400&q=80',
      url: 'https://machine.myapps.ai/share/a172382b-aa77-42a2-a3e1-46f32a0f9c37',
    },
    {
      id: 'candidate-search',
      title: 'Looking for Candidates',
      description:
        "Go on LinkedIn, and find 10 profiles available - they are not working right now - for a junior software engineer position, who are located in Munich, Germany. They should have at least one bachelor's degree in Computer Science or anything related to it, and 1-year of experience in any field/role.",
      category: 'recruitment',
      featured: true,
      icon: (
        <svg
          width="24"
          height="24"
          viewBox="0 0 24 24"
          fill="none"
          xmlns="http://www.w3.org/2000/svg"
        >
          <path
            d="M17.25 10C17.25 12.8995 14.8995 15.25 12 15.25C9.10051 15.25 6.75 12.8995 6.75 10C6.75 7.10051 9.10051 4.75 12 4.75C14.8995 4.75 17.25 7.10051 17.25 10Z"
            stroke="currentColor"
            strokeWidth="1.5"
            strokeLinecap="round"
            strokeLinejoin="round"
          />
          <path
            d="M8.25 14.75L5.25 19.25"
            stroke="currentColor"
            strokeWidth="1.5"
            strokeLinecap="round"
            strokeLinejoin="round"
          />
          <path
            d="M15.75 14.75L18.75 19.25"
            stroke="currentColor"
            strokeWidth="1.5"
            strokeLinecap="round"
            strokeLinejoin="round"
          />
        </svg>
      ),
      image:
        'https://images.unsplash.com/photo-1573496359142-b8d87734a5a2?ixlib=rb-4.0.3&ixid=MnwxMjA3fDB8MHxwaG90by1wYWdlfHx8fGVufDB8fHx8&auto=format&fit=crop&w=2400&q=80',
      url: 'https://machine.myapps.ai/share/d9e39c94-4f6f-4b5a-b1a0-b681bfe0dee8',
    },
    {
      id: 'company-trip',
      title: 'Planning Company Trip',
      description:
        "Generate a route plan for my company. We should go to California. We'll be 8 people. Compose the trip from the departure (Paris, France) to the activities we can do considering that the trip will be 7 days long - departure on the 21st of Jun 2025.",
      category: 'travel',
      featured: true,
      icon: (
        <svg
          width="24"
          height="24"
          viewBox="0 0 24 24"
          fill="none"
          xmlns="http://www.w3.org/2000/svg"
        >
          <path
            d="M4.75 8.75C4.75 7.64543 5.64543 6.75 6.75 6.75H17.25C18.3546 6.75 19.25 7.64543 19.25 8.75V17.25C19.25 18.3546 18.3546 19.25 17.25 19.25H6.75C5.64543 19.25 4.75 18.3546 4.75 17.25V8.75Z"
            stroke="currentColor"
            strokeWidth="1.5"
            strokeLinecap="round"
            strokeLinejoin="round"
          />
          <path
            d="M8 4.75V8.25"
            stroke="currentColor"
            strokeWidth="1.5"
            strokeLinecap="round"
            strokeLinejoin="round"
          />
          <path
            d="M16 4.75V8.25"
            stroke="currentColor"
            strokeWidth="1.5"
            strokeLinecap="round"
            strokeLinejoin="round"
          />
          <path
            d="M7.75 10.75H16.25"
            stroke="currentColor"
            strokeWidth="1.5"
            strokeLinecap="round"
            strokeLinejoin="round"
          />
        </svg>
      ),
      image:
        'https://images.unsplash.com/photo-1507525428034-b723cf961d3e?ixlib=rb-4.0.3&ixid=MnwxMjA3fDB8MHxwaG90by1wYWdlfHx8fGVufDB8fHx8&auto=format&fit=crop&w=2400&q=80',
      url: 'https://machine.myapps.ai/share/23f7d904-eb66-4a9c-9247-b9704ddfd233',
    },
    {
      id: 'excel-spreadsheet',
      title: 'Working on Excel',
      description:
        'My company asked to set up an Excel spreadsheet with all the information about Italian lottery games (Lotto, 10eLotto, and Million Day). Based on that, generate and send me a spreadsheet with all the basic information (public ones).',
      category: 'data',
      featured: true,
      icon: (
        <svg
          width="24"
          height="24"
          viewBox="0 0 24 24"
          fill="none"
          xmlns="http://www.w3.org/2000/svg"
        >
          <path
            d="M4.75 6.75C4.75 5.64543 5.64543 4.75 6.75 4.75H17.25C18.3546 4.75 19.25 5.64543 19.25 6.75V17.25C19.25 18.3546 18.3546 19.25 17.25 19.25H6.75C5.64543 19.25 4.75 18.3546 4.75 17.25V6.75Z"
            stroke="currentColor"
            strokeWidth="1.5"
            strokeLinecap="round"
            strokeLinejoin="round"
          />
          <path
            d="M9.75 8.75V19"
            stroke="currentColor"
            strokeWidth="1.5"
            strokeLinecap="round"
            strokeLinejoin="round"
          />
          <path
            d="M5 8.25H19"
            stroke="currentColor"
            strokeWidth="1.5"
            strokeLinecap="round"
            strokeLinejoin="round"
          />
        </svg>
      ),
      image:
        'https://images.unsplash.com/photo-1532153975070-2e9ab71f1b14?ixlib=rb-4.0.3&ixid=MnwxMjA3fDB8MHxwaG90by1wYWdlfHx8fGVufDB8fHx8&auto=format&fit=crop&w=2400&q=80',
      url: 'https://machine.myapps.ai/share/2a147a3a-3778-4624-8285-42474c8c1c9c',
    },
    {
      id: 'speaker-prospecting',
      title: 'Automate Event Speaker Prospecting',
      description:
        "Find 20 AI ethics speakers from Europe who've spoken at conferences in the past year. Scrapes conference sites, cross-references LinkedIn and YouTube, and outputs contact info + talk summaries.",
      category: 'research',
      featured: true,
      icon: (
        <svg
          width="24"
          height="24"
          viewBox="0 0 24 24"
          fill="none"
          xmlns="http://www.w3.org/2000/svg"
        >
          <path
            d="M5.75 19.2502H18.25C18.8023 19.2502 19.25 18.8025 19.25 18.2502V5.75C19.25 5.19772 18.8023 4.75 18.25 4.75H5.75C5.19772 4.75 4.75 5.19772 4.75 5.75V18.2502C4.75 18.8025 5.19772 19.2502 5.75 19.2502Z"
            stroke="currentColor"
            strokeWidth="1.5"
            strokeLinecap="round"
            strokeLinejoin="round"
          />
          <path
            d="M9.75 8.75C9.75 9.44036 9.19036 10 8.5 10C7.80964 10 7.25 9.44036 7.25 8.75C7.25 8.05964 7.80964 7.5 8.5 7.5C9.19036 7.5 9.75 8.05964 9.75 8.75Z"
            stroke="currentColor"
            strokeWidth="1.5"
            strokeLinecap="round"
            strokeLinejoin="round"
          />
          <path
            d="M19.25 13.75L14.75 9.25L7.25 16.75"
            stroke="currentColor"
            strokeWidth="1.5"
            strokeLinecap="round"
            strokeLinejoin="round"
          />
        </svg>
      ),
      image:
        'https://images.unsplash.com/photo-1523580494863-6f3031224c94?ixlib=rb-4.0.3&ixid=MnwxMjA3fDB8MHxwaG90by1wYWdlfHx8fGVufDB8fHx8&auto=format&fit=crop&w=2400&q=80',
      url: 'https://machine.myapps.ai/share/6830cc6d-3fbd-492a-93f8-510a5f48ce50',
    },
    {
      id: 'scientific-papers',
      title: 'Summarize and Cross-Reference Scientific Papers',
      description:
        'Research and compare scientific papers talking about Alcohol effects on our bodies during the last 5 years. Generate a report about the most important scientific papers talking about the topic I wrote before.',
      category: 'research',
      featured: true,
      icon: (
        <svg
          width="24"
          height="24"
          viewBox="0 0 24 24"
          fill="none"
          xmlns="http://www.w3.org/2000/svg"
        >
          <path
            d="M4.75 6.75C4.75 5.64543 5.64543 4.75 6.75 4.75H17.25C18.3546 4.75 19.25 5.64543 19.25 6.75V17.25C19.25 18.3546 18.3546 19.25 17.25 19.25H6.75C5.64543 19.25 4.75 18.3546 4.75 17.25V6.75Z"
            stroke="currentColor"
            strokeWidth="1.5"
            strokeLinecap="round"
            strokeLinejoin="round"
          />
          <path
            d="M9.75 8.75V19"
            stroke="currentColor"
            strokeWidth="1.5"
            strokeLinecap="round"
            strokeLinejoin="round"
          />
          <path
            d="M5 8.25H19"
            stroke="currentColor"
            strokeWidth="1.5"
            strokeLinecap="round"
            strokeLinejoin="round"
          />
        </svg>
      ),
      image:
        'https://images.unsplash.com/photo-1532619675605-1ede6c2ed2b0?ixlib=rb-4.0.3&ixid=MnwxMjA3fDB8MHxwaG90by1wYWdlfHx8fGVufDB8fHx8&auto=format&fit=crop&w=2400&q=80',
      url: 'https://machine.myapps.ai/share/a106ef9f-ed97-46ee-8e51-7bfaf2ac3c29',
    },
    {
      id: 'lead-generation',
      title: 'Research + First Contact Draft',
      description:
        'Research my potential customers (B2B) on LinkedIn. They should be in the clean tech industry. Find their websites and their email addresses. After that, based on the company profile, generate a personalized first contact email.',
      category: 'sales',
      featured: true,
      icon: (
        <svg
          width="24"
          height="24"
          viewBox="0 0 24 24"
          fill="none"
          xmlns="http://www.w3.org/2000/svg"
        >
          <path
            d="M4.75 11.75L10.25 6.25L14.75 10.75L19.25 6.25"
            stroke="currentColor"
            strokeWidth="1.5"
            strokeLinecap="round"
            strokeLinejoin="round"
          />
          <path
            d="M5.75 19.25H18.25"
            stroke="currentColor"
            strokeWidth="1.5"
            strokeLinecap="round"
            strokeLinejoin="round"
          />
          <path
            d="M12 11.25V19.25"
            stroke="currentColor"
            strokeWidth="1.5"
            strokeLinecap="round"
            strokeLinejoin="round"
          />
        </svg>
      ),
      image:
        'https://images.unsplash.com/photo-1552581234-26160f608093?ixlib=rb-4.0.3&ixid=MnwxMjA3fDB8MHxwaG90by1wYWdlfHx8fGVufDB8fHx8&auto=format&fit=crop&w=2400&q=80',
      url: 'https://machine.myapps.ai/share/c3472df7-adc1-4d5f-9927-4f8f513ec2fe',
    },
    {
      id: 'seo-analysis',
      title: 'SEO Analysis',
      description:
        "Based on my website machine.myapps.ai, generate an SEO report analysis, find top-ranking pages by keyword clusters, and identify topics I'm missing.",
      category: 'marketing',
      featured: true,
      icon: (
        <svg
          width="24"
          height="24"
          viewBox="0 0 24 24"
          fill="none"
          xmlns="http://www.w3.org/2000/svg"
        >
          <path
            d="M4.75 11.75L10.25 6.25L14.75 10.75L19.25 6.25"
            stroke="currentColor"
            strokeWidth="1.5"
            strokeLinecap="round"
            strokeLinejoin="round"
          />
          <path
            d="M19.25 6.25V19.25"
            stroke="currentColor"
            strokeWidth="1.5"
            strokeLinecap="round"
            strokeLinejoin="round"
          />
          <path
            d="M4.75 6.25V19.25"
            stroke="currentColor"
            strokeWidth="1.5"
            strokeLinecap="round"
            strokeLinejoin="round"
          />
          <path
            d="M4.75 19.25H19.25"
            stroke="currentColor"
            strokeWidth="1.5"
            strokeLinecap="round"
            strokeLinejoin="round"
          />
        </svg>
      ),
      image:
        'https://images.unsplash.com/photo-1611974789855-9c2a0a7236a3?ixlib=rb-4.0.3&ixid=MnwxMjA3fDB8MHxwaG90by1wYWdlfHx8fGVufDB8fHx8&auto=format&fit=crop&w=2400&q=80',
      url: 'https://machine.myapps.ai/share/cf756e02-fee9-4281-a0e4-76ac850f1ac9',
    },
    {
      id: 'personal-trip',
      title: 'Generate a Personal Trip',
      description:
        'Generate a personal trip to London, with departure from Bangkok on the 1st of May. The trip will last 10 days. Find an accommodation in the center of London, with a rating on Google reviews of at least 4.5.',
      category: 'travel',
      featured: true,
      icon: (
        <svg
          width="24"
          height="24"
          viewBox="0 0 24 24"
          fill="none"
          xmlns="http://www.w3.org/2000/svg"
        >
          <path
            d="M4.75 8.75C4.75 7.64543 5.64543 6.75 6.75 6.75H17.25C18.3546 6.75 19.25 7.64543 19.25 8.75V17.25C19.25 18.3546 18.3546 19.25 17.25 19.25H6.75C5.64543 19.25 4.75 18.3546 4.75 17.25V8.75Z"
            stroke="currentColor"
            strokeWidth="1.5"
            strokeLinecap="round"
            strokeLinejoin="round"
          />
          <path
            d="M8 4.75V8.25"
            stroke="currentColor"
            strokeWidth="1.5"
            strokeLinecap="round"
            strokeLinejoin="round"
          />
          <path
            d="M16 4.75V8.25"
            stroke="currentColor"
            strokeWidth="1.5"
            strokeLinecap="round"
            strokeLinejoin="round"
          />
          <path
            d="M7.75 10.75H16.25"
            stroke="currentColor"
            strokeWidth="1.5"
            strokeLinecap="round"
            strokeLinejoin="round"
          />
        </svg>
      ),
      image:
        'https://images.unsplash.com/photo-1513635269975-59663e0ac1ad?ixlib=rb-4.0.3&ixid=MnwxMjA3fDB8MHxwaG90by1wYWdlfHx8fGVufDB8fHx8&auto=format&fit=crop&w=2400&q=80',
      url: 'https://machine.myapps.ai/share/8442cc76-ac8b-438c-b539-4b93909a2218',
    },
    {
      id: 'funded-startups',
      title: 'Recently Funded Startups',
      description:
        'Go on Crunchbase, Dealroom, and TechCrunch, filter by Series A funding rounds in the SaaS Finance Space, and build a report with company data, founders, and contact info for outbound sales.',
      category: 'finance',
      featured: true,
      icon: (
        <svg
          width="24"
          height="24"
          viewBox="0 0 24 24"
          fill="none"
          xmlns="http://www.w3.org/2000/svg"
        >
          <path
            d="M12 4.75L19.25 9L12 13.25L4.75 9L12 4.75Z"
            stroke="currentColor"
            strokeWidth="1.5"
            strokeLinecap="round"
            strokeLinejoin="round"
          />
          <path
            d="M9.25 11.5L4.75 14L12 18.25L19.25 14L14.6722 11.5"
            stroke="currentColor"
            strokeWidth="1.5"
            strokeLinecap="round"
            strokeLinejoin="round"
          />
        </svg>
      ),
      image:
        'https://images.unsplash.com/photo-1559526324-4b87b5e36e44?ixlib=rb-4.0.3&ixid=MnwxMjA3fDB8MHxwaG90by1wYWdlfHx8fGVufDB8fHx8&auto=format&fit=crop&w=2400&q=80',
      url: 'https://machine.myapps.ai/share/f04c871c-6bf5-4464-8e9c-5351c9cf5a60',
    },
    {
      id: 'scrape-forums',
      title: 'Scrape Forum Discussions',
      description:
        'I need to find the best beauty centers in Rome, but I want to find them by using open forums that speak about this topic. Go on Google, and scrape the forums by looking for beauty center discussions located in Rome.',
      category: 'research',
      featured: true,
      icon: (
        <svg
          width="24"
          height="24"
          viewBox="0 0 24 24"
          fill="none"
          xmlns="http://www.w3.org/2000/svg"
        >
          <path
            d="M5.75 19.2502H18.25C18.8023 19.2502 19.25 18.8025 19.25 18.2502V5.75C19.25 5.19772 18.8023 4.75 18.25 4.75H5.75C5.19772 4.75 4.75 5.19772 4.75 5.75V18.2502C4.75 18.8025 5.19772 19.2502 5.75 19.2502Z"
            stroke="currentColor"
            strokeWidth="1.5"
            strokeLinecap="round"
            strokeLinejoin="round"
          />
          <path
            d="M9.75 8.75C9.75 9.44036 9.19036 10 8.5 10C7.80964 10 7.25 9.44036 7.25 8.75C7.25 8.05964 7.80964 7.5 8.5 7.5C9.19036 7.5 9.75 8.05964 9.75 8.75Z"
            stroke="currentColor"
            strokeWidth="1.5"
            strokeLinecap="round"
            strokeLinejoin="round"
          />
          <path
            d="M19.25 13.75L14.75 9.25L7.25 16.75"
            stroke="currentColor"
            strokeWidth="1.5"
            strokeLinecap="round"
            strokeLinejoin="round"
          />
        </svg>
      ),
      image:
        'https://images.unsplash.com/photo-1523580494863-6f3031224c94?ixlib=rb-4.0.3&ixid=MnwxMjA3fDB8MHxwaG90by1wYWdlfHx8fGVufDB8fHx8&auto=format&fit=crop&w=2400&q=80',
      url: 'https://machine.myapps.ai/share/53bcd4c7-40d6-4293-9f69-e2638ddcfad8',
=======
  footerLinks: [
    {
      title: 'Kortix',
      links: [
        { id: 1, title: 'About', url: 'https://kortix.com' },
        { id: 3, title: 'Contact', url: 'mailto:hey@kortix.com' },
        { id: 4, title: 'Careers', url: 'https://kortix.com/careers' },
      ],
    },
    {
      title: 'Resources',
      links: [
        {
          id: 5,
          title: 'Documentation',
          url: 'https://github.com/Kortix-ai/Suna',
        },
        { id: 7, title: 'Discord', url: 'https://discord.gg/Py6pCBUUPw' },
        { id: 8, title: 'GitHub', url: 'https://github.com/Kortix-ai/Suna' },
      ],
    },
    {
      title: 'Legal',
      links: [
        {
          id: 9,
          title: 'Privacy Policy',
          url: 'https://kortix.com/legal?tab=privacy',
        },
        {
          id: 10,
          title: 'Terms of Service',
          url: 'https://kortix.com/legal?tab=terms',
        },
        {
          id: 11,
          title: 'License Apache 2.0',
          url: 'https://github.com/Kortix-ai/Suna/blob/main/LICENSE',
        },
      ],
>>>>>>> cea086c2
    },
  ],
};

export type SiteConfig = typeof siteConfig;<|MERGE_RESOLUTION|>--- conflicted
+++ resolved
@@ -123,11 +123,7 @@
         'Premium AI Models',
         'Advanced AI Capabilities',
       ],
-<<<<<<< HEAD
-      stripePriceId: config.SUBSCRIPTION_TIERS.TIER_2_20.priceId,
-=======
       tierKey: config.SUBSCRIPTION_TIERS.TIER_2_20.tierKey,
->>>>>>> cea086c2
       upgradePlans: [],
     },
     {
@@ -148,11 +144,7 @@
         'Premium AI Models',
         'Advanced AI Capabilities',
       ],
-<<<<<<< HEAD
-      stripePriceId: config.SUBSCRIPTION_TIERS.TIER_6_50.priceId,
-=======
       tierKey: config.SUBSCRIPTION_TIERS.TIER_6_50.tierKey,
->>>>>>> cea086c2
       upgradePlans: [],
     },
     {
@@ -173,11 +165,7 @@
         'Premium AI Models',
         'Advanced AI Capabilities',
       ],
-<<<<<<< HEAD
-      stripePriceId: config.SUBSCRIPTION_TIERS.TIER_12_100.priceId,
-=======
       tierKey: config.SUBSCRIPTION_TIERS.TIER_12_100.tierKey,
->>>>>>> cea086c2
       upgradePlans: [],
       hidden: true,
     },
@@ -200,11 +188,7 @@
         'Priority Support',
         'Advanced AI Capabilities',
       ],
-<<<<<<< HEAD
-      stripePriceId: config.SUBSCRIPTION_TIERS.TIER_25_200.priceId,
-=======
       tierKey: config.SUBSCRIPTION_TIERS.TIER_25_200.tierKey,
->>>>>>> cea086c2
       upgradePlans: [],
     },
     {
@@ -225,11 +209,7 @@
         'Priority support',
         'Advanced AI Capabilities',
       ],
-<<<<<<< HEAD
-      stripePriceId: config.SUBSCRIPTION_TIERS.TIER_50_400.priceId,
-=======
       tierKey: config.SUBSCRIPTION_TIERS.TIER_50_400.tierKey,
->>>>>>> cea086c2
       upgradePlans: [],
     },
     {
@@ -251,11 +231,7 @@
         'Advanced AI Capabilities',
         'Dedicated account manager',
       ],
-<<<<<<< HEAD
-      stripePriceId: config.SUBSCRIPTION_TIERS.TIER_125_800.priceId,
-=======
       tierKey: config.SUBSCRIPTION_TIERS.TIER_125_800.tierKey,
->>>>>>> cea086c2
       upgradePlans: [],
     },
     {
@@ -278,1460 +254,10 @@
         'Dedicated account manager',
         'Custom deployment',
       ],
-<<<<<<< HEAD
-      stripePriceId: config.SUBSCRIPTION_TIERS.TIER_200_1000.priceId,
-=======
       tierKey: config.SUBSCRIPTION_TIERS.TIER_200_1000.tierKey,
->>>>>>> cea086c2
       upgradePlans: [],
     },
   ],
-<<<<<<< HEAD
-  companyShowcase: {
-    companyLogos: [
-      {
-        id: 1,
-        name: 'Company 1',
-        logo: (
-          <svg
-            width="110"
-            height="31"
-            viewBox="0 0 110 31"
-            fill="none"
-            xmlns="http://www.w3.org/2000/svg"
-            className="dark:fill-white fill-black"
-          >
-            <path d="M34.5469 14.5155C34.5469 19.4338 37.7054 22.8631 42.0822 22.8631C46.4591 22.8631 49.6176 19.4338 49.6176 14.5155C49.6176 9.59721 46.4591 6.16797 42.0822 6.16797C37.7054 6.16797 34.5469 9.59721 34.5469 14.5155ZM46.7298 14.5155C46.7298 18.035 44.8121 20.3137 42.0822 20.3137C39.3524 20.3137 37.4347 18.035 37.4347 14.5155C37.4347 10.996 39.3524 8.71736 42.0822 8.71736C44.8121 8.71736 46.7298 10.996 46.7298 14.5155Z" />
-            <path d="M57.7468 22.8652C61.0633 22.8652 62.9584 20.0676 62.9584 16.706C62.9584 13.3444 61.0633 10.5469 57.7468 10.5469C56.2127 10.5469 55.0846 11.156 54.3401 12.0359V10.7725H51.6328V26.678H54.3401V21.3761C55.0846 22.256 56.2127 22.8652 57.7468 22.8652ZM54.2724 16.3676C54.2724 14.1341 55.5359 12.9158 57.2054 12.9158C59.1682 12.9158 60.2285 14.4499 60.2285 16.706C60.2285 18.9621 59.1682 20.4963 57.2054 20.4963C55.5359 20.4963 54.2724 19.2554 54.2724 17.067V16.3676Z" />
-            <path d="M70.2843 22.8652C72.6532 22.8652 74.5258 21.6243 75.3605 19.5487L73.0367 18.6688C72.6758 19.8871 71.6154 20.5639 70.2843 20.5639C68.5471 20.5639 67.3288 19.3231 67.1258 17.2926H75.4282V16.3902C75.4282 13.1414 73.6008 10.5469 70.1715 10.5469C66.7422 10.5469 64.5312 13.2316 64.5312 16.706C64.5312 20.3609 66.9002 22.8652 70.2843 22.8652ZM70.1489 12.8255C71.8636 12.8255 72.6758 13.9536 72.6983 15.2621H67.2611C67.6672 13.6603 68.7501 12.8255 70.1489 12.8255Z" />
-            <path d="M77.4609 22.617H80.1683V15.6682C80.1683 13.9761 81.4091 13.0737 82.6274 13.0737C84.1164 13.0737 84.703 14.1341 84.703 15.6005V22.617H87.4103V14.8109C87.4103 12.2615 85.9213 10.5469 83.4396 10.5469C81.9054 10.5469 80.8451 11.2463 80.1683 12.0359V10.7725H77.4609V22.617Z" />
-            <path d="M95.3397 6.41797L89.2031 22.6167H92.0684L93.4446 18.9167H100.438L101.837 22.6167H104.748L98.611 6.41797H95.3397ZM96.919 9.62163L99.4909 16.3899H94.3921L96.919 9.62163Z" />
-            <path d="M109.396 6.46484H106.508V22.6636H109.396V6.46484Z" />
-            <path d="M27.9278 12.3665C28.6102 10.3182 28.3752 8.07433 27.2838 6.21115C25.6425 3.35343 22.343 1.88321 19.1205 2.57508C17.687 0.960086 15.6273 0.0416664 13.4681 0.054827C10.1742 0.0473067 7.25158 2.16804 6.2382 5.30213C4.12219 5.73551 2.29568 7.06002 1.22685 8.93727C-0.426682 11.7875 -0.0497272 15.3803 2.15937 17.8244C1.4769 19.8728 1.71191 22.1166 2.8033 23.9798C4.4446 26.8375 7.74416 28.3078 10.9666 27.6159C12.3992 29.2309 14.4598 30.1494 16.6191 30.1352C19.9149 30.1437 22.8384 28.021 23.8518 24.8841C25.9678 24.4508 27.7943 23.1263 28.8631 21.249C30.5148 18.3988 30.137 14.8088 27.9287 12.3646L27.9278 12.3665ZM16.621 28.1696C15.3021 28.1714 14.0246 27.7099 13.0121 26.8648C13.0582 26.8403 13.1381 26.7962 13.1898 26.7642L19.1797 23.3049C19.4862 23.131 19.6742 22.8048 19.6723 22.4522V14.0078L22.2038 15.4696C22.2311 15.4828 22.249 15.5091 22.2527 15.5392V22.5321C22.249 25.6418 19.7306 28.163 16.621 28.1696ZM4.50945 22.9965C3.84863 21.8553 3.61081 20.5176 3.83735 19.2194C3.88154 19.2457 3.95954 19.2937 4.01501 19.3257L10.0049 22.785C10.3086 22.9627 10.6846 22.9627 10.9892 22.785L18.3018 18.5624V21.4859C18.3036 21.5159 18.2895 21.5451 18.266 21.5639L12.2112 25.0599C9.51423 26.6129 6.06995 25.6897 4.51042 22.9965H4.50945ZM2.93302 9.9215C3.59104 8.77841 4.62981 7.90416 5.8669 7.45014C5.8669 7.50182 5.86408 7.59303 5.86408 7.65695V14.5766C5.86218 14.9281 6.05019 15.2543 6.35572 15.4282L13.6683 19.65L11.1368 21.1117C11.1114 21.1287 11.0794 21.1315 11.0512 21.1193L4.99548 17.6204C2.30413 16.0618 1.38101 12.6185 2.93208 9.92243L2.93302 9.9215ZM23.7324 14.7618L16.4198 10.5391L18.9513 9.07829C18.9767 9.06136 19.0087 9.05853 19.0369 9.07077L25.0926 12.5668C27.7887 14.1244 28.7127 17.5734 27.155 20.2695C26.4961 21.4107 25.4583 22.2849 24.2221 22.7399V15.6134C24.2249 15.2619 24.0379 14.9366 23.7333 14.7618H23.7324ZM26.2517 10.9697C26.2075 10.9424 26.1295 10.8954 26.074 10.8634L20.0841 7.40406C19.7804 7.2264 19.4044 7.2264 19.0998 7.40406L11.7873 11.6267V8.70321C11.7854 8.67313 11.7995 8.64398 11.823 8.62518L17.8778 5.13199C20.5748 3.57621 24.0228 4.50217 25.5777 7.20008C26.2347 8.33941 26.4726 9.67333 26.2498 10.9697H26.2517ZM10.411 16.1803L7.87856 14.7185C7.85131 14.7054 7.83347 14.679 7.82971 14.649V7.65599C7.83157 4.54257 10.3575 2.01951 13.4709 2.02139C14.7879 2.02139 16.0626 2.48389 17.075 3.32618C17.0289 3.3506 16.95 3.39479 16.8973 3.42677L10.9074 6.88612C10.6009 7.06002 10.4129 7.38526 10.4148 7.73778L10.411 16.1784V16.1803ZM11.7863 13.2154L15.0436 11.3344L18.3008 13.2145V16.9756L15.0436 18.8556L11.7863 16.9756V13.2154Z" />
-          </svg>
-        ),
-      },
-      {
-        id: 2,
-        name: 'Company 2',
-        logo: (
-          <svg
-            width="113"
-            height="25"
-            viewBox="0 0 113 25"
-            fill="none"
-            xmlns="http://www.w3.org/2000/svg"
-            className="dark:fill-white fill-black"
-          >
-            <path d="M0.75 2.69908C0.75 1.48458 1.73458 0.5 2.94908 0.5H11.551C12.7655 0.5 13.75 1.48458 13.75 2.69908V4.4005C13.75 5.00775 13.2577 5.50004 12.6505 5.50004H1.84954C1.24229 5.50004 0.75 5.00775 0.75 4.4005V2.69908Z" />
-            <path d="M0.75 9.59954C0.75 8.99224 1.24229 8.5 1.84954 8.5H22.551C23.7655 8.5 24.7501 9.48453 24.7501 10.6991V16.4005C24.7501 17.0077 24.2578 17.5 23.6506 17.5H2.94908C1.73458 17.5 0.75 16.5154 0.75 15.3009V9.59954Z" />
-            <path d="M11.75 21.5995C11.75 20.9923 12.2423 20.5 12.8495 20.5H23.6505C24.2577 20.5 24.75 20.9923 24.75 21.5995V22.3009C24.75 23.5154 23.7654 24.5 22.5509 24.5H13.9491C12.7346 24.5 11.75 23.5154 11.75 22.3009V21.5995Z" />
-            <path d="M38.3455 15.241H40.6572L44.9499 22.2582H50.2059L45.4452 14.7456C48.0872 13.8375 49.628 11.8012 49.628 8.85671C49.628 4.72899 46.7389 2.5 42.0881 2.5H33.75V22.2582H38.3455V15.241ZM38.3455 11.4985V6.38009H41.8404C44.0144 6.38009 45.115 7.31571 45.115 8.93927C45.115 10.5353 44.0144 11.4985 41.8404 11.4985H38.3455Z" />
-            <path d="M58.113 22.5607C61.0026 22.5607 63.6446 21.1023 64.7178 18.3229L61.0305 17.1396C60.6177 18.4055 59.5444 19.0659 58.1682 19.0659C56.4896 19.0659 55.3064 17.9377 55.0036 15.9563H64.8278V14.8006C64.8278 10.7002 62.4335 7.45312 58.0309 7.45312C53.8477 7.45312 50.7656 10.7002 50.7656 14.9932C50.7656 19.5062 53.7378 22.5607 58.113 22.5607ZM57.9757 10.8655C59.5991 10.8655 60.4525 11.9662 60.4799 13.2595H55.1413C55.5815 11.6635 56.6274 10.8655 57.9757 10.8655Z" />
-            <path d="M67.3281 18.378C67.3281 21.35 68.8967 22.3957 72.0335 22.3957C73.0794 22.3957 73.9051 22.3133 74.6755 22.2031V18.5982C74.1801 18.6532 73.9324 18.6807 73.4097 18.6807C72.309 18.6807 71.6759 18.4606 71.6759 17.2498V11.3884H74.5103V7.75595H71.6759V3.73828H67.3281V7.75595H65.4844V11.3884H67.3281V18.378Z" />
-            <path d="M90.4203 15.0207C90.4203 10.5077 87.4212 7.45312 83.1555 7.45312C78.8628 7.45312 75.8906 10.5077 75.8906 15.0207C75.8906 19.5337 78.8628 22.5607 83.1555 22.5607C87.4212 22.5607 90.4203 19.5337 90.4203 15.0207ZM80.2663 15.0207C80.2663 12.489 81.3943 11.0581 83.1555 11.0581C84.9171 11.0581 86.0451 12.489 86.0451 15.0207C86.0451 17.5524 84.9171 18.9833 83.1555 18.9833C81.3943 18.9833 80.2663 17.5524 80.2663 15.0207Z" />
-            <path d="M106.28 15.0207C106.28 10.5077 103.281 7.45312 99.0148 7.45312C94.7222 7.45312 91.75 10.5077 91.75 15.0207C91.75 19.5337 94.7222 22.5607 99.0148 22.5607C103.281 22.5607 106.28 19.5337 106.28 15.0207ZM96.1257 15.0207C96.1257 12.489 97.2537 11.0581 99.0148 11.0581C100.776 11.0581 101.904 12.489 101.904 15.0207C101.904 17.5524 100.776 18.9833 99.0148 18.9833C97.2537 18.9833 96.1257 17.5524 96.1257 15.0207Z" />
-            <path d="M112.747 2.5H108.344V22.2582H112.747V2.5Z" />
-          </svg>
-        ),
-      },
-      {
-        id: 3,
-        name: 'Company 3',
-        logo: (
-          <svg
-            width="73"
-            height="31"
-            viewBox="0 0 73 31"
-            fill="none"
-            xmlns="http://www.w3.org/2000/svg"
-            className="dark:fill-white fill-black"
-          >
-            <path
-              fillRule="evenodd"
-              clipRule="evenodd"
-              d="M72.2313 15.5944C72.2313 10.4676 69.7478 6.4222 65.0013 6.4222C60.2348 6.4222 57.3508 10.4676 57.3508 15.5543C57.3508 21.5824 60.7558 24.6264 65.6423 24.6264C68.0253 24.6264 69.8278 24.0857 71.1898 23.3247V19.3194C69.8278 20.0003 68.2658 20.4209 66.2833 20.4209C64.3403 20.4209 62.6183 19.74 62.3978 17.3768H72.1913C72.1913 17.1165 72.2313 16.0751 72.2313 15.5944ZM62.3378 13.6919C62.3378 11.4289 63.7198 10.4876 64.9813 10.4876C66.2028 10.4876 67.5048 11.4289 67.5048 13.6919H62.3378ZM49.6203 6.4222C47.6578 6.4222 46.3958 7.3434 45.6948 7.98425L45.4348 6.7426H41.0288V30.0938L46.0353 29.0323L46.0553 23.3648C46.7763 23.8855 47.8378 24.6264 49.6003 24.6264C53.1853 24.6264 56.4498 21.7426 56.4498 15.3941C56.4298 9.5864 53.1253 6.4222 49.6203 6.4222ZM48.4188 20.2206C47.2373 20.2206 46.5363 19.8001 46.0553 19.2794L46.0353 11.8494C46.5563 11.2687 47.2773 10.8681 48.4188 10.8681C50.2413 10.8681 51.5028 12.9108 51.5028 15.5343C51.5028 18.2179 50.2613 20.2206 48.4188 20.2206ZM34.1393 5.2406L39.1663 4.15915V0.09375L34.1393 1.15515V5.2406ZM34.1393 6.76265H39.1663V24.286H34.1393V6.76265ZM28.7518 8.2446L28.4313 6.76265H24.1053V24.286H29.1123V12.4102C30.2938 10.8681 32.2968 11.1485 32.9178 11.3688V6.76265C32.2768 6.5223 29.9333 6.08175 28.7518 8.2446ZM18.7383 2.41685L13.8513 3.45825L13.8313 19.4996C13.8313 22.4636 16.0543 24.6465 19.0188 24.6465C20.6608 24.6465 21.8623 24.3461 22.5233 23.9856V19.9202C21.8823 20.1805 18.7183 21.1017 18.7183 18.1378V11.0284H22.5233V6.76265H18.7183L18.7383 2.41685ZM5.19971 11.8494C5.19971 11.0684 5.84061 10.768 6.90206 10.768C8.42411 10.768 10.3468 11.2286 11.8688 12.0497V7.3434C10.2066 6.68255 8.56431 6.4222 6.90206 6.4222C2.83651 6.4222 0.132812 8.545 0.132812 12.0898C0.132812 17.6171 7.74321 16.736 7.74321 19.1191C7.74321 20.0403 6.94211 20.3407 5.82056 20.3407C4.15831 20.3407 2.03541 19.6598 0.353111 18.7386V23.505C2.21566 24.3061 4.09821 24.6465 5.82056 24.6465C9.98626 24.6465 12.8503 22.5837 12.8503 18.9989C12.8303 13.031 5.19971 14.0924 5.19971 11.8494Z"
-            />
-          </svg>
-        ),
-      },
-      {
-        id: 4,
-        name: 'Company 4',
-        logo: (
-          <svg
-            width="96"
-            height="23"
-            viewBox="0 0 96 23"
-            fill="none"
-            xmlns="http://www.w3.org/2000/svg"
-            className="dark:fill-white fill-black"
-          >
-            <path d="M53.6896 0.965339H59.5709L56.6122 22.0721H50.7313L53.6896 0.965339ZM46.2752 0.965339L42.3065 13.1242L40.5746 0.965339H36.4617L31.2658 13.0881L30.6168 0.965339H24.9158L26.9005 22.0721H31.6268L37.4717 8.72251L39.5286 22.0721H44.1827L51.8677 0.965339H46.2752ZM95.6509 13.2324H81.6879C81.76 15.9747 83.4016 17.7786 85.8191 17.7786C87.641 17.7786 89.0845 16.8044 90.203 14.9463L94.9167 17.0895C93.2968 20.2807 89.8833 22.3606 85.6749 22.3606C79.9382 22.3606 76.1315 18.5001 76.1315 12.2945C76.1315 5.47532 80.6054 0.640625 86.9194 0.640625C92.4758 0.640625 95.9754 4.39293 95.9754 10.2378C95.9754 11.2121 95.8672 12.1862 95.6509 13.2324ZM90.4194 9.19153C90.4194 6.73812 89.0484 5.18671 86.8473 5.18671C84.6466 5.18671 82.6979 6.81028 82.1932 9.19153H90.4194ZM6.53496 7.32622L0.53125 14.342H11.2506L12.4557 11.0334H7.8627L10.6697 7.78807L10.6787 7.70145L8.85309 4.56074H17.0631L10.6986 22.0721H15.0536L22.7386 0.965339H2.88366L6.53314 7.32622H6.53496ZM69.132 5.18671C71.2067 5.18671 73.0251 6.30155 74.6124 8.21378L75.446 2.26424C73.9665 1.26303 71.9643 0.640625 69.3123 0.640625C64.0448 0.640625 61.0861 3.72547 61.0861 7.64011C61.0861 10.3552 62.6017 12.0148 65.0912 13.0881L66.2819 13.6294C68.5004 14.5765 69.096 15.0455 69.096 16.0468C69.096 17.048 68.0947 17.7425 66.5704 17.7425C64.0535 17.7514 62.0153 16.4617 60.4818 14.2607L59.6322 20.324C61.3784 21.6555 63.6173 22.3606 66.5704 22.3606C71.5764 22.3606 74.6524 19.4743 74.6524 15.4694C74.6524 12.7454 73.4435 10.9956 70.3948 9.62454L69.096 9.01117C67.2919 8.20839 66.6786 7.76639 66.6786 6.88243C66.6786 5.92632 67.5174 5.18671 69.132 5.18671Z" />
-          </svg>
-        ),
-      },
-      {
-        id: 5,
-        name: 'Company 5',
-        logo: (
-          <svg
-            width="99"
-            height="31"
-            viewBox="0 0 99 31"
-            fill="none"
-            xmlns="http://www.w3.org/2000/svg"
-            className="dark:fill-white fill-black"
-          >
-            <path d="M38.0781 26.5517V4.44531H42.0332V26.5517H38.0781Z" />
-            <path d="M76.0156 11.5289H79.7927V13.3616C80.5953 11.8961 82.4697 11.1016 84.075 11.1016C86.0686 11.1016 87.6738 11.9875 88.4172 13.6052C89.5763 11.7725 91.124 11.1016 93.0571 11.1016C95.763 11.1016 98.3503 12.7811 98.3503 16.811V26.5515H94.5139V17.6361C94.5139 16.0175 93.7402 14.7965 91.926 14.7965C90.2305 14.7965 89.2189 16.1402 89.2189 17.7588V26.5525H85.2946V17.6361C85.2946 16.0175 84.4919 14.7965 82.7067 14.7965C80.9813 14.7965 79.9698 16.1097 79.9698 17.7588V26.5525H76.0156V11.5289Z" />
-            <path d="M50.971 26.9864C46.5155 26.9864 43.2891 23.5951 43.2891 19.0402C43.2891 14.5579 46.5052 11.0859 50.971 11.0859C55.459 11.0859 58.6533 14.5901 58.6533 19.0402C58.6533 23.562 55.425 26.9864 50.971 26.9864ZM50.971 14.763C48.6732 14.763 46.8038 16.6816 46.8038 19.0412C46.8038 21.4006 48.6732 23.3193 50.971 23.3193C53.2691 23.3193 55.1376 21.4006 55.1376 19.0412C55.1376 16.6816 53.2691 14.763 50.971 14.763Z" />
-            <path d="M67.1041 26.9864C62.6483 26.9864 59.4219 23.5951 59.4219 19.0402C59.4219 14.5579 62.638 11.0859 67.1041 11.0859C71.5918 11.0859 74.7861 14.5901 74.7861 19.0402C74.7861 23.562 71.5561 26.9864 67.1041 26.9864ZM67.1041 14.7119C64.7797 14.7119 62.8885 16.6539 62.8885 19.0393C62.8885 21.4248 64.7797 23.3667 67.1041 23.3667C69.4282 23.3667 71.3194 21.4248 71.3194 19.0393C71.3185 16.6539 69.4273 14.7119 67.1041 14.7119Z" />
-            <path d="M30.1043 13.8198H21.4933L28.9509 9.40149L27.3131 6.48975L19.8556 10.9081L24.1602 3.25587L21.3228 1.57426L17.0181 9.22646V0.390625H13.7425V9.22731L9.43615 1.57426L6.59959 3.25502L10.9051 10.9072L3.44749 6.48975L1.80966 9.40064L9.26724 13.819H0.65625V17.1805H9.26641L1.80966 21.5989L3.44749 24.5106L10.9043 20.0931L6.59876 27.7453L9.43615 29.426L13.7416 21.7731V30.6097H17.0173V21.7739L21.322 29.426L24.1593 27.7453L19.8539 20.0923L27.3114 24.5106L28.9493 21.5989L21.4925 17.1813H30.1026V13.8198H30.1043ZM15.3803 20.0719C12.9104 20.0719 10.9084 18.0176 10.9084 15.4828C10.9084 12.9482 12.9104 10.8937 15.3803 10.8937C17.8502 10.8937 19.8521 12.9482 19.8521 15.4828C19.8521 18.0176 17.8502 20.0719 15.3803 20.0719Z" />
-          </svg>
-        ),
-      },
-      {
-        id: 6,
-        name: 'Company 6',
-        logo: (
-          <svg
-            width="132"
-            height="21"
-            viewBox="0 0 132 21"
-            fill="none"
-            xmlns="http://www.w3.org/2000/svg"
-            className="dark:fill-white fill-black"
-          >
-            <path d="M62.1915 1.56344L62.1641 1.56944C61.1444 1.79968 60.627 2.14298 60.627 3.3812H60.6224L60.627 18.2354C60.714 19.2134 61.2396 19.5153 62.1641 19.7239L62.1915 19.7302V19.9404H55.0749V19.7302L55.1023 19.7239C56.0258 19.5153 56.5392 19.2134 56.6262 18.2354V3.78459L49.767 19.907H49.3889L42.7236 4.22197V17.8774C42.7236 19.1156 43.2415 19.4589 44.2617 19.6892L44.2886 19.6952V19.907H40.2031V19.6945L40.2299 19.6884C41.25 19.4583 41.7701 19.1149 41.7701 17.8767V3.3812C41.7701 2.14298 41.2521 1.79968 40.2319 1.56944L40.2051 1.56344V1.35156H46.2267L51.415 13.5466L56.6038 1.35156H62.1915V1.56344Z" />
-            <path
-              fillRule="evenodd"
-              clipRule="evenodd"
-              d="M73.6869 11.9082H65.346L65.345 11.9089C65.1832 14.7676 66.9661 17.1276 69.2933 17.3017C70.9984 17.4292 72.4968 16.3842 73.3307 14.6598L73.5704 14.7442C73.0957 17.9527 71.1917 20.343 67.9221 20.343C64.1966 20.343 62.0993 17.24 62.0093 13.3573C62.0067 13.2072 62.0077 13.058 62.0108 12.9098C62.0128 12.8174 62.0164 12.7253 62.021 12.6336C62.0235 12.5845 62.026 12.5385 62.0296 12.4871C62.0332 12.4357 62.0367 12.3843 62.0413 12.3329C62.1751 10.6186 62.7272 9.09318 63.6379 7.96441C64.2037 7.26377 64.884 6.72991 65.6549 6.37292C66.3321 6.03191 67.2841 5.84375 68.06 5.84375H68.0936C69.589 5.84375 71.0126 6.34957 71.9742 7.26875C73.0865 8.33244 73.6635 9.8816 73.6869 11.8732V11.9082ZM68.0376 6.65751C66.4679 6.68987 65.5327 8.56971 65.4162 11.1742H70.1802C70.229 9.14122 69.9141 7.78093 69.243 7.12995C68.9275 6.82435 68.5215 6.66555 68.0376 6.65751Z"
-            />
-            <path
-              fillRule="evenodd"
-              clipRule="evenodd"
-              d="M87.1166 17.8132C87.1166 19.1145 87.6346 19.4738 88.6542 19.7151L88.6812 19.7204V19.9426H83.121V17.7972C82.4844 19.3954 81.0928 20.343 79.3634 20.343C76.4077 20.343 74.4214 17.6311 74.4219 13.5962C74.4219 11.337 75.0711 9.38915 76.2999 7.96379C77.4788 6.59618 79.1136 5.84313 80.9015 5.84313C81.7833 5.84313 82.5104 6.03297 83.121 6.42298V4.04938C83.121 3.52357 82.9927 3.14984 82.7292 2.90632C82.3923 2.59532 81.8128 2.47723 80.958 2.54627L80.9198 2.54928V2.32575L87.1166 0.5V17.8132ZM81.5116 18.1759C82.2768 18.1759 82.8477 17.8189 83.121 17.17V7.60945C82.8508 6.98655 82.2845 6.62951 81.5645 6.62951C79.8463 6.62951 78.7355 8.93874 78.7355 12.5088C78.7355 14.2241 79.0164 15.6722 79.5507 16.6965C80.0472 17.6508 80.7463 18.1759 81.5116 18.1759Z"
-            />
-            <path d="M91.7591 0.644531C93.0189 0.644531 93.9689 1.59481 93.9689 2.85465C93.9689 4.11454 93.0189 5.06476 91.7591 5.06476C90.5059 5.06476 89.5234 4.09383 89.5234 2.85465C89.5234 1.61546 90.5049 0.644531 91.7591 0.644531Z" />
-            <path d="M93.8929 17.8119C93.8929 19.1132 94.4104 19.4725 95.4306 19.7137L95.4591 19.7191V19.9413H89.8937V9.62677C89.8937 8.22074 89.5645 7.80631 88.3612 7.69925L88.3281 7.69625V7.47934L93.8884 5.88281V17.8119H93.8929Z" />
-            <path d="M108.142 17.8119C108.142 19.1132 108.66 19.4725 109.68 19.7137L109.706 19.7227V19.9449H104.146V17.7429C103.514 19.3284 102.079 20.3417 100.442 20.3417C98.5098 20.3417 97.2764 19.4595 96.8053 17.7725L96.7056 17.3371C96.6257 16.8988 96.587 16.454 96.5895 16.0085V9.62677C96.5895 8.22039 96.2598 7.806 95.057 7.69925L95.0234 7.69625V7.4797L100.584 5.88317V15.9034C100.584 17.3858 101.25 18.2023 102.459 18.2023C103.204 18.1763 103.819 17.7909 104.147 17.1419V9.60138C104.147 8.18904 103.863 7.75095 102.879 7.64751L102.848 7.6442V7.42663L108.142 5.88281V17.8119Z" />
-            <path d="M131.286 19.7207V19.9432H125.726V10.0431C125.726 8.44255 125.157 7.66482 123.984 7.66482C123.016 7.66482 122.518 8.36649 122.271 8.95936C122.321 9.26455 122.346 9.57356 122.344 9.88292V18.1575C122.344 19.1285 122.629 19.5068 123.512 19.7144L123.539 19.721V19.9432H118.35V10.0431C118.35 8.4656 117.764 7.66482 116.608 7.66482C115.677 7.66482 115.206 8.31107 114.973 8.85663V18.1575C114.973 19.1285 115.258 19.5068 116.141 19.7144L116.168 19.721V19.9432H110.98V9.53993C110.98 8.16998 110.636 7.74353 109.448 7.63811L109.414 7.63511V7.41692L114.975 5.88578V8.21699C115.537 6.72625 116.847 5.84375 118.52 5.84375C120.424 5.84375 121.711 6.75327 122.158 8.40821C122.721 6.84638 124.185 5.84375 125.92 5.84375C128.3 5.84375 129.721 7.35383 129.721 9.88394V17.9984C129.721 18.978 130.152 19.4591 131.259 19.7144L131.286 19.7207Z" />
-            <path d="M10.0364 20.5015C15.4631 20.5015 19.8622 16.0719 19.8622 10.608C19.8622 5.14408 15.4628 0.714844 10.0364 0.714844C4.61003 0.714844 0.210938 5.14276 0.210938 10.608C0.210938 16.0732 4.60973 20.5015 10.0364 20.5015Z" />
-            <path d="M25.7254 19.9227C28.4386 19.9227 30.6383 15.7534 30.6383 10.6098C30.6383 5.46753 28.4386 1.29688 25.7254 1.29688C23.0122 1.29688 20.8125 5.46753 20.8125 10.6098C20.8125 15.7521 23.0122 19.9227 25.7254 19.9227Z" />
-            <path d="M35.0496 10.6057C35.0496 15.2142 34.2759 18.9497 33.3217 18.9497C32.3675 18.9497 31.5938 15.2128 31.5938 10.6057C31.5938 5.99865 32.3675 2.26172 33.322 2.26172C34.2766 2.26172 35.0496 5.99763 35.0496 10.6057Z" />
-          </svg>
-        ),
-      },
-      {
-        id: 7,
-        name: 'Company 7',
-        logo: (
-          <svg
-            width="134"
-            height="31"
-            viewBox="0 0 134 31"
-            fill="none"
-            xmlns="http://www.w3.org/2000/svg"
-            className="dark:fill-white fill-black"
-          >
-            <mask
-              id="mask0_342_6736"
-              maskUnits="userSpaceOnUse"
-              x="42"
-              y="7"
-              width="92"
-              height="20"
-            >
-              <path
-                d="M133.02 7.77734H42.4375V26.5404H133.02V7.77734Z"
-                fill="white"
-              />
-            </mask>
-            <g mask="url(#mask0_342_6736)">
-              <path d="M53.9534 12.179C53.8381 12.2504 53.7006 12.2758 53.5672 12.2501C53.4343 12.2243 53.3155 12.1494 53.2353 12.0401C52.8379 11.4719 52.3053 11.0113 51.6861 10.6998C51.0663 10.3882 50.3791 10.2355 49.6856 10.2552C46.9763 10.2552 45.3095 12.3991 45.3095 15.4608C45.3095 18.5225 47.0033 20.707 49.7131 20.707C50.4172 20.7231 51.1137 20.5597 51.737 20.232C52.3603 19.9043 52.89 19.4232 53.2763 18.8341C53.3535 18.723 53.47 18.645 53.6023 18.6155C53.7345 18.586 53.8733 18.6072 53.9909 18.6749L55.2744 19.4199C55.34 19.4582 55.3973 19.5096 55.4418 19.5711C55.4863 19.6326 55.5179 19.7028 55.5337 19.7771C55.5495 19.8514 55.5501 19.9282 55.5343 20.0026C55.5191 20.077 55.488 20.1473 55.4436 20.2091C54.8144 21.1522 53.9564 21.9201 52.9491 22.4407C51.9418 22.9614 50.8193 23.2179 49.6856 23.1861C45.3738 23.1861 42.4375 20.0432 42.4375 15.4608C42.4375 10.8784 45.3738 7.77607 49.6417 7.77607C50.7561 7.74511 51.8611 7.98763 52.8601 8.4824C53.8592 8.97716 54.7219 9.70913 55.3727 10.6142C55.4172 10.6749 55.4488 10.7441 55.4658 10.8176C55.4822 10.8911 55.4839 10.9672 55.4699 11.0413C55.4558 11.1153 55.4266 11.1856 55.3844 11.2479C55.3423 11.3102 55.2873 11.3631 55.2235 11.4033L53.9534 12.179Z" />
-              <path d="M63.4416 22.3742V21.751C62.7638 22.6249 61.8157 23.1668 60.2951 23.1668C58.0459 23.1668 56.4844 21.9373 56.4844 19.7799C56.4844 17.0942 58.8793 16.6336 60.3595 16.427C61.9409 16.1967 63.2958 16.0883 63.2958 15.0519C63.2958 14.1341 62.2324 13.8868 61.3346 13.8868C60.3056 13.9043 59.2943 14.1606 58.3813 14.6353C58.3175 14.6703 58.2472 14.692 58.1752 14.699C58.1027 14.7062 58.0301 14.6986 57.9604 14.6767C57.8914 14.6549 57.827 14.6193 57.772 14.572C57.717 14.5248 57.6719 14.4668 57.6397 14.4016L57.1651 13.4398C57.1024 13.3144 57.0907 13.1696 57.1323 13.0357C57.1738 12.9018 57.2657 12.7893 57.3886 12.7218C58.6657 12.0363 60.092 11.6757 61.5412 11.6719C64.1223 11.6719 65.9442 12.7319 65.9442 15.2958V22.3742C65.9442 22.518 65.8875 22.6558 65.7856 22.7574C65.6844 22.859 65.5462 22.9161 65.4028 22.9161H63.98C63.8366 22.9152 63.6997 22.8577 63.599 22.7562C63.4983 22.6547 63.4416 22.5174 63.4416 22.3742ZM63.2958 17.4802C62.7948 17.8562 61.8765 17.9815 60.898 18.1577C59.9188 18.3338 59.1093 18.5945 59.1093 19.658C59.1093 20.6368 59.8175 21.094 60.8371 21.094C62.1071 21.094 63.2958 20.3861 63.2958 18.7401V17.4802Z" />
-              <path d="M68.2854 20.1116C68.3767 20.0042 68.5061 19.9367 68.6465 19.9234C68.787 19.9102 68.9269 19.9522 69.0369 20.0404C69.9412 20.7245 71.0503 21.0826 72.1834 21.0565C73.3522 21.0565 74.2161 20.6806 74.2161 19.7661C74.2161 18.933 73.423 18.7501 71.5062 18.4317C69.4741 18.093 67.5263 17.4157 67.5263 15.0991C67.5263 12.6843 69.6093 11.6648 71.9838 11.6648C73.4728 11.6423 74.9266 12.1193 76.1124 13.0195C76.1709 13.0646 76.2195 13.1211 76.2546 13.1856C76.2903 13.2501 76.3125 13.3212 76.3195 13.3946C76.3266 13.4679 76.3184 13.5419 76.2956 13.612C76.2727 13.682 76.2359 13.7467 76.1873 13.8019L75.5095 14.5978C75.42 14.7046 75.2924 14.7728 75.1537 14.7886C75.0155 14.8043 74.8763 14.7664 74.7645 14.6825C73.9375 14.074 72.9361 13.7486 71.9095 13.7545C70.8934 13.7545 70.036 14.0458 70.036 14.8349C70.036 15.7121 71.2657 15.8781 72.4953 16.0846C75.1168 16.5452 76.7831 17.2938 76.7831 19.4714C76.7831 21.7644 74.9506 23.18 72.0412 23.18C70.4504 23.2285 68.893 22.7193 67.6381 21.7406C67.5819 21.6948 67.5357 21.6382 67.5012 21.5742C67.4672 21.5102 67.4461 21.44 67.4397 21.3678C67.4333 21.2955 67.4409 21.2227 67.4631 21.1536C67.4848 21.0844 67.5199 21.0203 67.5673 20.965L68.2854 20.1116Z" />
-              <path d="M78.3594 22.3732V8.58875C78.3594 8.44502 78.4162 8.30719 78.518 8.20559C78.6198 8.10394 78.7574 8.04688 78.9013 8.04688H80.4629C80.6063 8.04688 80.7444 8.10394 80.8456 8.20559C80.9475 8.30719 81.0042 8.44502 81.0042 8.58875V13.2931C81.3923 12.7737 81.8997 12.3552 82.4832 12.0729C83.0668 11.7906 83.7094 11.6526 84.3579 11.6708C86.6709 11.6708 88.0223 13.3168 88.0223 15.6672V22.3732C88.0223 22.5168 87.9655 22.6547 87.8637 22.7563C87.7619 22.8579 87.6243 22.915 87.4804 22.915H85.9188C85.7754 22.915 85.6373 22.8579 85.5361 22.7563C85.4342 22.6547 85.3774 22.5168 85.3774 22.3732V16.2769C85.3774 15.1084 85.0046 14.0483 83.504 14.0483C82.0882 14.0483 81.0042 15.0474 81.0042 16.7137V22.3732C81.0042 22.5168 80.9475 22.6547 80.8456 22.7563C80.7444 22.8579 80.6063 22.915 80.4629 22.915H78.9013C78.7574 22.915 78.6198 22.8579 78.518 22.7563C78.4162 22.6547 78.3594 22.5168 78.3594 22.3732Z" />
-              <path d="M105.217 22.5479L104.086 19.2322H98.409L97.2847 22.5479C97.2484 22.6557 97.1793 22.7493 97.0868 22.8156C96.9944 22.8819 96.8832 22.9173 96.7696 22.9171H94.9406C94.8534 22.9172 94.7668 22.896 94.6895 22.8555C94.6117 22.815 94.545 22.7562 94.4952 22.6843C94.4455 22.6124 94.4133 22.5295 94.4027 22.4427C94.3916 22.3558 94.4022 22.2676 94.4326 22.1856L99.5474 8.40121C99.5877 8.30026 99.658 8.21394 99.7487 8.15348C99.8394 8.09308 99.9465 8.06136 100.055 8.06253H102.571C102.68 8.06136 102.787 8.09308 102.878 8.15348C102.969 8.21394 103.039 8.30026 103.08 8.40121L108.177 22.189C108.207 22.2708 108.217 22.3586 108.206 22.445C108.194 22.5314 108.163 22.6138 108.113 22.6853C108.063 22.7568 107.996 22.8151 107.919 22.8555C107.842 22.8959 107.756 22.917 107.669 22.9171H105.732C105.618 22.9173 105.507 22.8819 105.415 22.8156C105.322 22.7493 105.253 22.6557 105.217 22.5479ZM101.282 10.4638L99.0967 16.9225H103.384L101.282 10.4638Z" />
-              <path d="M112.082 12.464V13.3174C112.467 12.7842 112.977 12.3546 113.568 12.0673C114.16 11.78 114.813 11.644 115.469 11.6714C118.471 11.6714 120.408 14.1506 120.408 17.3986C120.408 20.6465 118.471 23.1562 115.469 23.1562C114.811 23.1811 114.157 23.0418 113.565 22.751C112.974 22.46 112.465 22.0267 112.082 21.4899V25.9977C112.082 26.1414 112.026 26.2793 111.924 26.3809C111.822 26.4825 111.684 26.5396 111.54 26.5396H109.979C109.835 26.5396 109.697 26.4825 109.596 26.3809C109.494 26.2793 109.438 26.1414 109.438 25.9977V12.4504C109.438 12.3067 109.494 12.1689 109.596 12.0672C109.697 11.9656 109.835 11.9085 109.979 11.9085H111.527C111.601 11.9067 111.673 11.9198 111.742 11.947C111.81 11.9743 111.872 12.0151 111.924 12.0671C111.976 12.119 112.017 12.181 112.044 12.2492C112.071 12.3175 112.084 12.3905 112.082 12.464ZM114.914 20.8531C116.746 20.8531 117.644 19.2918 117.644 17.3986C117.644 15.5054 116.746 13.9813 114.914 13.9813C113.081 13.9813 112.082 15.502 112.082 17.3986C112.082 19.2952 113.062 20.8531 114.914 20.8531Z" />
-              <path d="M124.689 12.4637V13.3172C125.073 12.7846 125.584 12.3555 126.175 12.0683C126.766 11.7811 127.419 11.6447 128.076 11.6712C131.073 11.6712 133.01 14.1504 133.01 17.3984C133.01 20.6463 131.073 23.1559 128.076 23.1559C127.417 23.1799 126.763 23.0403 126.172 22.7495C125.581 22.4587 125.071 22.0258 124.689 21.4896V25.9974C124.689 26.1412 124.631 26.279 124.53 26.3807C124.428 26.4823 124.29 26.5394 124.147 26.5394H122.589C122.445 26.5394 122.307 26.4823 122.206 26.3807C122.104 26.279 122.047 26.1412 122.047 25.9974V12.4502C122.046 12.3789 122.06 12.3082 122.087 12.2423C122.114 12.1763 122.154 12.1164 122.204 12.066C122.255 12.0156 122.315 11.9757 122.38 11.9486C122.447 11.9215 122.517 11.9078 122.589 11.9083H124.147C124.219 11.9078 124.291 11.9219 124.358 11.9499C124.425 11.9778 124.485 12.0189 124.536 12.0707C124.586 12.1226 124.626 12.1841 124.652 12.2517C124.678 12.3192 124.691 12.3913 124.689 12.4637ZM127.523 20.8529C129.356 20.8529 130.233 19.2916 130.233 17.3984C130.233 15.5051 129.339 13.981 127.523 13.981C125.708 13.981 124.689 15.5017 124.689 17.3984C124.689 19.295 125.671 20.8529 127.523 20.8529Z" />
-            </g>
-            <path
-              fillRule="evenodd"
-              clipRule="evenodd"
-              d="M26.0362 1.36815C24.4417 0.867188 22.9893 0.867188 20.0373 0.867188H11.1812C8.24598 0.867188 6.77676 0.867188 5.20932 1.35464C4.35365 1.66446 3.57651 2.15864 2.93294 2.80218C2.28943 3.44565 1.79528 4.22274 1.48543 5.07842C0.984375 6.66273 0.984375 8.12853 0.984375 11.0635V19.9194C0.984375 22.8713 0.984375 24.3236 1.47185 25.9045C1.7817 26.7602 2.27591 27.5373 2.91942 28.1808C3.56294 28.8243 4.34007 29.3184 5.19581 29.6283C6.78015 30.1293 8.24598 30.1293 11.1812 30.1293H20.0508C22.9893 30.1293 24.4552 30.1293 26.0362 29.6283C26.8919 29.3184 27.669 28.8243 28.3125 28.1808C28.9561 27.5373 29.4503 26.7602 29.7601 25.9045C30.2612 24.3202 30.2612 22.8544 30.2612 19.9194V11.0771C30.2612 8.13871 30.2612 6.67286 29.7601 5.09194C29.4503 4.23631 28.9561 3.45917 28.3125 2.8157C27.669 2.17216 26.8919 1.67804 26.0362 1.36815ZM20.2896 11.8979C19.1918 10.9688 17.8008 10.458 16.3626 10.4558C15.1777 10.4558 13.9928 10.8485 13.9928 11.9385C13.9928 12.9322 15.0477 13.321 16.3473 13.8C16.4733 13.8465 16.6017 13.8938 16.7316 13.9426C19.3011 14.8092 21.4169 15.8721 21.4169 18.3908C21.4169 21.1261 19.2943 22.9947 15.8209 23.208L15.5061 24.6738C15.4773 24.8067 15.4038 24.9256 15.2978 25.0106C15.1917 25.0957 15.0597 25.1417 14.9238 25.141H12.7402C12.652 25.1389 12.5653 25.1173 12.4863 25.078C12.4072 25.0387 12.3378 24.9825 12.2829 24.9134C12.228 24.8443 12.189 24.764 12.1686 24.6781C12.1481 24.5922 12.1468 24.5029 12.1647 24.4166L12.5032 22.8695C11.1922 22.5352 9.98689 21.8749 8.99935 20.95C8.94275 20.8954 8.89769 20.83 8.86696 20.7575C8.83617 20.6851 8.82031 20.6073 8.82031 20.5286C8.82031 20.4499 8.83617 20.3721 8.86696 20.2996C8.89769 20.2272 8.94275 20.1617 8.99935 20.1071L10.2113 18.9223C10.3215 18.8139 10.4698 18.7532 10.6243 18.7532C10.7788 18.7532 10.9272 18.8139 11.0373 18.9223C12.1476 19.9815 13.6299 20.5615 15.1641 20.537C16.7451 20.537 17.8183 19.8668 17.8183 18.8038C17.8183 17.8428 16.9383 17.5209 15.2686 16.9102C15.0914 16.8454 14.9053 16.7773 14.7105 16.7049C12.5642 15.9398 10.533 14.8464 10.533 12.3041C10.533 9.36229 12.9907 7.92699 15.8886 7.78477L16.1933 6.29187C16.2226 6.16025 16.2959 6.0425 16.4012 5.95817C16.5064 5.87384 16.6373 5.82795 16.7722 5.82813H18.949C19.0366 5.82784 19.1231 5.84709 19.2023 5.88443C19.2815 5.92182 19.3513 5.97637 19.4068 6.04414C19.4623 6.11191 19.5019 6.19115 19.5228 6.27619C19.5438 6.36123 19.5455 6.44983 19.5279 6.53563L19.1893 8.20457C20.2976 8.56683 21.3244 9.14178 22.2125 9.89721C22.2731 9.94923 22.3222 10.0133 22.3568 10.0852C22.3914 10.1572 22.4107 10.2355 22.4136 10.3154C22.4164 10.3952 22.4028 10.4747 22.3734 10.549C22.344 10.6232 22.2996 10.6906 22.243 10.7469L21.1123 11.8809C21.0032 11.9882 20.8573 12.0498 20.7043 12.0529C20.5513 12.0561 20.403 12.0006 20.2896 11.8979Z"
-            />
-          </svg>
-        ),
-      },
-      {
-        id: 8,
-        name: 'Company 8',
-        logo: (
-          <svg
-            width="122"
-            height="31"
-            viewBox="0 0 122 31"
-            fill="none"
-            xmlns="http://www.w3.org/2000/svg"
-            className="dark:fill-white fill-black"
-          >
-            <path
-              fillRule="evenodd"
-              clipRule="evenodd"
-              d="M4.65498 5.4192C4.49517 5.59338 4.50576 5.86062 4.67364 6.02715L25.4235 26.6055C25.5914 26.772 25.8609 26.7825 26.0365 26.624C29.079 23.8784 30.9888 19.9197 30.9888 15.5187C30.9888 7.22841 24.2123 0.507812 15.8529 0.507812C11.4152 0.507812 7.42352 2.40182 4.65498 5.4192ZM2.06157 9.32463C1.98489 9.4923 2.02355 9.68889 2.15481 9.81906L21.6 29.1035C21.7313 29.2337 21.9295 29.2721 22.0986 29.196C22.5478 28.994 22.9852 28.7708 23.4097 28.5277C23.662 28.3833 23.7007 28.0419 23.4946 27.8376L3.43132 7.94007C3.22533 7.73577 2.88109 7.77411 2.73544 8.02431C2.49037 8.44527 2.26532 8.87913 2.06157 9.32463ZM0.88189 14.8466C0.790844 14.7563 0.742401 14.6319 0.750973 14.5045C0.791115 13.9077 0.866419 13.3206 0.974847 12.745C1.03986 12.3998 1.46512 12.2801 1.71546 12.5283L18.8682 29.5393C19.1185 29.7875 18.9977 30.2093 18.6497 30.2738C18.0693 30.3813 17.4773 30.456 16.8756 30.4958C16.7471 30.5043 16.6216 30.4562 16.5306 30.3659L0.88189 14.8466ZM1.93451 19.0355C1.622 18.7256 1.11767 18.9926 1.23213 19.416C2.62655 24.5739 6.7222 28.6357 11.9231 30.0186C12.35 30.1321 12.6193 29.632 12.3068 29.322L1.93451 19.0355ZM61.7293 8.76831C62.8144 8.76831 63.6937 7.89291 63.6937 6.81306C63.6937 5.73321 62.8144 4.85781 61.7293 4.85781C60.6445 4.85781 59.7652 5.73321 59.7652 6.81306C59.7652 7.89291 60.6445 8.76831 61.7293 8.76831ZM44.9039 25.8202V4.85898H48.3948V22.7534H57.8071V25.8202H44.9039ZM69.7501 17.2669V25.8202H66.3724V10.9645H69.7077V13.5107L69.7501 13.4826C70.0892 12.6854 70.6358 12.0196 71.3896 11.485C72.1432 10.941 73.1042 10.669 74.2728 10.669C75.3091 10.669 76.2511 10.8988 77.0993 11.3584C77.9472 11.8085 78.6254 12.4697 79.1342 13.3419C79.643 14.2142 79.8974 15.2833 79.8974 16.5494V25.8202H76.5197V17.0137C76.5197 15.8882 76.2181 15.0348 75.6152 14.4533C75.0217 13.8625 74.2256 13.567 73.2267 13.567C72.586 13.567 72.0019 13.6983 71.4743 13.9609C70.9468 14.2235 70.5275 14.6268 70.2165 15.1708C69.9056 15.7147 69.7501 16.4134 69.7501 17.2669ZM100.334 25.567C101.107 25.8952 101.993 26.0594 102.991 26.0594C103.811 26.0594 104.513 25.9562 105.097 25.7498C105.681 25.5341 106.162 25.2481 106.539 24.8917C106.925 24.5353 107.231 24.1461 107.457 23.7241H107.514V25.8202H110.75V15.5928C110.75 14.8706 110.609 14.2095 110.326 13.6092C110.044 13.009 109.634 12.4885 109.097 12.0477C108.569 11.6069 107.928 11.2693 107.174 11.0348C106.421 10.7909 105.573 10.669 104.631 10.669C103.34 10.669 102.223 10.8894 101.281 11.3302C100.348 11.7617 99.6183 12.3431 99.0905 13.0747C98.5629 13.8062 98.2755 14.6315 98.2283 15.5506H101.493C101.531 15.1192 101.682 14.7347 101.945 14.397C102.209 14.0594 102.567 13.7968 103.02 13.6092C103.472 13.4123 103.995 13.3138 104.588 13.3138C105.182 13.3138 105.686 13.4123 106.101 13.6092C106.524 13.8062 106.85 14.0735 107.076 14.4111C107.302 14.7487 107.415 15.1426 107.415 15.5928V15.7054C107.415 16.043 107.297 16.2915 107.062 16.451C106.835 16.6104 106.449 16.7276 105.903 16.8026C105.366 16.8777 104.631 16.9668 103.698 17.0699C102.935 17.1543 102.2 17.281 101.493 17.4498C100.787 17.6186 100.155 17.8671 99.5993 18.1954C99.0529 18.5236 98.6195 18.9597 98.2991 19.5037C97.9788 20.0477 97.8188 20.7464 97.8188 21.5998C97.8188 22.5846 98.0447 23.4099 98.497 24.0758C98.9492 24.7323 99.5618 25.2293 100.334 25.567ZM105.804 23.0769C105.257 23.3677 104.584 23.513 103.783 23.513C102.972 23.513 102.327 23.3442 101.847 23.0066C101.366 22.6596 101.126 22.186 101.126 21.5858C101.126 21.1168 101.258 20.737 101.521 20.4462C101.795 20.1555 102.153 19.9257 102.596 19.7569C103.038 19.5881 103.519 19.4709 104.037 19.4052C104.414 19.349 104.781 19.2927 105.14 19.2364C105.497 19.1708 105.832 19.1098 106.143 19.0535C106.454 18.9879 106.718 18.9222 106.934 18.8566C107.161 18.7909 107.325 18.7206 107.429 18.6455V20.3056C107.429 20.887 107.292 21.4216 107.019 21.9093C106.755 22.3876 106.35 22.7768 105.804 23.0769ZM113.697 25.8202V10.9645H116.948V13.4123H116.99C117.263 12.5682 117.692 11.9258 118.276 11.485C118.87 11.0348 119.647 10.8097 120.608 10.8097C120.844 10.8097 121.056 10.8191 121.244 10.8379C121.442 10.8472 121.607 10.8566 121.739 10.866V13.8906C121.616 13.8718 121.4 13.8484 121.089 13.8203C120.778 13.7921 120.448 13.778 120.099 13.778C119.543 13.778 119.035 13.9046 118.573 14.1579C118.111 14.4111 117.744 14.8003 117.471 15.3255C117.207 15.8414 117.075 16.4932 117.075 17.281V25.8202H113.697ZM60.0335 25.8202V10.9645H63.4112V25.8202H60.0335ZM85.5155 25.159C86.599 25.8249 87.8853 26.1578 89.3739 26.1578C90.5234 26.1578 91.5691 25.9515 92.5114 25.5388C93.4631 25.1168 94.2544 24.54 94.8857 23.8085C95.517 23.0676 95.9269 22.2141 96.1154 21.2481H92.9355C92.7939 21.6889 92.5631 22.0781 92.2428 22.4157C91.9321 22.744 91.541 23.0019 91.07 23.1895C90.5987 23.3771 90.0524 23.4708 89.4304 23.4708C88.5919 23.4708 87.871 23.2833 87.2682 22.9081C86.6747 22.533 86.2224 22.0125 85.9114 21.3466C85.6292 20.7337 85.4749 20.0397 85.4489 19.2645H96.3132V18.3642C96.3132 17.22 96.1435 16.179 95.8044 15.2411C95.4653 14.2939 94.9846 13.4779 94.3627 12.7933C93.741 12.0993 92.9921 11.5647 92.1157 11.1896C91.2488 10.8144 90.2832 10.6268 89.2184 10.6268C87.8335 10.6268 86.6087 10.9598 85.5439 11.6257C84.4791 12.2915 83.6454 13.2107 83.0422 14.383C82.4394 15.5553 82.1378 16.8964 82.1378 18.4064C82.1378 19.907 82.43 21.2434 83.0141 22.4157C83.5982 23.5787 84.4322 24.4931 85.5155 25.159ZM92.6245 15.3255C92.3135 14.6878 91.8707 14.1954 91.2959 13.8484C90.7212 13.5014 90.043 13.3279 89.2607 13.3279C88.4881 13.3279 87.8145 13.5014 87.2397 13.8484C86.6746 14.1954 86.2318 14.6878 85.9114 15.3255C85.6828 15.7874 85.5382 16.3126 85.4777 16.9011H93.058C92.9975 16.3126 92.8529 15.7874 92.6245 15.3255Z"
-            />
-          </svg>
-        ),
-      },
-    ],
-  },
-  featureSection: {
-    title: 'How Machine Works',
-    description:
-      'Discover how Machine transforms your commands into action in four easy steps',
-    items: [
-      {
-        id: 1,
-        title: 'Request an Action',
-        content:
-          'Speak or type your command—let Machine capture your intent. Your request instantly sets the process in motion.',
-        image:
-          'https://images.unsplash.com/photo-1720371300677-ba4838fa0678?q=80&w=2070&auto=format&fit=crop&ixlib=rb-4.0.3&ixid=M3wxMjA3fDB8MHxwaG90by1wYWdlfHx8fGVufDB8fHx8fA%3D%3D',
-      },
-      {
-        id: 2,
-        title: 'AI Understanding & Planning',
-        content:
-          'Machine analyzes your request, understands the context, and develops a structured plan to complete the task efficiently.',
-        image:
-          'https://images.unsplash.com/photo-1686170287433-c95faf6d3608?w=500&auto=format&fit=crop&q=60&ixlib=rb-4.0.3&ixid=M3wxMjA3fDB8MHxmZWF0dXJlZC1waG90b3MtZmVlZHwzfHx8ZW58MHx8fHx8fA%3D%3D',
-      },
-      {
-        id: 3,
-        title: 'Autonomous Execution',
-        content:
-          'Using its capabilities and integrations, Machine executes the task independently, handling any complexities along the way.',
-        image:
-          'https://images.unsplash.com/photo-1720378042271-60aff1e1c538?w=500&auto=format&fit=crop&q=60&ixlib=rb-4.0.3&ixid=M3wxMjA3fDB8MHxmZWF0dXJlZC1waG90b3MtZmVlZHwxMHx8fGVufDB8fHx8fA%3D%3D',
-      },
-      {
-        id: 4,
-        title: 'Results & Learning',
-        content:
-          'Machine delivers results and learns from each interaction, continuously improving its performance to better serve your needs.',
-        image:
-          'https://images.unsplash.com/photo-1666882990322-e7f3b8df4f75?w=500&auto=format&fit=crop&q=60&ixlib=rb-4.0.3&ixid=M3wxMjA3fDB8MHxwaG90by1yZWxhdGVkfDF8fHxlbnwwfHx8fHw%3D',
-      },
-    ],
-  },
-  bentoSection: {
-    title: 'Empower Your Workflow with Machine',
-    description:
-      'Let Machine act on your behalf with advanced AI capabilities, seamless integrations, and autonomous task execution.',
-    items: [
-      {
-        id: 1,
-        content: <FirstBentoAnimation />,
-        title: 'Autonomous Task Execution',
-        description:
-          'Experience true automation with Machine. Ask your AI Worker to complete tasks, research information, and handle complex workflows with minimal supervision.',
-      },
-      {
-        id: 2,
-        content: <SecondBentoAnimation />,
-        title: 'Seamless Integrations',
-        description:
-          'Connect Machine to your existing tools for a unified workflow. Boost productivity through AI-powered interconnected systems.',
-      },
-      {
-        id: 3,
-        content: (
-          <ThirdBentoAnimation
-            data={[20, 30, 25, 45, 40, 55, 75]}
-            toolTipValues={[
-              1234, 1678, 2101, 2534, 2967, 3400, 3833, 4266, 4700, 5133,
-            ]}
-          />
-        ),
-        title: 'Intelligent Data Analysis',
-        description:
-          "Transform raw data into actionable insights in seconds. Make better decisions with Machine's real-time, adaptive intelligence.",
-      },
-      {
-        id: 4,
-        content: <FourthBentoAnimation once={false} />,
-        title: 'Complete Customization',
-        description:
-          'Tailor Machine to your specific needs. As an open source solution, you have full control over its capabilities, integrations, and implementation.',
-      },
-    ],
-  },
-  benefits: [
-    {
-      id: 1,
-      text: "Automate everyday tasks with Machine's powerful AI capabilities.",
-      image: '/Device-6.png',
-    },
-    {
-      id: 2,
-      text: 'Increase productivity with autonomous task completion.',
-      image: '/Device-7.png',
-    },
-    {
-      id: 3,
-      text: 'Improve focus on high-value work as Machine handles the routine.',
-      image: '/Device-8.png',
-    },
-    {
-      id: 4,
-      text: 'Access cutting-edge AI as an open source, transparent solution.',
-      image: '/Device-1.png',
-    },
-  ],
-  growthSection: {
-    title: 'Open Source & Secure',
-    description:
-      'Where advanced security meets complete transparency—designed to protect your data while providing full access to the code.',
-    items: [
-      {
-        id: 1,
-        content: (
-          <div
-            className="relative flex size-full items-center justify-center overflow-hidden transition-all duration-300 hover:[mask-image:none] hover:[webkit-mask-image:none]"
-            style={{
-              WebkitMaskImage: `url("data:image/svg+xml,%3Csvg width='265' height='268' viewBox='0 0 265 268' xmlns='http://www.w3.org/2000/svg'%3E%3Cpath fillRule='evenodd' clipRule='evenodd' d='M121.384 4.5393C124.406 1.99342 128.319 0.585938 132.374 0.585938C136.429 0.585938 140.342 1.99342 143.365 4.5393C173.074 29.6304 210.174 45.6338 249.754 50.4314C253.64 50.9018 257.221 52.6601 259.855 55.3912C262.489 58.1223 264.005 61.6477 264.13 65.3354C265.616 106.338 254.748 146.9 232.782 182.329C210.816 217.759 178.649 246.61 140.002 265.547C137.645 266.701 135.028 267.301 132.371 267.298C129.715 267.294 127.1 266.686 124.747 265.526C86.0991 246.59 53.9325 217.739 31.9665 182.309C10.0005 146.879 -0.867679 106.317 0.618784 65.3147C0.748654 61.6306 2.26627 58.1102 4.9001 55.3833C7.53394 52.6565 11.1121 50.9012 14.9945 50.4314C54.572 45.6396 91.6716 29.6435 121.384 4.56V4.5393Z' fill='black'/%3E%3C/svg%3E")`,
-              maskImage: `url("data:image/svg+xml,%3Csvg width='265' height='268' viewBox='0 0 265 268' xmlns='http://www.w3.org/2000/svg'%3E%3Cpath fillRule='evenodd' clipRule='evenodd' d='M121.384 4.5393C124.406 1.99342 128.319 0.585938 132.374 0.585938C136.429 0.585938 140.342 1.99342 143.365 4.5393C173.074 29.6304 210.174 45.6338 249.754 50.4314C253.64 50.9018 257.221 52.6601 259.855 55.3912C262.489 58.1223 264.005 61.6477 264.13 65.3354C265.616 106.338 254.748 146.9 232.782 182.329C210.816 217.759 178.649 246.61 140.002 265.547C137.645 266.701 135.028 267.301 132.371 267.298C129.715 267.294 127.1 266.686 124.747 265.526C86.0991 246.59 53.9325 217.739 31.9665 182.309C10.0005 146.879 -0.867679 106.317 0.618784 65.3147C0.748654 61.6306 2.26627 58.1102 4.9001 55.3833C7.53394 52.6565 11.1121 50.9012 14.9945 50.4314C54.572 45.6396 91.6716 29.6435 121.384 4.56V4.5393Z' fill='black'/%3E%3C/svg%3E")`,
-              WebkitMaskSize: 'contain',
-              maskSize: 'contain',
-              WebkitMaskRepeat: 'no-repeat',
-              maskPosition: 'center',
-            }}
-          >
-            <div className="absolute top-[55%] md:top-[58%] left-[55%] md:left-[57%] -translate-x-1/2 -translate-y-1/2  size-full z-10">
-              <svg
-                xmlns="http://www.w3.org/2000/svg"
-                width="227"
-                height="244"
-                viewBox="0 0 227 244"
-                fill="none"
-                className="size-[90%] md:size-[85%] object-contain fill-background"
-              >
-                <path
-                  fillRule="evenodd"
-                  clipRule="evenodd"
-                  d="M104.06 3.61671C106.656 1.28763 110.017 0 113.5 0C116.983 0 120.344 1.28763 122.94 3.61671C148.459 26.5711 180.325 41.2118 214.322 45.6008C217.66 46.0312 220.736 47.6398 222.999 50.1383C225.262 52.6369 226.563 55.862 226.67 59.2357C227.947 96.7468 218.612 133.854 199.744 166.267C180.877 198.68 153.248 225.074 120.052 242.398C118.028 243.454 115.779 244.003 113.498 244C111.216 243.997 108.969 243.441 106.948 242.379C73.7524 225.055 46.1231 198.661 27.2556 166.248C8.38807 133.835 -0.947042 96.7279 0.329744 59.2168C0.441295 55.8464 1.74484 52.6258 4.00715 50.1311C6.26946 47.6365 9.34293 46.0306 12.6777 45.6008C46.6725 41.2171 78.5389 26.5832 104.06 3.63565V3.61671Z"
-                />
-              </svg>
-            </div>
-            <div className="absolute top-[58%] md:top-[60%] left-1/2 -translate-x-1/2 -translate-y-1/2  size-full z-20">
-              <svg
-                xmlns="http://www.w3.org/2000/svg"
-                width="245"
-                height="282"
-                viewBox="0 0 245 282"
-                className="size-full object-contain fill-accent"
-              >
-                <g filter="url(#filter0_dddd_2_33)">
-                  <path
-                    fillRule="evenodd"
-                    clipRule="evenodd"
-                    d="M113.664 7.33065C116.025 5.21236 119.082 4.04126 122.25 4.04126C125.418 4.04126 128.475 5.21236 130.836 7.33065C154.045 28.2076 183.028 41.5233 213.948 45.5151C216.984 45.9065 219.781 47.3695 221.839 49.6419C223.897 51.9144 225.081 54.8476 225.178 57.916C226.339 92.0322 217.849 125.781 200.689 155.261C183.529 184.74 158.4 208.746 128.209 224.501C126.368 225.462 124.323 225.962 122.248 225.959C120.173 225.956 118.13 225.45 116.291 224.484C86.0997 208.728 60.971 184.723 43.811 155.244C26.6511 125.764 18.1608 92.015 19.322 57.8988C19.4235 54.8334 20.6091 51.9043 22.6666 49.6354C24.7242 47.3665 27.5195 45.906 30.5524 45.5151C61.4706 41.5281 90.4531 28.2186 113.664 7.34787V7.33065Z"
-                  />
-                </g>
-                <defs>
-                  <filter
-                    id="filter0_dddd_2_33"
-                    x="0.217041"
-                    y="0.0412598"
-                    width="244.066"
-                    height="292.917"
-                    filterUnits="userSpaceOnUse"
-                    colorInterpolationFilters="sRGB"
-                  >
-                    <feFlood floodOpacity="0" result="BackgroundImageFix" />
-                    <feColorMatrix
-                      in="SourceAlpha"
-                      type="matrix"
-                      values="0 0 0 0 0 0 0 0 0 0 0 0 0 0 0 0 0 0 127 0"
-                      result="hardAlpha"
-                    />
-                    <feOffset dy="3" />
-                    <feGaussianBlur stdDeviation="3.5" />
-                    <feColorMatrix
-                      type="matrix"
-                      values="0 0 0 0 0 0 0 0 0 0 0 0 0 0 0 0 0 0 0.04 0"
-                    />
-                    <feBlend
-                      mode="normal"
-                      in2="BackgroundImageFix"
-                      result="effect1_dropShadow_2_33"
-                    />
-                    <feColorMatrix
-                      in="SourceAlpha"
-                      type="matrix"
-                      values="0 0 0 0 0 0 0 0 0 0 0 0 0 0 0 0 0 0 127 0"
-                      result="hardAlpha"
-                    />
-                    <feOffset dy="12" />
-                    <feGaussianBlur stdDeviation="6" />
-                    <feColorMatrix
-                      type="matrix"
-                      values="0 0 0 0 0 0 0 0 0 0 0 0 0 0 0 0 0 0 0.04 0"
-                    />
-                    <feBlend
-                      mode="normal"
-                      in2="effect1_dropShadow_2_33"
-                      result="effect2_dropShadow_2_33"
-                    />
-                    <feColorMatrix
-                      in="SourceAlpha"
-                      type="matrix"
-                      values="0 0 0 0 0 0 0 0 0 0 0 0 0 0 0 0 0 0 127 0"
-                      result="hardAlpha"
-                    />
-                    <feOffset dy="27" />
-                    <feGaussianBlur stdDeviation="8" />
-                    <feColorMatrix
-                      type="matrix"
-                      values="0 0 0 0 0 0 0 0 0 0 0 0 0 0 0 0 0 0 0.02 0"
-                    />
-                    <feBlend
-                      mode="normal"
-                      in2="effect2_dropShadow_2_33"
-                      result="effect3_dropShadow_2_33"
-                    />
-                    <feColorMatrix
-                      in="SourceAlpha"
-                      type="matrix"
-                      values="0 0 0 0 0 0 0 0 0 0 0 0 0 0 0 0 0 0 127 0"
-                      result="hardAlpha"
-                    />
-                    <feOffset dy="48" />
-                    <feGaussianBlur stdDeviation="9.5" />
-                    <feColorMatrix
-                      type="matrix"
-                      values="0 0 0 0 0 0 0 0 0 0 0 0 0 0 0 0 0 0 0.01 0"
-                    />
-                    <feBlend
-                      mode="normal"
-                      in2="effect3_dropShadow_2_33"
-                      result="effect4_dropShadow_2_33"
-                    />
-                    <feBlend
-                      mode="normal"
-                      in="SourceGraphic"
-                      in2="effect4_dropShadow_2_33"
-                      result="shape"
-                    />
-                  </filter>
-                </defs>
-              </svg>
-            </div>
-            <div className="absolute top-1/2 left-1/2 -translate-x-1/2 -translate-y-1/2 z-30">
-              <svg
-                xmlns="http://www.w3.org/2000/svg"
-                width="81"
-                height="80"
-                viewBox="0 0 81 80"
-                className="fill-background"
-              >
-                <g filter="url(#filter0_iiii_2_34)">
-                  <path
-                    fillRule="evenodd"
-                    clipRule="evenodd"
-                    d="M20.5 36V28C20.5 22.6957 22.6071 17.6086 26.3579 13.8579C30.1086 10.1071 35.1957 8 40.5 8C45.8043 8 50.8914 10.1071 54.6421 13.8579C58.3929 17.6086 60.5 22.6957 60.5 28V36C62.6217 36 64.6566 36.8429 66.1569 38.3431C67.6571 39.8434 68.5 41.8783 68.5 44V64C68.5 66.1217 67.6571 68.1566 66.1569 69.6569C64.6566 71.1571 62.6217 72 60.5 72H20.5C18.3783 72 16.3434 71.1571 14.8431 69.6569C13.3429 68.1566 12.5 66.1217 12.5 64V44C12.5 41.8783 13.3429 39.8434 14.8431 38.3431C16.3434 36.8429 18.3783 36 20.5 36ZM52.5 28V36H28.5V28C28.5 24.8174 29.7643 21.7652 32.0147 19.5147C34.2652 17.2643 37.3174 16 40.5 16C43.6826 16 46.7348 17.2643 48.9853 19.5147C51.2357 21.7652 52.5 24.8174 52.5 28Z"
-                  />
-                </g>
-                <defs>
-                  <filter
-                    id="filter0_iiii_2_34"
-                    x="12.5"
-                    y="8"
-                    width="56"
-                    height="70"
-                    filterUnits="userSpaceOnUse"
-                    colorInterpolationFilters="sRGB"
-                  >
-                    <feFlood floodOpacity="0" result="BackgroundImageFix" />
-                    <feBlend
-                      mode="normal"
-                      in="SourceGraphic"
-                      in2="BackgroundImageFix"
-                      result="shape"
-                    />
-                    <feColorMatrix
-                      in="SourceAlpha"
-                      type="matrix"
-                      values="0 0 0 0 0 0 0 0 0 0 0 0 0 0 0 0 0 0 127 0"
-                      result="hardAlpha"
-                    />
-                    <feOffset dy="1" />
-                    <feGaussianBlur stdDeviation="1" />
-                    <feComposite
-                      in2="hardAlpha"
-                      operator="arithmetic"
-                      k2="-1"
-                      k3="1"
-                    />
-                    <feColorMatrix
-                      type="matrix"
-                      values="0 0 0 0 0 0 0 0 0 0 0 0 0 0 0 0 0 0 0.1 0"
-                    />
-                    <feBlend
-                      mode="normal"
-                      in2="shape"
-                      result="effect1_innerShadow_2_34"
-                    />
-                    <feColorMatrix
-                      in="SourceAlpha"
-                      type="matrix"
-                      values="0 0 0 0 0 0 0 0 0 0 0 0 0 0 0 0 0 0 127 0"
-                      result="hardAlpha"
-                    />
-                    <feOffset dy="3" />
-                    <feGaussianBlur stdDeviation="1.5" />
-                    <feComposite
-                      in2="hardAlpha"
-                      operator="arithmetic"
-                      k2="-1"
-                      k3="1"
-                    />
-                    <feColorMatrix
-                      type="matrix"
-                      values="0 0 0 0 0 0 0 0 0 0 0 0 0 0 0 0 0 0 0.09 0"
-                    />
-                    <feBlend
-                      mode="normal"
-                      in2="effect1_innerShadow_2_34"
-                      result="effect2_innerShadow_2_34"
-                    />
-                    <feColorMatrix
-                      in="SourceAlpha"
-                      type="matrix"
-                      values="0 0 0 0 0 0 0 0 0 0 0 0 0 0 0 0 0 0 127 0"
-                      result="hardAlpha"
-                    />
-                    <feOffset dy="8" />
-                    <feGaussianBlur stdDeviation="2.5" />
-                    <feComposite
-                      in2="hardAlpha"
-                      operator="arithmetic"
-                      k2="-1"
-                      k3="1"
-                    />
-                    <feColorMatrix
-                      type="matrix"
-                      values="0 0 0 0 0 0 0 0 0 0 0 0 0 0 0 0 0 0 0.05 0"
-                    />
-                    <feBlend
-                      mode="normal"
-                      in2="effect2_innerShadow_2_34"
-                      result="effect3_innerShadow_2_34"
-                    />
-                    <feColorMatrix
-                      in="SourceAlpha"
-                      type="matrix"
-                      values="0 0 0 0 0 0 0 0 0 0 0 0 0 0 0 0 0 0 127 0"
-                      result="hardAlpha"
-                    />
-                    <feOffset dy="14" />
-                    <feGaussianBlur stdDeviation="3" />
-                    <feComposite
-                      in2="hardAlpha"
-                      operator="arithmetic"
-                      k2="-1"
-                      k3="1"
-                    />
-                    <feColorMatrix
-                      type="matrix"
-                      values="0 0 0 0 0 0 0 0 0 0 0 0 0 0 0 0 0 0 0.01 0"
-                    />
-                    <feBlend
-                      mode="normal"
-                      in2="effect3_innerShadow_2_34"
-                      result="effect4_innerShadow_2_34"
-                    />
-                  </filter>
-                </defs>
-              </svg>
-            </div>
-            <motion.div
-              initial={{ opacity: 0 }}
-              animate={{ opacity: 1 }}
-              transition={{ duration: 0.3, ease: 'easeOut' }}
-              className="size-full"
-            >
-              <FlickeringGrid
-                className="size-full"
-                gridGap={4}
-                squareSize={2}
-                maxOpacity={0.5}
-              />
-            </motion.div>
-          </div>
-        ),
-
-        title: 'Open Source Security',
-        description:
-          'Benefit from the security of open source code that thousands of eyes can review, audit, and improve.',
-      },
-      {
-        id: 2,
-        content: (
-          <div className="relative flex size-full max-w-lg items-center justify-center overflow-hidden [mask-image:linear-gradient(to_top,transparent,black_50%)] -translate-y-20">
-            <Globe className="top-28" />
-          </div>
-        ),
-
-        title: 'Community Powered',
-        description:
-          "Join a thriving community of developers and users continuously enhancing and expanding Machine's capabilities.",
-      },
-    ],
-  },
-  quoteSection: {
-    quote:
-      'Machine has transformed how we approach everyday tasks. The level of automation it provides, combined with its open source nature, makes it an invaluable tool for our entire organization.',
-    author: {
-      name: 'Alex Johnson',
-      role: 'CTO, Innovatech',
-      image: 'https://randomuser.me/api/portraits/men/91.jpg',
-    },
-  },
-  pricing: {
-    title: 'Open Source & Free Forever',
-    description:
-      'Machine is 100% open source and free to use. No hidden fees, no premium features locked behind paywalls.',
-    pricingItems: [
-      {
-        name: 'Community',
-        href: '#',
-        price: 'Free',
-        period: 'forever',
-        yearlyPrice: 'Free',
-        features: [
-          'Full agent capabilities',
-          'Unlimited usage',
-          'Full source code access',
-          // 'Community support',
-        ],
-        description: 'Perfect for individual users and developers',
-        buttonText: 'Hire Machine',
-        buttonColor: 'bg-accent text-primary',
-        isPopular: false,
-      },
-      {
-        name: 'Self-Hosted',
-        href: '#',
-        price: 'Free',
-        period: 'forever',
-        yearlyPrice: 'Free',
-        features: [
-          'Full agent capabilities',
-          'Unlimited usage',
-          'Full source code access',
-          'Custom deployment',
-          'Local data storage',
-          'Integration with your tools',
-          'Full customization',
-          // 'Community support',
-        ],
-        description: 'Ideal for organizations with specific requirements',
-        buttonText: 'View Docs',
-        buttonColor: 'bg-secondary text-white',
-        isPopular: true,
-      },
-      {
-        name: 'Enterprise',
-        href: '#',
-        price: 'Custom',
-        period: '',
-        yearlyPrice: 'Custom',
-        features: [
-          'Everything in Self-Hosted',
-          'Priority support',
-          'Custom development',
-          'Dedicated hosting',
-          'SLA guarantees',
-        ],
-        description: 'For large teams needing custom implementations',
-        buttonText: 'Contact Us',
-        buttonColor: 'bg-primary text-primary-foreground',
-        isPopular: false,
-      },
-    ],
-  },
-  testimonials: [
-    {
-      id: '1',
-      name: 'Alex Rivera',
-      role: 'CTO at InnovateTech',
-      img: 'https://randomuser.me/api/portraits/men/91.jpg',
-      description: (
-        <p>
-          The AI-driven analytics from #QuantumInsights have revolutionized our
-          product development cycle.
-          <Highlight>
-            Insights are now more accurate and faster than ever.
-          </Highlight>{' '}
-          A game-changer for tech companies.
-        </p>
-      ),
-    },
-    {
-      id: '2',
-      name: 'Samantha Lee',
-      role: 'Marketing Director at NextGen Solutions',
-      img: 'https://randomuser.me/api/portraits/women/12.jpg',
-      description: (
-        <p>
-          Implementing #AIStream&apos;s customer prediction model has
-          drastically improved our targeting strategy.
-          <Highlight>Seeing a 50% increase in conversion rates!</Highlight>{' '}
-          Highly recommend their solutions.
-        </p>
-      ),
-    },
-    {
-      id: '3',
-      name: 'Raj Patel',
-      role: 'Founder & CEO at StartUp Grid',
-      img: 'https://randomuser.me/api/portraits/men/45.jpg',
-      description: (
-        <p>
-          As a startup, we need to move fast and stay ahead. #CodeAI&apos;s
-          automated coding assistant helps us do just that.
-          <Highlight>Our development speed has doubled.</Highlight> Essential
-          tool for any startup.
-        </p>
-      ),
-    },
-    {
-      id: '4',
-      name: 'Emily Chen',
-      role: 'Product Manager at Digital Wave',
-      img: 'https://randomuser.me/api/portraits/women/83.jpg',
-      description: (
-        <p>
-          #VoiceGen&apos;s AI-driven voice synthesis has made creating global
-          products a breeze.
-          <Highlight>Localization is now seamless and efficient.</Highlight> A
-          must-have for global product teams.
-        </p>
-      ),
-    },
-    {
-      id: '5',
-      name: 'Michael Brown',
-      role: 'Data Scientist at FinTech Innovations',
-      img: 'https://randomuser.me/api/portraits/men/1.jpg',
-      description: (
-        <p>
-          Leveraging #DataCrunch&apos;s AI for our financial models has given us
-          an edge in predictive accuracy.
-          <Highlight>
-            Our investment strategies are now powered by real-time data
-            analytics.
-          </Highlight>{' '}
-          Transformative for the finance industry.
-        </p>
-      ),
-    },
-    {
-      id: '6',
-      name: 'Linda Wu',
-      role: 'VP of Operations at LogiChain Solutions',
-      img: 'https://randomuser.me/api/portraits/women/5.jpg',
-      description: (
-        <p>
-          #LogiTech&apos;s supply chain optimization tools have drastically
-          reduced our operational costs.
-          <Highlight>
-            Efficiency and accuracy in logistics have never been better.
-          </Highlight>{' '}
-        </p>
-      ),
-    },
-    {
-      id: '7',
-      name: 'Carlos Gomez',
-      role: 'Head of R&D at EcoInnovate',
-      img: 'https://randomuser.me/api/portraits/men/14.jpg',
-      description: (
-        <p>
-          By integrating #GreenTech&apos;s sustainable energy solutions,
-          we&apos;ve seen a significant reduction in carbon footprint.
-          <Highlight>
-            Leading the way in eco-friendly business practices.
-          </Highlight>{' '}
-          Pioneering change in the industry.
-        </p>
-      ),
-    },
-    {
-      id: '8',
-      name: 'Aisha Khan',
-      role: 'Chief Marketing Officer at Fashion Forward',
-      img: 'https://randomuser.me/api/portraits/women/56.jpg',
-      description: (
-        <p>
-          #TrendSetter&apos;s market analysis AI has transformed how we approach
-          fashion trends.
-          <Highlight>
-            Our campaigns are now data-driven with higher customer engagement.
-          </Highlight>{' '}
-          Revolutionizing fashion marketing.
-        </p>
-      ),
-    },
-    {
-      id: '9',
-      name: 'Tom Chen',
-      role: 'Director of IT at HealthTech Solutions',
-      img: 'https://randomuser.me/api/portraits/men/18.jpg',
-      description: (
-        <p>
-          Implementing #MediCareAI in our patient care systems has improved
-          patient outcomes significantly.
-          <Highlight>
-            Technology and healthcare working hand in hand for better health.
-          </Highlight>{' '}
-          A milestone in medical technology.
-        </p>
-      ),
-    },
-    {
-      id: '10',
-      name: 'Sofia Patel',
-      role: 'CEO at EduTech Innovations',
-      img: 'https://randomuser.me/api/portraits/women/73.jpg',
-      description: (
-        <p>
-          #LearnSmart&apos;s AI-driven personalized learning plans have doubled
-          student performance metrics.
-          <Highlight>
-            Education tailored to every learner&apos;s needs.
-          </Highlight>{' '}
-          Transforming the educational landscape.
-        </p>
-      ),
-    },
-    {
-      id: '11',
-      name: 'Jake Morrison',
-      role: 'CTO at SecureNet Tech',
-      img: 'https://randomuser.me/api/portraits/men/25.jpg',
-      description: (
-        <p>
-          With #CyberShield&apos;s AI-powered security systems, our data
-          protection levels are unmatched.
-          <Highlight>
-            Ensuring safety and trust in digital spaces.
-          </Highlight>{' '}
-          Redefining cybersecurity standards.
-        </p>
-      ),
-    },
-    {
-      id: '12',
-      name: 'Nadia Ali',
-      role: 'Product Manager at Creative Solutions',
-      img: 'https://randomuser.me/api/portraits/women/78.jpg',
-      description: (
-        <p>
-          #DesignPro&apos;s AI has streamlined our creative process, enhancing
-          productivity and innovation.
-          <Highlight>Bringing creativity and technology together.</Highlight> A
-          game-changer for creative industries.
-        </p>
-      ),
-    },
-    {
-      id: '13',
-      name: 'Omar Farooq',
-      role: 'Founder at Startup Hub',
-      img: 'https://randomuser.me/api/portraits/men/54.jpg',
-      description: (
-        <p>
-          #VentureAI&apos;s insights into startup ecosystems have been
-          invaluable for our growth and funding strategies.
-          <Highlight>
-            Empowering startups with data-driven decisions.
-          </Highlight>{' '}
-          A catalyst for startup success.
-        </p>
-      ),
-    },
-  ],
-  faqSection: {
-    title: 'Frequently Asked Questions',
-    description:
-      "Answers to common questions about Machine and its capabilities. If you have any other questions, please don't hesitate to contact us.",
-    faQitems: [
-      {
-        id: 1,
-        question: 'What is an AI Worker?',
-        answer:
-          'An AI Worker is an intelligent software program that can perform tasks autonomously, learn from interactions, and make decisions to help achieve specific goals. It combines artificial intelligence and machine learning to provide personalized assistance and automation.',
-      },
-      {
-        id: 2,
-        question: 'How does Machine work?',
-        answer:
-          'Machine works by analyzing your requirements, leveraging advanced AI algorithms to understand context, and executing tasks based on your instructions. It can integrate with your workflow, learn from feedback, and continuously improve its performance.',
-      },
-      {
-        id: 3,
-        question: 'Is Machine really free?',
-        answer:
-          'Yes, Machine is completely free and open source. We believe in democratizing AI technology and making it accessible to everyone. You can use it, modify it, and contribute to its development without any cost.',
-      },
-      {
-        id: 4,
-        question: 'Can I integrate Machine with my existing tools?',
-        answer:
-          'Yes, Machine is designed to be highly compatible with popular tools and platforms. We offer APIs and pre-built integrations for seamless connection with your existing workflow tools and systems.',
-      },
-      {
-        id: 5,
-        question: 'How can I contribute to Machine?',
-        answer:
-          'You can contribute to Machine by submitting pull requests on GitHub, reporting bugs, suggesting new features, or helping with documentation. Join our Discord community to connect with other contributors and Hire Machine.',
-      },
-      {
-        id: 6,
-        question: 'How does Machine save me time?',
-        answer:
-          'Machine automates repetitive tasks, streamlines workflows, and provides quick solutions to common challenges. This automation and efficiency can save hours of manual work, allowing you to focus on more strategic activities.',
-      },
-    ],
-  },
-  ctaSection: {
-    id: 'cta',
-    title: 'Launch Your First AI Worker Today',
-    backgroundImage: '/holo.png',
-    button: {
-      text: 'Get Started for free',
-      href: '/auth',
-    },
-    subtext: 'Build, manage and train your AI Workforce',
-  },
-  footerLinks: [],
-  useCases: [
-    {
-      id: 'competitor-analysis',
-      title: 'Competitor Analysis',
-      description:
-        'Analyze the market for my next company in the healthcare industry, located in the UK. Give me the major players, their market size, strengths, and weaknesses, and add their website URLs. Once done, generate a PDF report.',
-      category: 'research',
-      featured: true,
-      icon: (
-        <svg
-          width="24"
-          height="24"
-          viewBox="0 0 24 24"
-          fill="none"
-          xmlns="http://www.w3.org/2000/svg"
-        >
-          <path
-            d="M7.75 19.25H16.25C17.3546 19.25 18.25 18.3546 18.25 17.25V8.75L13.75 4.25H7.75C6.64543 4.25 5.75 5.14543 5.75 6.25V17.25C5.75 18.3546 6.64543 19.25 7.75 19.25Z"
-            stroke="currentColor"
-            strokeWidth="1.5"
-            strokeLinecap="round"
-            strokeLinejoin="round"
-          />
-          <path
-            d="M18 9L14 9C13.4477 9 13 8.55228 13 8L13 4"
-            stroke="currentColor"
-            strokeWidth="1.5"
-            strokeLinecap="round"
-            strokeLinejoin="round"
-          />
-          <path
-            d="M9.5 14.5L11 13L12.5 14.5L14.5 12.5"
-            stroke="currentColor"
-            strokeWidth="1.5"
-            strokeLinecap="round"
-            strokeLinejoin="round"
-          />
-        </svg>
-      ),
-      image:
-        'https://images.unsplash.com/photo-1551288049-bebda4e38f71?ixlib=rb-4.0.3&ixid=MnwxMjA3fDB8MHxwaG90by1wYWdlfHx8fGVufDB8fHx8&auto=format&fit=crop&w=2400&q=80',
-      url: 'https://machine.myapps.ai/share/2fbf0552-87d6-4d12-be25-d54f435bc493',
-    },
-    {
-      id: 'vc-list',
-      title: 'VC List',
-      description:
-        'Give me the list of the most important VC Funds in the United States based on Assets Under Management. Give me website URLs, and if possible an email to reach them out.',
-      category: 'finance',
-      featured: true,
-      icon: (
-        <svg
-          width="24"
-          height="24"
-          viewBox="0 0 24 24"
-          fill="none"
-          xmlns="http://www.w3.org/2000/svg"
-        >
-          <path
-            d="M12 4.75L19.25 9L12 13.25L4.75 9L12 4.75Z"
-            stroke="currentColor"
-            strokeWidth="1.5"
-            strokeLinecap="round"
-            strokeLinejoin="round"
-          />
-          <path
-            d="M9.25 11.5L4.75 14L12 18.25L19.25 14L14.6722 11.5"
-            stroke="currentColor"
-            strokeWidth="1.5"
-            strokeLinecap="round"
-            strokeLinejoin="round"
-          />
-        </svg>
-      ),
-      image:
-        'https://images.unsplash.com/photo-1444653614773-995cb1ef9efa?ixlib=rb-4.0.3&ixid=MnwxMjA3fDB8MHxwaG90by1wYWdlfHx8fGVufDB8fHx8&auto=format&fit=crop&w=2400&q=80',
-      url: 'https://machine.myapps.ai/share/a172382b-aa77-42a2-a3e1-46f32a0f9c37',
-    },
-    {
-      id: 'candidate-search',
-      title: 'Looking for Candidates',
-      description:
-        "Go on LinkedIn, and find 10 profiles available - they are not working right now - for a junior software engineer position, who are located in Munich, Germany. They should have at least one bachelor's degree in Computer Science or anything related to it, and 1-year of experience in any field/role.",
-      category: 'recruitment',
-      featured: true,
-      icon: (
-        <svg
-          width="24"
-          height="24"
-          viewBox="0 0 24 24"
-          fill="none"
-          xmlns="http://www.w3.org/2000/svg"
-        >
-          <path
-            d="M17.25 10C17.25 12.8995 14.8995 15.25 12 15.25C9.10051 15.25 6.75 12.8995 6.75 10C6.75 7.10051 9.10051 4.75 12 4.75C14.8995 4.75 17.25 7.10051 17.25 10Z"
-            stroke="currentColor"
-            strokeWidth="1.5"
-            strokeLinecap="round"
-            strokeLinejoin="round"
-          />
-          <path
-            d="M8.25 14.75L5.25 19.25"
-            stroke="currentColor"
-            strokeWidth="1.5"
-            strokeLinecap="round"
-            strokeLinejoin="round"
-          />
-          <path
-            d="M15.75 14.75L18.75 19.25"
-            stroke="currentColor"
-            strokeWidth="1.5"
-            strokeLinecap="round"
-            strokeLinejoin="round"
-          />
-        </svg>
-      ),
-      image:
-        'https://images.unsplash.com/photo-1573496359142-b8d87734a5a2?ixlib=rb-4.0.3&ixid=MnwxMjA3fDB8MHxwaG90by1wYWdlfHx8fGVufDB8fHx8&auto=format&fit=crop&w=2400&q=80',
-      url: 'https://machine.myapps.ai/share/d9e39c94-4f6f-4b5a-b1a0-b681bfe0dee8',
-    },
-    {
-      id: 'company-trip',
-      title: 'Planning Company Trip',
-      description:
-        "Generate a route plan for my company. We should go to California. We'll be 8 people. Compose the trip from the departure (Paris, France) to the activities we can do considering that the trip will be 7 days long - departure on the 21st of Jun 2025.",
-      category: 'travel',
-      featured: true,
-      icon: (
-        <svg
-          width="24"
-          height="24"
-          viewBox="0 0 24 24"
-          fill="none"
-          xmlns="http://www.w3.org/2000/svg"
-        >
-          <path
-            d="M4.75 8.75C4.75 7.64543 5.64543 6.75 6.75 6.75H17.25C18.3546 6.75 19.25 7.64543 19.25 8.75V17.25C19.25 18.3546 18.3546 19.25 17.25 19.25H6.75C5.64543 19.25 4.75 18.3546 4.75 17.25V8.75Z"
-            stroke="currentColor"
-            strokeWidth="1.5"
-            strokeLinecap="round"
-            strokeLinejoin="round"
-          />
-          <path
-            d="M8 4.75V8.25"
-            stroke="currentColor"
-            strokeWidth="1.5"
-            strokeLinecap="round"
-            strokeLinejoin="round"
-          />
-          <path
-            d="M16 4.75V8.25"
-            stroke="currentColor"
-            strokeWidth="1.5"
-            strokeLinecap="round"
-            strokeLinejoin="round"
-          />
-          <path
-            d="M7.75 10.75H16.25"
-            stroke="currentColor"
-            strokeWidth="1.5"
-            strokeLinecap="round"
-            strokeLinejoin="round"
-          />
-        </svg>
-      ),
-      image:
-        'https://images.unsplash.com/photo-1507525428034-b723cf961d3e?ixlib=rb-4.0.3&ixid=MnwxMjA3fDB8MHxwaG90by1wYWdlfHx8fGVufDB8fHx8&auto=format&fit=crop&w=2400&q=80',
-      url: 'https://machine.myapps.ai/share/23f7d904-eb66-4a9c-9247-b9704ddfd233',
-    },
-    {
-      id: 'excel-spreadsheet',
-      title: 'Working on Excel',
-      description:
-        'My company asked to set up an Excel spreadsheet with all the information about Italian lottery games (Lotto, 10eLotto, and Million Day). Based on that, generate and send me a spreadsheet with all the basic information (public ones).',
-      category: 'data',
-      featured: true,
-      icon: (
-        <svg
-          width="24"
-          height="24"
-          viewBox="0 0 24 24"
-          fill="none"
-          xmlns="http://www.w3.org/2000/svg"
-        >
-          <path
-            d="M4.75 6.75C4.75 5.64543 5.64543 4.75 6.75 4.75H17.25C18.3546 4.75 19.25 5.64543 19.25 6.75V17.25C19.25 18.3546 18.3546 19.25 17.25 19.25H6.75C5.64543 19.25 4.75 18.3546 4.75 17.25V6.75Z"
-            stroke="currentColor"
-            strokeWidth="1.5"
-            strokeLinecap="round"
-            strokeLinejoin="round"
-          />
-          <path
-            d="M9.75 8.75V19"
-            stroke="currentColor"
-            strokeWidth="1.5"
-            strokeLinecap="round"
-            strokeLinejoin="round"
-          />
-          <path
-            d="M5 8.25H19"
-            stroke="currentColor"
-            strokeWidth="1.5"
-            strokeLinecap="round"
-            strokeLinejoin="round"
-          />
-        </svg>
-      ),
-      image:
-        'https://images.unsplash.com/photo-1532153975070-2e9ab71f1b14?ixlib=rb-4.0.3&ixid=MnwxMjA3fDB8MHxwaG90by1wYWdlfHx8fGVufDB8fHx8&auto=format&fit=crop&w=2400&q=80',
-      url: 'https://machine.myapps.ai/share/2a147a3a-3778-4624-8285-42474c8c1c9c',
-    },
-    {
-      id: 'speaker-prospecting',
-      title: 'Automate Event Speaker Prospecting',
-      description:
-        "Find 20 AI ethics speakers from Europe who've spoken at conferences in the past year. Scrapes conference sites, cross-references LinkedIn and YouTube, and outputs contact info + talk summaries.",
-      category: 'research',
-      featured: true,
-      icon: (
-        <svg
-          width="24"
-          height="24"
-          viewBox="0 0 24 24"
-          fill="none"
-          xmlns="http://www.w3.org/2000/svg"
-        >
-          <path
-            d="M5.75 19.2502H18.25C18.8023 19.2502 19.25 18.8025 19.25 18.2502V5.75C19.25 5.19772 18.8023 4.75 18.25 4.75H5.75C5.19772 4.75 4.75 5.19772 4.75 5.75V18.2502C4.75 18.8025 5.19772 19.2502 5.75 19.2502Z"
-            stroke="currentColor"
-            strokeWidth="1.5"
-            strokeLinecap="round"
-            strokeLinejoin="round"
-          />
-          <path
-            d="M9.75 8.75C9.75 9.44036 9.19036 10 8.5 10C7.80964 10 7.25 9.44036 7.25 8.75C7.25 8.05964 7.80964 7.5 8.5 7.5C9.19036 7.5 9.75 8.05964 9.75 8.75Z"
-            stroke="currentColor"
-            strokeWidth="1.5"
-            strokeLinecap="round"
-            strokeLinejoin="round"
-          />
-          <path
-            d="M19.25 13.75L14.75 9.25L7.25 16.75"
-            stroke="currentColor"
-            strokeWidth="1.5"
-            strokeLinecap="round"
-            strokeLinejoin="round"
-          />
-        </svg>
-      ),
-      image:
-        'https://images.unsplash.com/photo-1523580494863-6f3031224c94?ixlib=rb-4.0.3&ixid=MnwxMjA3fDB8MHxwaG90by1wYWdlfHx8fGVufDB8fHx8&auto=format&fit=crop&w=2400&q=80',
-      url: 'https://machine.myapps.ai/share/6830cc6d-3fbd-492a-93f8-510a5f48ce50',
-    },
-    {
-      id: 'scientific-papers',
-      title: 'Summarize and Cross-Reference Scientific Papers',
-      description:
-        'Research and compare scientific papers talking about Alcohol effects on our bodies during the last 5 years. Generate a report about the most important scientific papers talking about the topic I wrote before.',
-      category: 'research',
-      featured: true,
-      icon: (
-        <svg
-          width="24"
-          height="24"
-          viewBox="0 0 24 24"
-          fill="none"
-          xmlns="http://www.w3.org/2000/svg"
-        >
-          <path
-            d="M4.75 6.75C4.75 5.64543 5.64543 4.75 6.75 4.75H17.25C18.3546 4.75 19.25 5.64543 19.25 6.75V17.25C19.25 18.3546 18.3546 19.25 17.25 19.25H6.75C5.64543 19.25 4.75 18.3546 4.75 17.25V6.75Z"
-            stroke="currentColor"
-            strokeWidth="1.5"
-            strokeLinecap="round"
-            strokeLinejoin="round"
-          />
-          <path
-            d="M9.75 8.75V19"
-            stroke="currentColor"
-            strokeWidth="1.5"
-            strokeLinecap="round"
-            strokeLinejoin="round"
-          />
-          <path
-            d="M5 8.25H19"
-            stroke="currentColor"
-            strokeWidth="1.5"
-            strokeLinecap="round"
-            strokeLinejoin="round"
-          />
-        </svg>
-      ),
-      image:
-        'https://images.unsplash.com/photo-1532619675605-1ede6c2ed2b0?ixlib=rb-4.0.3&ixid=MnwxMjA3fDB8MHxwaG90by1wYWdlfHx8fGVufDB8fHx8&auto=format&fit=crop&w=2400&q=80',
-      url: 'https://machine.myapps.ai/share/a106ef9f-ed97-46ee-8e51-7bfaf2ac3c29',
-    },
-    {
-      id: 'lead-generation',
-      title: 'Research + First Contact Draft',
-      description:
-        'Research my potential customers (B2B) on LinkedIn. They should be in the clean tech industry. Find their websites and their email addresses. After that, based on the company profile, generate a personalized first contact email.',
-      category: 'sales',
-      featured: true,
-      icon: (
-        <svg
-          width="24"
-          height="24"
-          viewBox="0 0 24 24"
-          fill="none"
-          xmlns="http://www.w3.org/2000/svg"
-        >
-          <path
-            d="M4.75 11.75L10.25 6.25L14.75 10.75L19.25 6.25"
-            stroke="currentColor"
-            strokeWidth="1.5"
-            strokeLinecap="round"
-            strokeLinejoin="round"
-          />
-          <path
-            d="M5.75 19.25H18.25"
-            stroke="currentColor"
-            strokeWidth="1.5"
-            strokeLinecap="round"
-            strokeLinejoin="round"
-          />
-          <path
-            d="M12 11.25V19.25"
-            stroke="currentColor"
-            strokeWidth="1.5"
-            strokeLinecap="round"
-            strokeLinejoin="round"
-          />
-        </svg>
-      ),
-      image:
-        'https://images.unsplash.com/photo-1552581234-26160f608093?ixlib=rb-4.0.3&ixid=MnwxMjA3fDB8MHxwaG90by1wYWdlfHx8fGVufDB8fHx8&auto=format&fit=crop&w=2400&q=80',
-      url: 'https://machine.myapps.ai/share/c3472df7-adc1-4d5f-9927-4f8f513ec2fe',
-    },
-    {
-      id: 'seo-analysis',
-      title: 'SEO Analysis',
-      description:
-        "Based on my website machine.myapps.ai, generate an SEO report analysis, find top-ranking pages by keyword clusters, and identify topics I'm missing.",
-      category: 'marketing',
-      featured: true,
-      icon: (
-        <svg
-          width="24"
-          height="24"
-          viewBox="0 0 24 24"
-          fill="none"
-          xmlns="http://www.w3.org/2000/svg"
-        >
-          <path
-            d="M4.75 11.75L10.25 6.25L14.75 10.75L19.25 6.25"
-            stroke="currentColor"
-            strokeWidth="1.5"
-            strokeLinecap="round"
-            strokeLinejoin="round"
-          />
-          <path
-            d="M19.25 6.25V19.25"
-            stroke="currentColor"
-            strokeWidth="1.5"
-            strokeLinecap="round"
-            strokeLinejoin="round"
-          />
-          <path
-            d="M4.75 6.25V19.25"
-            stroke="currentColor"
-            strokeWidth="1.5"
-            strokeLinecap="round"
-            strokeLinejoin="round"
-          />
-          <path
-            d="M4.75 19.25H19.25"
-            stroke="currentColor"
-            strokeWidth="1.5"
-            strokeLinecap="round"
-            strokeLinejoin="round"
-          />
-        </svg>
-      ),
-      image:
-        'https://images.unsplash.com/photo-1611974789855-9c2a0a7236a3?ixlib=rb-4.0.3&ixid=MnwxMjA3fDB8MHxwaG90by1wYWdlfHx8fGVufDB8fHx8&auto=format&fit=crop&w=2400&q=80',
-      url: 'https://machine.myapps.ai/share/cf756e02-fee9-4281-a0e4-76ac850f1ac9',
-    },
-    {
-      id: 'personal-trip',
-      title: 'Generate a Personal Trip',
-      description:
-        'Generate a personal trip to London, with departure from Bangkok on the 1st of May. The trip will last 10 days. Find an accommodation in the center of London, with a rating on Google reviews of at least 4.5.',
-      category: 'travel',
-      featured: true,
-      icon: (
-        <svg
-          width="24"
-          height="24"
-          viewBox="0 0 24 24"
-          fill="none"
-          xmlns="http://www.w3.org/2000/svg"
-        >
-          <path
-            d="M4.75 8.75C4.75 7.64543 5.64543 6.75 6.75 6.75H17.25C18.3546 6.75 19.25 7.64543 19.25 8.75V17.25C19.25 18.3546 18.3546 19.25 17.25 19.25H6.75C5.64543 19.25 4.75 18.3546 4.75 17.25V8.75Z"
-            stroke="currentColor"
-            strokeWidth="1.5"
-            strokeLinecap="round"
-            strokeLinejoin="round"
-          />
-          <path
-            d="M8 4.75V8.25"
-            stroke="currentColor"
-            strokeWidth="1.5"
-            strokeLinecap="round"
-            strokeLinejoin="round"
-          />
-          <path
-            d="M16 4.75V8.25"
-            stroke="currentColor"
-            strokeWidth="1.5"
-            strokeLinecap="round"
-            strokeLinejoin="round"
-          />
-          <path
-            d="M7.75 10.75H16.25"
-            stroke="currentColor"
-            strokeWidth="1.5"
-            strokeLinecap="round"
-            strokeLinejoin="round"
-          />
-        </svg>
-      ),
-      image:
-        'https://images.unsplash.com/photo-1513635269975-59663e0ac1ad?ixlib=rb-4.0.3&ixid=MnwxMjA3fDB8MHxwaG90by1wYWdlfHx8fGVufDB8fHx8&auto=format&fit=crop&w=2400&q=80',
-      url: 'https://machine.myapps.ai/share/8442cc76-ac8b-438c-b539-4b93909a2218',
-    },
-    {
-      id: 'funded-startups',
-      title: 'Recently Funded Startups',
-      description:
-        'Go on Crunchbase, Dealroom, and TechCrunch, filter by Series A funding rounds in the SaaS Finance Space, and build a report with company data, founders, and contact info for outbound sales.',
-      category: 'finance',
-      featured: true,
-      icon: (
-        <svg
-          width="24"
-          height="24"
-          viewBox="0 0 24 24"
-          fill="none"
-          xmlns="http://www.w3.org/2000/svg"
-        >
-          <path
-            d="M12 4.75L19.25 9L12 13.25L4.75 9L12 4.75Z"
-            stroke="currentColor"
-            strokeWidth="1.5"
-            strokeLinecap="round"
-            strokeLinejoin="round"
-          />
-          <path
-            d="M9.25 11.5L4.75 14L12 18.25L19.25 14L14.6722 11.5"
-            stroke="currentColor"
-            strokeWidth="1.5"
-            strokeLinecap="round"
-            strokeLinejoin="round"
-          />
-        </svg>
-      ),
-      image:
-        'https://images.unsplash.com/photo-1559526324-4b87b5e36e44?ixlib=rb-4.0.3&ixid=MnwxMjA3fDB8MHxwaG90by1wYWdlfHx8fGVufDB8fHx8&auto=format&fit=crop&w=2400&q=80',
-      url: 'https://machine.myapps.ai/share/f04c871c-6bf5-4464-8e9c-5351c9cf5a60',
-    },
-    {
-      id: 'scrape-forums',
-      title: 'Scrape Forum Discussions',
-      description:
-        'I need to find the best beauty centers in Rome, but I want to find them by using open forums that speak about this topic. Go on Google, and scrape the forums by looking for beauty center discussions located in Rome.',
-      category: 'research',
-      featured: true,
-      icon: (
-        <svg
-          width="24"
-          height="24"
-          viewBox="0 0 24 24"
-          fill="none"
-          xmlns="http://www.w3.org/2000/svg"
-        >
-          <path
-            d="M5.75 19.2502H18.25C18.8023 19.2502 19.25 18.8025 19.25 18.2502V5.75C19.25 5.19772 18.8023 4.75 18.25 4.75H5.75C5.19772 4.75 4.75 5.19772 4.75 5.75V18.2502C4.75 18.8025 5.19772 19.2502 5.75 19.2502Z"
-            stroke="currentColor"
-            strokeWidth="1.5"
-            strokeLinecap="round"
-            strokeLinejoin="round"
-          />
-          <path
-            d="M9.75 8.75C9.75 9.44036 9.19036 10 8.5 10C7.80964 10 7.25 9.44036 7.25 8.75C7.25 8.05964 7.80964 7.5 8.5 7.5C9.19036 7.5 9.75 8.05964 9.75 8.75Z"
-            stroke="currentColor"
-            strokeWidth="1.5"
-            strokeLinecap="round"
-            strokeLinejoin="round"
-          />
-          <path
-            d="M19.25 13.75L14.75 9.25L7.25 16.75"
-            stroke="currentColor"
-            strokeWidth="1.5"
-            strokeLinecap="round"
-            strokeLinejoin="round"
-          />
-        </svg>
-      ),
-      image:
-        'https://images.unsplash.com/photo-1523580494863-6f3031224c94?ixlib=rb-4.0.3&ixid=MnwxMjA3fDB8MHxwaG90by1wYWdlfHx8fGVufDB8fHx8&auto=format&fit=crop&w=2400&q=80',
-      url: 'https://machine.myapps.ai/share/53bcd4c7-40d6-4293-9f69-e2638ddcfad8',
-=======
   footerLinks: [
     {
       title: 'Kortix',
@@ -1772,7 +298,6 @@
           url: 'https://github.com/Kortix-ai/Suna/blob/main/LICENSE',
         },
       ],
->>>>>>> cea086c2
     },
   ],
 };
