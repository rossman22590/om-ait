--- conflicted
+++ resolved
@@ -32,13 +32,6 @@
 
 // Production tier IDs
 const PROD_TIERS: SubscriptionTiers = {
-<<<<<<< HEAD
-  FREE: {
-    priceId: 'price_1RLwBMG23sSyONuFrhkNh9fe',
-    name: 'Free',
-  },
-=======
->>>>>>> 8135c1ec
   TIER_2_20: {
     priceId: 'price_1RLy9QG23sSyONuFzh2zB9Cj',
     name: '2h/$20',
@@ -71,13 +64,6 @@
 
 // Staging tier IDs
 const STAGING_TIERS: SubscriptionTiers = {
-<<<<<<< HEAD
-  FREE: {
-    priceId: 'price_1RLwBMG23sSyONuFrhkNh9fe',
-    name: 'Free',
-  },
-=======
->>>>>>> 8135c1ec
   TIER_2_20: {
     priceId: 'price_1RLy9QG23sSyONuFzh2zB9Cj',
     name: '2h/$20',
