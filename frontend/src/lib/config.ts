--- conflicted
+++ resolved
@@ -31,69 +31,6 @@
   SUBSCRIPTION_TIERS: SubscriptionTiers;
 }
 
-<<<<<<< HEAD
-// Production tier IDs
-const PROD_TIERS: SubscriptionTiers = {
-  TIER_2_20: {
-    priceId: 'price_1RLy9QG23sSyONuFzh2zB9Cj',
-    name: '2h/$20',
-  },
-  TIER_6_50: {
-    priceId: 'price_1RLyBWG23sSyONuFwZNIjbgJ',
-    name: '9h/$50',
-  },
-  TIER_12_100: {
-    priceId: 'price_1RLyE5G23sSyONuFHJiqvoLo',
-    name: '12h/$100',
-  },
-  TIER_25_200: {
-    priceId: 'price_1RLwBgG23sSyONuFCzzo83e6',
-    name: '25h/$200',
-  },
-  TIER_50_400: {
-    priceId: 'price_1RLyEhG23sSyONuFioU064nT',
-    name: '50h/$400',
-  },
-  TIER_125_800: {
-    priceId: 'price_1RLyEnG23sSyONuFE9wBSfvN',
-    name: '125h/$800',
-  },
-  TIER_200_1000: {
-    priceId: 'price_1RLyErG23sSyONuFjGphWKjB',
-    name: '200h/$1000',
-  },
-} as const;
-
-// Staging tier IDs
-const STAGING_TIERS: SubscriptionTiers = {
-  TIER_2_20: {
-    priceId: 'price_1RLy9QG23sSyONuFzh2zB9Cj',
-    name: '2h/$20',
-  },
-  TIER_6_50: {
-    priceId: 'price_1RLyBWG23sSyONuFwZNIjbgJ',
-    name: '9h/$50',
-  },
-  TIER_12_100: {
-    priceId: 'price_1RLyE5G23sSyONuFHJiqvoLo',
-    name: '12h/$100',
-  },
-  TIER_25_200: {
-    priceId: 'price_1RLwBgG23sSyONuFCzzo83e6',
-    name: '25h/$200',
-  },
-  TIER_50_400: {
-    priceId: 'price_1RLyEhG23sSyONuFioU064nT',
-    name: '50h/$400',
-  },
-  TIER_125_800: {
-    priceId: 'price_1RLyEnG23sSyONuFE9wBSfvN',
-    name: '125h/$800',
-  },
-  TIER_200_1000: {
-    priceId: 'price_1RLyErG23sSyONuFjGphWKjB',
-    name: '200h/$1000',
-=======
 // Tier keys - single source, no environment-specific price IDs
 const TIERS: SubscriptionTiers = {
   FREE_TIER: {
@@ -127,32 +64,12 @@
   TIER_200_1000: {
     tierKey: 'tier_200_1000',
     name: 'Max/$1000',
->>>>>>> cea086c2
   },
 } as const;
 
 function getEnvironmentMode(): EnvMode {
-<<<<<<< HEAD
-  const envMode = process.env.NEXT_PUBLIC_ENV_MODE;
-  
-  // If environment variable is not set, fall back to NODE_ENV
-  if (!envMode) {
-    if (process.env.NODE_ENV === 'development') {
-      return EnvMode.LOCAL;
-    } else if (process.env.NODE_ENV === 'production') {
-      return EnvMode.PRODUCTION;
-    } else {
-      // Default fallback
-      return EnvMode.LOCAL;
-    }
-  }
-  
-  const upperEnvMode = envMode.toUpperCase();
-  switch (upperEnvMode) {
-=======
   const envMode = process.env.NEXT_PUBLIC_ENV_MODE?.toUpperCase();
   switch (envMode) {
->>>>>>> cea086c2
     case 'LOCAL':
       return EnvMode.LOCAL;
     case 'STAGING':
@@ -160,16 +77,7 @@
     case 'PRODUCTION':
       return EnvMode.PRODUCTION;
     default:
-<<<<<<< HEAD
-      // Fallback based on NODE_ENV if invalid value
-      if (process.env.NODE_ENV === 'development') {
-        return EnvMode.LOCAL;
-      } else {
-        return EnvMode.PRODUCTION;
-      }
-=======
       return EnvMode.LOCAL;
->>>>>>> cea086c2
   }
 }
 
@@ -188,78 +96,4 @@
 
 export const isStagingMode = (): boolean => {
   return config.IS_STAGING;
-<<<<<<< HEAD
-};
-
-
-
-// Plan type identification functions
-export const isMonthlyPlan = (priceId: string): boolean => {
-  const allTiers = config.SUBSCRIPTION_TIERS;
-  const monthlyTiers = [
-    allTiers.TIER_2_20, allTiers.TIER_6_50, allTiers.TIER_12_100,
-    allTiers.TIER_25_200, allTiers.TIER_50_400, allTiers.TIER_125_800,
-    allTiers.TIER_200_1000
-  ];
-  return monthlyTiers.some(tier => tier.priceId === priceId);
-};
-
-// Tier level mappings for all plan types
-const PLAN_TIERS = {
-  // Monthly plans
-  [PROD_TIERS.TIER_2_20.priceId]: { tier: 1, type: 'monthly', name: '2h/$20' },
-  [PROD_TIERS.TIER_6_50.priceId]: { tier: 2, type: 'monthly', name: '6h/$50' },
-  [PROD_TIERS.TIER_12_100.priceId]: { tier: 3, type: 'monthly', name: '12h/$100' },
-  [PROD_TIERS.TIER_25_200.priceId]: { tier: 4, type: 'monthly', name: '25h/$200' },
-  [PROD_TIERS.TIER_50_400.priceId]: { tier: 5, type: 'monthly', name: '50h/$400' },
-  [PROD_TIERS.TIER_125_800.priceId]: { tier: 6, type: 'monthly', name: '125h/$800' },
-  [PROD_TIERS.TIER_200_1000.priceId]: { tier: 7, type: 'monthly', name: '200h/$1000' },
-
-  // Staging plans
-  [STAGING_TIERS.TIER_2_20.priceId]: { tier: 1, type: 'monthly', name: '2h/$20' },
-  [STAGING_TIERS.TIER_6_50.priceId]: { tier: 2, type: 'monthly', name: '6h/$50' },
-  [STAGING_TIERS.TIER_12_100.priceId]: { tier: 3, type: 'monthly', name: '12h/$100' },
-  [STAGING_TIERS.TIER_25_200.priceId]: { tier: 4, type: 'monthly', name: '25h/$200' },
-  [STAGING_TIERS.TIER_50_400.priceId]: { tier: 5, type: 'monthly', name: '50h/$400' },
-  [STAGING_TIERS.TIER_125_800.priceId]: { tier: 6, type: 'monthly', name: '125h/$800' },
-  [STAGING_TIERS.TIER_200_1000.priceId]: { tier: 7, type: 'monthly', name: '200h/$1000' },
- 
-} as const;
-
-export const getPlanInfo = (priceId: string) => {
-  return PLAN_TIERS[priceId as keyof typeof PLAN_TIERS] || { tier: 0, type: 'unknown', name: 'Unknown' };
-};
-
-// Plan change validation function
-export const isPlanChangeAllowed = (currentPriceId: string, newPriceId: string): { allowed: boolean; reason?: string } => {
-  const currentPlan = getPlanInfo(currentPriceId);
-  const newPlan = getPlanInfo(newPriceId);
-
-  // Allow if same plan
-  if (currentPriceId === newPriceId) {
-    return { allowed: true };
-  }
-
-  // Restriction: Don't allow downgrade from monthly to lower monthly
-  if (currentPlan.type === 'monthly' && newPlan.type === 'monthly' && newPlan.tier < currentPlan.tier) {
-    return { 
-      allowed: false, 
-      reason: 'Downgrading to a lower monthly plan is not allowed. You can only upgrade to a higher tier.' 
-    };
-  }
-
-  // Allow all other changes (upgrades)
-  return { allowed: true };
-};
-
-// Add this function (but keep it simple since you don't use annual plans)
-export const isYearlyCommitmentDowngrade = (currentPriceId: string, newPriceId: string): boolean => {
-  // Always return false since you don't use annual plans
-  return false;
-};
-
-// Export subscription tier type for typing elsewhere
-export type SubscriptionTier = keyof typeof PROD_TIERS;
-=======
-};
->>>>>>> cea086c2
+};