--- conflicted
+++ resolved
@@ -146,47 +146,7 @@
 };
 
 
-<<<<<<< HEAD
-=======
-
-const PROD_YEARLY_COMMITMENT_PLANS = {
-  [PROD_TIERS.TIER_2_17_YEARLY_COMMITMENT.priceId]: { tier: 1, name: '2h/$17/month (yearly)' },
-  [PROD_TIERS.TIER_6_42_YEARLY_COMMITMENT.priceId]: { tier: 2, name: '6h/$42.50/month (yearly)' },
-  [PROD_TIERS.TIER_25_170_YEARLY_COMMITMENT.priceId]: { tier: 3, name: '25h/$170/month (yearly)' },
-} as const;
-
-const STAGING_YEARLY_COMMITMENT_PLANS = {
-  [STAGING_TIERS.TIER_2_17_YEARLY_COMMITMENT.priceId]: { tier: 1, name: '2h/$17/month (yearly)' },
-  [STAGING_TIERS.TIER_6_42_YEARLY_COMMITMENT.priceId]: { tier: 2, name: '6h/$42.50/month (yearly)' },
-  [STAGING_TIERS.TIER_25_170_YEARLY_COMMITMENT.priceId]: { tier: 3, name: '25h/$170/month (yearly)' },
-} as const;
-
-const YEARLY_COMMITMENT_PLANS = currentEnvMode === EnvMode.STAGING 
-  ? STAGING_YEARLY_COMMITMENT_PLANS 
-  : PROD_YEARLY_COMMITMENT_PLANS;
-
-// Helper functions for yearly commitment plans
-export const isYearlyCommitmentPlan = (priceId: string): boolean => {
-  return priceId in YEARLY_COMMITMENT_PLANS;
-};
-
-export const getYearlyCommitmentTier = (priceId: string): number => {
-  return YEARLY_COMMITMENT_PLANS[priceId as keyof typeof YEARLY_COMMITMENT_PLANS]?.tier ?? 0;
-};
-
-export const isYearlyCommitmentDowngrade = (currentPriceId: string, newPriceId: string): boolean => {
-  // Check if both are yearly commitment plans
-  if (!isYearlyCommitmentPlan(currentPriceId) || !isYearlyCommitmentPlan(newPriceId)) {
-    return false;
-  }
-  
-  const currentTier = getYearlyCommitmentTier(currentPriceId);
-  const newTier = getYearlyCommitmentTier(newPriceId);
-  
-  return newTier < currentTier;
-};
-
->>>>>>> d2d53704
+
 // Plan type identification functions
 export const isMonthlyPlan = (priceId: string): boolean => {
   const allTiers = config.SUBSCRIPTION_TIERS;
