--- conflicted
+++ resolved
@@ -127,46 +127,6 @@
       setWorkflowToExecute(null);
       setExecutionInput('');
       
-<<<<<<< HEAD
-      // Fetch thread data to get project_id for correct URL navigation
-      const handleViewExecution = async () => {
-        if (!result.thread_id) return;
-        
-        // If project_id is included in the response, use it directly
-        if (result.project_id) {
-          window.open(`/projects/${result.project_id}/thread/${result.thread_id}`, '_blank');
-          return;
-        }
-        
-        try {
-          // Fallback: Import the API client to fetch thread data
-          const { createClient } = await import('@/lib/supabase/client');
-          const supabase = createClient();
-          
-          const { data: threadData, error } = await supabase
-            .from('threads')
-            .select('project_id')
-            .eq('thread_id', result.thread_id)
-            .single();
-          
-          if (error || !threadData?.project_id) {
-            console.error('Error fetching thread project_id:', error);
-            // Fallback to the old URL format if we can't get project_id
-            window.open(`/thread/${result.thread_id}`, '_blank');
-            return;
-          }
-          
-          // Navigate to the correct URL format
-          window.open(`/projects/${threadData.project_id}/thread/${result.thread_id}`, '_blank');
-        } catch (error) {
-          console.error('Error navigating to thread:', error);
-          // Fallback to the old URL format
-          window.open(`/thread/${result.thread_id}`, '_blank');
-        }
-      };
-      
-=======
->>>>>>> aa7ab3e4
       toast.success(`${result.message}`);
     } catch (error) {
       toast.error('Failed to execute workflow');
@@ -246,13 +206,6 @@
                             <span>Created {new Date(workflow.created_at).toLocaleDateString()}</span>
                           </div>
                         </div>
-<<<<<<< HEAD
-                        <p className="text-sm text-muted-foreground mt-1">{workflow.description}</p>
-                        <div className="flex items-center gap-4 mt-2">
-                          <span className="text-xs text-muted-foreground">
-                            Created {new Date(workflow.created_at).toLocaleDateString()}
-                          </span>
-=======
                         <div className="flex-shrink-0 flex items-center gap-2 opacity-0 group-hover:opacity-100 transition-opacity">
                           <Button
                             variant="ghost"
@@ -278,7 +231,6 @@
                           >
                             <Trash2 className="h-4 w-4" />
                           </Button>
->>>>>>> aa7ab3e4
                         </div>
                       </div>
                     </Card>
