export const AGENTPRESS_TOOL_DEFINITIONS: Record<string, { enabled: boolean; description: string; icon: string; color: string }> = {
    // Core sandbox tools
    'sb_shell_tool': { enabled: true, description: 'Execute shell commands in tmux sessions for terminal operations, CLI tools, and system management', icon: '💻', color: 'bg-slate-100 dark:bg-slate-800' },
    'sb_files_tool': { enabled: true, description: 'Create, read, update, and delete files in the workspace with comprehensive file management', icon: '📁', color: 'bg-blue-100 dark:bg-blue-800/50' },
    'sb_deploy_tool': { enabled: true, description: 'Deploy applications and services with automated deployment capabilities', icon: '🚀', color: 'bg-green-100 dark:bg-green-800/50' },
    'sb_expose_tool': { enabled: true, description: 'Expose services and manage ports for application accessibility', icon: '🔌', color: 'bg-orange-100 dark:bg-orange-800/20' },
    'web_search_tool': { enabled: true, description: 'Search the web using Tavily API and scrape webpages with Firecrawl for research', icon: '🔍', color: 'bg-yellow-100 dark:bg-yellow-800/50' },
    'sb_vision_tool': { enabled: true, description: 'Vision and image processing capabilities for visual content analysis', icon: '👁️', color: 'bg-pink-100 dark:bg-pink-800/50' },
<<<<<<< HEAD
    'data_providers_tool': { enabled: true, description: 'Access to data providers and external APIs (requires RapidAPI key)', icon: '🔗', color: 'bg-cyan-100 dark:bg-cyan-800/50' },
    'sb_image_edit_tool': { enabled: false, description: 'Generate new images from a prompt or edit existing images', icon: '🎨', color: 'bg-purple-100 dark:bg-purple-800/50' },
=======
    'sb_image_edit_tool': { enabled: true, description: 'Generate new images or edit existing images using OpenAI GPT Image 1', icon: '🎨', color: 'bg-purple-100 dark:bg-purple-800/50' },
    'sb_presentation_outline_tool': { enabled: false, description: 'Create structured presentation outlines with slide descriptions and speaker notes', icon: '📋', color: 'bg-purple-100 dark:bg-purple-800/50' },
    'sb_presentation_tool': { enabled: false, description: 'Create professional presentations with HTML slides, preview, and export capabilities', icon: '📊', color: 'bg-violet-100 dark:bg-violet-800/50' },
    'sb_presentation_tool_v2': { enabled: false, description: 'Enhanced presentation tool with advanced formatting and export options', icon: '📊', color: 'bg-violet-100 dark:bg-violet-800/50' },
>>>>>>> 0335d6d3
    'sb_sheets_tool': { enabled: true, description: 'Create, view, update, analyze, visualize, and format spreadsheets (XLSX/CSV) with Luckysheet viewer', icon: '📊', color: 'bg-purple-100 dark:bg-purple-800/50' },
    'sb_web_dev_tool': { enabled: false, description: 'Create Next.js projects with shadcn/ui pre-installed, manage dependencies, build and deploy modern web applications', icon: '⚛️', color: 'bg-cyan-100 dark:bg-cyan-800/50' },
    
    // Browser and interaction tools
    'browser_tool': { enabled: true, description: 'Browser automation for web navigation, clicking, form filling, and page interaction', icon: '🌐', color: 'bg-indigo-100 dark:bg-indigo-800/50' },
    
    // Data provider tools
    'data_providers_tool': { enabled: true, description: 'Access to data providers and external APIs', icon: '🔗', color: 'bg-cyan-100 dark:bg-cyan-800/50' },
    
    // Agent builder tools
    'agent_config_tool': { enabled: true, description: 'Configure agent settings, tools, and integrations', icon: '⚙️', color: 'bg-gray-100 dark:bg-gray-800/50' },
    'mcp_search_tool': { enabled: true, description: 'Search and discover MCP servers and integrations for external services', icon: '🔍', color: 'bg-teal-100 dark:bg-teal-800/50' },
    'credential_profile_tool': { enabled: true, description: 'Manage credential profiles for secure integration authentication', icon: '🔐', color: 'bg-red-100 dark:bg-red-800/50' },
    'workflow_tool': { enabled: true, description: 'Create and manage automated workflows and task sequences', icon: '🔄', color: 'bg-emerald-100 dark:bg-emerald-800/50' },
    'trigger_tool': { enabled: true, description: 'Set up event triggers and scheduled automation', icon: '⏰', color: 'bg-amber-100 dark:bg-amber-800/50' },
};

export const DEFAULT_AGENTPRESS_TOOLS: Record<string, boolean> = Object.entries(AGENTPRESS_TOOL_DEFINITIONS).reduce((acc, [key, value]) => {
  acc[key] = value.enabled;
  return acc;
}, {} as Record<string, boolean>);

export const getToolDisplayName = (toolName: string): string => {
    const displayNames: Record<string, string> = {
      // Core sandbox tools
      'sb_shell_tool': 'Terminal',
      'sb_files_tool': 'File Manager',
      'sb_deploy_tool': 'Deploy Tool',
      'sb_expose_tool': 'Port Exposure',
      'web_search_tool': 'Web Search',
      'sb_vision_tool': 'Image Processing',
      'sb_image_edit_tool': 'Image Editor',
      'sb_presentation_outline_tool': 'Presentation Outline',
      'sb_presentation_tool': 'Presentation Creator',
      'sb_presentation_tool_v2': 'Presentation Creator V2',
      'sb_sheets_tool': 'Spreadsheets',
      'sb_web_dev_tool': 'Web Development',
      
      // Browser and interaction tools
      'browser_tool': 'Browser Automation',
      
      // Data provider tools
      'data_providers_tool': 'Data Providers',
<<<<<<< HEAD
      'sb_image_edit_tool': 'Image Generation & Editing',
      'sb_sheets_tool': 'Sheets Tool',
=======
      
      // Agent builder tools
      'agent_config_tool': 'Agent Builder Configuration',
      'mcp_search_tool': 'Agent Builder MCP Search',
      'credential_profile_tool': 'Agent Builder Credential Profiles',
      'workflow_tool': 'Agent Builder Workflows',
      'trigger_tool': 'Agent Builder Triggers',
>>>>>>> 0335d6d3
    };
    
    return displayNames[toolName] || toolName.replace(/_/g, ' ').replace(/\b\w/g, l => l.toUpperCase());
  };<|MERGE_RESOLUTION|>--- conflicted
+++ resolved
@@ -6,15 +6,10 @@
     'sb_expose_tool': { enabled: true, description: 'Expose services and manage ports for application accessibility', icon: '🔌', color: 'bg-orange-100 dark:bg-orange-800/20' },
     'web_search_tool': { enabled: true, description: 'Search the web using Tavily API and scrape webpages with Firecrawl for research', icon: '🔍', color: 'bg-yellow-100 dark:bg-yellow-800/50' },
     'sb_vision_tool': { enabled: true, description: 'Vision and image processing capabilities for visual content analysis', icon: '👁️', color: 'bg-pink-100 dark:bg-pink-800/50' },
-<<<<<<< HEAD
-    'data_providers_tool': { enabled: true, description: 'Access to data providers and external APIs (requires RapidAPI key)', icon: '🔗', color: 'bg-cyan-100 dark:bg-cyan-800/50' },
-    'sb_image_edit_tool': { enabled: false, description: 'Generate new images from a prompt or edit existing images', icon: '🎨', color: 'bg-purple-100 dark:bg-purple-800/50' },
-=======
     'sb_image_edit_tool': { enabled: true, description: 'Generate new images or edit existing images using OpenAI GPT Image 1', icon: '🎨', color: 'bg-purple-100 dark:bg-purple-800/50' },
     'sb_presentation_outline_tool': { enabled: false, description: 'Create structured presentation outlines with slide descriptions and speaker notes', icon: '📋', color: 'bg-purple-100 dark:bg-purple-800/50' },
     'sb_presentation_tool': { enabled: false, description: 'Create professional presentations with HTML slides, preview, and export capabilities', icon: '📊', color: 'bg-violet-100 dark:bg-violet-800/50' },
     'sb_presentation_tool_v2': { enabled: false, description: 'Enhanced presentation tool with advanced formatting and export options', icon: '📊', color: 'bg-violet-100 dark:bg-violet-800/50' },
->>>>>>> 0335d6d3
     'sb_sheets_tool': { enabled: true, description: 'Create, view, update, analyze, visualize, and format spreadsheets (XLSX/CSV) with Luckysheet viewer', icon: '📊', color: 'bg-purple-100 dark:bg-purple-800/50' },
     'sb_web_dev_tool': { enabled: false, description: 'Create Next.js projects with shadcn/ui pre-installed, manage dependencies, build and deploy modern web applications', icon: '⚛️', color: 'bg-cyan-100 dark:bg-cyan-800/50' },
     
@@ -58,10 +53,6 @@
       
       // Data provider tools
       'data_providers_tool': 'Data Providers',
-<<<<<<< HEAD
-      'sb_image_edit_tool': 'Image Generation & Editing',
-      'sb_sheets_tool': 'Sheets Tool',
-=======
       
       // Agent builder tools
       'agent_config_tool': 'Agent Builder Configuration',
@@ -69,7 +60,6 @@
       'credential_profile_tool': 'Agent Builder Credential Profiles',
       'workflow_tool': 'Agent Builder Workflows',
       'trigger_tool': 'Agent Builder Triggers',
->>>>>>> 0335d6d3
     };
     
     return displayNames[toolName] || toolName.replace(/_/g, ' ').replace(/\b\w/g, l => l.toUpperCase());
