--- conflicted
+++ resolved
@@ -97,54 +97,6 @@
 }: MyAgentsTabProps) => {
   const [agentFilter, setAgentFilter] = useState<AgentFilter>('all');
 
-<<<<<<< HEAD
-  const filteredAgents = useMemo(() => {
-    let filtered = agents;
-    
-    // Filter by agent type
-    if (agentFilter === 'templates') {
-      filtered = [];
-    }
-    
-    // Filter by search query
-    if (agentsSearchQuery.trim()) {
-      const query = agentsSearchQuery.toLowerCase().trim();
-      filtered = filtered.filter(agent => 
-        agent.name?.toLowerCase().includes(query) ||
-        agent.description?.toLowerCase().includes(query) ||
-        agent.system_prompt?.toLowerCase().includes(query) ||
-        (agent.agentpress_tools && agent.agentpress_tools.some((tool: string) => 
-          tool.toLowerCase().includes(query)
-        )) ||
-        (agent.configured_mcps && agent.configured_mcps.some((mcp: any) => 
-          mcp.qualified_name?.toLowerCase().includes(query) ||
-          mcp.display_name?.toLowerCase().includes(query)
-        ))
-      );
-    }
-    
-    return filtered;
-  }, [agents, agentFilter, agentsSearchQuery]);
-
-  const filteredTemplates = useMemo(() => {
-    if (!myTemplates) return [];
-    
-    if (agentsSearchQuery.trim()) {
-      const query = agentsSearchQuery.toLowerCase().trim();
-      return myTemplates.filter(template => 
-        template.name?.toLowerCase().includes(query) ||
-        template.description?.toLowerCase().includes(query) ||
-        (template.tags && template.tags.some((tag: string) => 
-          tag.toLowerCase().includes(query)
-        ))
-      );
-    }
-    
-    return myTemplates;
-  }, [myTemplates, agentsSearchQuery]);
-
-=======
->>>>>>> 14edb083
   const templateAgentsCount = useMemo(() => {
     return filteredTemplates?.length || 0;
   }, [filteredTemplates]);
@@ -155,69 +107,6 @@
   };
 
   const renderTemplates = () => {
-<<<<<<< HEAD
-    if (templatesLoading) {
-      return <LoadingState viewMode={viewMode} />;
-    }
-
-    if (templatesError) {
-      return (
-        <div className="text-center py-16">
-          <p className="text-destructive">Failed to load templates</p>
-        </div>
-      );
-    }
-
-    if (!filteredTemplates || filteredTemplates.length === 0) {
-      if (agentsSearchQuery.trim()) {
-        return (
-          <div className="text-center py-16">
-            <div className="mx-auto w-20 h-20 bg-gradient-to-br from-primary/20 to-primary/10 rounded-3xl flex items-center justify-center mb-6">
-              <Globe className="h-10 w-10 text-primary" />
-            </div>
-            <h3 className="text-xl font-semibold mb-3">No templates found</h3>
-            <p className="text-muted-foreground mb-8 max-w-md mx-auto">
-              No templates match your search criteria. Try adjusting your search query.
-            </p>
-          </div>
-        );
-      }
-      
-      return (
-        <div className="text-center py-16">
-          <div className="mx-auto w-20 h-20 bg-gradient-to-br from-primary/20 to-primary/10 rounded-3xl flex items-center justify-center mb-6">
-            <Globe className="h-10 w-10 text-primary" />
-          </div>
-          <h3 className="text-xl font-semibold mb-3">No published templates yet</h3>
-          <p className="text-muted-foreground mb-8 max-w-md mx-auto">
-            Publish your agents to the marketplace to share them with the community and track their usage.
-          </p>
-        </div>
-      );
-    }
-
-    return (
-      <div className="grid gap-6 sm:grid-cols-2 lg:grid-cols-3 xl:grid-cols-4">
-        {filteredTemplates.map((template) => {
-          const isActioning = templatesActioningId === template.template_id;
-          return (
-            <AgentCard
-              key={template.template_id}
-              mode="template"
-              data={template}
-              styling={getTemplateStyling(template)}
-              isActioning={isActioning}
-              onPrimaryAction={
-                template.is_public 
-                  ? () => onUnpublish(template.template_id, template.name)
-                  : () => onPublish(template)
-              }
-              onSecondaryAction={template.is_public ? () => {} : undefined}
-            />
-          );
-        })}
-      </div>
-=======
     return (
       <>
         {templatesLoading ? (
@@ -275,7 +164,6 @@
           </>
         )}
       </>
->>>>>>> 14edb083
     );
   };
 
