--- conflicted
+++ resolved
@@ -164,45 +164,6 @@
         />
         
         <div className="flex items-center gap-3">
-<<<<<<< HEAD
-          <DropdownMenu>
-            <DropdownMenuTrigger asChild>
-              <Button variant="outline" className="rounded-xl">
-                <CurrentFilterIcon className="h-4 w-4 mr-2" />
-                {currentFilter?.label}
-                <Badge variant="outline">
-                  {getCountForFilter(agentFilter)}
-                </Badge>
-                <ChevronDown className="h-4 w-4" />
-              </Button>
-            </DropdownMenuTrigger>
-            <DropdownMenuContent align="end" className="w-48">
-              {filterOptions.map((filter) => {
-                const Icon = filter.icon;
-                const count = getCountForFilter(filter.value);
-                return (
-                  <DropdownMenuItem
-                    key={filter.value}
-                    onClick={() => setAgentFilter(filter.value as AgentFilter)}
-                    className="cursor-pointer"
-                  >
-                    <Icon className="h-4 w-4" />
-                    {filter.label}
-                    <Badge variant="outline" className="ml-auto">
-                      {count}
-                    </Badge>
-                  </DropdownMenuItem>
-                );
-              })}
-            </DropdownMenuContent>
-          </DropdownMenu>
-          
-          <Button onClick={onCreateAgent} className='rounded-xl'>
-            <Plus className="h-4 w-4" />
-            Create Agent
-          </Button>
-        </div>
-=======
             <DropdownMenu>
               <DropdownMenuTrigger asChild>
                 <Button variant="outline" className="rounded-xl">
@@ -235,7 +196,6 @@
               </DropdownMenuContent>
             </DropdownMenu>
           </div>
->>>>>>> aa7ab3e4
       </div>
 
       <div className="flex-1">
