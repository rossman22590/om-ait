--- conflicted
+++ resolved
@@ -9,11 +9,7 @@
     <PageHeader icon={Bot}>
       <div className="space-y-4">
         <div className="text-4xl font-semibold tracking-tight">
-<<<<<<< HEAD
-          <span className="text-primary">AI Agents</span> = <span className="text-primary">AI Employee´s</span>
-=======
           <span className="text-primary">AI Agents</span> = <span className="text-primary">AI Employees</span>
->>>>>>> aa7ab3e4
         </div>
         <p className="text-lg text-muted-foreground max-w-2xl mx-auto leading-relaxed">
           Explore and create your own custom agents that combine{' '}
