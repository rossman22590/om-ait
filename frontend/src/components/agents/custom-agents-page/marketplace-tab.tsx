'use client';

import React from 'react';
import { Select, SelectContent, SelectItem, SelectTrigger, SelectValue } from '@/components/ui/select';
import { Skeleton } from '@/components/ui/skeleton';
import { Users } from 'lucide-react';
import { SearchBar } from './search-bar';
import { MarketplaceSectionHeader } from './marketplace-section-header';
import { AgentCard } from './agent-card';

import type { MarketplaceTemplate } from '@/components/agents/installation/types';

interface MarketplaceTabProps {
  marketplaceSearchQuery: string;
  setMarketplaceSearchQuery: (value: string) => void;
  marketplaceFilter: 'all' | 'kortix' | 'community' | 'mine';
  setMarketplaceFilter: (value: 'all' | 'kortix' | 'community' | 'mine') => void;
  marketplaceLoading: boolean;
  allMarketplaceItems: MarketplaceTemplate[];
  mineItems: MarketplaceTemplate[];
  installingItemId: string | null;
  onInstallClick: (item: MarketplaceTemplate, e?: React.MouseEvent) => void;
  onDeleteTemplate?: (item: MarketplaceTemplate, e?: React.MouseEvent) => void;
  getItemStyling: (item: MarketplaceTemplate) => { avatar: string; color: string };
  currentUserId?: string;
  onAgentPreview?: (agent: MarketplaceTemplate) => void;
}

export const MarketplaceTab = ({
  marketplaceSearchQuery,
  setMarketplaceSearchQuery,
  marketplaceFilter,
  setMarketplaceFilter,
  marketplaceLoading,
  allMarketplaceItems,
  mineItems,
  installingItemId,
  onInstallClick,
  onDeleteTemplate,
  getItemStyling,
  currentUserId,
  onAgentPreview
}: MarketplaceTabProps) => {
  const handleAgentClick = (item: MarketplaceTemplate) => {
    if (onAgentPreview) {
      onAgentPreview(item);
    }
  };

  return (
    <div className="space-y-6 mt-8 flex flex-col min-h-full">
      <div className="flex flex-col sm:flex-row gap-4 items-start sm:items-center justify-between mb-6">
        <SearchBar
          placeholder="Search agents..."
          value={marketplaceSearchQuery}
          onChange={setMarketplaceSearchQuery}
        />
        <div className="flex items-center gap-3">
          <Select value={marketplaceFilter} onValueChange={(value: 'all' | 'kortix' | 'community' | 'mine') => setMarketplaceFilter(value)}>
            <SelectTrigger className="w-[180px] h-12 rounded-xl">
              <SelectValue placeholder="Filter agents" />
            </SelectTrigger>
            <SelectContent className='rounded-xl'>
              <SelectItem className='rounded-xl' value="all">All Agents</SelectItem>
              <SelectItem className='rounded-xl' value="mine">Mine</SelectItem>
              <SelectItem className='rounded-xl' value="kortix">Machine  Verified</SelectItem>
              <SelectItem className='rounded-xl' value="community">Community</SelectItem>
            </SelectContent>
          </Select>
        </div>
      </div>

      <div className="flex-1">
        {marketplaceLoading ? (
          <div className="grid gap-6 sm:grid-cols-2 lg:grid-cols-3 xl:grid-cols-4">
            {Array.from({ length: 8 }).map((_, i) => (
              <div key={i} className="bg-card rounded-2xl overflow-hidden shadow-sm">
                <Skeleton className="h-48" />
                <div className="p-6 space-y-3">
                  <Skeleton className="h-5 rounded" />
                  <div className="space-y-2">
                    <Skeleton className="h-4 rounded" />
                    <Skeleton className="h-4 rounded w-3/4" />
                  </div>
                  <Skeleton className="h-10 rounded-full" />
                </div>
              </div>
            ))}
          </div>
        ) : allMarketplaceItems.length === 0 ? (
          <div className="text-center py-12">
            <p className="text-muted-foreground">
              {marketplaceSearchQuery 
                ? "No templates found matching your criteria. Try adjusting your search or filters."
                : "No agent templates are currently available in the marketplace."}
            </p>
          </div>
        ) : (
          <div className="space-y-12">
            {marketplaceFilter === 'all' ? (
<<<<<<< HEAD
              <>
                {kortixTeamItems.length > 0 && (
                  <div className="space-y-6">
                    <MarketplaceSectionHeader
                      title="By team Machine"
                      subtitle="Official agents, maintained and supported"
                    />
                    <div className="grid gap-4 sm:grid-cols-2 lg:grid-cols-3 xl:grid-cols-4">
                      {kortixTeamItems.map((item) => (
                        <AgentCard
                          key={item.id}
                          mode="marketplace"
                          data={item}
                          styling={getItemStyling(item)}
                          isActioning={installingItemId === item.id}
                          onPrimaryAction={onInstallClick}
                          onDeleteAction={onDeleteTemplate}
                          onClick={() => handleAgentClick(item)}
                          currentUserId={currentUserId}
                        />
                      ))}
                    </div>
                  </div>
                )}
                {communityItems.length > 0 && (
                  <div className="space-y-6">
                    {/* <MarketplaceSectionHeader
                      title="From the community"
                      subtitle="Agents created by our community"
                      iconColor="bg-gradient-to-br from-green-500 to-green-600"
                    /> */}
                    <MarketplaceSectionHeader
                      title="Community Templates"
                      subtitle="Created and shared by the community"
                      icon={<Users className="h-5 w-5 text-white" />}
                    />
                    <div className="grid gap-4 sm:grid-cols-2 lg:grid-cols-3 xl:grid-cols-4">
                      {communityItems.map((item) => (
                        <AgentCard
                          key={item.id}
                          mode="marketplace"
                          data={item}
                          styling={getItemStyling(item)}
                          isActioning={installingItemId === item.id}
                          onPrimaryAction={onInstallClick}
                          onDeleteAction={onDeleteTemplate}
                          onClick={() => handleAgentClick(item)}
                          currentUserId={currentUserId}
                        />
                      ))}
                    </div>
                  </div>
                )}
              </>
=======
              <div className="space-y-6">
                {/* <MarketplaceSectionHeader
                  title="Popular Agents"
                  subtitle="Sorted by popularity - most downloads first"
                /> */}
                <div className="grid gap-4 sm:grid-cols-2 lg:grid-cols-3 xl:grid-cols-4">
                  {allMarketplaceItems.map((item) => (
                    <AgentCard
                      key={item.id}
                      mode="marketplace"
                      data={item}
                      styling={getItemStyling(item)}
                      isActioning={installingItemId === item.id}
                      onPrimaryAction={onInstallClick}
                      onDeleteAction={onDeleteTemplate}
                      onClick={() => handleAgentClick(item)}
                      currentUserId={currentUserId}
                    />
                  ))}
                </div>
              </div>
>>>>>>> 0ec3a341
            ) : (
              <div className="grid gap-4 sm:grid-cols-2 lg:grid-cols-3 xl:grid-cols-4">
                {allMarketplaceItems.map((item) => (
                  <AgentCard
                    key={item.id}
                    mode="marketplace"
                    data={item}
                    styling={getItemStyling(item)}
                    isActioning={installingItemId === item.id}
                    onPrimaryAction={onInstallClick}
                    onDeleteAction={onDeleteTemplate}
                    onClick={() => handleAgentClick(item)}
                    currentUserId={currentUserId}
                  />
                ))}
              </div>
            )}
          </div>
        )}
      </div>
    </div>
  );
}; <|MERGE_RESOLUTION|>--- conflicted
+++ resolved
@@ -63,7 +63,7 @@
             <SelectContent className='rounded-xl'>
               <SelectItem className='rounded-xl' value="all">All Agents</SelectItem>
               <SelectItem className='rounded-xl' value="mine">Mine</SelectItem>
-              <SelectItem className='rounded-xl' value="kortix">Machine  Verified</SelectItem>
+              <SelectItem className='rounded-xl' value="kortix">Machine Verified</SelectItem>
               <SelectItem className='rounded-xl' value="community">Community</SelectItem>
             </SelectContent>
           </Select>
@@ -98,62 +98,6 @@
         ) : (
           <div className="space-y-12">
             {marketplaceFilter === 'all' ? (
-<<<<<<< HEAD
-              <>
-                {kortixTeamItems.length > 0 && (
-                  <div className="space-y-6">
-                    <MarketplaceSectionHeader
-                      title="By team Machine"
-                      subtitle="Official agents, maintained and supported"
-                    />
-                    <div className="grid gap-4 sm:grid-cols-2 lg:grid-cols-3 xl:grid-cols-4">
-                      {kortixTeamItems.map((item) => (
-                        <AgentCard
-                          key={item.id}
-                          mode="marketplace"
-                          data={item}
-                          styling={getItemStyling(item)}
-                          isActioning={installingItemId === item.id}
-                          onPrimaryAction={onInstallClick}
-                          onDeleteAction={onDeleteTemplate}
-                          onClick={() => handleAgentClick(item)}
-                          currentUserId={currentUserId}
-                        />
-                      ))}
-                    </div>
-                  </div>
-                )}
-                {communityItems.length > 0 && (
-                  <div className="space-y-6">
-                    {/* <MarketplaceSectionHeader
-                      title="From the community"
-                      subtitle="Agents created by our community"
-                      iconColor="bg-gradient-to-br from-green-500 to-green-600"
-                    /> */}
-                    <MarketplaceSectionHeader
-                      title="Community Templates"
-                      subtitle="Created and shared by the community"
-                      icon={<Users className="h-5 w-5 text-white" />}
-                    />
-                    <div className="grid gap-4 sm:grid-cols-2 lg:grid-cols-3 xl:grid-cols-4">
-                      {communityItems.map((item) => (
-                        <AgentCard
-                          key={item.id}
-                          mode="marketplace"
-                          data={item}
-                          styling={getItemStyling(item)}
-                          isActioning={installingItemId === item.id}
-                          onPrimaryAction={onInstallClick}
-                          onDeleteAction={onDeleteTemplate}
-                          onClick={() => handleAgentClick(item)}
-                          currentUserId={currentUserId}
-                        />
-                      ))}
-                    </div>
-                  </div>
-                )}
-              </>
-=======
               <div className="space-y-6">
                 {/* <MarketplaceSectionHeader
                   title="Popular Agents"
@@ -175,7 +119,6 @@
                   ))}
                 </div>
               </div>
->>>>>>> 0ec3a341
             ) : (
               <div className="grid gap-4 sm:grid-cols-2 lg:grid-cols-3 xl:grid-cols-4">
                 {allMarketplaceItems.map((item) => (
