'use client';

import React from 'react';
import { Download, CheckCircle, Loader2, Globe, GlobeLock, GitBranch } from 'lucide-react';
import { Badge } from '@/components/ui/badge';
import { Button } from '@/components/ui/button';
import type { MarketplaceTemplate } from '@/components/agents/installation/types';

export type AgentCardMode = 'marketplace' | 'template' | 'agent';

interface BaseAgentData {
  id: string;
  name: string;
  description?: string;
  tags?: string[];
  created_at: string;
  avatar?: string;
  avatar_color?: string;
}

interface MarketplaceData extends BaseAgentData {
  is_kortix_team?: boolean;
  download_count: number;
  creator_name?: string;
  marketplace_published_at?: string;
}

interface TemplateData extends BaseAgentData {
  template_id: string;
  is_public?: boolean;
  download_count?: number;
}

interface AgentData extends BaseAgentData {
  agent_id: string;
  is_default?: boolean;
  is_public?: boolean;
  marketplace_published_at?: string;
  download_count?: number;
  current_version?: {
    version_id: string;
    version_name: string;
    version_number: number;
  };
}

type AgentCardData = MarketplaceData | TemplateData | AgentData;

interface AgentCardProps {
  mode: AgentCardMode;
  data: AgentCardData;
  styling: {
    avatar: string;
    color: string;
  };
  isActioning?: boolean;
  onPrimaryAction?: (data: any, e?: React.MouseEvent) => void;
  onSecondaryAction?: (data: any, e?: React.MouseEvent) => void;
  onClick?: (data: any) => void;
}

const MarketplaceBadge: React.FC<{ isKortixTeam?: boolean }> = ({ isKortixTeam }) => {
  if (isKortixTeam) {
    return (
      <Badge variant="secondary" className="bg-blue-100 text-blue-700 border-0 dark:bg-blue-950 dark:text-blue-300">
        <CheckCircle className="h-3 w-3" />
        Kortix
      </Badge>
    );
  }
<<<<<<< HEAD
  return (
    <Badge variant="secondary" className="bg-green-100 text-green-700 border-0 dark:bg-green-950 dark:text-green-300">
      <User className="h-3 w-3" />
      Community
    </Badge>
  );
=======
  return null;
>>>>>>> aa7ab3e4
};

const TemplateBadge: React.FC<{ isPublic?: boolean }> = ({ isPublic }) => {
  if (isPublic) {
    return (
      <Badge variant="default" className="bg-green-100 text-green-700 border-0 dark:bg-green-950 dark:text-green-300">
        <Globe className="h-3 w-3" />
        Public
      </Badge>
    );
  }
  return (
    <Badge variant="secondary" className="bg-gray-100 text-gray-700 border-0 dark:bg-gray-800 dark:text-gray-300">
      <GlobeLock className="h-3 w-3" />
      Private
    </Badge>
  );
};

const AgentBadges: React.FC<{ agent: AgentData }> = ({ agent }) => (
  <div className="flex gap-1">
    {agent.current_version && (
      <Badge variant="outline" className="text-xs">
        <GitBranch className="h-3 w-3 mr-1" />
        {agent.current_version.version_name}
      </Badge>
    )}
    {agent.is_public && (
      <Badge variant="default" className="bg-green-100 text-green-700 border-0 dark:bg-green-950 dark:text-green-300 text-xs">
        <Globe className="h-3 w-3 mr-1" />
        Published
      </Badge>
    )}
  </div>
);

const MarketplaceMetadata: React.FC<{ data: MarketplaceData }> = ({ data }) => (
  <div className="flex items-center text-xs text-muted-foreground">
    <div className="flex items-center gap-1">
      <Download className="h-3 w-3" />
      <span>{data.download_count} installs</span>
    </div>
  </div>
);

const TemplateMetadata: React.FC<{ data: TemplateData }> = ({ data }) => (
  <div className="space-y-1 text-xs text-muted-foreground">
<<<<<<< HEAD
    <div className="flex items-center gap-1">
      <Calendar className="h-3 w-3" />
      <span>Created {new Date(data.created_at).toLocaleDateString()}</span>
    </div>
  </div>
);

const AgentMetadata: React.FC<{ data: AgentData }> = ({ data }) => (
  <div className="space-y-1 text-xs text-muted-foreground">
    <div className="flex items-center justify-between">
      <span>By me</span>
      <div className="flex items-center gap-1">
        <Calendar className="h-3 w-3" />
        <span>{new Date(data.created_at).toLocaleDateString()}</span>
      </div>
    </div>
    {data.is_public && data.marketplace_published_at && (
=======
    {data.is_public && data.download_count !== undefined && data.download_count > 0 && (
>>>>>>> aa7ab3e4
      <div className="flex items-center gap-1">
        <Download className="h-3 w-3" />
        <span>{data.download_count || 0} downloads</span>
      </div>
    )}
  </div>
);

<<<<<<< HEAD
// Action components for each mode
=======
const AgentMetadata: React.FC<{ data: AgentData }> = ({ data }) => (
  <div className="space-y-1 text-xs text-muted-foreground">
    {data.is_public && data.marketplace_published_at && data.download_count && data.download_count > 0 && (
      <div className="flex items-center gap-1">
        <Download className="h-3 w-3" />
        <span>{data.download_count} downloads</span>
      </div>
    )}
  </div>
);

>>>>>>> aa7ab3e4
const MarketplaceActions: React.FC<{ 
  onAction?: (data: any, e?: React.MouseEvent) => void;
  isActioning?: boolean;
  data: any;
}> = ({ onAction, isActioning, data }) => (
  <Button 
    onClick={(e) => onAction?.(data, e)}
    disabled={isActioning}
    className="w-full"
    size="sm"
  >
    {isActioning ? (
      <>
        <Loader2 className="h-4 w-4 animate-spin " />
        Installing...
      </>
    ) : (
      <>
        <Download className="h-4 w-4 " />
        Install Agent
      </>
    )}
  </Button>
);

const TemplateActions: React.FC<{ 
  data: TemplateData;
  onPrimaryAction?: (data: any, e?: React.MouseEvent) => void;
  onSecondaryAction?: (data: any, e?: React.MouseEvent) => void;
  isActioning?: boolean;
}> = ({ data, onPrimaryAction, onSecondaryAction, isActioning }) => (
  <div className="space-y-2">
    {data.is_public ? (
      <>
        <Button
          onClick={(e) => onPrimaryAction?.(data, e)}
          disabled={isActioning}
          variant="outline"
          className="w-full"
          size="sm"
        >
          {isActioning ? (
            <>
              <Loader2 className="h-3 w-3 animate-spin " />
              Unpublishing...
            </>
          ) : (
            <>
              <GlobeLock className="h-3 w-3 " />
              Make Private
            </>
          )}
        </Button>
      </>
    ) : (
      <Button
        onClick={(e) => onPrimaryAction?.(data, e)}
        disabled={isActioning}
        variant="default"
        className="w-full"
        size="sm"
      >
        {isActioning ? (
          <>
            <Loader2 className="h-3 w-3 animate-spin " />
            Publishing...
          </>
        ) : (
          <>
            <Globe className="h-3 w-3 " />
            Publish to Marketplace
          </>
        )}
      </Button>
    )}
  </div>
);

const CardAvatar: React.FC<{ avatar: string; color: string }> = ({ avatar, color }) => (
  <div 
    className="relative h-14 w-14 flex items-center justify-center rounded-2xl" 
    style={{ backgroundColor: color }}
  >
    <div className="text-2xl">{avatar}</div>
    <div 
      className="absolute inset-0 rounded-2xl pointer-events-none opacity-0 dark:opacity-100 transition-opacity"
      style={{
        boxShadow: `0 16px 48px -8px ${color}70, 0 8px 24px -4px ${color}50`
      }}
    />
  </div>
);

const TagList: React.FC<{ tags?: string[] }> = ({ tags }) => {
  return (
    <div className="flex flex-wrap gap-1 min-h-[1.25rem]">
      {tags && tags.length > 0 && (
        <>
          {tags.slice(0, 2).map(tag => (
            <Badge key={tag} variant="outline" className="text-xs border-border/50">
              {tag}
            </Badge>
          ))}
          {tags.length > 2 && (
            <Badge variant="outline" className="text-xs border-border/50">
              +{tags.length - 2}
            </Badge>
          )}
        </>
      )}
    </div>
  );
};

export const AgentCard: React.FC<AgentCardProps> = ({
  mode,
  data,
  styling,
  isActioning = false,
  onPrimaryAction,
  onSecondaryAction,
  onClick
}) => {
  const { avatar, color } = styling;
  
<<<<<<< HEAD
  const cardClassName = "group relative bg-card rounded-2xl overflow-hidden shadow-sm transition-all duration-300 border border-border/50 hover:border-primary/20 cursor-pointer flex flex-col h-full";
=======
  const cardClassName = "group relative bg-card rounded-2xl overflow-hidden shadow-sm transition-all duration-300 border border-border/50 hover:border-primary/20 cursor-pointer flex flex-col min-h-[280px] max-h-[320px]";
>>>>>>> aa7ab3e4
  
  const renderBadge = () => {
    switch (mode) {
      case 'marketplace':
        return <MarketplaceBadge isKortixTeam={(data as MarketplaceData).is_kortix_team} />;
      case 'template':
        return <TemplateBadge isPublic={(data as TemplateData).is_public} />;
      case 'agent':
        return <AgentBadges agent={data as AgentData} />;
      default:
        return null;
    }
  };

  const renderMetadata = () => {
    switch (mode) {
      case 'marketplace':
        return <MarketplaceMetadata data={data as MarketplaceData} />;
      case 'template':
        return <TemplateMetadata data={data as TemplateData} />;
      case 'agent':
        return <AgentMetadata data={data as AgentData} />;
      default:
        return null;
    }
  };

  const renderActions = () => {
    switch (mode) {
      case 'marketplace':
        return <MarketplaceActions onAction={onPrimaryAction} isActioning={isActioning} data={data} />;
      case 'template':
        return <TemplateActions 
          data={data as TemplateData} 
          onPrimaryAction={onPrimaryAction} 
          onSecondaryAction={onSecondaryAction} 
          isActioning={isActioning} 
        />;
      case 'agent':
        return null;
      default:
        return null;
    }
  };

  return (
    <div className={cardClassName} onClick={() => onClick?.(data)}>
      <div className="absolute inset-0 bg-gradient-to-br from-primary/5 to-transparent opacity-0 group-hover:opacity-100 transition-opacity" />
<<<<<<< HEAD
      <div className="relative p-6 flex flex-col h-full">
=======
      <div className="relative p-6 flex flex-col flex-1">
>>>>>>> aa7ab3e4
        <div className="flex items-start justify-between mb-4">
          <CardAvatar avatar={avatar} color={color} />
          <div className="flex items-center gap-2">
            {renderBadge()}
<<<<<<< HEAD
            {mode === 'template' && (data as TemplateData).is_public && (data as TemplateData).download_count !== undefined && (
              <div className="flex items-center gap-1 text-xs text-muted-foreground">
                <Download className="h-3 w-3" />
                <span>{(data as TemplateData).download_count} downloads</span>
              </div>
            )}
=======
>>>>>>> aa7ab3e4
          </div>
        </div>
        
        <h3 className="text-lg font-semibold text-foreground mb-2 line-clamp-1">
          {data.name}
        </h3>
        <p className="text-sm text-muted-foreground mb-4 line-clamp-2 min-h-[2.5rem]">
          {data.description || 'No description available'}
        </p>
        
        <div className="flex-1 flex flex-col">
          <div className="min-h-[1.25rem] mb-3">
            <TagList tags={data.tags} />
          </div>
          
          <div className="mt-auto">
            <div className="mb-3">
              {renderMetadata()}
            </div>
            {renderActions()}
          </div>
        </div>
      </div>
    </div>
  );
}; <|MERGE_RESOLUTION|>--- conflicted
+++ resolved
@@ -68,16 +68,7 @@
       </Badge>
     );
   }
-<<<<<<< HEAD
-  return (
-    <Badge variant="secondary" className="bg-green-100 text-green-700 border-0 dark:bg-green-950 dark:text-green-300">
-      <User className="h-3 w-3" />
-      Community
-    </Badge>
-  );
-=======
   return null;
->>>>>>> aa7ab3e4
 };
 
 const TemplateBadge: React.FC<{ isPublic?: boolean }> = ({ isPublic }) => {
@@ -125,38 +116,15 @@
 
 const TemplateMetadata: React.FC<{ data: TemplateData }> = ({ data }) => (
   <div className="space-y-1 text-xs text-muted-foreground">
-<<<<<<< HEAD
-    <div className="flex items-center gap-1">
-      <Calendar className="h-3 w-3" />
-      <span>Created {new Date(data.created_at).toLocaleDateString()}</span>
-    </div>
-  </div>
-);
-
-const AgentMetadata: React.FC<{ data: AgentData }> = ({ data }) => (
-  <div className="space-y-1 text-xs text-muted-foreground">
-    <div className="flex items-center justify-between">
-      <span>By me</span>
-      <div className="flex items-center gap-1">
-        <Calendar className="h-3 w-3" />
-        <span>{new Date(data.created_at).toLocaleDateString()}</span>
-      </div>
-    </div>
-    {data.is_public && data.marketplace_published_at && (
-=======
     {data.is_public && data.download_count !== undefined && data.download_count > 0 && (
->>>>>>> aa7ab3e4
       <div className="flex items-center gap-1">
         <Download className="h-3 w-3" />
-        <span>{data.download_count || 0} downloads</span>
+        <span>{data.download_count} downloads</span>
       </div>
     )}
   </div>
 );
 
-<<<<<<< HEAD
-// Action components for each mode
-=======
 const AgentMetadata: React.FC<{ data: AgentData }> = ({ data }) => (
   <div className="space-y-1 text-xs text-muted-foreground">
     {data.is_public && data.marketplace_published_at && data.download_count && data.download_count > 0 && (
@@ -168,7 +136,6 @@
   </div>
 );
 
->>>>>>> aa7ab3e4
 const MarketplaceActions: React.FC<{ 
   onAction?: (data: any, e?: React.MouseEvent) => void;
   isActioning?: boolean;
@@ -294,11 +261,7 @@
 }) => {
   const { avatar, color } = styling;
   
-<<<<<<< HEAD
-  const cardClassName = "group relative bg-card rounded-2xl overflow-hidden shadow-sm transition-all duration-300 border border-border/50 hover:border-primary/20 cursor-pointer flex flex-col h-full";
-=======
   const cardClassName = "group relative bg-card rounded-2xl overflow-hidden shadow-sm transition-all duration-300 border border-border/50 hover:border-primary/20 cursor-pointer flex flex-col min-h-[280px] max-h-[320px]";
->>>>>>> aa7ab3e4
   
   const renderBadge = () => {
     switch (mode) {
@@ -347,24 +310,11 @@
   return (
     <div className={cardClassName} onClick={() => onClick?.(data)}>
       <div className="absolute inset-0 bg-gradient-to-br from-primary/5 to-transparent opacity-0 group-hover:opacity-100 transition-opacity" />
-<<<<<<< HEAD
-      <div className="relative p-6 flex flex-col h-full">
-=======
       <div className="relative p-6 flex flex-col flex-1">
->>>>>>> aa7ab3e4
         <div className="flex items-start justify-between mb-4">
           <CardAvatar avatar={avatar} color={color} />
           <div className="flex items-center gap-2">
             {renderBadge()}
-<<<<<<< HEAD
-            {mode === 'template' && (data as TemplateData).is_public && (data as TemplateData).download_count !== undefined && (
-              <div className="flex items-center gap-1 text-xs text-muted-foreground">
-                <Download className="h-3 w-3" />
-                <span>{(data as TemplateData).download_count} downloads</span>
-              </div>
-            )}
-=======
->>>>>>> aa7ab3e4
           </div>
         </div>
         
