import React from 'react';
import { Settings, Wrench, Server, BookOpen, Zap, ChevronDown, Brain } from 'lucide-react';
import { ExpandableMarkdownEditor } from '@/components/ui/expandable-markdown-editor';
import { AgentToolsConfiguration } from '../agent-tools-configuration';
import { AgentMCPConfiguration } from '../agent-mcp-configuration';
import { AgentKnowledgeBaseManager } from '../knowledge-base/agent-kb-tree';
import { AgentTriggersConfiguration } from '../triggers/agent-triggers-configuration';
import { AgentModelSelector } from './model-selector';
import { toast } from 'sonner';
import { KortixLogo } from '../../sidebar/kortix-logo';
import { AgentWorkflowsConfiguration } from '../workflows/agent-workflows-configuration';

interface ConfigurationTabProps {
  agentId: string;
  displayData: {
    name: string;
    description: string;
    system_prompt: string;
    model?: string;
    agentpress_tools: any;
    configured_mcps: any[];
    custom_mcps: any[];
    is_default: boolean;
  };
  versionData?: {
    version_id: string;
    configured_mcps: any[];
    custom_mcps: any[];
    system_prompt: string;
    model?: string;
    agentpress_tools: any;
  };
  isViewingOldVersion: boolean;
  onFieldChange: (field: string, value: any) => void;
  onMCPChange: (updates: { configured_mcps: any[]; custom_mcps: any[] }) => void;
  onSystemPromptSave?: (value: string) => void;
  onModelSave?: (model: string) => void;  // Add model save handler
  onToolsSave?: (tools: Record<string, boolean | { enabled: boolean; description: string }>) => void;
  initialAccordion?: string;
  agentMetadata?: {
    is_suna_default?: boolean;
    centrally_managed?: boolean;
    restrictions?: {
      system_prompt_editable?: boolean;
      tools_editable?: boolean;
      name_editable?: boolean;
      description_editable?: boolean;
      mcps_editable?: boolean;
    };
  };
  isLoading?: boolean;
}

export function ConfigurationTab({
  agentId,
  displayData,
  versionData,
  isViewingOldVersion,
  onFieldChange,
  onMCPChange,
  onSystemPromptSave,
  onModelSave,
  onToolsSave,
  initialAccordion,
  agentMetadata,
  isLoading = false,
}: ConfigurationTabProps) {

  const isSunaAgent = agentMetadata?.is_suna_default || false;

  const mapAccordion = (val?: string) => {
    if (val === 'instructions') return isSunaAgent ? 'integrations' : 'system';
<<<<<<< HEAD
    if (val === 'workflows') return 'workflows';
    if (isSunaAgent && (val === 'system' || val === 'tools')) {
      return 'integrations';
    }
    if (['system', 'tools', 'integrations', 'knowledge', 'playbooks', 'workflows', 'triggers'].includes(val || '')) {
=======
    if (isSunaAgent && (val === 'system' || val === 'tools')) {
      return 'integrations';
    }
    if (['system', 'tools', 'integrations', 'knowledge', 'triggers'].includes(val || '')) {
>>>>>>> 2d5961d8
      return val!;
    }
    return isSunaAgent ? 'integrations' : 'system';
  };

  const [openAccordion, setOpenAccordion] = React.useState<string>(mapAccordion(initialAccordion));
  React.useEffect(() => {
    if (initialAccordion) {
      setOpenAccordion(mapAccordion(initialAccordion));
    }
  }, [initialAccordion]);
  const restrictions = agentMetadata?.restrictions || {};

  const isSystemPromptEditable = !isViewingOldVersion && (restrictions.system_prompt_editable !== false);
  const areToolsEditable = !isViewingOldVersion && (restrictions.tools_editable !== false);

  const handleSystemPromptChange = (value: string) => {
    if (!isSystemPromptEditable && isSunaAgent) {
      toast.error("System prompt cannot be edited", {
        description: "Machine's system prompt is managed centrally and cannot be changed.",
      });
      return;
    }
    if (onSystemPromptSave) {
      onSystemPromptSave(value);
    } else {
      onFieldChange('system_prompt', value);
    }
  };

  const handleToolsChange = (tools: Record<string, boolean | { enabled: boolean; description: string }>) => {
    if (!areToolsEditable && isSunaAgent) {
      toast.error("Tools cannot be modified", {
        description: "Suna's default tools are managed centrally and cannot be changed.",
      });
      return;
    }

    if (onToolsSave) {
      onToolsSave(tools);
    } else {
      onFieldChange('agentpress_tools', tools);
    }
  };

  return (
    <div className="h-full flex flex-col">
      <div className="flex-1 overflow-y-auto">
        <div className="px-8 py-0 space-y-3">
          {isSunaAgent && (
            <div className="p-4 bg-primary/10 border border-primary-200 rounded-xl">
              <div className="flex items-center gap-3 mb-2">
                <div className="text-primary-600">
                  <KortixLogo size={20} />
                </div>
                <span className="font-semibold text-primary-800">Machine Default Agent</span>
              </div>
              <p className="text-sm text-primary-700">
<<<<<<< HEAD
                This is Machine's default agent with centrally managed system prompt and tools. 
                You can customize integrations, knowledge base, workflows, and triggers to personalize your experience.
=======
                This is Suna's default agent with centrally managed system prompt and tools.
                You can customize integrations, knowledge base, and triggers to personalize your experience.
>>>>>>> 2d5961d8
              </p>
            </div>
          )}

          <div className="space-y-3">
            {!isSunaAgent && (
              <>
                <div className="group overflow-hidden rounded-2xl border border-border bg-card transition-all duration-300 hover:border-primary/10" data-tour="model-section">
                  <button
                    className="w-full p-4 text-left group-hover:bg-muted/30 transition-all duration-300"
                    onClick={() => setOpenAccordion(openAccordion === 'model' ? '' : 'model')}
                    disabled={isLoading}
                  >
                    <div className="flex items-center gap-4 w-full">
                      <div className="relative flex-shrink-0">
                        <div className="bg-muted rounded-xl h-10 w-10 flex items-center justify-center transition-all duration-300 group-hover:scale-105">
                          <Brain className="h-5 w-5 text-muted-foreground" />
                        </div>
                      </div>
                      <div className="text-left flex-1 min-w-0">
                        <h4 className="text-sm font-semibold text-foreground mb-1 group-hover:text-primary transition-colors duration-300">Model Configuration</h4>
                        <p className="text-xs text-muted-foreground group-hover:text-foreground/70 transition-colors duration-300">Choose the AI model for your agent</p>
                      </div>
                      <ChevronDown className={`h-4 w-4 flex-shrink-0 transition-transform duration-300 ease-out ${openAccordion === 'model' ? 'rotate-180' : ''}`} />
                    </div>
                  </button>
                  {openAccordion === 'model' && (
                    <div className="border-t border-border bg-muted/10">
                      <div className="p-4">
                        <AgentModelSelector
                          value={displayData.model}
                          onChange={(model) => {
                            if (onModelSave) {
                              onModelSave(model);
                            } else {
                              onFieldChange('model', model);
                            }
                          }}
                          disabled={isViewingOldVersion || isLoading}
                        />
                      </div>
                    </div>
                  )}
                </div>
                <div className="group overflow-hidden rounded-2xl border border-border bg-card transition-all duration-300 hover:border-primary/10" data-tour="system-prompt">
                  <button
                    className="w-full p-4 text-left group-hover:bg-muted/30 transition-all duration-300"
                    onClick={() => setOpenAccordion(openAccordion === 'system' ? '' : 'system')}
                    disabled={isLoading}
                  >
                    <div className="flex items-center gap-4 w-full">
                      <div className="relative flex-shrink-0">
                        <div className="bg-muted rounded-xl h-10 w-10 flex items-center justify-center transition-all duration-300 group-hover:scale-105">
                          <Settings className="h-5 w-5 text-muted-foreground" />
                        </div>
                      </div>
                      <div className="text-left flex-1 min-w-0">
                        <h4 className="text-sm font-semibold text-foreground mb-1 group-hover:text-primary transition-colors duration-300">System Prompt</h4>
                        <p className="text-xs text-muted-foreground group-hover:text-foreground/70 transition-colors duration-300">Define agent behavior and goals</p>
                      </div>
                      <ChevronDown className={`h-4 w-4 flex-shrink-0 transition-transform duration-300 ease-out ${openAccordion === 'system' ? 'rotate-180' : ''}`} />
                    </div>
                  </button>
                  {openAccordion === 'system' && (
                    <div className="border-t border-border bg-muted/10">
                      <div className="p-4">
                        <ExpandableMarkdownEditor
                          value={displayData.system_prompt}
                          onSave={handleSystemPromptChange}
                          placeholder="Click to set system instructions..."
                          title="System Instructions"
                          disabled={!isSystemPromptEditable || isLoading}
                        />
                      </div>
                    </div>
                  )}
                </div>
              </>
            )}

            <div className="group overflow-hidden rounded-2xl border border-border bg-card transition-all duration-300 hover:border-primary/10" data-tour="tools-section">
              <button
                className="w-full p-4 text-left group-hover:bg-muted/30 transition-all duration-300"
                onClick={() => setOpenAccordion(openAccordion === 'tools' ? '' : 'tools')}
                disabled={isLoading}
              >
                <div className="flex items-center gap-4 w-full">
                  <div className="relative flex-shrink-0">
                    <div className="bg-muted rounded-xl h-10 w-10 flex items-center justify-center transition-all duration-300 group-hover:scale-105">
                      <Wrench className="h-5 w-5 text-muted-foreground" />
                    </div>
                  </div>
                  <div className="text-left flex-1 min-w-0">
                    <h4 className="text-sm font-semibold text-foreground mb-1 group-hover:text-primary transition-colors duration-300">Tools</h4>
                    <p className="text-xs text-muted-foreground group-hover:text-foreground/70 transition-colors duration-300">Configure agent capabilities</p>
                  </div>
                  <ChevronDown className={`h-4 w-4 flex-shrink-0 transition-transform duration-300 ease-out ${openAccordion === 'tools' ? 'rotate-180' : ''}`} />
                </div>
              </button>
              {openAccordion === 'tools' && (
                <div className="border-t border-border bg-muted/10">
                  <div className="p-4">
                    <AgentToolsConfiguration
                      tools={displayData.agentpress_tools}
                      onToolsChange={areToolsEditable ? handleToolsChange : () => { }}
                      disabled={!areToolsEditable}
                      isSunaAgent={isSunaAgent}
                      isLoading={isLoading}
                    />
                  </div>
                </div>
              )}
            </div>

            <div className="group overflow-hidden rounded-2xl border border-border bg-card transition-all duration-300 hover:border-primary/10" data-tour="integrations-section">
              <button
                className="w-full p-4 text-left group-hover:bg-muted/30 transition-all duration-300"
                onClick={() => setOpenAccordion(openAccordion === 'integrations' ? '' : 'integrations')}
                disabled={isLoading}
              >
                <div className="flex items-center gap-4 w-full">
                  <div className="relative flex-shrink-0">
                    <div className="bg-muted rounded-xl h-10 w-10 flex items-center justify-center transition-all duration-300 group-hover:scale-105">
                      <Server className="h-5 w-5 text-muted-foreground" />
                    </div>
                  </div>
                  <div className="text-left flex-1 min-w-0">
                    <h4 className="text-sm font-semibold text-foreground mb-1 group-hover:text-primary transition-colors duration-300">Integrations</h4>
                    <p className="text-xs text-muted-foreground group-hover:text-foreground/70 transition-colors duration-300">Connect external services</p>
                  </div>
                  <ChevronDown className={`h-4 w-4 flex-shrink-0 transition-transform duration-300 ease-out ${openAccordion === 'integrations' ? 'rotate-180' : ''}`} />
                </div>
              </button>
              {openAccordion === 'integrations' && (
                <div className="border-t border-border bg-muted/10 overflow-y-auto max-h-96">
                  <div className="p-4">
                    <AgentMCPConfiguration
                      configuredMCPs={displayData.configured_mcps}
                      customMCPs={displayData.custom_mcps}
                      onMCPChange={onMCPChange}
                      agentId={agentId}
                      versionData={{
                        configured_mcps: displayData.configured_mcps,
                        custom_mcps: displayData.custom_mcps,
                        system_prompt: displayData.system_prompt,
                        agentpress_tools: displayData.agentpress_tools
                      }}
                      saveMode="callback"
                      versionId={versionData?.version_id}
                      isLoading={isLoading}
                    />
                  </div>
                </div>
              )}
            </div>

            <div className="group overflow-hidden rounded-2xl border border-border bg-card transition-all duration-300 hover:border-primary/10" data-tour="knowledge-section">
              <button
                className="w-full p-4 text-left group-hover:bg-muted/30 transition-all duration-300"
                onClick={() => setOpenAccordion(openAccordion === 'knowledge' ? '' : 'knowledge')}
                disabled={isLoading}
              >
                <div className="flex items-center gap-4 w-full">
                  <div className="relative flex-shrink-0">
                    <div className="bg-muted rounded-xl h-10 w-10 flex items-center justify-center transition-all duration-300 group-hover:scale-105">
                      <BookOpen className="h-5 w-5 text-muted-foreground" />
                    </div>
                  </div>
                  <div className="text-left flex-1 min-w-0">
                    <h4 className="text-sm font-semibold text-foreground mb-1 group-hover:text-primary transition-colors duration-300">Knowledge Base</h4>
                    <p className="text-xs text-muted-foreground group-hover:text-foreground/70 transition-colors duration-300">Upload and manage knowledge for the agent</p>
                  </div>
                  <ChevronDown className={`h-4 w-4 flex-shrink-0 transition-transform duration-300 ease-out ${openAccordion === 'knowledge' ? 'rotate-180' : ''}`} />
                </div>
              </button>
              <div
                className={`transition-all duration-300 ease-out ${openAccordion === 'knowledge'
                  ? 'max-h-[600px] opacity-100'
                  : 'max-h-0 opacity-0'
                  }`}
              >
                <div className="px-6 pb-6 pt-2 overflow-y-auto max-h-[600px]">
                  <div className="pt-4">
                    <AgentKnowledgeBaseManager
                      agentId={agentId}
                      agentName={displayData.name || 'Agent'}
                    />
                  </div>
                </div>
              </div>
            </div>

<<<<<<< HEAD
            <div className="group overflow-hidden rounded-2xl border border-border bg-card transition-all duration-300 hover:border-primary/10" data-tour="playbooks-section">
              <button
                className="w-full p-4 text-left group-hover:bg-muted/30 transition-all duration-300"
                onClick={() => setOpenAccordion(openAccordion === 'playbooks' ? '' : 'playbooks')}
                disabled={isLoading}
              >
                <div className="flex items-center gap-4 w-full">
                  <div className="relative flex-shrink-0">
                    <div className="bg-muted rounded-xl h-10 w-10 flex items-center justify-center transition-all duration-300 group-hover:scale-105">
                      <Workflow className="h-5 w-5 text-muted-foreground" />
                    </div>
                  </div>
                  <div className="text-left flex-1 min-w-0">
                    <h4 className="text-sm font-semibold text-foreground mb-1 group-hover:text-primary transition-colors duration-300">Playbooks</h4>
                    <p className="text-xs text-muted-foreground group-hover:text-foreground/70 transition-colors duration-300">Simple variable-driven runs</p>
                  </div>
                  <ChevronDown className={`h-4 w-4 flex-shrink-0 transition-transform duration-300 ease-out ${openAccordion === 'playbooks' ? 'rotate-180' : ''}`} />
                </div>
              </button>
              <div
                className={`overflow-hidden transition-all duration-300 ease-out ${openAccordion === 'playbooks'
                  ? 'max-h-[600px] opacity-100'
                  : 'max-h-0 opacity-0'
                  }`}
              >
                <div className="px-6 pb-6 pt-2">
                  <div className="pt-4">
                    <AgentPlaybooksConfiguration
                      agentId={agentId}
                      agentName={displayData.name || 'Agent'}
                    />
                  </div>
                </div>
              </div>
            </div>
            
            <div className="group overflow-hidden rounded-2xl border border-border bg-card transition-all duration-300 hover:border-primary/10">
            <button
              className="w-full p-4 text-left group-hover:bg-muted/30 transition-all duration-300"
              onClick={() => setOpenAccordion(openAccordion === 'workflows' ? '' : 'workflows')}
            >
              <div className="flex items-center gap-4 w-full">
                <div className="relative">
                  <div className="bg-muted rounded-xl h-10 w-10 flex items-center justify-center transition-all duration-300 group-hover:scale-105">
                    <Workflow className="h-5 w-5 text-muted-foreground" />
                  </div>

                </div>
                <div className="text-left flex-1">
                  <h4 className="text-sm font-semibold text-foreground mb-1 group-hover:text-primary transition-colors duration-300">Workflows</h4>
                  <p className="text-xs text-muted-foreground group-hover:text-foreground/70 transition-colors duration-300">Conditional and multi-step flows</p>
                </div>
                <ChevronDown className={`h-4 w-4 transition-transform duration-300 ease-out ${openAccordion === 'workflows' ? 'rotate-180' : ''}`} />
              </div>
            </button>
            <div
              className={`overflow-hidden transition-all duration-300 ease-out ${openAccordion === 'workflows'
                ? 'max-h-auto opacity-100'
                : 'max-h-0 opacity-0'
                }`}
            >
              <div className="px-6 pb-6 pt-2">
                <div className="border-t border-border/30 pt-4">
                  <AgentWorkflowsConfiguration
                    agentId={agentId}
                    agentName={displayData.name || 'Agent'}
                  />
                </div>
              </div>
            </div>
          </div>
          <div className="group overflow-hidden rounded-2xl border border-border bg-card transition-all duration-300 hover:border-primary/10" data-tour="triggers-section">
=======
            <div className="group overflow-hidden rounded-2xl border border-border bg-card transition-all duration-300 hover:border-primary/10" data-tour="triggers-section">
>>>>>>> 2d5961d8
              <button
                className="w-full p-4 text-left group-hover:bg-muted/30 transition-all duration-300"
                onClick={() => setOpenAccordion(openAccordion === 'triggers' ? '' : 'triggers')}
                disabled={isLoading}
              >
                <div className="flex items-center gap-4 w-full">
                  <div className="relative flex-shrink-0">
                    <div className="bg-muted rounded-xl h-10 w-10 flex items-center justify-center transition-all duration-300 group-hover:scale-105">
                      <Zap className="h-5 w-5 text-muted-foreground" />
                    </div>
                  </div>
                  <div className="text-left flex-1 min-w-0">
                    <h4 className="text-sm font-semibold text-foreground mb-1 group-hover:text-primary transition-colors duration-300">Triggers</h4>
                    <p className="text-xs text-muted-foreground group-hover:text-foreground/70 transition-colors duration-300">Set up automated agent runs</p>
                  </div>
                  <ChevronDown className={`h-4 w-4 flex-shrink-0 transition-transform duration-300 ease-out ${openAccordion === 'triggers' ? 'rotate-180' : ''}`} />
                </div>
              </button>
              <div
                className={`overflow-hidden transition-all duration-300 ease-out ${openAccordion === 'triggers'
                  ? 'max-h-[600px] opacity-100'
                  : 'max-h-0 opacity-0'
                  }`}
              >
                <div className="px-6 pb-6 pt-2">
                  <div className="pt-4">
                    <AgentTriggersConfiguration agentId={agentId} />
                  </div>
                </div>
              </div>
            </div>
          </div>
        </div>
      </div>
    </div>
  );
}<|MERGE_RESOLUTION|>--- conflicted
+++ resolved
@@ -70,18 +70,10 @@
 
   const mapAccordion = (val?: string) => {
     if (val === 'instructions') return isSunaAgent ? 'integrations' : 'system';
-<<<<<<< HEAD
-    if (val === 'workflows') return 'workflows';
     if (isSunaAgent && (val === 'system' || val === 'tools')) {
       return 'integrations';
     }
-    if (['system', 'tools', 'integrations', 'knowledge', 'playbooks', 'workflows', 'triggers'].includes(val || '')) {
-=======
-    if (isSunaAgent && (val === 'system' || val === 'tools')) {
-      return 'integrations';
-    }
     if (['system', 'tools', 'integrations', 'knowledge', 'triggers'].includes(val || '')) {
->>>>>>> 2d5961d8
       return val!;
     }
     return isSunaAgent ? 'integrations' : 'system';
@@ -140,13 +132,8 @@
                 <span className="font-semibold text-primary-800">Machine Default Agent</span>
               </div>
               <p className="text-sm text-primary-700">
-<<<<<<< HEAD
                 This is Machine's default agent with centrally managed system prompt and tools. 
                 You can customize integrations, knowledge base, workflows, and triggers to personalize your experience.
-=======
-                This is Suna's default agent with centrally managed system prompt and tools.
-                You can customize integrations, knowledge base, and triggers to personalize your experience.
->>>>>>> 2d5961d8
               </p>
             </div>
           )}
@@ -339,82 +326,7 @@
               </div>
             </div>
 
-<<<<<<< HEAD
-            <div className="group overflow-hidden rounded-2xl border border-border bg-card transition-all duration-300 hover:border-primary/10" data-tour="playbooks-section">
-              <button
-                className="w-full p-4 text-left group-hover:bg-muted/30 transition-all duration-300"
-                onClick={() => setOpenAccordion(openAccordion === 'playbooks' ? '' : 'playbooks')}
-                disabled={isLoading}
-              >
-                <div className="flex items-center gap-4 w-full">
-                  <div className="relative flex-shrink-0">
-                    <div className="bg-muted rounded-xl h-10 w-10 flex items-center justify-center transition-all duration-300 group-hover:scale-105">
-                      <Workflow className="h-5 w-5 text-muted-foreground" />
-                    </div>
-                  </div>
-                  <div className="text-left flex-1 min-w-0">
-                    <h4 className="text-sm font-semibold text-foreground mb-1 group-hover:text-primary transition-colors duration-300">Playbooks</h4>
-                    <p className="text-xs text-muted-foreground group-hover:text-foreground/70 transition-colors duration-300">Simple variable-driven runs</p>
-                  </div>
-                  <ChevronDown className={`h-4 w-4 flex-shrink-0 transition-transform duration-300 ease-out ${openAccordion === 'playbooks' ? 'rotate-180' : ''}`} />
-                </div>
-              </button>
-              <div
-                className={`overflow-hidden transition-all duration-300 ease-out ${openAccordion === 'playbooks'
-                  ? 'max-h-[600px] opacity-100'
-                  : 'max-h-0 opacity-0'
-                  }`}
-              >
-                <div className="px-6 pb-6 pt-2">
-                  <div className="pt-4">
-                    <AgentPlaybooksConfiguration
-                      agentId={agentId}
-                      agentName={displayData.name || 'Agent'}
-                    />
-                  </div>
-                </div>
-              </div>
-            </div>
-            
-            <div className="group overflow-hidden rounded-2xl border border-border bg-card transition-all duration-300 hover:border-primary/10">
-            <button
-              className="w-full p-4 text-left group-hover:bg-muted/30 transition-all duration-300"
-              onClick={() => setOpenAccordion(openAccordion === 'workflows' ? '' : 'workflows')}
-            >
-              <div className="flex items-center gap-4 w-full">
-                <div className="relative">
-                  <div className="bg-muted rounded-xl h-10 w-10 flex items-center justify-center transition-all duration-300 group-hover:scale-105">
-                    <Workflow className="h-5 w-5 text-muted-foreground" />
-                  </div>
-
-                </div>
-                <div className="text-left flex-1">
-                  <h4 className="text-sm font-semibold text-foreground mb-1 group-hover:text-primary transition-colors duration-300">Workflows</h4>
-                  <p className="text-xs text-muted-foreground group-hover:text-foreground/70 transition-colors duration-300">Conditional and multi-step flows</p>
-                </div>
-                <ChevronDown className={`h-4 w-4 transition-transform duration-300 ease-out ${openAccordion === 'workflows' ? 'rotate-180' : ''}`} />
-              </div>
-            </button>
-            <div
-              className={`overflow-hidden transition-all duration-300 ease-out ${openAccordion === 'workflows'
-                ? 'max-h-auto opacity-100'
-                : 'max-h-0 opacity-0'
-                }`}
-            >
-              <div className="px-6 pb-6 pt-2">
-                <div className="border-t border-border/30 pt-4">
-                  <AgentWorkflowsConfiguration
-                    agentId={agentId}
-                    agentName={displayData.name || 'Agent'}
-                  />
-                </div>
-              </div>
-            </div>
-          </div>
-          <div className="group overflow-hidden rounded-2xl border border-border bg-card transition-all duration-300 hover:border-primary/10" data-tour="triggers-section">
-=======
             <div className="group overflow-hidden rounded-2xl border border-border bg-card transition-all duration-300 hover:border-primary/10" data-tour="triggers-section">
->>>>>>> 2d5961d8
               <button
                 className="w-full p-4 text-left group-hover:bg-muted/30 transition-all duration-300"
                 onClick={() => setOpenAccordion(openAccordion === 'triggers' ? '' : 'triggers')}
