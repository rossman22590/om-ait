import React from 'react';
import { Settings, Wrench, Server, BookOpen, Workflow, Zap, ChevronDown, Brain } from 'lucide-react';
import { ExpandableMarkdownEditor } from '@/components/ui/expandable-markdown-editor';
import { AgentToolsConfiguration } from '../agent-tools-configuration';
import { AgentMCPConfiguration } from '../agent-mcp-configuration';
import { AgentKnowledgeBaseManager } from '../knowledge-base/agent-knowledge-base-manager';
import { AgentPlaybooksConfiguration } from '../playbooks/agent-playbooks-configuration';
import { AgentTriggersConfiguration } from '../triggers/agent-triggers-configuration';
import { AgentModelSelector } from './model-selector';
import { toast } from 'sonner';
import { KortixLogo } from '../../sidebar/kortix-logo';
import { AgentWorkflowsConfiguration } from '../workflows/agent-workflows-configuration';

interface ConfigurationTabProps {
  agentId: string;
  displayData: {
    name: string;
    description: string;
    system_prompt: string;
    model?: string;
    agentpress_tools: any;
    configured_mcps: any[];
    custom_mcps: any[];
    is_default: boolean;
  };
  versionData?: {
    version_id: string;
    configured_mcps: any[];
    custom_mcps: any[];
    system_prompt: string;
    model?: string;
    agentpress_tools: any;
  };
  isViewingOldVersion: boolean;
  onFieldChange: (field: string, value: any) => void;
  onMCPChange: (updates: { configured_mcps: any[]; custom_mcps: any[] }) => void;
  onSystemPromptSave?: (value: string) => void;
  onModelSave?: (model: string) => void;  // Add model save handler
  onToolsSave?: (tools: Record<string, boolean | { enabled: boolean; description: string }>) => void;
  initialAccordion?: string;
  agentMetadata?: {
    is_suna_default?: boolean;
    centrally_managed?: boolean;
    restrictions?: {
      system_prompt_editable?: boolean;
      tools_editable?: boolean;
      name_editable?: boolean;
      description_editable?: boolean;
      mcps_editable?: boolean;
    };
  };
  isLoading?: boolean;
}

export function ConfigurationTab({
  agentId,
  displayData,
  versionData,
  isViewingOldVersion,
  onFieldChange,
  onMCPChange,
  onSystemPromptSave,
  onModelSave,
  onToolsSave,
  initialAccordion,
  agentMetadata,
  isLoading = false,
}: ConfigurationTabProps) {
  const isSunaAgent = agentMetadata?.is_suna_default || false;

  const mapAccordion = (val?: string) => {
    if (val === 'instructions') return isSunaAgent ? 'integrations' : 'system';
    if (val === 'workflows') return 'workflows';
    if (isSunaAgent && (val === 'system' || val === 'tools')) {
      return 'integrations';
    }
    if (['system', 'tools', 'integrations', 'knowledge', 'playbooks', 'workflows', 'triggers'].includes(val || '')) {
      return val!;
    }
    return isSunaAgent ? 'integrations' : 'system';
  };

  const [openAccordion, setOpenAccordion] = React.useState<string>(mapAccordion(initialAccordion));
  React.useEffect(() => {
    if (initialAccordion) {
      setOpenAccordion(mapAccordion(initialAccordion));
    }
  }, [initialAccordion]);
  const restrictions = agentMetadata?.restrictions || {};

  const isSystemPromptEditable = !isViewingOldVersion && (restrictions.system_prompt_editable !== false);
  const areToolsEditable = !isViewingOldVersion && (restrictions.tools_editable !== false);

  const handleSystemPromptChange = (value: string) => {
    if (!isSystemPromptEditable && isSunaAgent) {
      toast.error("System prompt cannot be edited", {
        description: "Machine's system prompt is managed centrally and cannot be changed.",
      });
      return;
    }
    if (onSystemPromptSave) {
      onSystemPromptSave(value);
    } else {
      onFieldChange('system_prompt', value);
    }
  };

  const handleToolsChange = (tools: Record<string, boolean | { enabled: boolean; description: string }>) => {
    if (!areToolsEditable && isSunaAgent) {
      toast.error("Tools cannot be modified", {
        description: "Suna's default tools are managed centrally and cannot be changed.",
      });
      return;
    }
    
    if (onToolsSave) {
      onToolsSave(tools);
    } else {
      onFieldChange('agentpress_tools', tools);
    }
  };

  return (
    <div className="h-full flex flex-col">
      <div className="flex-1 overflow-y-auto">
        <div className="px-8 py-0 space-y-3">
          {isSunaAgent && (
            <div className="p-4 bg-primary/10 border border-primary-200 rounded-xl">
              <div className="flex items-center gap-3 mb-2">
                <div className="text-primary-600">
                  <KortixLogo size={20} />
                </div>
                <span className="font-semibold text-primary-800">Suna Default Agent</span>
              </div>
<<<<<<< HEAD
              <span className="font-semibold text-primary-800">Machine Default Agent</span>
            </div>
            <p className="text-sm text-primary-700">
              This is Machine's default agent with centrally managed system prompt and tools. 
              You can customize integrations, knowledge base, workflows, and triggers to personalize your experience.
            </p>
          </div>
        )}
=======
              <p className="text-sm text-primary-700">
                This is Suna's default agent with centrally managed system prompt and tools.
                You can customize integrations, knowledge base, playbooks, and triggers to personalize your experience.
              </p>
            </div>
          )}
>>>>>>> 0335d6d3

          <div className="space-y-3">
            {!isSunaAgent && (
              <div className="group overflow-hidden rounded-2xl border border-border bg-card transition-all duration-300 hover:border-primary/10">
                <button
                  className="w-full p-4 text-left group-hover:bg-muted/30 transition-all duration-300"
                  onClick={() => setOpenAccordion(openAccordion === 'system' ? '' : 'system')}
                  disabled={isLoading}
                >
                  <div className="flex items-center gap-4 w-full">
                    <div className="relative flex-shrink-0">
                      <div className="bg-muted rounded-xl h-10 w-10 flex items-center justify-center transition-all duration-300 group-hover:scale-105">
                        <Settings className="h-5 w-5 text-muted-foreground" />
                      </div>
                    </div>
                    <div className="text-left flex-1 min-w-0">
                      <h4 className="text-sm font-semibold text-foreground mb-1 group-hover:text-primary transition-colors duration-300">System Prompt</h4>
                      <p className="text-xs text-muted-foreground group-hover:text-foreground/70 transition-colors duration-300">Define agent behavior and goals</p>
                    </div>
                    <ChevronDown className={`h-4 w-4 flex-shrink-0 transition-transform duration-300 ease-out ${openAccordion === 'system' ? 'rotate-180' : ''}`} />
                  </div>
                </button>
                <div
                  className={`overflow-hidden transition-all duration-300 ease-out ${openAccordion === 'system'
                    ? 'max-h-[800px] opacity-100'
                    : 'max-h-0 opacity-0'
                    }`}
                >
                  <div className="px-6 pb-6 pt-2">
                    <div className="pt-4">
                      <ExpandableMarkdownEditor
                        value={displayData.system_prompt}
                        onSave={handleSystemPromptChange}
                        placeholder="Click to set system instructions..."
                        title="System Instructions"
                        disabled={!isSystemPromptEditable || isLoading}
                      />
                    </div>
                  </div>
                </div>
              </div>
            )}
            
            {!isSunaAgent && (
              <div className="group overflow-hidden rounded-2xl border border-border bg-card transition-all duration-300 hover:border-primary/10">
                <button
                  className="w-full p-4 text-left group-hover:bg-muted/30 transition-all duration-300"
                  onClick={() => setOpenAccordion(openAccordion === 'model' ? '' : 'model')}
                  disabled={isLoading}
                >
                  <div className="flex items-center gap-4 w-full">
                    <div className="relative flex-shrink-0">
                      <div className="bg-muted rounded-xl h-10 w-10 flex items-center justify-center transition-all duration-300 group-hover:scale-105">
                        <Brain className="h-5 w-5 text-muted-foreground" />
                      </div>
                    </div>
                    <div className="text-left flex-1 min-w-0">
                      <h4 className="text-sm font-semibold text-foreground mb-1 group-hover:text-primary transition-colors duration-300">Model</h4>
                      <p className="text-xs text-muted-foreground group-hover:text-foreground/70 transition-colors duration-300">Choose the default AI model for this agent</p>
                    </div>
                    <ChevronDown className={`h-4 w-4 flex-shrink-0 transition-transform duration-300 ease-out ${openAccordion === 'model' ? 'rotate-180' : ''}`} />
                  </div>
                </button>
                <div
                  className={`overflow-hidden transition-all duration-300 ease-out ${openAccordion === 'model'
                    ? 'max-h-[400px] opacity-100'
                    : 'max-h-0 opacity-0'
                    }`}
                >
                  <div className="px-6 pb-6 pt-2">
                    <div className="pt-4">
                      <AgentModelSelector
                        value={displayData.model}
                        onChange={(model) => {
                          if (onModelSave) {
                            onModelSave(model);
                          } else {
                            onFieldChange('model', model);
                          }
                        }}
                        disabled={isViewingOldVersion || isLoading}
                      />
                    </div>
                  </div>
                </div>
              </div>
            )}
            
            {!isSunaAgent && (
              <div className="group overflow-hidden rounded-2xl border border-border bg-card transition-all duration-300 hover:border-primary/10">
                <button
                  className="w-full p-4 text-left group-hover:bg-muted/30 transition-all duration-300"
                  onClick={() => setOpenAccordion(openAccordion === 'tools' ? '' : 'tools')}
                  disabled={isLoading}
                >
                  <div className="flex items-center gap-4 w-full">
                    <div className="relative flex-shrink-0">
                      <div className="bg-muted rounded-xl h-10 w-10 flex items-center justify-center transition-all duration-300 group-hover:scale-105">
                        <Wrench className="h-5 w-5 text-muted-foreground" />
                      </div>
                    </div>
                    <div className="text-left flex-1 min-w-0">
                      <h4 className="text-sm font-semibold text-foreground mb-1 group-hover:text-primary transition-colors duration-300">Default Tools</h4>
                      <p className="text-xs text-muted-foreground group-hover:text-foreground/70 transition-colors duration-300">Configure default agentpress tools</p>
                    </div>
                    <ChevronDown className={`h-4 w-4 flex-shrink-0 transition-transform duration-300 ease-out ${openAccordion === 'tools' ? 'rotate-180' : ''}`} />
                  </div>
                </button>
                <div
                  className={`overflow-hidden transition-all duration-300 ease-out ${openAccordion === 'tools'
                    ? 'max-h-[600px] opacity-100'
                    : 'max-h-0 opacity-0'
                    }`}
                >
                  <div className="px-6 pb-6 pt-2">
                    <div className="pt-4">
                      <AgentToolsConfiguration
                        tools={displayData.agentpress_tools}
                        onToolsChange={areToolsEditable ? handleToolsChange : () => { }}
                        disabled={!areToolsEditable}
                        isSunaAgent={isSunaAgent}
                        isLoading={isLoading}
                      />
                    </div>
                  </div>
                </div>
              </div>
            )}
            
            <div className="group overflow-hidden rounded-2xl border border-border bg-card transition-all duration-300 hover:border-primary/10">
              <button
                className="w-full p-4 text-left group-hover:bg-muted/30 transition-all duration-300"
                onClick={() => setOpenAccordion(openAccordion === 'integrations' ? '' : 'integrations')}
                disabled={isLoading}
              >
                <div className="flex items-center gap-4 w-full">
                  <div className="relative flex-shrink-0">
                    <div className="bg-muted rounded-xl h-10 w-10 flex items-center justify-center transition-all duration-300 group-hover:scale-105">
                      <Server className="h-5 w-5 text-muted-foreground" />
                    </div>
                  </div>
                  <div className="text-left flex-1 min-w-0">
                    <h4 className="text-sm font-semibold text-foreground mb-1 group-hover:text-primary transition-colors duration-300">Integrations</h4>
                    <p className="text-xs text-muted-foreground group-hover:text-foreground/70 transition-colors duration-300">Connect external services via MCPs</p>
                  </div>
                  <ChevronDown className={`h-4 w-4 flex-shrink-0 transition-transform duration-300 ease-out ${openAccordion === 'integrations' ? 'rotate-180' : ''}`} />
                </div>
              </button>
              <div
                className={`overflow-hidden transition-all duration-300 ease-out ${openAccordion === 'integrations'
                  ? 'max-h-[800px] opacity-100'
                  : 'max-h-0 opacity-0'
                  }`}
              >
                <div className="px-6 pb-6 pt-2">
                  <div className="pt-4">
                    <AgentMCPConfiguration
                      configuredMCPs={displayData.configured_mcps}
                      customMCPs={displayData.custom_mcps}
                      onMCPChange={onMCPChange}
                      agentId={agentId}
                      versionData={{
                        configured_mcps: displayData.configured_mcps,
                        custom_mcps: displayData.custom_mcps,
                        system_prompt: displayData.system_prompt,
                        agentpress_tools: displayData.agentpress_tools
                      }}
                      saveMode="callback"
                      versionId={versionData?.version_id}
                      isLoading={isLoading}
                    />
                  </div>
                </div>
              </div>
            </div>
            
            <div className="group overflow-hidden rounded-2xl border border-border bg-card transition-all duration-300 hover:border-primary/10">
              <button
                className="w-full p-4 text-left group-hover:bg-muted/30 transition-all duration-300"
                onClick={() => setOpenAccordion(openAccordion === 'knowledge' ? '' : 'knowledge')}
                disabled={isLoading}
              >
                <div className="flex items-center gap-4 w-full">
                  <div className="relative flex-shrink-0">
                    <div className="bg-muted rounded-xl h-10 w-10 flex items-center justify-center transition-all duration-300 group-hover:scale-105">
                      <BookOpen className="h-5 w-5 text-muted-foreground" />
                    </div>
                  </div>
                  <div className="text-left flex-1 min-w-0">
                    <h4 className="text-sm font-semibold text-foreground mb-1 group-hover:text-primary transition-colors duration-300">Knowledge Base</h4>
                    <p className="text-xs text-muted-foreground group-hover:text-foreground/70 transition-colors duration-300">Upload and manage knowledge for the agent</p>
                  </div>
                  <ChevronDown className={`h-4 w-4 flex-shrink-0 transition-transform duration-300 ease-out ${openAccordion === 'knowledge' ? 'rotate-180' : ''}`} />
                </div>
              </button>
              <div
                className={`transition-all duration-300 ease-out ${openAccordion === 'knowledge'
                  ? 'max-h-[600px] opacity-100'
                  : 'max-h-0 opacity-0'
                  }`}
              >
                <div className="px-6 pb-6 pt-2 overflow-y-auto max-h-[600px]">
                  <div className="pt-4">
                    <AgentKnowledgeBaseManager
                      agentId={agentId}
                      agentName={displayData.name || 'Agent'}
                    />
                  </div>
                </div>
              </div>
            </div>
            
            <div className="group overflow-hidden rounded-2xl border border-border bg-card transition-all duration-300 hover:border-primary/10">
              <button
                className="w-full p-4 text-left group-hover:bg-muted/30 transition-all duration-300"
                onClick={() => setOpenAccordion(openAccordion === 'playbooks' ? '' : 'playbooks')}
                disabled={isLoading}
              >
                <div className="flex items-center gap-4 w-full">
                  <div className="relative flex-shrink-0">
                    <div className="bg-muted rounded-xl h-10 w-10 flex items-center justify-center transition-all duration-300 group-hover:scale-105">
                      <Workflow className="h-5 w-5 text-muted-foreground" />
                    </div>
                  </div>
                  <div className="text-left flex-1 min-w-0">
                    <h4 className="text-sm font-semibold text-foreground mb-1 group-hover:text-primary transition-colors duration-300">Playbooks</h4>
                    <p className="text-xs text-muted-foreground group-hover:text-foreground/70 transition-colors duration-300">Simple variable-driven runs</p>
                  </div>
                  <ChevronDown className={`h-4 w-4 flex-shrink-0 transition-transform duration-300 ease-out ${openAccordion === 'playbooks' ? 'rotate-180' : ''}`} />
                </div>
              </button>
              <div
                className={`overflow-hidden transition-all duration-300 ease-out ${openAccordion === 'playbooks'
                  ? 'max-h-[600px] opacity-100'
                  : 'max-h-0 opacity-0'
                  }`}
              >
                <div className="px-6 pb-6 pt-2">
                  <div className="pt-4">
                    <AgentPlaybooksConfiguration
                      agentId={agentId}
                      agentName={displayData.name || 'Agent'}
                    />
                  </div>
                </div>
              </div>
            </div>
            
            <div className="group overflow-hidden rounded-2xl border border-border bg-card transition-all duration-300 hover:border-primary/10">
              <button
                className="w-full p-4 text-left group-hover:bg-muted/30 transition-all duration-300"
                onClick={() => setOpenAccordion(openAccordion === 'triggers' ? '' : 'triggers')}
                disabled={isLoading}
              >
                <div className="flex items-center gap-4 w-full">
                  <div className="relative flex-shrink-0">
                    <div className="bg-muted rounded-xl h-10 w-10 flex items-center justify-center transition-all duration-300 group-hover:scale-105">
                      <Zap className="h-5 w-5 text-muted-foreground" />
                    </div>
                  </div>
                  <div className="text-left flex-1 min-w-0">
                    <h4 className="text-sm font-semibold text-foreground mb-1 group-hover:text-primary transition-colors duration-300">Triggers</h4>
                    <p className="text-xs text-muted-foreground group-hover:text-foreground/70 transition-colors duration-300">Set up automated agent runs</p>
                  </div>
                  <ChevronDown className={`h-4 w-4 flex-shrink-0 transition-transform duration-300 ease-out ${openAccordion === 'triggers' ? 'rotate-180' : ''}`} />
                </div>
<<<<<<< HEAD
                <div className="text-left flex-1">
                  <h4 className="text-sm font-semibold text-foreground mb-1 group-hover:text-primary transition-colors duration-300">Playbooks</h4>
                  <p className="text-xs text-muted-foreground group-hover:text-foreground/70 transition-colors duration-300">Simple variable-driven runs</p>
                </div>
                <ChevronDown className={`h-4 w-4 transition-transform duration-300 ease-out ${openAccordion === 'playbooks' ? 'rotate-180' : ''}`} />
              </div>
            </button>
            <div
              className={`overflow-hidden transition-all duration-300 ease-out ${openAccordion === 'playbooks'
                ? 'max-h-auto opacity-100'
                : 'max-h-0 opacity-0'
                }`}
            >
              <div className="px-6 pb-6 pt-2">
                <div className="border-t border-border/30 pt-4">
                  <AgentPlaybooksConfiguration
                    agentId={agentId}
                    agentName={displayData.name || 'Agent'}
                  />
                </div>
              </div>
            </div>
          </div>
          <div className="group overflow-hidden rounded-2xl border border-border bg-card transition-all duration-300 hover:border-primary/10">
            <button
              className="w-full p-4 text-left group-hover:bg-muted/30 transition-all duration-300"
              onClick={() => setOpenAccordion(openAccordion === 'workflows' ? '' : 'workflows')}
            >
              <div className="flex items-center gap-4 w-full">
                <div className="relative">
                  <div className="bg-muted rounded-xl h-10 w-10 flex items-center justify-center transition-all duration-300 group-hover:scale-105">
                    <Workflow className="h-5 w-5 text-muted-foreground" />
                  </div>

                </div>
                <div className="text-left flex-1">
                  <h4 className="text-sm font-semibold text-foreground mb-1 group-hover:text-primary transition-colors duration-300">Workflows</h4>
                  <p className="text-xs text-muted-foreground group-hover:text-foreground/70 transition-colors duration-300">Conditional and multi-step flows</p>
                </div>
                <ChevronDown className={`h-4 w-4 transition-transform duration-300 ease-out ${openAccordion === 'workflows' ? 'rotate-180' : ''}`} />
              </div>
            </button>
            <div
              className={`overflow-hidden transition-all duration-300 ease-out ${openAccordion === 'workflows'
                ? 'max-h-auto opacity-100'
                : 'max-h-0 opacity-0'
                }`}
            >
              <div className="px-6 pb-6 pt-2">
                <div className="border-t border-border/30 pt-4">
                  <AgentWorkflowsConfiguration
                    agentId={agentId}
                    agentName={displayData.name || 'Agent'}
                  />
                </div>
              </div>
            </div>
          </div>
          <div className="group overflow-hidden rounded-2xl border border-border bg-card transition-all duration-300 hover:border-primary/10">
            <button
              className="w-full p-4 text-left group-hover:bg-muted/30 transition-all duration-300"
              onClick={() => setOpenAccordion(openAccordion === 'triggers' ? '' : 'triggers')}
            >
              <div className="flex items-center gap-4 w-full">
                <div className="relative">
                  <div className="bg-muted rounded-xl h-10 w-10 flex items-center justify-center transition-all duration-300 group-hover:scale-105">
                    <Zap className="h-5 w-5 text-muted-foreground" />
=======
              </button>
              <div
                className={`overflow-hidden transition-all duration-300 ease-out ${openAccordion === 'triggers'
                  ? 'max-h-[600px] opacity-100'
                  : 'max-h-0 opacity-0'
                  }`}
              >
                <div className="px-6 pb-6 pt-2">
                  <div className="pt-4">
                    <AgentTriggersConfiguration agentId={agentId} />
>>>>>>> 0335d6d3
                  </div>
                </div>
              </div>
            </div>
          </div>
        </div>
      </div>
    </div>
  );
}<|MERGE_RESOLUTION|>--- conflicted
+++ resolved
@@ -130,25 +130,14 @@
                 <div className="text-primary-600">
                   <KortixLogo size={20} />
                 </div>
-                <span className="font-semibold text-primary-800">Suna Default Agent</span>
-              </div>
-<<<<<<< HEAD
-              <span className="font-semibold text-primary-800">Machine Default Agent</span>
-            </div>
-            <p className="text-sm text-primary-700">
-              This is Machine's default agent with centrally managed system prompt and tools. 
-              You can customize integrations, knowledge base, workflows, and triggers to personalize your experience.
-            </p>
-          </div>
-        )}
-=======
+                <span className="font-semibold text-primary-800">Machine Default Agent</span>
+              </div>
               <p className="text-sm text-primary-700">
-                This is Suna's default agent with centrally managed system prompt and tools.
-                You can customize integrations, knowledge base, playbooks, and triggers to personalize your experience.
+                This is Machine's default agent with centrally managed system prompt and tools. 
+                You can customize integrations, knowledge base, workflows, and triggers to personalize your experience.
               </p>
             </div>
           )}
->>>>>>> 0335d6d3
 
           <div className="space-y-3">
             {!isSunaAgent && (
@@ -398,48 +387,6 @@
             </div>
             
             <div className="group overflow-hidden rounded-2xl border border-border bg-card transition-all duration-300 hover:border-primary/10">
-              <button
-                className="w-full p-4 text-left group-hover:bg-muted/30 transition-all duration-300"
-                onClick={() => setOpenAccordion(openAccordion === 'triggers' ? '' : 'triggers')}
-                disabled={isLoading}
-              >
-                <div className="flex items-center gap-4 w-full">
-                  <div className="relative flex-shrink-0">
-                    <div className="bg-muted rounded-xl h-10 w-10 flex items-center justify-center transition-all duration-300 group-hover:scale-105">
-                      <Zap className="h-5 w-5 text-muted-foreground" />
-                    </div>
-                  </div>
-                  <div className="text-left flex-1 min-w-0">
-                    <h4 className="text-sm font-semibold text-foreground mb-1 group-hover:text-primary transition-colors duration-300">Triggers</h4>
-                    <p className="text-xs text-muted-foreground group-hover:text-foreground/70 transition-colors duration-300">Set up automated agent runs</p>
-                  </div>
-                  <ChevronDown className={`h-4 w-4 flex-shrink-0 transition-transform duration-300 ease-out ${openAccordion === 'triggers' ? 'rotate-180' : ''}`} />
-                </div>
-<<<<<<< HEAD
-                <div className="text-left flex-1">
-                  <h4 className="text-sm font-semibold text-foreground mb-1 group-hover:text-primary transition-colors duration-300">Playbooks</h4>
-                  <p className="text-xs text-muted-foreground group-hover:text-foreground/70 transition-colors duration-300">Simple variable-driven runs</p>
-                </div>
-                <ChevronDown className={`h-4 w-4 transition-transform duration-300 ease-out ${openAccordion === 'playbooks' ? 'rotate-180' : ''}`} />
-              </div>
-            </button>
-            <div
-              className={`overflow-hidden transition-all duration-300 ease-out ${openAccordion === 'playbooks'
-                ? 'max-h-auto opacity-100'
-                : 'max-h-0 opacity-0'
-                }`}
-            >
-              <div className="px-6 pb-6 pt-2">
-                <div className="border-t border-border/30 pt-4">
-                  <AgentPlaybooksConfiguration
-                    agentId={agentId}
-                    agentName={displayData.name || 'Agent'}
-                  />
-                </div>
-              </div>
-            </div>
-          </div>
-          <div className="group overflow-hidden rounded-2xl border border-border bg-card transition-all duration-300 hover:border-primary/10">
             <button
               className="w-full p-4 text-left group-hover:bg-muted/30 transition-all duration-300"
               onClick={() => setOpenAccordion(openAccordion === 'workflows' ? '' : 'workflows')}
@@ -475,15 +422,23 @@
             </div>
           </div>
           <div className="group overflow-hidden rounded-2xl border border-border bg-card transition-all duration-300 hover:border-primary/10">
-            <button
-              className="w-full p-4 text-left group-hover:bg-muted/30 transition-all duration-300"
-              onClick={() => setOpenAccordion(openAccordion === 'triggers' ? '' : 'triggers')}
-            >
-              <div className="flex items-center gap-4 w-full">
-                <div className="relative">
-                  <div className="bg-muted rounded-xl h-10 w-10 flex items-center justify-center transition-all duration-300 group-hover:scale-105">
-                    <Zap className="h-5 w-5 text-muted-foreground" />
-=======
+              <button
+                className="w-full p-4 text-left group-hover:bg-muted/30 transition-all duration-300"
+                onClick={() => setOpenAccordion(openAccordion === 'triggers' ? '' : 'triggers')}
+                disabled={isLoading}
+              >
+                <div className="flex items-center gap-4 w-full">
+                  <div className="relative flex-shrink-0">
+                    <div className="bg-muted rounded-xl h-10 w-10 flex items-center justify-center transition-all duration-300 group-hover:scale-105">
+                      <Zap className="h-5 w-5 text-muted-foreground" />
+                    </div>
+                  </div>
+                  <div className="text-left flex-1 min-w-0">
+                    <h4 className="text-sm font-semibold text-foreground mb-1 group-hover:text-primary transition-colors duration-300">Triggers</h4>
+                    <p className="text-xs text-muted-foreground group-hover:text-foreground/70 transition-colors duration-300">Set up automated agent runs</p>
+                  </div>
+                  <ChevronDown className={`h-4 w-4 flex-shrink-0 transition-transform duration-300 ease-out ${openAccordion === 'triggers' ? 'rotate-180' : ''}`} />
+                </div>
               </button>
               <div
                 className={`overflow-hidden transition-all duration-300 ease-out ${openAccordion === 'triggers'
@@ -494,7 +449,6 @@
                 <div className="px-6 pb-6 pt-2">
                   <div className="pt-4">
                     <AgentTriggersConfiguration agentId={agentId} />
->>>>>>> 0335d6d3
                   </div>
                 </div>
               </div>
