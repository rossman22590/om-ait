--- conflicted
+++ resolved
@@ -363,7 +363,6 @@
                 </div>
               </div>
             </div>
-<<<<<<< HEAD
             
             <div className="group overflow-hidden rounded-2xl border border-border bg-card transition-all duration-300 hover:border-primary/10">
             <button
@@ -401,9 +400,6 @@
             </div>
           </div>
           <div className="group overflow-hidden rounded-2xl border border-border bg-card transition-all duration-300 hover:border-primary/10" data-tour="triggers-section">
-=======
-            <div className="group overflow-hidden rounded-2xl border border-border bg-card transition-all duration-300 hover:border-primary/10" data-tour="triggers-section">
->>>>>>> 8135c1ec
               <button
                 className="w-full p-4 text-left group-hover:bg-muted/30 transition-all duration-300"
                 onClick={() => setOpenAccordion(openAccordion === 'triggers' ? '' : 'triggers')}
@@ -434,11 +430,7 @@
                   </div>
                 </div>
               </div>
-<<<<<<< HEAD
-            </div> 
-=======
-            </div>
->>>>>>> 8135c1ec
+            </div>
           </div>
         </div>
       </div>
