import React from 'react';
import { Settings, Wrench, Server, BookOpen, Workflow, Zap, ChevronDown, Brain } from 'lucide-react';
import { ExpandableMarkdownEditor } from '@/components/ui/expandable-markdown-editor';
import { AgentToolsConfiguration } from '../agent-tools-configuration';
import { AgentMCPConfiguration } from '../agent-mcp-configuration';
import { AgentKnowledgeBaseManager } from '../knowledge-base/agent-knowledge-base-manager';
// import { AgentWorkflowsConfiguration } from '../workflows/agent-workflows-configuration';
import { AgentPlaybooksConfiguration } from '../playbooks/agent-playbooks-configuration';
import { AgentTriggersConfiguration } from '../triggers/agent-triggers-configuration';
import { AgentModelSelector } from './model-selector';
import { toast } from 'sonner';
import { KortixLogo } from '../../sidebar/kortix-logo';

interface ConfigurationTabProps {
  agentId: string;
  displayData: {
    name: string;
    description: string;
    system_prompt: string;
    model?: string;  // Add model field
    agentpress_tools: any;
    configured_mcps: any[];
    custom_mcps: any[];
    is_default: boolean;
    avatar: string;
    avatar_color: string;
  };
  versionData?: {
    version_id: string;
    configured_mcps: any[];
    custom_mcps: any[];
    system_prompt: string;
    model?: string;  // Add model field
    agentpress_tools: any;
  };
  isViewingOldVersion: boolean;
  onFieldChange: (field: string, value: any) => void;
  onMCPChange: (updates: { configured_mcps: any[]; custom_mcps: any[] }) => void;
  onSystemPromptSave?: (value: string) => void;
  onModelSave?: (model: string) => void;  // Add model save handler
  onToolsSave?: (tools: Record<string, boolean | { enabled: boolean; description: string }>) => void;
  initialAccordion?: string;
  agentMetadata?: {
    is_suna_default?: boolean;
    centrally_managed?: boolean;
    restrictions?: {
      system_prompt_editable?: boolean;
      tools_editable?: boolean;
      name_editable?: boolean;
      description_editable?: boolean;
      mcps_editable?: boolean;
    };
  };
}

export function ConfigurationTab({
  agentId,
  displayData,
  versionData,
  isViewingOldVersion,
  onFieldChange,
  onMCPChange,
  onSystemPromptSave,
  onModelSave,
  onToolsSave,
  initialAccordion,
  agentMetadata,
}: ConfigurationTabProps) {
  const isSunaAgent = agentMetadata?.is_suna_default || false;

  const mapAccordion = (val?: string) => {
    if (val === 'instructions') return isSunaAgent ? 'integrations' : 'system';
    if (val === 'workflows') return 'playbooks';
    if (isSunaAgent && (val === 'system' || val === 'tools')) {
      return 'integrations';
    }
    if (['system', 'tools', 'integrations', 'knowledge', 'triggers', 'playbooks'].includes(val || '')) {
      return val!;
    }
    return isSunaAgent ? 'integrations' : 'system';
  };

  const [openAccordion, setOpenAccordion] = React.useState<string>(mapAccordion(initialAccordion));
  React.useEffect(() => {
    if (initialAccordion) {
      setOpenAccordion(mapAccordion(initialAccordion));
    }
  }, [initialAccordion]);
  const restrictions = agentMetadata?.restrictions || {};

  const isSystemPromptEditable = !isViewingOldVersion && (restrictions.system_prompt_editable !== false);
  const areToolsEditable = !isViewingOldVersion && (restrictions.tools_editable !== false);

  const handleSystemPromptChange = (value: string) => {
    console.log('📝 System prompt change in ConfigurationTab:', { value, length: value.length, hasImmediateSave: !!onSystemPromptSave });

    if (!isSystemPromptEditable && isSunaAgent) {
      console.log('❌ System prompt edit blocked for Suna agent');
      toast.error("System prompt cannot be edited", {
        description: "Suna's system prompt is managed centrally and cannot be changed.",
      });
      return;
    }

    // Use immediate save if available, otherwise fall back to regular field change
    if (onSystemPromptSave) {
      console.log('🚀 Using immediate save for system prompt');
      onSystemPromptSave(value);
    } else {
      console.log('📋 Using regular field change for system prompt');
      onFieldChange('system_prompt', value);
    }
  };

  const handleToolsChange = (tools: Record<string, boolean | { enabled: boolean; description: string }>) => {
    console.log('🔧 Tools change in ConfigurationTab:', { tools, toolsCount: Object.keys(tools).length, hasImmediateSave: !!onToolsSave });

    if (!areToolsEditable && isSunaAgent) {
      console.log('❌ Tools edit blocked for Suna agent');
      toast.error("Tools cannot be modified", {
        description: "Suna's default tools are managed centrally and cannot be changed.",
      });
      return;
    }

    // Use immediate save if available, otherwise fall back to regular field change
    if (onToolsSave) {
      console.log('🚀 Using immediate save for tools');
      onToolsSave(tools);
    } else {
      console.log('📋 Using regular field change for tools');
      onFieldChange('agentpress_tools', tools);
    }
  };

  return (
    <div className="h-full overflow-y-auto">
      <div className="p-4 pb-8">
        {isSunaAgent && (
          <div className="mb-4 p-4 bg-primary/10 border border-primary-200 rounded-xl">
            <div className="flex items-center gap-3 mb-2">
              <div className="text-primary-600">
                <KortixLogo size={20} />
              </div>
              <span className="font-semibold text-primary-800">Suna Default Agent</span>
            </div>
            <p className="text-sm text-primary-700">
              This is Suna's default agent with centrally managed system prompt and tools.
              You can customize integrations, knowledge base, workflows, and triggers to personalize your experience.
            </p>
          </div>
        )}

        <div className="space-y-3">
<<<<<<< HEAD
          {!isSunaAgent && (
            <div className="group overflow-hidden rounded-2xl border border-border bg-card transition-all duration-300 hover:border-primary/30">
              <button
                className="w-full p-4 text-left group-hover:bg-muted/30 transition-all duration-300"
                onClick={() => setOpenAccordion(openAccordion === 'system' ? '' : 'system')}
              >
                <div className="flex items-center gap-4 w-full">
                  <div className="relative">
                    <div className="bg-muted rounded-xl h-10 w-10 flex items-center justify-center transition-all duration-300 group-hover:scale-105">
                      <Settings className="h-5 w-5 text-muted-foreground" />
                    </div>

                  </div>
                  <div className="text-left flex-1">
                    <h4 className="font-semibold text-base text-foreground mb-1 group-hover:text-primary transition-colors duration-300">System Prompt</h4>
                    <p className="text-sm text-muted-foreground group-hover:text-foreground/70 transition-colors duration-300">Define agent behavior and goals</p>
                  </div>
                  <ChevronDown className={`h-4 w-4 transition-transform duration-300 ease-out ${openAccordion === 'system' ? 'rotate-180' : ''}`} />
                </div>
              </button>
              <div
                className={`overflow-hidden transition-all duration-300 ease-out ${openAccordion === 'system'
                  ? 'max-h-96 opacity-100'
                  : 'max-h-0 opacity-0'
                  }`}
              >
                <div className="px-6 pb-6 pt-2">
                  <div className="border-t border-border/30 pt-4">
                    <ExpandableMarkdownEditor
                      value={displayData.system_prompt}
                      onSave={handleSystemPromptChange}
                      placeholder="Click to set system instructions..."
                      title="System Instructions"
                      disabled={!isSystemPromptEditable}
                    />
                  </div>
                </div>
              </div>
            </div>
          )}
          {!isSunaAgent && (
            <div className="group overflow-hidden rounded-2xl border border-border bg-card transition-all duration-300 hover:border-primary/30">
              <button
                className="w-full p-4 text-left group-hover:bg-muted/30 transition-all duration-300"
                onClick={() => setOpenAccordion(openAccordion === 'tools' ? '' : 'tools')}
              >
                <div className="flex items-center gap-4 w-full">
                  <div className="relative">
                    <div className="bg-muted rounded-xl h-10 w-10 flex items-center justify-center transition-all duration-300 group-hover:scale-105">
                      <Wrench className="h-5 w-5 text-muted-foreground" />
                    </div>

                  </div>
                  <div className="text-left flex-1">
                    <h4 className="font-semibold text-base text-foreground mb-1 group-hover:text-primary transition-colors duration-300">Default Tools</h4>
                    <p className="text-sm text-muted-foreground group-hover:text-foreground/70 transition-colors duration-300">Configure default agentpress tools</p>
                  </div>
                  <ChevronDown className={`h-4 w-4 transition-transform duration-300 ease-out ${openAccordion === 'tools' ? 'rotate-180' : ''}`} />
                </div>
              </button>
              <div
                className={`overflow-hidden transition-all duration-300 ease-out ${openAccordion === 'tools'
                  ? 'max-h-auto opacity-100'
                  : 'max-h-0 opacity-0'
                  }`}
              >
                <div className="px-6 pb-6 pt-2">
                  <div className="border-t border-border/30 pt-4">
                    <AgentToolsConfiguration
                      tools={displayData.agentpress_tools}
                      onToolsChange={areToolsEditable ? handleToolsChange : () => { }}
                      disabled={!areToolsEditable}
                      isSunaAgent={isSunaAgent}
                    />
                  </div>
                </div>
              </div>
            </div>
          )}
          <div className="group overflow-hidden rounded-2xl border border-border bg-card transition-all duration-300 hover:border-primary/30">
=======
        {!isSunaAgent && (
          <div className="group overflow-hidden rounded-2xl border border-border bg-card transition-all duration-300 hover:border-primary/10">
>>>>>>> 31840d25
            <button
              className="w-full p-4 text-left group-hover:bg-muted/30 transition-all duration-300"
              onClick={() => setOpenAccordion(openAccordion === 'integrations' ? '' : 'integrations')}
            >
              <div className="flex items-center gap-4 w-full">
                <div className="relative">
                  <div className="bg-muted rounded-xl h-10 w-10 flex items-center justify-center transition-all duration-300 group-hover:scale-105">
                    <Server className="h-5 w-5 text-muted-foreground" />
                  </div>

                </div>
                <div className="text-left flex-1">
<<<<<<< HEAD
                  <h4 className="font-semibold text-base text-foreground mb-1 group-hover:text-primary transition-colors duration-300">Integrations</h4>
                  <p className="text-sm text-muted-foreground group-hover:text-foreground/70 transition-colors duration-300">Connect external services via MCPs</p>
=======
                  <h4 className="text-sm font-semibold text-foreground mb-1 group-hover:text-primary transition-colors duration-300">System Prompt</h4>
                  <p className="text-xs text-muted-foreground group-hover:text-foreground/70 transition-colors duration-300">Define agent behavior and goals</p>
>>>>>>> 31840d25
                </div>
                <ChevronDown className={`h-4 w-4 transition-transform duration-300 ease-out ${openAccordion === 'integrations' ? 'rotate-180' : ''}`} />
              </div>
            </button>
            <div
              className={`overflow-hidden transition-all duration-300 ease-out ${openAccordion === 'integrations'
                ? 'max-h-auto opacity-100'
                : 'max-h-0 opacity-0'
                }`}
            >
              <div className="px-6 pb-6 pt-2">
                <div className="border-t border-border/30 pt-4">
                  <AgentMCPConfiguration
                    configuredMCPs={displayData.configured_mcps}
                    customMCPs={displayData.custom_mcps}
                    onMCPChange={onMCPChange}
                    agentId={agentId}
                    versionData={{
                      configured_mcps: displayData.configured_mcps,
                      custom_mcps: displayData.custom_mcps,
                      system_prompt: displayData.system_prompt,
                      agentpress_tools: displayData.agentpress_tools
                    }}
                    saveMode="callback"
                    versionId={versionData?.version_id}
                  />
                </div>
              </div>
            </div>
          </div>
<<<<<<< HEAD
          <div className="group overflow-hidden rounded-2xl border border-border bg-card transition-all duration-300 hover:border-primary/30">
=======
        )}
        {!isSunaAgent && (
          <div className="group overflow-hidden rounded-2xl border border-border bg-card transition-all duration-300 hover:border-primary/10">
            <button
              className="w-full p-4 text-left group-hover:bg-muted/30 transition-all duration-300"
              onClick={() => setOpenAccordion(openAccordion === 'model' ? '' : 'model')}
            >
              <div className="flex items-center gap-4 w-full">
                <div className="relative">
                  <div className="bg-muted rounded-xl h-10 w-10 flex items-center justify-center transition-all duration-300 group-hover:scale-105">
                    <Brain className="h-5 w-5 text-muted-foreground" />
                  </div>
                </div>
                <div className="text-left flex-1">
                  <h4 className="text-sm font-semibold text-foreground mb-1 group-hover:text-primary transition-colors duration-300">Model</h4>
                  <p className="text-xs text-muted-foreground group-hover:text-foreground/70 transition-colors duration-300">Choose the AI model for this agent</p>
                </div>
                <ChevronDown className={`h-4 w-4 transition-transform duration-300 ease-out ${openAccordion === 'model' ? 'rotate-180' : ''}`} />
              </div>
            </button>
            <div 
              className={`overflow-hidden transition-all duration-300 ease-out ${
                openAccordion === 'model' 
                  ? 'max-h-96 opacity-100' 
                  : 'max-h-0 opacity-0'
              }`}
            >
              <div className="px-6 pb-6 pt-2">
                <div className="border-t border-border/30 pt-4">
                  <AgentModelSelector
                    value={displayData.model}
                    onChange={(model) => {
                      if (onModelSave) {
                        onModelSave(model);
                      } else {
                        onFieldChange('model', model);
                      }
                    }}
                    disabled={isViewingOldVersion}
                  />
                </div>
              </div>
            </div>
          </div>
        )}
        {!isSunaAgent && (
          <div className="group overflow-hidden rounded-2xl border border-border bg-card transition-all duration-300 hover:border-primary/10">
>>>>>>> 31840d25
            <button
              className="w-full p-4 text-left group-hover:bg-muted/30 transition-all duration-300"
              onClick={() => setOpenAccordion(openAccordion === 'knowledge' ? '' : 'knowledge')}
            >
              <div className="flex items-center gap-4 w-full">
                <div className="relative">
                  <div className="bg-muted rounded-xl h-10 w-10 flex items-center justify-center transition-all duration-300 group-hover:scale-105">
                    <BookOpen className="h-5 w-5 text-muted-foreground" />
                  </div>

                </div>
                <div className="text-left flex-1">
<<<<<<< HEAD
                  <h4 className="font-semibold text-base text-foreground mb-1 group-hover:text-primary transition-colors duration-300">Knowledge Base</h4>
                  <p className="text-sm text-muted-foreground group-hover:text-foreground/70 transition-colors duration-300">Upload and manage knowledge for the agent</p>
=======
                  <h4 className="text-sm font-semibold text-foreground mb-1 group-hover:text-primary transition-colors duration-300">Default Tools</h4>
                  <p className="text-xs text-muted-foreground group-hover:text-foreground/70 transition-colors duration-300">Configure default agentpress tools</p>
>>>>>>> 31840d25
                </div>
                <ChevronDown className={`h-4 w-4 transition-transform duration-300 ease-out ${openAccordion === 'knowledge' ? 'rotate-180' : ''}`} />
              </div>
            </button>
            <div
              className={`overflow-hidden transition-all duration-300 ease-out ${openAccordion === 'knowledge'
                ? 'max-h-auto opacity-100'
                : 'max-h-0 opacity-0'
                }`}
            >
              <div className="px-6 pb-6 pt-2">
                <div className="border-t border-border/30 pt-4">
                  <AgentKnowledgeBaseManager
                    agentId={agentId}
                    agentName={displayData.name || 'Agent'}
                  />
                </div>
              </div>
            </div>
          </div>
<<<<<<< HEAD
          {/* Workflows accordion removed in favor of Playbooks */}

          <div className="group overflow-hidden rounded-2xl border border-border bg-card transition-all duration-300 hover:border-primary/30">
            <button
              className="w-full p-4 text-left group-hover:bg-muted/30 transition-all duration-300"
              onClick={() => setOpenAccordion(openAccordion === 'playbooks' ? '' : 'playbooks')}
            >
              <div className="flex items-center gap-4 w-full">
                <div className="relative">
                  <div className="bg-muted rounded-xl h-10 w-10 flex items-center justify-center transition-all duration-300 group-hover:scale-105">
                    <Workflow className="h-5 w-5 text-muted-foreground" />
                  </div>
                </div>
                <div className="text-left flex-1">
                  <h4 className="font-semibold text-base text-foreground mb-1 group-hover:text-primary transition-colors duration-300">Playbooks</h4>
                  <p className="text-sm text-muted-foreground group-hover:text-foreground/70 transition-colors duration-300">Simple variable-driven runs</p>
=======
        )}
        <div className="group overflow-hidden rounded-2xl border border-border bg-card transition-all duration-300 hover:border-primary/10">
          <button
            className="w-full p-4 text-left group-hover:bg-muted/30 transition-all duration-300"
            onClick={() => setOpenAccordion(openAccordion === 'integrations' ? '' : 'integrations')}
          >
            <div className="flex items-center gap-4 w-full">
              <div className="relative">
                <div className="bg-muted rounded-xl h-10 w-10 flex items-center justify-center transition-all duration-300 group-hover:scale-105">
                  <Server className="h-5 w-5 text-muted-foreground" />
                </div>
               
              </div>
              <div className="text-left flex-1">
                <h4 className="text-sm font-semibold text-foreground mb-1 group-hover:text-primary transition-colors duration-300">Integrations</h4>
                <p className="text-xs text-muted-foreground group-hover:text-foreground/70 transition-colors duration-300">Connect external services via MCPs</p>
              </div>
              <ChevronDown className={`h-4 w-4 transition-transform duration-300 ease-out ${openAccordion === 'integrations' ? 'rotate-180' : ''}`} />
            </div>
          </button>
          <div 
            className={`overflow-hidden transition-all duration-300 ease-out ${
              openAccordion === 'integrations' 
                ? 'max-h-auto opacity-100' 
                : 'max-h-0 opacity-0'
            }`}
          >
            <div className="px-6 pb-6 pt-2">
              <div className="border-t border-border/30 pt-4">
                <AgentMCPConfiguration
                  configuredMCPs={displayData.configured_mcps}
                  customMCPs={displayData.custom_mcps}
                  onMCPChange={onMCPChange}
                  agentId={agentId}
                  versionData={{
                    configured_mcps: displayData.configured_mcps,
                    custom_mcps: displayData.custom_mcps,
                    system_prompt: displayData.system_prompt,
                    agentpress_tools: displayData.agentpress_tools
                  }}
                  saveMode="callback"
                  versionId={versionData?.version_id}
                />
              </div>
            </div>
          </div>
        </div>
        <div className="group overflow-hidden rounded-2xl border border-border bg-card transition-all duration-300 hover:border-primary/10">
          <button
            className="w-full p-4 text-left group-hover:bg-muted/30 transition-all duration-300"
            onClick={() => setOpenAccordion(openAccordion === 'knowledge' ? '' : 'knowledge')}
          >
            <div className="flex items-center gap-4 w-full">
              <div className="relative">
                <div className="bg-muted rounded-xl h-10 w-10 flex items-center justify-center transition-all duration-300 group-hover:scale-105">
                  <BookOpen className="h-5 w-5 text-muted-foreground" />
>>>>>>> 31840d25
                </div>
                <ChevronDown className={`h-4 w-4 transition-transform duration-300 ease-out ${openAccordion === 'playbooks' ? 'rotate-180' : ''}`} />
              </div>
<<<<<<< HEAD
            </button>
            <div
              className={`overflow-hidden transition-all duration-300 ease-out ${openAccordion === 'playbooks'
                ? 'max-h-auto opacity-100'
                : 'max-h-0 opacity-0'
                }`}
            >
              <div className="px-6 pb-6 pt-2">
                <div className="border-t border-border/30 pt-4">
                  <AgentPlaybooksConfiguration
                    agentId={agentId}
                    agentName={displayData.name || 'Agent'}
                  />
                </div>
              </div>
            </div>
          </div>
          <div className="group overflow-hidden rounded-2xl border border-border bg-card transition-all duration-300 hover:border-primary/30">
            <button
              className="w-full p-4 text-left group-hover:bg-muted/30 transition-all duration-300"
              onClick={() => setOpenAccordion(openAccordion === 'triggers' ? '' : 'triggers')}
            >
              <div className="flex items-center gap-4 w-full">
                <div className="relative">
                  <div className="bg-muted rounded-xl h-10 w-10 flex items-center justify-center transition-all duration-300 group-hover:scale-105">
                    <Zap className="h-5 w-5 text-muted-foreground" />
                  </div>

                </div>
                <div className="text-left flex-1">
                  <h4 className="font-semibold text-base text-foreground mb-1 group-hover:text-primary transition-colors duration-300">Triggers</h4>
                  <p className="text-sm text-muted-foreground group-hover:text-foreground/70 transition-colors duration-300">Set up automated agent runs</p>
                </div>
                <ChevronDown className={`h-4 w-4 transition-transform duration-300 ease-out ${openAccordion === 'triggers' ? 'rotate-180' : ''}`} />
=======
              <div className="text-left flex-1">
                <h4 className="text-sm font-semibold text-foreground mb-1 group-hover:text-primary transition-colors duration-300">Knowledge Base</h4>
                <p className="text-xs text-muted-foreground group-hover:text-foreground/70 transition-colors duration-300">Upload and manage knowledge for the agent</p>
              </div>
              <ChevronDown className={`h-4 w-4 transition-transform duration-300 ease-out ${openAccordion === 'knowledge' ? 'rotate-180' : ''}`} />
            </div>
          </button>
          <div 
            className={`overflow-hidden transition-all duration-300 ease-out ${
              openAccordion === 'knowledge' 
                ? 'max-h-auto opacity-100' 
                : 'max-h-0 opacity-0'
            }`}
          >
            <div className="px-6 pb-6 pt-2">
              <div className="border-t border-border/30 pt-4">
                <AgentKnowledgeBaseManager
                  agentId={agentId}
                  agentName={displayData.name || 'Agent'}
                />
              </div>
            </div>
          </div>
        </div>
        <div className="group overflow-hidden rounded-2xl border border-border bg-card transition-all duration-300 hover:border-primary/10">
          <button
            className="w-full p-4 text-left group-hover:bg-muted/30 transition-all duration-300"
            onClick={() => setOpenAccordion(openAccordion === 'workflows' ? '' : 'workflows')}
          >
            <div className="flex items-center gap-4 w-full">
              <div className="relative">
                <div className="bg-muted rounded-xl h-10 w-10 flex items-center justify-center transition-all duration-300 group-hover:scale-105">
                  <Workflow className="h-5 w-5 text-muted-foreground" />
                </div>
               
              </div>
              <div className="text-left flex-1">
                <h4 className="text-sm font-semibold text-foreground mb-1 group-hover:text-primary transition-colors duration-300">Workflows</h4>
                <p className="text-xs text-muted-foreground group-hover:text-foreground/70 transition-colors duration-300">Automate complex processes</p>
              </div>
              <ChevronDown className={`h-4 w-4 transition-transform duration-300 ease-out ${openAccordion === 'workflows' ? 'rotate-180' : ''}`} />
            </div>
          </button>
          <div 
            className={`overflow-hidden transition-all duration-300 ease-out ${
              openAccordion === 'workflows' 
                ? 'max-h-auto opacity-100' 
                : 'max-h-0 opacity-0'
            }`}
          >
            <div className="px-6 pb-6 pt-2">
              <div className="border-t border-border/30 pt-4">
                <AgentWorkflowsConfiguration
                  agentId={agentId}
                  agentName={displayData.name || 'Agent'}
                />
              </div>
            </div>
          </div>
        </div>
        <div className="group overflow-hidden rounded-2xl border border-border bg-card transition-all duration-300 hover:border-primary/10">
          <button
            className="w-full p-4 text-left group-hover:bg-muted/30 transition-all duration-300"
            onClick={() => setOpenAccordion(openAccordion === 'triggers' ? '' : 'triggers')}
          >
            <div className="flex items-center gap-4 w-full">
              <div className="relative">
                <div className="bg-muted rounded-xl h-10 w-10 flex items-center justify-center transition-all duration-300 group-hover:scale-105">
                  <Zap className="h-5 w-5 text-muted-foreground" />
                </div>
               
              </div>
              <div className="text-left flex-1">
                <h4 className="text-sm font-semibold text-foreground mb-1 group-hover:text-primary transition-colors duration-300">Triggers</h4>
                <p className="text-xs text-muted-foreground group-hover:text-foreground/70 transition-colors duration-300">Set up automated agent runs</p>
>>>>>>> 31840d25
              </div>
            </button>
            <div
              className={`overflow-hidden transition-all duration-300 ease-out ${openAccordion === 'triggers'
                ? 'max-h-auto opacity-100'
                : 'max-h-0 opacity-0'
                }`}
            >
              <div className="px-6 pb-6 pt-2">
                <div className="border-t border-border/30 pt-4">
                  <AgentTriggersConfiguration agentId={agentId} />
                </div>
              </div>
            </div>
          </div>
        </div>
      </div>
    </div>
  );
}<|MERGE_RESOLUTION|>--- conflicted
+++ resolved
@@ -4,7 +4,6 @@
 import { AgentToolsConfiguration } from '../agent-tools-configuration';
 import { AgentMCPConfiguration } from '../agent-mcp-configuration';
 import { AgentKnowledgeBaseManager } from '../knowledge-base/agent-knowledge-base-manager';
-// import { AgentWorkflowsConfiguration } from '../workflows/agent-workflows-configuration';
 import { AgentPlaybooksConfiguration } from '../playbooks/agent-playbooks-configuration';
 import { AgentTriggersConfiguration } from '../triggers/agent-triggers-configuration';
 import { AgentModelSelector } from './model-selector';
@@ -74,7 +73,7 @@
     if (isSunaAgent && (val === 'system' || val === 'tools')) {
       return 'integrations';
     }
-    if (['system', 'tools', 'integrations', 'knowledge', 'triggers', 'playbooks'].includes(val || '')) {
+    if (['system', 'tools', 'integrations', 'knowledge', 'playbooks', 'triggers'].includes(val || '')) {
       return val!;
     }
     return isSunaAgent ? 'integrations' : 'system';
@@ -146,15 +145,14 @@
             </div>
             <p className="text-sm text-primary-700">
               This is Suna's default agent with centrally managed system prompt and tools.
-              You can customize integrations, knowledge base, workflows, and triggers to personalize your experience.
+              You can customize integrations, knowledge base, playbooks, and triggers to personalize your experience.
             </p>
           </div>
         )}
 
         <div className="space-y-3">
-<<<<<<< HEAD
           {!isSunaAgent && (
-            <div className="group overflow-hidden rounded-2xl border border-border bg-card transition-all duration-300 hover:border-primary/30">
+            <div className="group overflow-hidden rounded-2xl border border-border bg-card transition-all duration-300 hover:border-primary/10">
               <button
                 className="w-full p-4 text-left group-hover:bg-muted/30 transition-all duration-300"
                 onClick={() => setOpenAccordion(openAccordion === 'system' ? '' : 'system')}
@@ -167,8 +165,8 @@
 
                   </div>
                   <div className="text-left flex-1">
-                    <h4 className="font-semibold text-base text-foreground mb-1 group-hover:text-primary transition-colors duration-300">System Prompt</h4>
-                    <p className="text-sm text-muted-foreground group-hover:text-foreground/70 transition-colors duration-300">Define agent behavior and goals</p>
+                    <h4 className="text-sm font-semibold text-foreground mb-1 group-hover:text-primary transition-colors duration-300">System Prompt</h4>
+                    <p className="text-xs text-muted-foreground group-hover:text-foreground/70 transition-colors duration-300">Define agent behavior and goals</p>
                   </div>
                   <ChevronDown className={`h-4 w-4 transition-transform duration-300 ease-out ${openAccordion === 'system' ? 'rotate-180' : ''}`} />
                 </div>
@@ -194,7 +192,50 @@
             </div>
           )}
           {!isSunaAgent && (
-            <div className="group overflow-hidden rounded-2xl border border-border bg-card transition-all duration-300 hover:border-primary/30">
+            <div className="group overflow-hidden rounded-2xl border border-border bg-card transition-all duration-300 hover:border-primary/10">
+              <button
+                className="w-full p-4 text-left group-hover:bg-muted/30 transition-all duration-300"
+                onClick={() => setOpenAccordion(openAccordion === 'model' ? '' : 'model')}
+              >
+                <div className="flex items-center gap-4 w-full">
+                  <div className="relative">
+                    <div className="bg-muted rounded-xl h-10 w-10 flex items-center justify-center transition-all duration-300 group-hover:scale-105">
+                      <Brain className="h-5 w-5 text-muted-foreground" />
+                    </div>
+                  </div>
+                  <div className="text-left flex-1">
+                    <h4 className="text-sm font-semibold text-foreground mb-1 group-hover:text-primary transition-colors duration-300">Model</h4>
+                    <p className="text-xs text-muted-foreground group-hover:text-foreground/70 transition-colors duration-300">Choose the AI model for this agent</p>
+                  </div>
+                  <ChevronDown className={`h-4 w-4 transition-transform duration-300 ease-out ${openAccordion === 'model' ? 'rotate-180' : ''}`} />
+                </div>
+              </button>
+              <div
+                className={`overflow-hidden transition-all duration-300 ease-out ${openAccordion === 'model'
+                  ? 'max-h-96 opacity-100'
+                  : 'max-h-0 opacity-0'
+                  }`}
+              >
+                <div className="px-6 pb-6 pt-2">
+                  <div className="border-t border-border/30 pt-4">
+                    <AgentModelSelector
+                      value={displayData.model}
+                      onChange={(model) => {
+                        if (onModelSave) {
+                          onModelSave(model);
+                        } else {
+                          onFieldChange('model', model);
+                        }
+                      }}
+                      disabled={isViewingOldVersion}
+                    />
+                  </div>
+                </div>
+              </div>
+            </div>
+          )}
+          {!isSunaAgent && (
+            <div className="group overflow-hidden rounded-2xl border border-border bg-card transition-all duration-300 hover:border-primary/10">
               <button
                 className="w-full p-4 text-left group-hover:bg-muted/30 transition-all duration-300"
                 onClick={() => setOpenAccordion(openAccordion === 'tools' ? '' : 'tools')}
@@ -207,8 +248,8 @@
 
                   </div>
                   <div className="text-left flex-1">
-                    <h4 className="font-semibold text-base text-foreground mb-1 group-hover:text-primary transition-colors duration-300">Default Tools</h4>
-                    <p className="text-sm text-muted-foreground group-hover:text-foreground/70 transition-colors duration-300">Configure default agentpress tools</p>
+                    <h4 className="text-sm font-semibold text-foreground mb-1 group-hover:text-primary transition-colors duration-300">Default Tools</h4>
+                    <p className="text-xs text-muted-foreground group-hover:text-foreground/70 transition-colors duration-300">Configure default agentpress tools</p>
                   </div>
                   <ChevronDown className={`h-4 w-4 transition-transform duration-300 ease-out ${openAccordion === 'tools' ? 'rotate-180' : ''}`} />
                 </div>
@@ -232,11 +273,7 @@
               </div>
             </div>
           )}
-          <div className="group overflow-hidden rounded-2xl border border-border bg-card transition-all duration-300 hover:border-primary/30">
-=======
-        {!isSunaAgent && (
           <div className="group overflow-hidden rounded-2xl border border-border bg-card transition-all duration-300 hover:border-primary/10">
->>>>>>> 31840d25
             <button
               className="w-full p-4 text-left group-hover:bg-muted/30 transition-all duration-300"
               onClick={() => setOpenAccordion(openAccordion === 'integrations' ? '' : 'integrations')}
@@ -249,13 +286,8 @@
 
                 </div>
                 <div className="text-left flex-1">
-<<<<<<< HEAD
-                  <h4 className="font-semibold text-base text-foreground mb-1 group-hover:text-primary transition-colors duration-300">Integrations</h4>
-                  <p className="text-sm text-muted-foreground group-hover:text-foreground/70 transition-colors duration-300">Connect external services via MCPs</p>
-=======
-                  <h4 className="text-sm font-semibold text-foreground mb-1 group-hover:text-primary transition-colors duration-300">System Prompt</h4>
-                  <p className="text-xs text-muted-foreground group-hover:text-foreground/70 transition-colors duration-300">Define agent behavior and goals</p>
->>>>>>> 31840d25
+                  <h4 className="text-sm font-semibold text-foreground mb-1 group-hover:text-primary transition-colors duration-300">Integrations</h4>
+                  <p className="text-xs text-muted-foreground group-hover:text-foreground/70 transition-colors duration-300">Connect external services via MCPs</p>
                 </div>
                 <ChevronDown className={`h-4 w-4 transition-transform duration-300 ease-out ${openAccordion === 'integrations' ? 'rotate-180' : ''}`} />
               </div>
@@ -286,57 +318,7 @@
               </div>
             </div>
           </div>
-<<<<<<< HEAD
-          <div className="group overflow-hidden rounded-2xl border border-border bg-card transition-all duration-300 hover:border-primary/30">
-=======
-        )}
-        {!isSunaAgent && (
           <div className="group overflow-hidden rounded-2xl border border-border bg-card transition-all duration-300 hover:border-primary/10">
-            <button
-              className="w-full p-4 text-left group-hover:bg-muted/30 transition-all duration-300"
-              onClick={() => setOpenAccordion(openAccordion === 'model' ? '' : 'model')}
-            >
-              <div className="flex items-center gap-4 w-full">
-                <div className="relative">
-                  <div className="bg-muted rounded-xl h-10 w-10 flex items-center justify-center transition-all duration-300 group-hover:scale-105">
-                    <Brain className="h-5 w-5 text-muted-foreground" />
-                  </div>
-                </div>
-                <div className="text-left flex-1">
-                  <h4 className="text-sm font-semibold text-foreground mb-1 group-hover:text-primary transition-colors duration-300">Model</h4>
-                  <p className="text-xs text-muted-foreground group-hover:text-foreground/70 transition-colors duration-300">Choose the AI model for this agent</p>
-                </div>
-                <ChevronDown className={`h-4 w-4 transition-transform duration-300 ease-out ${openAccordion === 'model' ? 'rotate-180' : ''}`} />
-              </div>
-            </button>
-            <div 
-              className={`overflow-hidden transition-all duration-300 ease-out ${
-                openAccordion === 'model' 
-                  ? 'max-h-96 opacity-100' 
-                  : 'max-h-0 opacity-0'
-              }`}
-            >
-              <div className="px-6 pb-6 pt-2">
-                <div className="border-t border-border/30 pt-4">
-                  <AgentModelSelector
-                    value={displayData.model}
-                    onChange={(model) => {
-                      if (onModelSave) {
-                        onModelSave(model);
-                      } else {
-                        onFieldChange('model', model);
-                      }
-                    }}
-                    disabled={isViewingOldVersion}
-                  />
-                </div>
-              </div>
-            </div>
-          </div>
-        )}
-        {!isSunaAgent && (
-          <div className="group overflow-hidden rounded-2xl border border-border bg-card transition-all duration-300 hover:border-primary/10">
->>>>>>> 31840d25
             <button
               className="w-full p-4 text-left group-hover:bg-muted/30 transition-all duration-300"
               onClick={() => setOpenAccordion(openAccordion === 'knowledge' ? '' : 'knowledge')}
@@ -349,13 +331,8 @@
 
                 </div>
                 <div className="text-left flex-1">
-<<<<<<< HEAD
-                  <h4 className="font-semibold text-base text-foreground mb-1 group-hover:text-primary transition-colors duration-300">Knowledge Base</h4>
-                  <p className="text-sm text-muted-foreground group-hover:text-foreground/70 transition-colors duration-300">Upload and manage knowledge for the agent</p>
-=======
-                  <h4 className="text-sm font-semibold text-foreground mb-1 group-hover:text-primary transition-colors duration-300">Default Tools</h4>
-                  <p className="text-xs text-muted-foreground group-hover:text-foreground/70 transition-colors duration-300">Configure default agentpress tools</p>
->>>>>>> 31840d25
+                  <h4 className="text-sm font-semibold text-foreground mb-1 group-hover:text-primary transition-colors duration-300">Knowledge Base</h4>
+                  <p className="text-xs text-muted-foreground group-hover:text-foreground/70 transition-colors duration-300">Upload and manage knowledge for the agent</p>
                 </div>
                 <ChevronDown className={`h-4 w-4 transition-transform duration-300 ease-out ${openAccordion === 'knowledge' ? 'rotate-180' : ''}`} />
               </div>
@@ -376,10 +353,7 @@
               </div>
             </div>
           </div>
-<<<<<<< HEAD
-          {/* Workflows accordion removed in favor of Playbooks */}
-
-          <div className="group overflow-hidden rounded-2xl border border-border bg-card transition-all duration-300 hover:border-primary/30">
+          <div className="group overflow-hidden rounded-2xl border border-border bg-card transition-all duration-300 hover:border-primary/10">
             <button
               className="w-full p-4 text-left group-hover:bg-muted/30 transition-all duration-300"
               onClick={() => setOpenAccordion(openAccordion === 'playbooks' ? '' : 'playbooks')}
@@ -389,72 +363,14 @@
                   <div className="bg-muted rounded-xl h-10 w-10 flex items-center justify-center transition-all duration-300 group-hover:scale-105">
                     <Workflow className="h-5 w-5 text-muted-foreground" />
                   </div>
+
                 </div>
                 <div className="text-left flex-1">
-                  <h4 className="font-semibold text-base text-foreground mb-1 group-hover:text-primary transition-colors duration-300">Playbooks</h4>
-                  <p className="text-sm text-muted-foreground group-hover:text-foreground/70 transition-colors duration-300">Simple variable-driven runs</p>
-=======
-        )}
-        <div className="group overflow-hidden rounded-2xl border border-border bg-card transition-all duration-300 hover:border-primary/10">
-          <button
-            className="w-full p-4 text-left group-hover:bg-muted/30 transition-all duration-300"
-            onClick={() => setOpenAccordion(openAccordion === 'integrations' ? '' : 'integrations')}
-          >
-            <div className="flex items-center gap-4 w-full">
-              <div className="relative">
-                <div className="bg-muted rounded-xl h-10 w-10 flex items-center justify-center transition-all duration-300 group-hover:scale-105">
-                  <Server className="h-5 w-5 text-muted-foreground" />
-                </div>
-               
-              </div>
-              <div className="text-left flex-1">
-                <h4 className="text-sm font-semibold text-foreground mb-1 group-hover:text-primary transition-colors duration-300">Integrations</h4>
-                <p className="text-xs text-muted-foreground group-hover:text-foreground/70 transition-colors duration-300">Connect external services via MCPs</p>
-              </div>
-              <ChevronDown className={`h-4 w-4 transition-transform duration-300 ease-out ${openAccordion === 'integrations' ? 'rotate-180' : ''}`} />
-            </div>
-          </button>
-          <div 
-            className={`overflow-hidden transition-all duration-300 ease-out ${
-              openAccordion === 'integrations' 
-                ? 'max-h-auto opacity-100' 
-                : 'max-h-0 opacity-0'
-            }`}
-          >
-            <div className="px-6 pb-6 pt-2">
-              <div className="border-t border-border/30 pt-4">
-                <AgentMCPConfiguration
-                  configuredMCPs={displayData.configured_mcps}
-                  customMCPs={displayData.custom_mcps}
-                  onMCPChange={onMCPChange}
-                  agentId={agentId}
-                  versionData={{
-                    configured_mcps: displayData.configured_mcps,
-                    custom_mcps: displayData.custom_mcps,
-                    system_prompt: displayData.system_prompt,
-                    agentpress_tools: displayData.agentpress_tools
-                  }}
-                  saveMode="callback"
-                  versionId={versionData?.version_id}
-                />
-              </div>
-            </div>
-          </div>
-        </div>
-        <div className="group overflow-hidden rounded-2xl border border-border bg-card transition-all duration-300 hover:border-primary/10">
-          <button
-            className="w-full p-4 text-left group-hover:bg-muted/30 transition-all duration-300"
-            onClick={() => setOpenAccordion(openAccordion === 'knowledge' ? '' : 'knowledge')}
-          >
-            <div className="flex items-center gap-4 w-full">
-              <div className="relative">
-                <div className="bg-muted rounded-xl h-10 w-10 flex items-center justify-center transition-all duration-300 group-hover:scale-105">
-                  <BookOpen className="h-5 w-5 text-muted-foreground" />
->>>>>>> 31840d25
+                  <h4 className="text-sm font-semibold text-foreground mb-1 group-hover:text-primary transition-colors duration-300">Playbooks</h4>
+                  <p className="text-xs text-muted-foreground group-hover:text-foreground/70 transition-colors duration-300">Simple variable-driven runs</p>
                 </div>
                 <ChevronDown className={`h-4 w-4 transition-transform duration-300 ease-out ${openAccordion === 'playbooks' ? 'rotate-180' : ''}`} />
               </div>
-<<<<<<< HEAD
             </button>
             <div
               className={`overflow-hidden transition-all duration-300 ease-out ${openAccordion === 'playbooks'
@@ -472,7 +388,7 @@
               </div>
             </div>
           </div>
-          <div className="group overflow-hidden rounded-2xl border border-border bg-card transition-all duration-300 hover:border-primary/30">
+          <div className="group overflow-hidden rounded-2xl border border-border bg-card transition-all duration-300 hover:border-primary/10">
             <button
               className="w-full p-4 text-left group-hover:bg-muted/30 transition-all duration-300"
               onClick={() => setOpenAccordion(openAccordion === 'triggers' ? '' : 'triggers')}
@@ -485,87 +401,10 @@
 
                 </div>
                 <div className="text-left flex-1">
-                  <h4 className="font-semibold text-base text-foreground mb-1 group-hover:text-primary transition-colors duration-300">Triggers</h4>
-                  <p className="text-sm text-muted-foreground group-hover:text-foreground/70 transition-colors duration-300">Set up automated agent runs</p>
+                  <h4 className="text-sm font-semibold text-foreground mb-1 group-hover:text-primary transition-colors duration-300">Triggers</h4>
+                  <p className="text-xs text-muted-foreground group-hover:text-foreground/70 transition-colors duration-300">Set up automated agent runs</p>
                 </div>
                 <ChevronDown className={`h-4 w-4 transition-transform duration-300 ease-out ${openAccordion === 'triggers' ? 'rotate-180' : ''}`} />
-=======
-              <div className="text-left flex-1">
-                <h4 className="text-sm font-semibold text-foreground mb-1 group-hover:text-primary transition-colors duration-300">Knowledge Base</h4>
-                <p className="text-xs text-muted-foreground group-hover:text-foreground/70 transition-colors duration-300">Upload and manage knowledge for the agent</p>
-              </div>
-              <ChevronDown className={`h-4 w-4 transition-transform duration-300 ease-out ${openAccordion === 'knowledge' ? 'rotate-180' : ''}`} />
-            </div>
-          </button>
-          <div 
-            className={`overflow-hidden transition-all duration-300 ease-out ${
-              openAccordion === 'knowledge' 
-                ? 'max-h-auto opacity-100' 
-                : 'max-h-0 opacity-0'
-            }`}
-          >
-            <div className="px-6 pb-6 pt-2">
-              <div className="border-t border-border/30 pt-4">
-                <AgentKnowledgeBaseManager
-                  agentId={agentId}
-                  agentName={displayData.name || 'Agent'}
-                />
-              </div>
-            </div>
-          </div>
-        </div>
-        <div className="group overflow-hidden rounded-2xl border border-border bg-card transition-all duration-300 hover:border-primary/10">
-          <button
-            className="w-full p-4 text-left group-hover:bg-muted/30 transition-all duration-300"
-            onClick={() => setOpenAccordion(openAccordion === 'workflows' ? '' : 'workflows')}
-          >
-            <div className="flex items-center gap-4 w-full">
-              <div className="relative">
-                <div className="bg-muted rounded-xl h-10 w-10 flex items-center justify-center transition-all duration-300 group-hover:scale-105">
-                  <Workflow className="h-5 w-5 text-muted-foreground" />
-                </div>
-               
-              </div>
-              <div className="text-left flex-1">
-                <h4 className="text-sm font-semibold text-foreground mb-1 group-hover:text-primary transition-colors duration-300">Workflows</h4>
-                <p className="text-xs text-muted-foreground group-hover:text-foreground/70 transition-colors duration-300">Automate complex processes</p>
-              </div>
-              <ChevronDown className={`h-4 w-4 transition-transform duration-300 ease-out ${openAccordion === 'workflows' ? 'rotate-180' : ''}`} />
-            </div>
-          </button>
-          <div 
-            className={`overflow-hidden transition-all duration-300 ease-out ${
-              openAccordion === 'workflows' 
-                ? 'max-h-auto opacity-100' 
-                : 'max-h-0 opacity-0'
-            }`}
-          >
-            <div className="px-6 pb-6 pt-2">
-              <div className="border-t border-border/30 pt-4">
-                <AgentWorkflowsConfiguration
-                  agentId={agentId}
-                  agentName={displayData.name || 'Agent'}
-                />
-              </div>
-            </div>
-          </div>
-        </div>
-        <div className="group overflow-hidden rounded-2xl border border-border bg-card transition-all duration-300 hover:border-primary/10">
-          <button
-            className="w-full p-4 text-left group-hover:bg-muted/30 transition-all duration-300"
-            onClick={() => setOpenAccordion(openAccordion === 'triggers' ? '' : 'triggers')}
-          >
-            <div className="flex items-center gap-4 w-full">
-              <div className="relative">
-                <div className="bg-muted rounded-xl h-10 w-10 flex items-center justify-center transition-all duration-300 group-hover:scale-105">
-                  <Zap className="h-5 w-5 text-muted-foreground" />
-                </div>
-               
-              </div>
-              <div className="text-left flex-1">
-                <h4 className="text-sm font-semibold text-foreground mb-1 group-hover:text-primary transition-colors duration-300">Triggers</h4>
-                <p className="text-xs text-muted-foreground group-hover:text-foreground/70 transition-colors duration-300">Set up automated agent runs</p>
->>>>>>> 31840d25
               </div>
             </button>
             <div
