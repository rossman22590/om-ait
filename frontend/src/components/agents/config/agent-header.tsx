--- conflicted
+++ resolved
@@ -190,60 +190,14 @@
             <Skeleton className="h-5 w-32" />
           ) : (
             <div
-<<<<<<< HEAD
-              className="flex items-center gap-2 cursor-pointer hover:bg-muted/50 rounded px-1 py-0.5 transition-colors"
-              onClick={startEditing}
-=======
               className={cn(
                 "text-base font-medium text-muted-foreground hover:text-foreground cursor-pointer flex items-center truncate max-w-[400px]",
                 !isNameEditable && isSunaAgent && "cursor-not-allowed opacity-75"
               )}
               onClick={isNameEditable ? startEditing : undefined}
               title={isNameEditable ? `Click to rename agent: ${displayData.name}` : `Name cannot be edited: ${displayData.name}`}
->>>>>>> 8135c1ec
             >
-              <span className="text-base font-medium text-foreground truncate">
-                {displayData.name}
-              </span>
-              {!isViewingOldVersion && (
-                <span className="text-xs text-muted-foreground opacity-0 group-hover:opacity-100 transition-opacity">
-                  Click to edit
-                </span>
-              )}
-            </div>
-          )}
-          
-          {/* Current Plan Display */}
-          {subscriptionData?.subscription && (
-            <div className="mt-1">
-              <div className="flex items-center gap-2">
-                <span className="text-xs text-muted-foreground">
-                  Current Plan:
-                </span>
-                <span className="text-xs font-medium text-foreground">
-                  {subscriptionData.subscription.cancel_at_period_end || subscriptionData.subscription.cancel_at 
-                    ? 'Ending Soon'
-                    : subscriptionData.subscription.status === 'trialing' 
-                      ? 'Trial'
-                      : subscriptionData.subscription.status === 'active'
-                        ? 'Active'
-                        : subscriptionData.subscription.status || 'Unknown'
-                  }
-                </span>
-                {subscriptionData.subscription.cancel_at_period_end && (
-                  <span className="text-xs text-muted-foreground">
-                    • Ends {new Date(subscriptionData.subscription.current_period_end * 1000).toLocaleDateString()}
-                  </span>
-                )}
-                <Button
-                  variant="link"
-                  size="sm"
-                  className="text-xs h-auto p-0 text-muted-foreground hover:text-foreground"
-                  onClick={() => window.location.href = '/settings/billing'}
-                >
-                  Manage
-                </Button>
-              </div>
+              {displayData.name}
             </div>
           )}
         </div>
