--- conflicted
+++ resolved
@@ -72,13 +72,6 @@
   const restrictions = agentMetadata?.restrictions || {};
   const isNameEditable = !isViewingOldVersion && (restrictions.name_editable !== false);
   
-<<<<<<< HEAD
-  const handleNameChange = (value: string) => {
-    if (!isNameEditable && isSunaAgent) {
-      toast.error("Name cannot be edited", {
-        description: "Machine's name is managed centrally and cannot be changed.",
-      });
-=======
   const startEditing = () => {
     setEditName(displayData.name);
     setIsEditing(true);
@@ -97,7 +90,6 @@
     if (editName.trim() === '') {
       setEditName(displayData.name);
       setIsEditing(false);
->>>>>>> 0335d6d3
       return;
     }
 
