import React, { useState, useMemo, useEffect } from 'react';
import { Input } from '@/components/ui/input';
import { Badge } from '@/components/ui/badge';
import { Skeleton } from '@/components/ui/skeleton';
import { Button } from '@/components/ui/button';
import { ScrollArea } from '@/components/ui/scroll-area';
import { Card } from '@/components/ui/card';
<<<<<<< HEAD

import { Search, Zap, X, Settings, ChevronDown, ChevronUp, Loader2, Server } from 'lucide-react';
=======
import { Search, Zap, X, Settings, ChevronDown, ChevronUp, Loader2, Server, Lock } from 'lucide-react';
>>>>>>> 8e1279b3
import { useComposioCategories, useComposioToolkitsInfinite } from '@/hooks/composio/use-composio';
import { useComposioProfiles } from '@/hooks/composio/use-composio-profiles';
import { useAgent } from '@/hooks/agents/use-agents';
import { useUpdateAgentMCPs } from '@/hooks/agents/use-update-agent-mcps';
import { ComposioConnector } from './composio-connector';
import { ComposioToolsManager } from './composio-tools-manager';
import type { ComposioToolkit, ComposioProfile } from '@/hooks/composio/utils';
import { toast } from 'sonner';
import { cn } from '@/lib/utils';
import { useQueryClient } from '@tanstack/react-query';
import { Collapsible, CollapsibleContent, CollapsibleTrigger } from '@/components/ui/collapsible';
import { CustomMCPDialog } from '../mcp/custom-mcp-dialog';

const CATEGORY_EMOJIS: Record<string, string> = {
  'popular': '🔥',
  'productivity': '📊',
  'crm': '👥',
  'marketing': '📢',
  'analytics': '📈',
  'communication': '💬',
  'project-management': '📋',
  'scheduling': '📅',
};

interface ConnectedApp {
  toolkit: ComposioToolkit;
  profile: ComposioProfile;
  mcpConfig: {
    name: string;
    type: string;
    config: Record<string, any>;
    enabledTools: string[];
  };
}

interface ComposioRegistryProps {
  onToolsSelected?: (profileId: string, selectedTools: string[], appName: string, appSlug: string) => void;
  onAppSelected?: (app: ComposioToolkit) => void;
  mode?: 'full' | 'profile-only';
  onClose?: () => void;
  showAgentSelector?: boolean;
  selectedAgentId?: string;
  onAgentChange?: (agentId: string | undefined) => void;
  initialSelectedApp?: string | null;
  isBlocked?: boolean;
  onBlockedClick?: () => void;
}

const getAgentConnectedApps = (
  agent: any,
  profiles: ComposioProfile[],
  toolkits: ComposioToolkit[]
): ConnectedApp[] => {
  if (!agent?.custom_mcps || !profiles?.length || !toolkits?.length) return [];

  const connectedApps: ConnectedApp[] = [];

  agent.custom_mcps.forEach((mcpConfig: any) => {
    if (mcpConfig.config?.profile_id) {
      const profile = profiles.find(p => p.profile_id === mcpConfig.config.profile_id);
      const toolkit = toolkits.find(t => t.slug === profile?.toolkit_slug);
      if (profile && toolkit) {
        connectedApps.push({
          toolkit,
          profile,
          mcpConfig
        });
      }
    }
  });

  return connectedApps;
};

const isAppConnectedToAgent = (
  agent: any,
  appSlug: string,
  profiles: ComposioProfile[]
): boolean => {
  if (!agent?.custom_mcps) return false;

  return agent.custom_mcps.some((mcpConfig: any) => {
    if (mcpConfig.config?.profile_id) {
      const profile = profiles.find(p => p.profile_id === mcpConfig.config.profile_id);
      return profile?.toolkit_slug === appSlug;
    }
    return false;
  });
};

const AppCardSkeleton = () => (
  <div className="border border-border/50 rounded-xl p-4">
    <div className="flex items-center gap-3 mb-3">
      <Skeleton className="w-10 h-10 rounded-lg" />
      <div className="flex-1">
        <Skeleton className="w-3/4 h-4 mb-2" />
        <Skeleton className="w-full h-3" />
      </div>
    </div>
    <div className="flex flex-wrap gap-1 mb-3">
      <Skeleton className="w-16 h-5" />
      <Skeleton className="w-20 h-5" />
    </div>
    <div className="flex justify-between items-center">
      <Skeleton className="w-24 h-6" />
      <Skeleton className="w-20 h-8" />
    </div>
  </div>
);

const ConnectedAppSkeleton = () => (
  <div className="border border-border/50 rounded-2xl p-4">
    <div className="flex items-start gap-3 mb-3">
      <Skeleton className="w-10 h-10 rounded-lg" />
      <div className="flex-1">
        <Skeleton className="w-3/4 h-4 mb-2" />
        <Skeleton className="w-full h-3" />
      </div>
      <Skeleton className="w-8 h-8 rounded" />
    </div>
    <div className="flex justify-between items-center">
      <Skeleton className="w-32 h-4" />
    </div>
  </div>
);

const ConnectedAppCard = ({
  connectedApp,
  onToggleTools,
  onConfigure,
  onManageTools,
  isUpdating
}: {
  connectedApp: ConnectedApp;
  onToggleTools: (profileId: string, enabled: boolean) => void;
  onConfigure: (app: ComposioToolkit, profile: ComposioProfile) => void;
  onManageTools: (connectedApp: ConnectedApp) => void;
  isUpdating: boolean;
}) => {
  const { toolkit, profile, mcpConfig } = connectedApp;
  const hasEnabledTools = mcpConfig.enabledTools && mcpConfig.enabledTools.length > 0;

  return (
    <div
      className="group border bg-card rounded-2xl p-4 transition-all duration-200 cursor-pointer"
    >
      <div className="flex items-start gap-3 mb-3">
        {toolkit.logo ? (
          <img src={toolkit.logo} alt={toolkit.name} className="w-10 h-10 rounded-xl object-cover p-2 bg-muted border" />
        ) : (
          <div className="w-10 h-10 rounded-lg bg-primary/10 flex items-center justify-center">
            <span className="text-primary text-sm font-medium">{toolkit.name.charAt(0)}</span>
          </div>
        )}
        <div className="flex-1 min-w-0">
          <h3 className="font-medium text-sm leading-tight truncate mb-1">{toolkit.name}</h3>
          <p className="text-xs text-muted-foreground line-clamp-2 leading-relaxed">
            Connected as "{profile.profile_name}"
          </p>
        </div>
        <div className="flex items-center gap-2">
          <Button
            variant="ghost"
            size="sm"
            onClick={() => onManageTools(connectedApp)}
            disabled={isUpdating}
            type="button"
          >
            <Settings className="h-4 w-4" />
          </Button>
        </div>
      </div>

      <div className="flex justify-between items-center">
        <div className="flex items-center gap-2">
          <div className="flex items-center gap-1 text-xs text-green-600 dark:text-green-400">
            <div className="w-1.5 h-1.5 rounded-full bg-green-500" />
            {hasEnabledTools ? `${mcpConfig.enabledTools.length} tools enabled` : 'Connected (no tools)'}
          </div>
        </div>
      </div>
    </div>
  );
};

const AppCard = ({ app, profiles, onConnect, onConfigure, isConnectedToAgent, currentAgentId, mode, isBlocked, onBlockedClick }: {
  app: ComposioToolkit;
  profiles: ComposioProfile[];
  onConnect: () => void;
  onConfigure: (profile: ComposioProfile) => void;
  isConnectedToAgent: boolean;
  currentAgentId?: string;
  mode?: 'full' | 'profile-only';
  isBlocked?: boolean;
  onBlockedClick?: () => void;
}) => {
  const connectedProfiles = profiles.filter(p => p.is_connected);
  const canConnect = mode === 'profile-only' ? true : (!isConnectedToAgent && currentAgentId);

  const getStatusInfo = () => {
    if (isBlocked) {
      return { text: 'Upgrade to connect', color: 'text-primary' };
    }
    if (mode === 'profile-only') {
      return connectedProfiles.length > 0
        ? { text: `${connectedProfiles.length} profile${connectedProfiles.length !== 1 ? 's' : ''}`, color: 'text-green-600 dark:text-green-400' }
        : { text: 'Not connected', color: 'text-muted-foreground' };
    }
    if (isConnectedToAgent) {
      return { text: 'Connected', color: 'text-blue-600 dark:text-blue-400' };
    }
    if (connectedProfiles.length > 0) {
      return { text: `${connectedProfiles.length} profile${connectedProfiles.length !== 1 ? 's' : ''}`, color: 'text-green-600 dark:text-green-400' };
    }
    return { text: 'Not connected', color: 'text-muted-foreground' };
  };

  const status = getStatusInfo();

  const handleClick = () => {
    if (isBlocked && onBlockedClick) {
      onBlockedClick();
      return;
    }
    if (!canConnect) return;
    if (connectedProfiles.length > 0) {
      onConfigure(connectedProfiles[0]);
    } else {
      onConnect();
    }
  };

  return (
    <Card
      className={cn(
        "p-4 flex flex-col transition-all duration-200 gap-1 relative",
        isBlocked ? "hover:bg-muted cursor-pointer hover:border-primary/50" : (canConnect ? "hover:bg-muted cursor-pointer" : "opacity-60 cursor-not-allowed")
      )}
      onClick={handleClick}
    >
      <div className={cn("absolute top-4 right-4 text-xs", status.color)}>
        {status.text}
      </div>

      <div className="w-[40px] h-[40px] rounded-xl border border-border bg-background flex items-center justify-center mb-4 relative">
        {app.logo ? (
          <img src={app.logo} alt={app.name} className="w-5 h-5 object-contain" />
        ) : (
          <span className="text-foreground text-sm font-medium">{app.name.charAt(0)}</span>
        )}
        {isBlocked && (
          <div className="absolute -top-1 -right-1 w-4 h-4 bg-primary rounded-full flex items-center justify-center">
            <Lock className="h-2.5 w-2.5 text-primary-foreground" strokeWidth={2.5} />
          </div>
        )}
      </div>

      <h3 className="font-medium text-lg leading-tight">{app.name}</h3>

      <p className="text-sm text-muted-foreground flex-1 line-clamp-2 leading-snug mb-4 mt-1">
        {app.description || `Builds user interfaces and interactive web pages.`}
      </p>

      <Button
        variant={isBlocked ? "outline" : "default"}
        className={cn("w-full", isBlocked && "border-primary text-primary hover:bg-primary hover:text-primary-foreground")}
        disabled={!canConnect && !isBlocked}
      >
        {isBlocked ? (
          <>
            <Lock className="h-3.5 w-3.5 mr-2" />
            Upgrade
          </>
        ) : (
          <>
            <span className="text-lg font-light mr-2">+</span> Add
          </>
        )}
      </Button>
    </Card>
  );
};

export const ComposioRegistry: React.FC<ComposioRegistryProps> = ({
  onToolsSelected,
  onAppSelected,
  mode = 'full',
  onClose,
  showAgentSelector = false,
  selectedAgentId,
  onAgentChange,
  initialSelectedApp,
  isBlocked = false,
  onBlockedClick,
}) => {
  const [search, setSearch] = useState('');
  const [selectedCategory, setSelectedCategory] = useState<string>('');
  const [selectedApp, setSelectedApp] = useState<ComposioToolkit | null>(null);
  const [showConnector, setShowConnector] = useState(false);
  const [showConnectedApps, setShowConnectedApps] = useState(true);
  const [showToolsManager, setShowToolsManager] = useState(false);
  const [selectedConnectedApp, setSelectedConnectedApp] = useState<ConnectedApp | null>(null);
  const [showCustomMCPDialog, setShowCustomMCPDialog] = useState(false);

  const [internalSelectedAgentId, setInternalSelectedAgentId] = useState<string | undefined>(selectedAgentId);
  const queryClient = useQueryClient();

  const { data: categoriesData, isLoading: isLoadingCategories } = useComposioCategories();
  const {
    data: toolkitsInfiniteData,
    isLoading,
    fetchNextPage,
    hasNextPage,
    isFetchingNextPage,
    isError
  } = useComposioToolkitsInfinite(search, selectedCategory);
  const { data: profiles, isLoading: isLoadingProfiles } = useComposioProfiles();

  const allToolkits = useMemo(() => {
    if (!toolkitsInfiniteData?.pages) return [];
    return toolkitsInfiniteData.pages.flatMap(page => page.toolkits || []);
  }, [toolkitsInfiniteData]);

  const currentAgentId = selectedAgentId ?? internalSelectedAgentId;
  const { data: agent, isLoading: isLoadingAgent } = useAgent(currentAgentId || '');
  const { mutate: updateAgent, isPending: isUpdatingAgent } = useUpdateAgentMCPs(); // Use the MCP-specific hook

  const handleAgentSelect = (agentId: string | undefined) => {
    if (onAgentChange) {
      onAgentChange(agentId);
    } else {
      setInternalSelectedAgentId(agentId);
    }
  };

  const profilesByToolkit = useMemo(() => {
    const grouped: Record<string, ComposioProfile[]> = {};
    profiles?.forEach(profile => {
      if (profile.is_connected) {
        if (!grouped[profile.toolkit_slug]) {
          grouped[profile.toolkit_slug] = [];
        }
        grouped[profile.toolkit_slug].push(profile);
      }
    });
    return grouped;
  }, [profiles]);

  const connectedApps = useMemo(() => {
    if (!currentAgentId || !agent) return [];
    return getAgentConnectedApps(agent, profiles || [], allToolkits);
  }, [agent, profiles, allToolkits, currentAgentId]);

  const isLoadingConnectedApps = currentAgentId && (isLoadingAgent || isLoadingProfiles || isLoading);

  const filteredToolkits = useMemo(() => {
    if (!allToolkits) return [];
    return allToolkits;
  }, [allToolkits]);

  // Handle initial app selection
  useEffect(() => {
    if (initialSelectedApp && allToolkits.length > 0 && !selectedApp) {
      const appToSelect = allToolkits.find(
        toolkit => toolkit.slug?.toLowerCase() === initialSelectedApp.toLowerCase()
      );
      if (appToSelect) {
        setSelectedApp(appToSelect);
        setShowConnector(true);
        setShowConnectedApps(false);
      }
    }
  }, [initialSelectedApp, allToolkits, selectedApp]);

  const handleConnect = (app: ComposioToolkit) => {
    if (mode !== 'profile-only' && !currentAgentId && showAgentSelector) {
      toast.error('Please select an agent first');
      return;
    }
    setSelectedApp(app);
    setShowConnector(true);
  };

  const handleConfigure = (app: ComposioToolkit, profile: ComposioProfile) => {
    if (mode !== 'profile-only' && !currentAgentId) {
      toast.error('Please select an agent first');
      return;
    }
    setSelectedApp(app);
    setShowConnector(true);
  };

  const handleToggleTools = (profileId: string, enabled: boolean) => {
    if (!currentAgentId || !agent) return;

    const updatedCustomMcps = agent.custom_mcps?.map((mcpConfig: any) => {
      if (mcpConfig.config?.profile_id === profileId) {
        return {
          ...mcpConfig,
          enabledTools: enabled ? mcpConfig.enabledTools || [] : []
        };
      }
      return mcpConfig;
    }) || [];

    updateAgent({
      agentId: currentAgentId,
      custom_mcps: updatedCustomMcps
    }, {
      onSuccess: () => {
        toast.success(enabled ? 'Tools enabled' : 'Tools disabled');
      },
      onError: (error: any) => {
        toast.error(error.message || 'Failed to update tools');
      }
    });
  };

  const handleManageTools = (connectedApp: ConnectedApp) => {
    setSelectedConnectedApp(connectedApp);
    setShowToolsManager(true);
  };

  const handleConnectionComplete = (profileId: string, appName: string, appSlug: string) => {
    setShowConnector(false);
    queryClient.invalidateQueries({ queryKey: ['composio', 'profiles'] });

    if (currentAgentId) {
      queryClient.invalidateQueries({ queryKey: ['agents', 'detail', currentAgentId] });
    }

    if (onToolsSelected) {
      onToolsSelected(profileId, [], appName, appSlug);
    }
  };

  const handleCustomMCPSave = async (customConfig: any): Promise<void> => {
    if (!currentAgentId) {
      throw new Error('Please select an agent first');
    }

    // Create MCP configuration for agent
    const mcpConfig = {
      name: customConfig.name || 'Custom MCP',
      type: customConfig.type || 'sse',
      config: customConfig.config || {},
      enabledTools: customConfig.enabledTools || [],
    };

    // Get current custom MCPs from agent
    const currentCustomMcps = agent?.custom_mcps || [];
    const updatedCustomMcps = [...currentCustomMcps, mcpConfig];

    // Return a promise that resolves/rejects based on the mutation result
    return new Promise((resolve, reject) => {
      updateAgent({
        agentId: currentAgentId,
        custom_mcps: updatedCustomMcps,
        replace_mcps: true  // Use replace mode to ensure proper updates
      }, {
        onSuccess: () => {
          toast.success(`Custom MCP "${customConfig.name}" added successfully`);
          queryClient.invalidateQueries({ queryKey: ['agents', 'detail', currentAgentId] });
          resolve();
        },
        onError: (error: any) => {
          reject(new Error(error.message || 'Failed to add custom MCP'));
        }
      });
    });
  };

  const categories = categoriesData?.categories || [];

  return (
    <div className="h-full w-full overflow-hidden flex">
      {/*<div className="w-64 h-full overflow-hidden border-r bg-muted/20">
        <div className="h-full flex flex-col">
          <div className="flex-shrink-0 p-4 border-b">
            <h3 className="text-sm font-medium text-muted-foreground">Categories</h3>
          </div>
          
          <div className="flex-1 overflow-hidden">
            <ScrollArea className="h-full">
              <div className="p-4 space-y-1">
                <button
                  onClick={() => setSelectedCategory('')}
                  className={cn(
                    "w-full flex items-center gap-3 px-3 py-1.5 rounded-lg text-sm transition-colors text-left",
                    selectedCategory === '' 
                      ? "bg-muted-foreground/20 text-muted-foreground" 
                      : "hover:bg-muted/50 text-muted-foreground hover:text-foreground"
                  )}
                >
                  <span className="text-base">📁</span>
                  <span>All Apps</span>
                </button>

                {isLoadingCategories ? (
                  <div className="space-y-2">
                    {Array.from({ length: 6 }).map((_, i) => (
                      <div key={i} className="flex items-center gap-3 px-3 py-2">
                        <Skeleton className="w-4 h-4 bg-muted rounded" />
                        <Skeleton className="flex-1 h-4 bg-muted rounded" />
                      </div>
                    ))}
                  </div>
                ) : (
                  categories.map((category) => (
                    <button
                      key={category.id}
                      onClick={() => setSelectedCategory(category.id)}
                      className={cn(
                        "w-full flex items-center gap-3 px-3 py-1.5 rounded-lg text-sm transition-colors text-left",
                        selectedCategory === category.id 
                          ? "bg-muted-foreground/20 text-muted-foreground" 
                          : "hover:bg-muted/50 text-muted-foreground hover:text-foreground"
                      )}
                    >
                      <span className="text-base">{CATEGORY_EMOJIS[category.id] || '📁'}</span>
                      <span className="truncate">{category.name}</span>
                    </button>
                  ))
                )}
              </div>
            </ScrollArea>
          </div>
        </div>
      </div>*/}
      <div className="flex-1 h-full overflow-hidden">
        <div className="h-full flex flex-col">
          <div className="flex-shrink-0 border-b p-6">
            <div className="flex items-start justify-between mb-4">
              <div className="flex-1 min-w-0 pr-4">
                <h2 className="text-xl font-semibold">
                  {mode === 'profile-only' ? 'Connect New App' : 'App Integrations'}
                </h2>
                <p className="text-sm text-muted-foreground">
                  {mode === 'profile-only'
                    ? 'Create a connection profile for your favorite apps'
                    : `Connect your favorite apps with ${currentAgentId ? 'this agent' : 'your agent'}`
                  }
                </p>
              </div>
              <div className="flex-shrink-0">
                <div className="flex items-center gap-3">
                  {/* {showAgentSelector && (
                    <AgentSelector
                      selectedAgentId={currentAgentId}
                      onAgentSelect={handleAgentSelect}
                      isSunaAgent={agent?.metadata?.is_suna_default}
                    />
                  )} */}
                </div>
              </div>
            </div>

            <div className="space-y-3">
              <div className="flex items-center gap-3">
                <div className="relative flex-1">
                  <Search className="absolute left-3 top-1/2 transform -translate-y-1/2 h-4 w-4 text-muted-foreground" />
                  <Input
                    placeholder="Search apps..."
                    value={search}
                    onChange={(e) => setSearch(e.target.value)}
                    className="pl-10 h-10"
                  />
                </div>
                {mode !== 'profile-only' && currentAgentId && (
                  <Button
                    variant="outline"
                    onClick={() => setShowCustomMCPDialog(true)}
                    className="flex items-center gap-2 whitespace-nowrap h-10"
                  >
                    <Server className="h-4 w-4" />
                    Add Custom MCP
                  </Button>
                )}
              </div>

              {selectedCategory && (
                <div className="flex items-center gap-2">
                  <span className="text-xs text-muted-foreground">Filtered by:</span>
                  <Badge variant="outline" className="gap-1 bg-muted-foreground/20 text-muted-foreground">
                    <span>{CATEGORY_EMOJIS[selectedCategory] || '📁'}</span>
                    <span>{categories.find(c => c.id === selectedCategory)?.name}</span>
                    <button
                      onClick={() => setSelectedCategory('')}
                      className="ml-1 hover:bg-muted rounded-full p-0.5"
                    >
                      <X className="h-3 w-3" />
                    </button>
                  </Badge>
                </div>
              )}
            </div>
          </div>

          <div className="flex-1 overflow-hidden">
            <ScrollArea className="h-full">
              <div className="p-6 space-y-6">
                {currentAgentId && (
                  <Collapsible open={showConnectedApps} onOpenChange={setShowConnectedApps}>
                    <CollapsibleTrigger asChild>
                      <div className="w-full hover:underline flex items-center justify-between p-0 h-auto">
                        <div className="flex items-center gap-2">
                          <h3 className="text-lg font-medium">Connected to this agent</h3>
                          {isLoadingConnectedApps ? (
                            <Skeleton className="w-6 h-5 rounded ml-2" />
                          ) : connectedApps.length > 0 && (
                            <Badge variant="outline" className="ml-2">
                              {connectedApps.length}
                            </Badge>
                          )}
                        </div>
                        {showConnectedApps ? (
                          <ChevronUp className="h-4 w-4" />
                        ) : (
                          <ChevronDown className="h-4 w-4" />
                        )}
                      </div>
                    </CollapsibleTrigger>
                    <CollapsibleContent className="mt-4">
                      {isLoadingConnectedApps ? (
                        <div className="grid grid-cols-1 md:grid-cols-3 lg:grid-cols-4 gap-4">
                          {Array.from({ length: 3 }).map((_, i) => (
                            <ConnectedAppSkeleton key={i} />
                          ))}
                        </div>
                      ) : connectedApps.length === 0 ? (
                        <div className="text-center py-8 text-muted-foreground">
                          <div className="w-16 h-16 rounded-2xl bg-muted/50 flex items-center justify-center mb-4 mx-auto">
                            <Zap className="h-8 w-8 text-muted-foreground" />
                          </div>
                          <h4 className="text-sm font-medium mb-2">No connected apps</h4>
                          <p className="text-xs">Connect apps below to manage tools for this agent.</p>
                        </div>
                      ) : (
                        <div className="grid grid-cols-1 md:grid-cols-4 lg:grid-cols-4 gap-4">
                          {connectedApps.map((connectedApp) => (
                            <ConnectedAppCard
                              key={connectedApp.profile.profile_id}
                              connectedApp={connectedApp}
                              onToggleTools={handleToggleTools}
                              onConfigure={handleConfigure}
                              onManageTools={handleManageTools}
                              isUpdating={isUpdatingAgent}
                            />
                          ))}
                        </div>
                      )}
                    </CollapsibleContent>
                  </Collapsible>
                )}
                <div>
                  <h3 className="text-lg font-medium mb-4">
                    {currentAgentId ? 'Available Apps' : 'Browse Apps'}
                  </h3>

                  {isLoading ? (
                    <div className="grid grid-cols-1 md:grid-cols-3 lg:grid-cols-4 gap-4">
                      {Array.from({ length: 12 }).map((_, i) => (
                        <AppCardSkeleton key={i} />
                      ))}
                    </div>
                  ) : filteredToolkits.length === 0 ? (
                    <div className="flex flex-col items-center justify-center py-12 text-center">
                      <div className="w-16 h-16 rounded-2xl bg-muted/50 flex items-center justify-center mb-4">
                        <Search className="h-8 w-8 text-muted-foreground" />
                      </div>
                      <h3 className="text-lg font-medium mb-2">No apps found</h3>
                      <p className="text-muted-foreground">
                        {search ? `No apps match "${search}"` : 'No apps available in this category'}
                      </p>
                    </div>
                  ) : (
                    <div className="space-y-6">
                      <div className="grid grid-cols-1 md:grid-cols-2 lg:grid-cols-4 gap-4">
                        {filteredToolkits.map((app) => (
                          <AppCard
                            key={app.slug}
                            app={app}
                            profiles={profilesByToolkit[app.slug] || []}
                            onConnect={() => handleConnect(app)}
                            onConfigure={(profile) => handleConfigure(app, profile)}
                            isConnectedToAgent={isAppConnectedToAgent(agent, app.slug, profiles || [])}
                            currentAgentId={currentAgentId}
                            mode={mode}
                            isBlocked={isBlocked}
                            onBlockedClick={onBlockedClick}
                          />
                        ))}
                      </div>
                      {hasNextPage && (
                        <div className="flex justify-center pt-4">
                          <Button
                            variant="outline"
                            onClick={() => fetchNextPage()}
                            disabled={isFetchingNextPage}

                          >
                            {isFetchingNextPage ? (
                              <>
                                <Loader2 className="animate-spin h-4 w-4 " />
                                Loading more...
                              </>
                            ) : (
                              'Load More Apps'
                            )}
                          </Button>
                        </div>
                      )}
                    </div>
                  )}
                </div>
              </div>
            </ScrollArea>
          </div>
        </div>
      </div>
      {selectedApp && (
        <ComposioConnector
          app={selectedApp}
          agentId={currentAgentId}
          open={showConnector}
          onOpenChange={setShowConnector}
          onComplete={handleConnectionComplete}
          mode={mode}
        />
      )}

      {selectedConnectedApp && currentAgentId && (
        <ComposioToolsManager
          agentId={currentAgentId}
          open={showToolsManager}
          onOpenChange={setShowToolsManager}
          profileId={selectedConnectedApp.profile.profile_id}
          profileInfo={{
            profile_id: selectedConnectedApp.profile.profile_id,
            profile_name: selectedConnectedApp.profile.profile_name,
            toolkit_name: selectedConnectedApp.toolkit.name,
            toolkit_slug: selectedConnectedApp.toolkit.slug,
          }}
          appLogo={selectedConnectedApp.toolkit.logo}
          onToolsUpdate={() => {
            queryClient.invalidateQueries({ queryKey: ['agents', 'detail', currentAgentId] });
          }}
        />
      )}
      <CustomMCPDialog
        open={showCustomMCPDialog}
        onOpenChange={setShowCustomMCPDialog}
        onSave={handleCustomMCPSave}
      />
    </div>
  );
}; <|MERGE_RESOLUTION|>--- conflicted
+++ resolved
@@ -5,12 +5,8 @@
 import { Button } from '@/components/ui/button';
 import { ScrollArea } from '@/components/ui/scroll-area';
 import { Card } from '@/components/ui/card';
-<<<<<<< HEAD
-
-import { Search, Zap, X, Settings, ChevronDown, ChevronUp, Loader2, Server } from 'lucide-react';
-=======
+
 import { Search, Zap, X, Settings, ChevronDown, ChevronUp, Loader2, Server, Lock } from 'lucide-react';
->>>>>>> 8e1279b3
 import { useComposioCategories, useComposioToolkitsInfinite } from '@/hooks/composio/use-composio';
 import { useComposioProfiles } from '@/hooks/composio/use-composio-profiles';
 import { useAgent } from '@/hooks/agents/use-agents';
