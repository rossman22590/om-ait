--- conflicted
+++ resolved
@@ -1,21 +1,8 @@
-import React, { useState } from 'react';
+import React, { useState, useMemo } from 'react';
 import { Card } from '@/components/ui/card';
 import { Button } from '@/components/ui/button';
 import { Badge } from '@/components/ui/badge';
-<<<<<<< HEAD
-import { Settings, X, Sparkles, Key, AlertTriangle, Plus } from 'lucide-react';
-import { cn } from '@/lib/utils';
-import { 
-  MCPConfiguration, 
-  isComposioMCP, 
-  isPipedreamMCP, 
-  ComposioMCPConfiguration, 
-  PipedreamMCPConfiguration 
-} from './types';
-import { usePipedreamAppIcon } from '../../../hooks/react-query/pipedream/use-pipedream';
-import { useComposioToolkits } from '@/hooks/react-query/composio/use-composio';
-=======
-import { Settings, X, Sparkles, Key, AlertTriangle, Trash2 } from 'lucide-react';
+import { Settings, X, Sparkles, Key, AlertTriangle, Plus, Trash2 } from 'lucide-react';
 import {
   AlertDialog,
   AlertDialogAction,
@@ -26,16 +13,23 @@
   AlertDialogHeader,
   AlertDialogTitle,
 } from '@/components/ui/alert-dialog';
-import { MCPConfiguration } from './types';
->>>>>>> c693b8f9
+import { cn } from '@/lib/utils';
+import { 
+  MCPConfiguration, 
+  isComposioMCP, 
+  isPipedreamMCP, 
+  ComposioMCPConfiguration, 
+  PipedreamMCPConfiguration 
+} from './types';
+import { usePipedreamAppIcon } from '@/hooks/react-query/pipedream/use-pipedream';
+import { useComposioToolkits } from '@/hooks/react-query/composio/use-composio';
 import { useCredentialProfilesForMcp } from '@/hooks/react-query/mcp/use-credential-profiles';
-import { useMemo } from 'react';
 
 // Helper type to handle different response formats
 type ToolkitResponse = {
-  toolkits?: Array<{ icon_url?: string; name?: string; slug?: string }>;
+  toolkits?: Array<{ icon_url?: string; logo?: string; name?: string; slug?: string }>;
   [key: string]: any;
-} | Array<{ icon_url?: string; name?: string; slug?: string }>;
+} | Array<{ icon_url?: string; logo?: string; name?: string; slug?: string }>;
 
 interface ConfiguredMcpListProps {
   configuredMCPs: MCPConfiguration[];
@@ -74,11 +68,12 @@
 
   // For Composio, we need to get the toolkit info
   const { data: composioData } = useComposioToolkits(
-    isComposio && appInfo ? appInfo.slug : ''
+    isComposio && appInfo ? appInfo.slug : '',
+    undefined
   ) as { 
     data?: { 
-      toolkits?: Array<{ icon_url?: string; name?: string }> 
-    } | Array<{ icon_url?: string; name?: string }> 
+      toolkits?: Array<{ icon_url?: string; logo?: string; name?: string }> 
+    } | Array<{ icon_url?: string; logo?: string; name?: string }> 
   };
 
   const toolkit = useMemo(() => {
@@ -126,19 +121,14 @@
     }
   }
 
-<<<<<<< HEAD
   // Handle Composio icon
-  if (isComposio && toolkit?.icon_url) {
+  if (isComposio && (toolkit?.icon_url || toolkit?.logo)) {
+    const logoUrl = toolkit.logo || toolkit.icon_url;
     return (
       <>
-=======
-  return (
-    <div className="w-4 h-4 flex items-center justify-center flex-shrink-0 overflow-hidden">
-      {logoUrl ? (
->>>>>>> c693b8f9
         <img
-          src={toolkit.icon_url}
-          alt={toolkit.name}
+          src={logoUrl}
+          alt={toolkit.name || mcp.name}
           className="h-8 w-8 rounded-md object-cover"
           onError={(e) => {
             const target = e.target as HTMLImageElement;
@@ -177,7 +167,11 @@
     ? mcp.mcp_qualified_name || mcp.config?.mcp_qualified_name || mcp.qualifiedName
     : mcp.qualifiedName;
 
-  const { data: credentialProfiles } = useCredentialProfilesForMcp(qualifiedNameForLookup);
+  const { data: credentialProfiles = [] } = useCredentialProfilesForMcp(qualifiedNameForLookup);
+  const profileId = mcp.selectedProfileId || mcp.config?.profile_id;
+  const selectedProfile = credentialProfiles.find(p => p.profile_id === profileId);
+  
+  const hasCredentialProfile = !!profileId && !!selectedProfile;
   const hasCredentialProfiles = credentialProfiles && credentialProfiles.length > 0;
   const isCustom = mcp.customType === 'composio' || mcp.customType === 'pipedream' || mcp.isCustom;
   
@@ -188,7 +182,6 @@
   const isAvailable = mcp.isAvailable; // Available but not yet configured
 
   return (
-<<<<<<< HEAD
     <div className="group relative bg-card border border-border rounded-xl p-4 hover:shadow-sm transition-all duration-200">
       <div className="flex items-center justify-between">
         <div className="flex items-center space-x-4 min-w-0 flex-1">
@@ -206,38 +199,33 @@
                 </Badge>
               )}
             </div>
-            <p className="text-xs text-muted-foreground truncate">
-              {isAvailable ? 'Ready to connect to your agent' : mcp.qualifiedName}
-            </p>
+            <div className="flex items-center gap-3 text-xs text-muted-foreground">
+              {isAvailable ? (
+                <span>Ready to connect to your agent</span>
+              ) : (
+                <>
+                  <span>{mcp.enabledTools?.length || 0} tools enabled</span>
+                  {hasCredentialProfile && (
+                    <div className="flex items-center gap-1">
+                      <Key className="h-3 w-3 text-green-600" />
+                      <span className="text-green-600 font-medium truncate max-w-24">
+                        {selectedProfile.profile_name}
+                      </span>
+                    </div>
+                  )}
+                </>
+              )}
+            </div>
             {mcp.enabledTools && mcp.enabledTools.length > 0 && !isAvailable && (
               <div className="flex items-center gap-1 mt-2">
                 <Sparkles className="h-3 w-3 text-primary" />
                 <span className="text-xs text-muted-foreground">
                   {mcp.enabledTools.length} tool{mcp.enabledTools.length !== 1 ? 's' : ''} enabled
-=======
-    <div className="flex items-center justify-between p-4 rounded-lg border bg-card hover:bg-muted/50 transition-colors">
-      <div className="flex items-center space-x-4 flex-1">
-        <div className="p-2 rounded-lg bg-muted border">
-          <MCPLogo mcp={mcp} />
-        </div>
-        <div className="flex-1 min-w-0">
-          <div className="flex items-center space-x-2 mb-1">
-            <h4 className="text-sm font-medium truncate">{mcp.name}</h4>
-          </div>
-          <div className="flex items-center gap-3 text-xs text-muted-foreground">
-            <span>{mcp.enabledTools?.length || 0} tools enabled</span>
-            {hasCredentialProfile && (
-              <div className="flex items-center gap-1">
-                <Key className="h-3 w-3 text-green-600" />
-                <span className="text-green-600 font-medium truncate max-w-24">
-                  {selectedProfile.profile_name}
->>>>>>> c693b8f9
                 </span>
               </div>
             )}
           </div>
         </div>
-<<<<<<< HEAD
         
         <div className="flex items-center space-x-2 flex-shrink-0">
           {isAvailable ? (
@@ -280,7 +268,7 @@
                     onClick={() => onRemove(index)}
                     title="Remove integration"
                   >
-                    <X className="h-4 w-4" />
+                    <Trash2 className="h-4 w-4" />
                   </Button>
                 </div>
               )}
@@ -293,30 +281,6 @@
             </>
           )}
         </div>
-=======
-      </div>
-      <div className="flex items-center space-x-2 flex-shrink-0">
-        {onConfigureTools && (
-          <Button
-            size="sm"
-            variant="ghost"
-            className="h-8 w-8 p-0"
-            onClick={() => onConfigureTools(index)}
-            title="Configure tools"
-          >
-            <Settings className="h-4 w-4" />
-          </Button>
-        )}
-        <Button
-          size="sm"
-          variant="ghost"
-          className="h-8 w-8 p-0 text-destructive hover:text-destructive"
-          onClick={() => onRemove(index)}
-          title="Remove integration"
-        >
-          <Trash2 className="h-4 w-4" />
-        </Button>
->>>>>>> c693b8f9
       </div>
     </div>
   );
@@ -328,7 +292,8 @@
   onRemove,
   onConfigureTools,
 }) => {
-<<<<<<< HEAD
+  const [deleteDialogOpen, setDeleteDialogOpen] = React.useState(false);
+  const [mcpToDelete, setMcpToDelete] = React.useState<{ mcp: MCPConfiguration; index: number } | null>(null);
   const [selectedIndex, setSelectedIndex] = useState<number | null>(null);
   
   // Function to safely get the qualified name for comparison
@@ -337,6 +302,19 @@
   };
 
   const showPipedreamUI = process.env.NEXT_PUBLIC_ENABLE_PIPEDREAM_UI !== 'false';
+
+  const handleDeleteClick = (mcp: MCPConfiguration, index: number) => {
+    setMcpToDelete({ mcp, index });
+    setDeleteDialogOpen(true);
+  };
+
+  const confirmDelete = () => {
+    if (mcpToDelete) {
+      onRemove(mcpToDelete.index);
+      setMcpToDelete(null);
+      setDeleteDialogOpen(false);
+    }
+  };
 
   if (configuredMCPs.length === 0) {
     return (
@@ -378,7 +356,7 @@
               mcp={mcp}
               index={globalIndex}
               onEdit={onEdit}
-              onRemove={onRemove}
+              onRemove={(idx) => handleDeleteClick(mcp, idx)}
               onConfigureTools={onConfigureTools}
             />
           );
@@ -388,58 +366,26 @@
   };
 
   return (
-    <div className="space-y-8 w-full overflow-hidden">
-      {renderMCPs(composioMCPs, composioMCPs.length > 0 ? 'Composio Integrations' : undefined)}
-      {showPipedreamUI && renderMCPs(pipedreamMCPs, pipedreamMCPs.length > 0 ? 'Pipedream Integrations' : undefined)}
-      {renderMCPs(otherMCPs, otherMCPs.length > 0 ? 'Other MCP Servers' : undefined)}
-      
-      {/* Available integrations section */}
-      {availableMCPs.length > 0 && (
-        <div className="border-t border-border pt-6">
-          <div className="flex items-center gap-2 mb-4 bg-grey-50 dark:bg-grey-900/20 p-3 rounded-lg">
-            <div className="h-2 w-2 rounded-full bg-pink-500"></div>
-            <h3 className="text-sm font-semibold text-foreground">Available Integrations</h3>
-            <Badge variant="default" className="text-xs bg-pink-50 text-pink-700 border-pink-200">
-              {availableMCPs.length} ready to connect
-            </Badge>
+    <>
+      <div className="space-y-8 w-full overflow-hidden">
+        {renderMCPs(composioMCPs, composioMCPs.length > 0 ? 'Composio Integrations' : undefined)}
+        {showPipedreamUI && renderMCPs(pipedreamMCPs, pipedreamMCPs.length > 0 ? 'Pipedream Integrations' : undefined)}
+        {renderMCPs(otherMCPs, otherMCPs.length > 0 ? 'Other MCP Servers' : undefined)}
+        
+        {/* Available integrations section */}
+        {availableMCPs.length > 0 && (
+          <div className="border-t border-border pt-6">
+            <div className="flex items-center gap-2 mb-4 bg-grey-50 dark:bg-grey-900/20 p-3 rounded-lg">
+              <div className="h-2 w-2 rounded-full bg-pink-500"></div>
+              <h3 className="text-sm font-semibold text-foreground">Available Integrations</h3>
+              <Badge variant="default" className="text-xs bg-pink-50 text-pink-700 border-pink-200">
+                {availableMCPs.length} ready to connect
+              </Badge>
+            </div>
+            {renderMCPs(availableComposioMCPs, availableComposioMCPs.length > 0 ? 'Composio' : undefined)}
+            {showPipedreamUI && renderMCPs(availablePipedreamMCPs, availablePipedreamMCPs.length > 0 ? 'Pipedream' : undefined)}
           </div>
-          {renderMCPs(availableComposioMCPs, availableComposioMCPs.length > 0 ? 'Composio' : undefined)}
-          {showPipedreamUI && renderMCPs(availablePipedreamMCPs, availablePipedreamMCPs.length > 0 ? 'Pipedream' : undefined)}
-        </div>
-      )}
-    </div>
-=======
-  const [deleteDialogOpen, setDeleteDialogOpen] = React.useState(false);
-  const [mcpToDelete, setMcpToDelete] = React.useState<{ mcp: MCPConfiguration; index: number } | null>(null);
-
-  const handleDeleteClick = (mcp: MCPConfiguration, index: number) => {
-    setMcpToDelete({ mcp, index });
-    setDeleteDialogOpen(true);
-  };
-
-  const confirmDelete = () => {
-    if (mcpToDelete) {
-      onRemove(mcpToDelete.index);
-      setMcpToDelete(null);
-      setDeleteDialogOpen(false);
-    }
-  };
-
-  if (configuredMCPs.length === 0) return null;
-
-  return (
-    <>
-      <div className="space-y-2">
-        {configuredMCPs.map((mcp, index) => (
-          <MCPConfigurationItem
-            key={index}
-            mcp={mcp}
-            index={index}
-            onEdit={onEdit}
-            onRemove={(idx) => handleDeleteClick(mcp, idx)}
-            onConfigureTools={onConfigureTools}
-          />
-        ))}
+        )}
       </div>
       
       <AlertDialog open={deleteDialogOpen} onOpenChange={setDeleteDialogOpen}>
@@ -462,6 +408,5 @@
         </AlertDialogContent>
       </AlertDialog>
     </>
->>>>>>> c693b8f9
   );
 };