--- conflicted
+++ resolved
@@ -218,7 +218,6 @@
             )}
           </div>
         </div>
-<<<<<<< HEAD
         
         <div className="flex items-center space-x-2 flex-shrink-0">
           {isAvailable ? (
@@ -250,6 +249,7 @@
                       className="h-8 w-8 p-0 hover:bg-muted"
                       onClick={() => onConfigureTools(index)}
                       title="Configure tools"
+            type="button"
                     >
                       <Sparkles className="h-4 w-4" />
                     </Button>
@@ -260,6 +260,7 @@
                     className="h-8 w-8 p-0 text-destructive hover:text-destructive hover:bg-destructive/10"
                     onClick={() => onRemove(index)}
                     title="Remove integration"
+          type="button"
                   >
                     <Trash2 className="h-4 w-4" />
                   </Button>
@@ -274,32 +275,6 @@
             </>
           )}
         </div>
-=======
-      </div>
-      <div className="flex items-center space-x-2 flex-shrink-0">
-        {onConfigureTools && (
-          <Button
-            size="sm"
-            variant="ghost"
-            className="h-8 w-8 p-0"
-            onClick={() => onConfigureTools(index)}
-            title="Configure tools"
-            type="button"
-          >
-            <Settings className="h-4 w-4" />
-          </Button>
-        )}
-        <Button
-          size="sm"
-          variant="ghost"
-          className="h-8 w-8 p-0 text-destructive hover:text-destructive"
-          onClick={() => onRemove(index)}
-          title="Remove integration"
-          type="button"
-        >
-          <Trash2 className="h-4 w-4" />
-        </Button>
->>>>>>> 14edb083
       </div>
     </div>
   );
