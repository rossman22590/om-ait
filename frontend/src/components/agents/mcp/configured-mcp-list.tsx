import React, { useState, useMemo } from 'react';
import { Card } from '@/components/ui/card';
import { Button } from '@/components/ui/button';
import { Badge } from '@/components/ui/badge';
<<<<<<< HEAD
import { Settings, X, Sparkles, Key, AlertTriangle, Plus, Trash2 } from 'lucide-react';
=======
import { SpotlightCard } from '@/components/ui/spotlight-card';
import { Settings, X, Sparkles, Key, AlertTriangle, Trash2 } from 'lucide-react';
>>>>>>> 140ce10f
import {
  AlertDialog,
  AlertDialogAction,
  AlertDialogCancel,
  AlertDialogContent,
  AlertDialogDescription,
  AlertDialogFooter,
  AlertDialogHeader,
  AlertDialogTitle,
} from '@/components/ui/alert-dialog';
import { cn } from '@/lib/utils';
import { 
  MCPConfiguration, 
  isComposioMCP, 
  isPipedreamMCP, 
  ComposioMCPConfiguration, 
  PipedreamMCPConfiguration 
} from './types';
import { usePipedreamAppIcon } from '@/hooks/react-query/pipedream/use-pipedream';
import { useComposioToolkitIcon } from '@/hooks/react-query/composio/use-composio';
import { useCredentialProfilesForMcp } from '@/hooks/react-query/mcp/use-credential-profiles';

// Helper type to handle different response formats
type ToolkitResponse = {
  toolkits?: Array<{ icon_url?: string; logo?: string; name?: string; slug?: string }>;
  [key: string]: any;
} | Array<{ icon_url?: string; logo?: string; name?: string; slug?: string }>;

interface ConfiguredMcpListProps {
  configuredMCPs: MCPConfiguration[];
  onEdit: (index: number) => void;
  onRemove: (index: number) => void;
  onConfigureTools?: (index: number) => void;
}

<<<<<<< HEAD
const extractAppSlug = (mcp: MCPConfiguration): { type: 'pipedream' | 'composio', slug: string } | null => {
  if (isPipedreamMCP(mcp)) {
    // Try multiple sources for the app slug
    const slug = (mcp as PipedreamMCPConfiguration).app_slug ||
      mcp.config?.app_slug ||
      mcp.config?.headers?.['x-pd-app-slug'] ||
      mcp.qualifiedName.replace('pipedream_', '').split('_')[0]; // Extract first part before profile ID
    return slug ? { type: 'pipedream', slug } : null;
  }
  if (isComposioMCP(mcp)) {
    const slug = (mcp as ComposioMCPConfiguration).toolkitSlug ||
      mcp.config?.toolkit_slug ||
      mcp.qualifiedName.replace('composio.', '');
    return slug ? { type: 'composio', slug } : null;
  }
=======
const extractAppSlug = (mcp: MCPConfiguration): { type: 'composio', slug: string } | null => {
  if (mcp.customType === 'composio' || mcp.isComposio) {
    const slug = mcp.toolkitSlug || (mcp as any).toolkit_slug || mcp.config?.toolkit_slug;
    if (slug) {
      return { type: 'composio', slug };
    }

    const qualifiedName = mcp.mcp_qualified_name || mcp.qualifiedName;
    if (qualifiedName && qualifiedName.startsWith('composio.')) {
      const extractedSlug = qualifiedName.substring(9);
      if (extractedSlug) {
        return { type: 'composio', slug: extractedSlug };
      }
    }
  }

>>>>>>> 140ce10f
  return null;
};

const MCPLogo: React.FC<{ mcp: MCPConfiguration }> = ({ mcp }) => {
  const appInfo = extractAppSlug(mcp);
<<<<<<< HEAD
  const isPipedream = appInfo?.type === 'pipedream';
  const isComposio = appInfo?.type === 'composio';

  // For Pipedream, we can fetch the app icon
  const { data: pipedreamIconData } = usePipedreamAppIcon(
    isPipedream && appInfo ? appInfo.slug : ''
  ) as { data?: { icon_url: string } | string };

  // For Composio, we can fetch the toolkit icon directly
  const { data: composioIconData } = useComposioToolkitIcon(
    isComposio && appInfo ? appInfo.slug : '',
    { enabled: isComposio && !!appInfo?.slug }
  );

  // Fallback for when we don't have app info
  if (!appInfo) {
    const firstLetter = mcp.name?.charAt(0).toUpperCase() || '?';
    return (
      <div className="h-8 w-8 rounded-full bg-muted flex items-center justify-center">
        <span className="text-xs font-medium">{firstLetter}</span>
      </div>
    );
=======

  const { data: composioToolkits } = useComposioToolkits(
    appInfo?.type === 'composio' ? appInfo.slug : undefined,
    undefined
  );

  let logoUrl: string | undefined;
  if (appInfo?.type === 'composio' && composioToolkits?.toolkits?.[0]) {
    logoUrl = composioToolkits.toolkits[0].logo;
>>>>>>> 140ce10f
  }

  // Handle Pipedream icon
  if (isPipedream && pipedreamIconData) {
    const iconUrl = typeof pipedreamIconData === 'string' 
      ? pipedreamIconData 
      : pipedreamIconData.icon_url;
    
    if (iconUrl) {
      return (
        <img
          src={iconUrl}
          alt={appInfo?.slug || 'Pipedream App'}
          className="h-8 w-8 rounded-md object-cover"
          onError={(e) => {
            const target = e.target as HTMLImageElement;
            target.style.display = 'none';
            target.nextElementSibling?.classList.remove('hidden');
          }}
        />
      );
    }
  }

<<<<<<< HEAD
  // Handle Composio icon
  if (isComposio && composioIconData?.success && composioIconData?.icon_url) {
    return (
      <>
=======
  return (
    <div className="w-5 h-5 flex items-center justify-center flex-shrink-0 overflow-hidden">
      {logoUrl ? (
>>>>>>> 140ce10f
        <img
          src={composioIconData.icon_url}
          alt={mcp.name}
          className="h-8 w-8 rounded-md object-cover"
          onError={(e) => {
            const target = e.target as HTMLImageElement;
            target.style.display = 'none';
            target.nextElementSibling?.classList.remove('hidden');
          }}
        />
<<<<<<< HEAD
        <div className="hidden h-8 w-8 rounded-full bg-muted items-center justify-center">
          <span className="text-xs font-medium">
            {mcp.name?.charAt(0).toUpperCase() || 'C'}
          </span>
        </div>
      </>
    );
  }

  // Fallback for when we don't have an icon
  return (
    <div className="h-8 w-8 rounded-full bg-muted flex items-center justify-center">
      <span className="text-xs font-medium">
        {appInfo.slug?.charAt(0).toUpperCase() || '?'}
      </span>
=======
      ) : null}
      <div className={logoUrl ? "hidden" : "flex w-full h-full items-center justify-center bg-muted rounded-md text-sm font-medium text-muted-foreground"}>
        {firstLetter}
      </div>
>>>>>>> 140ce10f
    </div>
  );
};

const MCPConfigurationItem: React.FC<{
  mcp: MCPConfiguration;
  index: number;
  onEdit: (index: number) => void;
  onRemove: (index: number) => void;
  onConfigureTools?: (index: number) => void;
}> = ({ mcp, index, onEdit, onRemove, onConfigureTools }) => {
<<<<<<< HEAD
  // Determine the qualified name based on the MCP type
  const qualifiedNameForLookup = isComposioMCP(mcp)
=======
  const qualifiedNameForLookup = (mcp.customType === 'composio' || mcp.isComposio)
>>>>>>> 140ce10f
    ? mcp.mcp_qualified_name || mcp.config?.mcp_qualified_name || mcp.qualifiedName
    : mcp.qualifiedName;

  const { data: credentialProfiles = [] } = useCredentialProfilesForMcp(qualifiedNameForLookup);
  const profileId = mcp.selectedProfileId || mcp.config?.profile_id;
<<<<<<< HEAD
  const selectedProfile = credentialProfiles.find(p => p.profile_id === profileId);
  
=======
  const selectedProfile = profiles.find(p => p.profile_id === profileId);

>>>>>>> 140ce10f
  const hasCredentialProfile = !!profileId && !!selectedProfile;
  const hasCredentialProfiles = credentialProfiles && credentialProfiles.length > 0;
  const isCustom = mcp.customType === 'composio' || mcp.customType === 'pipedream' || mcp.isCustom;
  
  // For Pipedream and Composio integrations, don't show "needs credentials" if they're already configured
  // They have their own profile-based credential system
  const needsCredentials = isCustom && hasCredentialProfiles &&
    mcp.customType !== 'pipedream' && mcp.customType !== 'composio';
  const isAvailable = mcp.isAvailable; // Available but not yet configured

  return (
<<<<<<< HEAD
    <div className="group relative bg-card border border-border rounded-xl p-4 hover:shadow-sm transition-all duration-200">
      <div className="flex items-center justify-between">
        <div className="flex items-center space-x-4 min-w-0 flex-1">
          <div className="flex-shrink-0">
            <MCPLogo mcp={mcp} />
          </div>
          <div className="min-w-0 flex-1">
            <div className="flex items-center gap-2 mb-1">
              <h4 className={`font-medium text-sm truncate ${isAvailable ? 'text-muted-foreground' : 'text-foreground'}`}>
                {mcp.name}
              </h4>
              {isAvailable && (
                <Badge variant="secondary" className="text-xs bg-green-50 text-green-700 border-green-200">
                  Available
                </Badge>
              )}
            </div>
            <div className="flex items-center gap-3 text-xs text-muted-foreground">
              {isAvailable ? (
                <span>Ready to connect to your agent</span>
              ) : (
                <>
                  <span>
                    {(() => {
                      const toolCount = mcp.enabledTools?.length || 0;
                      console.log(`[ConfiguredMcpList] ${mcp.name} enabledTools:`, {
                        enabledTools: mcp.enabledTools,
                        length: toolCount,
                        mcpType: mcp.customType
                      });
                      return `${toolCount} tools enabled`;
                    })()}
                  </span>
                  {hasCredentialProfile && (
                    <div className="flex items-center gap-1">
                      <Key className="h-3 w-3 text-green-600" />
                      <span className="text-green-600 font-medium truncate max-w-24">
                        {selectedProfile.profile_name}
                      </span>
                    </div>
                  )}
                </>
              )}
            </div>
            {mcp.enabledTools && mcp.enabledTools.length > 0 && !isAvailable && (
              <div className="flex items-center gap-1 mt-2">
                <Sparkles className="h-3 w-3 text-primary" />
                <span className="text-xs text-muted-foreground">
                  {mcp.enabledTools.length} tool{mcp.enabledTools.length !== 1 ? 's' : ''} enabled
                </span>
              </div>
            )}
          </div>
        </div>
        
        <div className="flex items-center space-x-2 flex-shrink-0">
          {isAvailable ? (
            <Button
              size="sm"
              className="h-8 px-4 text-xs gap-2"
              onClick={() => onEdit(index)}
            >
              <Plus className="h-3 w-3" />
              Connect
            </Button>
          ) : (
            <>
              {isCustom && (
                <div className="flex items-center space-x-1 opacity-0 group-hover:opacity-100 transition-opacity">
                  <Button
                    variant="ghost"
                    size="sm"
                    className="h-8 w-8 p-0 hover:bg-muted"
                    onClick={() => onEdit(index)}
                    title="Edit configuration"
                  >
                    <Settings className="h-4 w-4" />
                  </Button>
                  {onConfigureTools && (
                    <Button
                      variant="ghost"
                      size="sm"
                      className="h-8 w-8 p-0 hover:bg-muted"
                      onClick={() => onConfigureTools(index)}
                      title="Configure tools"
            type="button"
                    >
                      <Sparkles className="h-4 w-4" />
                    </Button>
                  )}
                  <Button
                    variant="ghost"
                    size="sm"
                    className="h-8 w-8 p-0 text-destructive hover:text-destructive hover:bg-destructive/10"
                    onClick={() => onRemove(index)}
                    title="Remove integration"
          type="button"
                  >
                    <Trash2 className="h-4 w-4" />
                  </Button>
                </div>
              )}
              {needsCredentials && (
                <Badge variant="outline" className="gap-1 text-amber-600 border-amber-200 bg-amber-50">
                  <Key className="h-3 w-3" />
                  Needs credentials
                </Badge>
              )}
            </>
          )}
=======
    <SpotlightCard className="bg-card border border-border">
      <div className="flex items-center justify-between p-5">
        <div className="flex items-center gap-4 flex-1">
          <div className="flex items-center justify-center w-12 h-12 rounded-xl bg-card border border-border/50">
            <MCPLogo mcp={mcp} />
          </div>
          <div className="flex-1 min-w-0">
            <div className="flex items-center gap-2 mb-1">
              <h4 className="text-sm font-medium text-foreground truncate">{mcp.name}</h4>
            </div>
            <div className="flex items-center gap-3 text-xs text-muted-foreground">
              <span>{mcp.enabledTools?.length || 0} tools enabled</span>
              {hasCredentialProfile && (
                <div className="flex items-center gap-1">
                  <Key className="h-3 w-3 text-green-600" />
                  <span className="text-green-600 font-medium truncate max-w-24">
                    {selectedProfile.profile_name}
                  </span>
                </div>
              )}
            </div>
          </div>
        </div>
        <div className="flex items-center gap-2 ml-4">
          {onConfigureTools && (
            <Button
              variant="outline"
              size="icon"
              className="h-12 w-12 bg-card border border-border hover:bg-muted"
              onClick={() => onConfigureTools(index)}
              title="Configure tools"
              type="button"
            >
              <Settings className="h-5 w-5" />
            </Button>
          )}
          <Button
            variant="outline"
            size="icon"
            className="h-12 w-12 bg-card border border-border hover:bg-muted text-muted-foreground hover:text-destructive"
            onClick={() => onRemove(index)}
            title="Remove integration"
            type="button"
          >
            <Trash2 className="h-5 w-5" />
          </Button>
>>>>>>> 140ce10f
        </div>
      </div>
    </SpotlightCard>
  );
};

export const ConfiguredMcpList: React.FC<ConfiguredMcpListProps> = ({
  configuredMCPs,
  onEdit,
  onRemove,
  onConfigureTools,
}) => {
  const [deleteDialogOpen, setDeleteDialogOpen] = React.useState(false);
  const [mcpToDelete, setMcpToDelete] = React.useState<{ mcp: MCPConfiguration; index: number } | null>(null);
  const [selectedIndex, setSelectedIndex] = useState<number | null>(null);
  
  // Function to safely get the qualified name for comparison
  const getQualifiedName = (mcp: MCPConfiguration) => {
    return mcp.qualifiedName || (mcp as any).mcp_qualified_name || '';
  };

  const showPipedreamUI = process.env.NEXT_PUBLIC_ENABLE_PIPEDREAM_UI !== 'false';

  const handleDeleteClick = (mcp: MCPConfiguration, index: number) => {
    setMcpToDelete({ mcp, index });
    setDeleteDialogOpen(true);
  };

  const confirmDelete = () => {
    if (mcpToDelete) {
      onRemove(mcpToDelete.index);
      setMcpToDelete(null);
      setDeleteDialogOpen(false);
    }
  };

  if (configuredMCPs.length === 0) {
    return (
      <div className="text-center py-8 text-muted-foreground">
        <p>No MCP servers configured</p>
      </div>
    );
  }

  // Separate configured and available MCPs, then by type
  const configuredMCPs_filtered = configuredMCPs.filter(mcp => !mcp.isAvailable);
  const availableMCPs = configuredMCPs.filter(mcp => mcp.isAvailable);
  
  const composioMCPs = configuredMCPs_filtered.filter(mcp => isComposioMCP(mcp));
  const pipedreamMCPs = configuredMCPs_filtered.filter(mcp => isPipedreamMCP(mcp));
  const otherMCPs = configuredMCPs_filtered.filter(mcp =>
    !isComposioMCP(mcp) && !isPipedreamMCP(mcp)
  );
  
  const availableComposioMCPs = availableMCPs.filter(mcp => isComposioMCP(mcp));
  const availablePipedreamMCPs = availableMCPs.filter(mcp => isPipedreamMCP(mcp));

  const renderMCPs = (mcps: MCPConfiguration[], title?: string) => {
    if (mcps.length === 0) return null;

    return (
      <div className="space-y-3 w-full">
        {title && (
          <div className="flex items-center gap-2 mb-3">
            <h3 className="text-sm font-medium text-muted-foreground">{title}</h3>
            <div className="h-px bg-border flex-1"></div>
          </div>
        )}
                 {mcps.map((mcp, index) => {
           const globalIndex = configuredMCPs.findIndex(m => getQualifiedName(m) === getQualifiedName(mcp));
           return (
             <MCPConfigurationItem
               key={`${mcp.qualifiedName}-${index}-${mcp.enabledTools?.length || 0}`}
               mcp={mcp}
               index={globalIndex}
               onEdit={onEdit}
               onRemove={(idx) => handleDeleteClick(mcp, idx)}
               onConfigureTools={onConfigureTools}
             />
           );
         })}
      </div>
    );
  };

  return (
    <>
      <div className="space-y-8 w-full overflow-hidden">
        {renderMCPs(composioMCPs, composioMCPs.length > 0 ? 'Composio Integrations' : undefined)}
        {showPipedreamUI && renderMCPs(pipedreamMCPs, pipedreamMCPs.length > 0 ? 'Pipedream Integrations' : undefined)}
        {renderMCPs(otherMCPs, otherMCPs.length > 0 ? 'Other MCP Servers' : undefined)}
        
        {/* Available integrations section */}
        {availableMCPs.length > 0 && (
          <div className="border-t border-border pt-6">
            <div className="flex items-center gap-2 mb-4 bg-grey-50 dark:bg-grey-900/20 p-3 rounded-lg">
              <div className="h-2 w-2 rounded-full bg-pink-500"></div>
              <h3 className="text-sm font-semibold text-foreground">Available Integrations</h3>
              <Badge variant="default" className="text-xs bg-pink-50 text-pink-700 border-pink-200">
                {availableMCPs.length} ready to connect
              </Badge>
            </div>
            {renderMCPs(availableComposioMCPs, availableComposioMCPs.length > 0 ? 'Composio' : undefined)}
            {showPipedreamUI && renderMCPs(availablePipedreamMCPs, availablePipedreamMCPs.length > 0 ? 'Pipedream' : undefined)}
          </div>
        )}
      </div>

      <AlertDialog open={deleteDialogOpen} onOpenChange={setDeleteDialogOpen}>
        <AlertDialogContent>
          <AlertDialogHeader>
            <AlertDialogTitle>Remove Integration</AlertDialogTitle>
            <AlertDialogDescription>
              Are you sure you want to remove the "{mcpToDelete?.mcp.name}" integration? This will disconnect all associated tools and cannot be undone.
            </AlertDialogDescription>
          </AlertDialogHeader>
          <AlertDialogFooter>
            <AlertDialogCancel>Cancel</AlertDialogCancel>
            <AlertDialogAction
              onClick={confirmDelete}
              className="bg-destructive hover:bg-destructive/90 text-white"
            >
              Remove Integration
            </AlertDialogAction>
          </AlertDialogFooter>
        </AlertDialogContent>
      </AlertDialog>
    </>
  );
};<|MERGE_RESOLUTION|>--- conflicted
+++ resolved
@@ -2,12 +2,8 @@
 import { Card } from '@/components/ui/card';
 import { Button } from '@/components/ui/button';
 import { Badge } from '@/components/ui/badge';
-<<<<<<< HEAD
+import { SpotlightCard } from '@/components/ui/spotlight-card';
 import { Settings, X, Sparkles, Key, AlertTriangle, Plus, Trash2 } from 'lucide-react';
-=======
-import { SpotlightCard } from '@/components/ui/spotlight-card';
-import { Settings, X, Sparkles, Key, AlertTriangle, Trash2 } from 'lucide-react';
->>>>>>> 140ce10f
 import {
   AlertDialog,
   AlertDialogAction,
@@ -43,7 +39,6 @@
   onConfigureTools?: (index: number) => void;
 }
 
-<<<<<<< HEAD
 const extractAppSlug = (mcp: MCPConfiguration): { type: 'pipedream' | 'composio', slug: string } | null => {
   if (isPipedreamMCP(mcp)) {
     // Try multiple sources for the app slug
@@ -59,30 +54,11 @@
       mcp.qualifiedName.replace('composio.', '');
     return slug ? { type: 'composio', slug } : null;
   }
-=======
-const extractAppSlug = (mcp: MCPConfiguration): { type: 'composio', slug: string } | null => {
-  if (mcp.customType === 'composio' || mcp.isComposio) {
-    const slug = mcp.toolkitSlug || (mcp as any).toolkit_slug || mcp.config?.toolkit_slug;
-    if (slug) {
-      return { type: 'composio', slug };
-    }
-
-    const qualifiedName = mcp.mcp_qualified_name || mcp.qualifiedName;
-    if (qualifiedName && qualifiedName.startsWith('composio.')) {
-      const extractedSlug = qualifiedName.substring(9);
-      if (extractedSlug) {
-        return { type: 'composio', slug: extractedSlug };
-      }
-    }
-  }
-
->>>>>>> 140ce10f
   return null;
 };
 
 const MCPLogo: React.FC<{ mcp: MCPConfiguration }> = ({ mcp }) => {
   const appInfo = extractAppSlug(mcp);
-<<<<<<< HEAD
   const isPipedream = appInfo?.type === 'pipedream';
   const isComposio = appInfo?.type === 'composio';
 
@@ -105,17 +81,6 @@
         <span className="text-xs font-medium">{firstLetter}</span>
       </div>
     );
-=======
-
-  const { data: composioToolkits } = useComposioToolkits(
-    appInfo?.type === 'composio' ? appInfo.slug : undefined,
-    undefined
-  );
-
-  let logoUrl: string | undefined;
-  if (appInfo?.type === 'composio' && composioToolkits?.toolkits?.[0]) {
-    logoUrl = composioToolkits.toolkits[0].logo;
->>>>>>> 140ce10f
   }
 
   // Handle Pipedream icon
@@ -140,16 +105,10 @@
     }
   }
 
-<<<<<<< HEAD
   // Handle Composio icon
   if (isComposio && composioIconData?.success && composioIconData?.icon_url) {
     return (
       <>
-=======
-  return (
-    <div className="w-5 h-5 flex items-center justify-center flex-shrink-0 overflow-hidden">
-      {logoUrl ? (
->>>>>>> 140ce10f
         <img
           src={composioIconData.icon_url}
           alt={mcp.name}
@@ -160,7 +119,6 @@
             target.nextElementSibling?.classList.remove('hidden');
           }}
         />
-<<<<<<< HEAD
         <div className="hidden h-8 w-8 rounded-full bg-muted items-center justify-center">
           <span className="text-xs font-medium">
             {mcp.name?.charAt(0).toUpperCase() || 'C'}
@@ -176,12 +134,6 @@
       <span className="text-xs font-medium">
         {appInfo.slug?.charAt(0).toUpperCase() || '?'}
       </span>
-=======
-      ) : null}
-      <div className={logoUrl ? "hidden" : "flex w-full h-full items-center justify-center bg-muted rounded-md text-sm font-medium text-muted-foreground"}>
-        {firstLetter}
-      </div>
->>>>>>> 140ce10f
     </div>
   );
 };
@@ -193,24 +145,15 @@
   onRemove: (index: number) => void;
   onConfigureTools?: (index: number) => void;
 }> = ({ mcp, index, onEdit, onRemove, onConfigureTools }) => {
-<<<<<<< HEAD
   // Determine the qualified name based on the MCP type
   const qualifiedNameForLookup = isComposioMCP(mcp)
-=======
-  const qualifiedNameForLookup = (mcp.customType === 'composio' || mcp.isComposio)
->>>>>>> 140ce10f
     ? mcp.mcp_qualified_name || mcp.config?.mcp_qualified_name || mcp.qualifiedName
     : mcp.qualifiedName;
 
   const { data: credentialProfiles = [] } = useCredentialProfilesForMcp(qualifiedNameForLookup);
   const profileId = mcp.selectedProfileId || mcp.config?.profile_id;
-<<<<<<< HEAD
   const selectedProfile = credentialProfiles.find(p => p.profile_id === profileId);
-  
-=======
-  const selectedProfile = profiles.find(p => p.profile_id === profileId);
-
->>>>>>> 140ce10f
+
   const hasCredentialProfile = !!profileId && !!selectedProfile;
   const hasCredentialProfiles = credentialProfiles && credentialProfiles.length > 0;
   const isCustom = mcp.customType === 'composio' || mcp.customType === 'pipedream' || mcp.isCustom;
@@ -222,118 +165,6 @@
   const isAvailable = mcp.isAvailable; // Available but not yet configured
 
   return (
-<<<<<<< HEAD
-    <div className="group relative bg-card border border-border rounded-xl p-4 hover:shadow-sm transition-all duration-200">
-      <div className="flex items-center justify-between">
-        <div className="flex items-center space-x-4 min-w-0 flex-1">
-          <div className="flex-shrink-0">
-            <MCPLogo mcp={mcp} />
-          </div>
-          <div className="min-w-0 flex-1">
-            <div className="flex items-center gap-2 mb-1">
-              <h4 className={`font-medium text-sm truncate ${isAvailable ? 'text-muted-foreground' : 'text-foreground'}`}>
-                {mcp.name}
-              </h4>
-              {isAvailable && (
-                <Badge variant="secondary" className="text-xs bg-green-50 text-green-700 border-green-200">
-                  Available
-                </Badge>
-              )}
-            </div>
-            <div className="flex items-center gap-3 text-xs text-muted-foreground">
-              {isAvailable ? (
-                <span>Ready to connect to your agent</span>
-              ) : (
-                <>
-                  <span>
-                    {(() => {
-                      const toolCount = mcp.enabledTools?.length || 0;
-                      console.log(`[ConfiguredMcpList] ${mcp.name} enabledTools:`, {
-                        enabledTools: mcp.enabledTools,
-                        length: toolCount,
-                        mcpType: mcp.customType
-                      });
-                      return `${toolCount} tools enabled`;
-                    })()}
-                  </span>
-                  {hasCredentialProfile && (
-                    <div className="flex items-center gap-1">
-                      <Key className="h-3 w-3 text-green-600" />
-                      <span className="text-green-600 font-medium truncate max-w-24">
-                        {selectedProfile.profile_name}
-                      </span>
-                    </div>
-                  )}
-                </>
-              )}
-            </div>
-            {mcp.enabledTools && mcp.enabledTools.length > 0 && !isAvailable && (
-              <div className="flex items-center gap-1 mt-2">
-                <Sparkles className="h-3 w-3 text-primary" />
-                <span className="text-xs text-muted-foreground">
-                  {mcp.enabledTools.length} tool{mcp.enabledTools.length !== 1 ? 's' : ''} enabled
-                </span>
-              </div>
-            )}
-          </div>
-        </div>
-        
-        <div className="flex items-center space-x-2 flex-shrink-0">
-          {isAvailable ? (
-            <Button
-              size="sm"
-              className="h-8 px-4 text-xs gap-2"
-              onClick={() => onEdit(index)}
-            >
-              <Plus className="h-3 w-3" />
-              Connect
-            </Button>
-          ) : (
-            <>
-              {isCustom && (
-                <div className="flex items-center space-x-1 opacity-0 group-hover:opacity-100 transition-opacity">
-                  <Button
-                    variant="ghost"
-                    size="sm"
-                    className="h-8 w-8 p-0 hover:bg-muted"
-                    onClick={() => onEdit(index)}
-                    title="Edit configuration"
-                  >
-                    <Settings className="h-4 w-4" />
-                  </Button>
-                  {onConfigureTools && (
-                    <Button
-                      variant="ghost"
-                      size="sm"
-                      className="h-8 w-8 p-0 hover:bg-muted"
-                      onClick={() => onConfigureTools(index)}
-                      title="Configure tools"
-            type="button"
-                    >
-                      <Sparkles className="h-4 w-4" />
-                    </Button>
-                  )}
-                  <Button
-                    variant="ghost"
-                    size="sm"
-                    className="h-8 w-8 p-0 text-destructive hover:text-destructive hover:bg-destructive/10"
-                    onClick={() => onRemove(index)}
-                    title="Remove integration"
-          type="button"
-                  >
-                    <Trash2 className="h-4 w-4" />
-                  </Button>
-                </div>
-              )}
-              {needsCredentials && (
-                <Badge variant="outline" className="gap-1 text-amber-600 border-amber-200 bg-amber-50">
-                  <Key className="h-3 w-3" />
-                  Needs credentials
-                </Badge>
-              )}
-            </>
-          )}
-=======
     <SpotlightCard className="bg-card border border-border">
       <div className="flex items-center justify-between p-5">
         <div className="flex items-center gap-4 flex-1">
@@ -380,7 +211,6 @@
           >
             <Trash2 className="h-5 w-5" />
           </Button>
->>>>>>> 140ce10f
         </div>
       </div>
     </SpotlightCard>
