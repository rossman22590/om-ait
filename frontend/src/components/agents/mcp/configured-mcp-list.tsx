--- conflicted
+++ resolved
@@ -14,30 +14,10 @@
   AlertDialogHeader,
   AlertDialogTitle,
 } from '@/components/ui/alert-dialog';
-<<<<<<< HEAD
-import { cn } from '@/lib/utils';
-import { 
-  MCPConfiguration, 
-  isComposioMCP, 
-  isPipedreamMCP, 
-  ComposioMCPConfiguration, 
-  PipedreamMCPConfiguration 
-} from './types';
-import { usePipedreamAppIcon } from '@/hooks/react-query/pipedream/use-pipedream';
-import { useComposioToolkitIcon } from '@/hooks/react-query/composio/use-composio';
-import { useCredentialProfilesForMcp } from '@/hooks/react-query/mcp/use-credential-profiles';
-
-// Helper type to handle different response formats
-type ToolkitResponse = {
-  toolkits?: Array<{ icon_url?: string; logo?: string; name?: string; slug?: string }>;
-  [key: string]: any;
-} | Array<{ icon_url?: string; logo?: string; name?: string; slug?: string }>;
-=======
 import { MCPConfiguration } from './types';
 import { useCredentialProfilesForMcp } from '@/hooks/mcp/use-credential-profiles';
 
 import { useComposioToolkits } from '@/hooks/composio/use-composio';
->>>>>>> cea086c2
 
 interface ConfiguredMcpListProps {
   configuredMCPs: MCPConfiguration[];
