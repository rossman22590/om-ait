--- conflicted
+++ resolved
@@ -415,14 +415,9 @@
                 Cancel
               </Button>
               <Button 
-<<<<<<< HEAD
-                onClick={handleSave}
-                disabled={selectedTools.size === 0}
-=======
                 onClick={handleToolsNext}
                 disabled={selectedTools.size === 0 || isSaving}
                 type="button"
->>>>>>> 14edb083
               >
                 {isSaving ? (
                   <>
@@ -436,15 +431,7 @@
             </>
           ) : (
             <>
-<<<<<<< HEAD
-              <Button 
-                variant="outline" 
-                onClick={() => onOpenChange(false)} 
-                disabled={isSubmitting}
-              >
-=======
               <Button variant="outline" onClick={() => onOpenChange(false)} type="button">
->>>>>>> 14edb083
                 Cancel
               </Button>
               <Button
