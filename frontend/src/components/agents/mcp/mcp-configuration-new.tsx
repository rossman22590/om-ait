--- conflicted
+++ resolved
@@ -1,10 +1,6 @@
 import React, { useState, useEffect } from 'react';
 import { Button } from '@/components/ui/button';
-<<<<<<< HEAD
-import { Zap, Server, Store, GitBranch, GitCommit } from 'lucide-react';
-=======
 import { Zap, Server, Store, Settings } from 'lucide-react'
->>>>>>> 14edb083
 import { Dialog, DialogContent, DialogHeader, DialogTitle } from '@/components/ui/dialog';
 import { MCPConfigurationProps, MCPConfiguration as MCPConfigurationType } from './types';
 import { ConfiguredMcpList } from './configured-mcp-list';
@@ -189,7 +185,6 @@
     toast.success(`Updated ${enabledTools.length} tools for ${selectedMCPForTools.name}`);
   };
 
-<<<<<<< HEAD
   // Categorize MCPs by type
   const composioMCPs = configuredMCPs.filter(mcp => mcp.customType === 'composio');
   const pipedreamMCPs = configuredMCPs.filter(mcp => mcp.customType === 'pipedream');
@@ -226,19 +221,6 @@
             <Zap className="h-3 w-3 sm:h-4 sm:w-4 flex-shrink-0" />
             <span className="hidden sm:inline">Browse Pipedream</span>
             <span className="sm:hidden">Add App</span>
-=======
-  return (
-    <div className="space-y-4">
-      <div className="flex items-center justify-between">
-        <div className="flex gap-2">
-          <Button onClick={() => setShowRegistryDialog(true)} size="sm" variant="default" className="gap-2" type="button">
-            <Store className="h-4 w-4" />
-            Browse Apps
-          </Button>
-          <Button onClick={() => setShowCustomDialog(true)} size="sm" variant="outline" className="gap-2" type="button">
-            <Server className="h-4 w-4" />
-            Custom MCP
->>>>>>> 14edb083
           </Button>
         ) : null;
       case 'other':
@@ -261,7 +243,7 @@
               onClick={() => setShowRegistryDialog(true)}
               size="sm"
               variant="default"
-              className="gap-2"
+              className="gap-2" type="button"
             >
               <Store className="h-4 w-4" />
               Browse Apps
@@ -270,7 +252,7 @@
               onClick={() => setShowCustomDialog(true)}
               size="sm"
               variant="outline"
-              className="gap-2"
+              className="gap-2" type="button"
             >
               <Server className="h-4 w-4" />
               Custom MCP
