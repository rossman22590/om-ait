import React, { useState, useEffect } from 'react';
import { Button } from '@/components/ui/button';
import { Zap, Server, Store, GitBranch, GitCommit } from 'lucide-react';
import { Dialog, DialogContent, DialogHeader, DialogTitle } from '@/components/ui/dialog';
import { MCPConfigurationProps, MCPConfiguration as MCPConfigurationType } from './types';
import { ConfiguredMcpList } from './configured-mcp-list';
import { CustomMCPDialog } from './custom-mcp-dialog';
import { ComposioRegistry } from '../composio/composio-registry';
import { ComposioToolsManager } from '../composio/composio-tools-manager';
import { PipedreamConnector } from '../pipedream/pipedream-connector';
import { PipedreamRegistry } from '../pipedream/pipedream-registry';
import { ToolsManager } from './tools-manager';
import { toast } from 'sonner';
import { useQueryClient } from '@tanstack/react-query';
import { Tabs, TabsContent, TabsList, TabsTrigger } from '@/components/ui/tabs';
import type { PipedreamApp } from '@/hooks/react-query/pipedream/utils';

export const MCPConfigurationNew: React.FC<MCPConfigurationProps> = ({
  configuredMCPs,
  onConfigurationChange,
  agentId,
  versionData,
  saveMode = 'direct',
  versionId,
  isLoading = false
}) => {
  const [showCustomDialog, setShowCustomDialog] = useState(false);
  const [showRegistryDialog, setShowRegistryDialog] = useState(false);
  const [showPipedreamRegistry, setShowPipedreamRegistry] = useState(false);
  const [showPipedreamConnector, setShowPipedreamConnector] = useState(false);
  const [selectedPipedreamApp, setSelectedPipedreamApp] = useState<PipedreamApp | null>(null);
  const [editingIndex, setEditingIndex] = useState<number | null>(null);
  const [showComposioToolsManager, setShowComposioToolsManager] = useState(false);
  const [showCustomToolsManager, setShowCustomToolsManager] = useState(false);
  const [selectedMCPForTools, setSelectedMCPForTools] = useState<MCPConfigurationType | null>(null);
  const [selectedAgentId, setSelectedAgentId] = useState<string | undefined>(agentId);
  const queryClient = useQueryClient();

  useEffect(() => {
    setSelectedAgentId(agentId);
  }, [agentId]);

  const handleAgentChange = (newAgentId: string | undefined) => {
    setSelectedAgentId(newAgentId);
  };

  const handleEditMCP = (index: number) => {
    const mcp = configuredMCPs[index];
    
    // If this is an available Pipedream integration, open the registry to connect
    if (mcp.isAvailable && mcp.customType === 'pipedream') {
      setShowPipedreamRegistry(true);
      return;
    }
    
    // If this is an available Composio integration, convert it to configured
    if (mcp.isAvailable && mcp.customType === 'composio') {
      const configuredMcp = { ...mcp, isAvailable: false };
      const newMCPs = [...configuredMCPs];
      newMCPs[index] = configuredMcp;
      onConfigurationChange(newMCPs);
      return;
    }
    
    // Otherwise, edit as normal
    if (mcp.customType === 'composio') {
      setEditingIndex(index);
      setShowCustomDialog(true);
    } else {
      setEditingIndex(index);
      setShowCustomDialog(true);
    }
  };

  const handleConfigureTools = (index: number) => {
    const mcp = configuredMCPs[index];
    setSelectedMCPForTools(mcp);
    if (mcp.customType === 'composio') {
      const profileId = mcp.selectedProfileId || mcp.config?.profile_id;
      if (profileId) {
        setShowComposioToolsManager(true);
      } else {
        console.warn('Composio MCP has no profile_id:', mcp);
      }
    } else if (mcp.customType === 'pipedream') {
      // For Pipedream, we need to use the Pipedream-specific tools manager
      // But since we don't have a separate Pipedream tools manager dialog in this component,
      // we'll use the custom tools manager but ensure it gets the right data
      setShowCustomToolsManager(true);
    } else {
      setShowCustomToolsManager(true);
    }
  };

  const handleRemoveMCP = (index: number) => {
    const newMCPs = [...configuredMCPs];
    newMCPs.splice(index, 1);
    onConfigurationChange(newMCPs);
  };

  const handleSaveCustomMCP = async (customConfig: any) => {
    const mcpConfig: MCPConfigurationType = {
      name: customConfig.name,
      qualifiedName: `custom_${customConfig.type}_${Date.now()}`,
      config: customConfig.config,
      enabledTools: customConfig.enabledTools,
      selectedProfileId: customConfig.selectedProfileId,
      isCustom: true,
      customType: customConfig.type as 'http' | 'sse'
    };
    onConfigurationChange([...configuredMCPs, mcpConfig]);
  };

  const handleToolsSelected = (profileId: string, selectedTools: string[], appName: string, appSlug: string) => {
    setShowRegistryDialog(false);
    queryClient.invalidateQueries({ queryKey: ['agents'] });
    queryClient.invalidateQueries({ queryKey: ['agent', selectedAgentId] });
    queryClient.invalidateQueries({ queryKey: ['composio', 'profiles'] });
    toast.success(`Connected ${appName} integration!`);
  };

  const handlePipedreamConnectionComplete = (profileId: string, selectedTools: string[], appName: string, appSlug: string) => {
    console.log('Pipedream connection complete:', { profileId, selectedTools, appName, appSlug });
    
    // Create a proper Pipedream MCP configuration
    const pipedreamMcp: MCPConfigurationType = {
      name: `${appName} (Pipedream)`,
      qualifiedName: `pipedream_${appSlug}_${profileId}`,
      config: {
        profile_id: profileId,
        app_slug: appSlug,
        app_name: appName,
      },
      enabledTools: selectedTools,
      isCustom: true,
      customType: 'pipedream',
      app_slug: appSlug, // Add app_slug as direct property for icon loading
      isPipedream: true, // Add isPipedream flag for type checking
    };
    
    // Add to configured MCPs
    const newMCPs = [...configuredMCPs.filter(mcp => !mcp.isAvailable || mcp.customType !== 'pipedream' || mcp.config?.profile_id !== profileId), pipedreamMcp];
    onConfigurationChange(newMCPs);
    
    // Clean up state
    setShowPipedreamConnector(false);
    setSelectedPipedreamApp(null);
    
    // Invalidate queries
    queryClient.invalidateQueries({ queryKey: ['agents'] });
    queryClient.invalidateQueries({ queryKey: ['agent', selectedAgentId] });
    queryClient.invalidateQueries({ queryKey: ['pipedream', 'profiles'] });
    toast.success(`Connected ${appName} via Pipedream!`);
  };

  const handleCustomToolsUpdate = (enabledTools: string[]) => {
    if (!selectedMCPForTools) return;
    
    const updatedMCPs = configuredMCPs.map(mcp => 
      mcp === selectedMCPForTools 
        ? { ...mcp, enabledTools }
        : mcp
    );
    onConfigurationChange(updatedMCPs);
    setShowCustomToolsManager(false);
    setSelectedMCPForTools(null);
  };

<<<<<<< HEAD
  // Categorize MCPs by type
  const composioMCPs = configuredMCPs.filter(mcp => mcp.customType === 'composio');
  const pipedreamMCPs = configuredMCPs.filter(mcp => mcp.customType === 'pipedream');
  const otherMCPs = configuredMCPs.filter(mcp =>
    mcp.customType !== 'composio' && mcp.customType !== 'pipedream'
  );

  const [activeTab, setActiveTab] = useState('all');
  const showPipedreamUI = process.env.NEXT_PUBLIC_ENABLE_PIPEDREAM_UI !== 'false';

  const renderTabActions = (tab: string) => {
    switch (tab) {
      case 'composio':
        return (
          <Button
            onClick={() => setShowRegistryDialog(true)}
            variant="outline"
            size="sm"
            className="gap-1 h-9 px-3 text-xs sm:text-sm sm:gap-2 sm:px-4 flex-shrink-0"
          >
            <Store className="h-3 w-3 sm:h-4 sm:w-4 flex-shrink-0" />
            <span className="hidden sm:inline">Browse Composio</span>
            <span className="sm:hidden">Add App</span>
=======
  return (
    <div className="space-y-4">
      <div className="flex items-center justify-between">
        <div className="flex gap-2">
          <Button onClick={() => setShowRegistryDialog(true)} size="sm" variant="default" className="gap-2">
            <Store className="h-4 w-4" />
            Browse Apps
>>>>>>> 0335d6d3
          </Button>
        );
      case 'pipedream':
        return showPipedreamUI ? (
          <Button
            onClick={() => setShowPipedreamRegistry(true)}
            variant="outline"
            size="sm"
            className="gap-1 h-9 px-3 text-xs sm:text-sm sm:gap-2 sm:px-4 flex-shrink-0"
          >
            <Zap className="h-3 w-3 sm:h-4 sm:w-4 flex-shrink-0" />
            <span className="hidden sm:inline">Browse Pipedream</span>
            <span className="sm:hidden">Add App</span>
          </Button>
        ) : null;
      case 'other':
        return (
          <Button
            onClick={() => setShowCustomDialog(true)}
            variant="outline"
            size="sm"
            className="gap-1 h-9 px-3 text-xs sm:text-sm sm:gap-2 sm:px-4 flex-shrink-0"
          >
            <Server className="h-3 w-3 sm:h-4 sm:w-4 flex-shrink-0" />
            <span className="hidden sm:inline">Add Custom MCP</span>
            <span className="sm:hidden">Add MCP</span>
          </Button>
        );
      default: // 'all' tab
        return (
          <div className="flex gap-2">
            <Button
              onClick={() => setShowRegistryDialog(true)}
              size="sm"
              variant="default"
              className="gap-2"
            >
              <Store className="h-4 w-4" />
              Browse Apps
            </Button>
            <Button
              onClick={() => setShowCustomDialog(true)}
              size="sm"
              variant="outline"
              className="gap-2"
            >
              <Server className="h-4 w-4" />
              Custom MCP
            </Button>
          </div>
        );
    }
  };

  return (
    <div className="h-full flex flex-col">
      <div className="flex-1 overflow-y-auto">
        <Tabs defaultValue="all" value={activeTab} onValueChange={setActiveTab} className="w-full">
          <div className="space-y-4 mb-6">
            <div className="space-y-4">
              <div className="flex flex-col lg:flex-row lg:items-center lg:justify-between gap-4">
                <TabsList className="h-10 p-1 bg-muted/50 flex-shrink-0 overflow-x-auto">
                  <TabsTrigger value="all" className="px-2 py-2 text-xs sm:text-sm sm:px-3 whitespace-nowrap">All</TabsTrigger>
                  <TabsTrigger value="composio" className="px-2 py-2 text-xs sm:text-sm sm:px-3 whitespace-nowrap">Composio</TabsTrigger>
                  {showPipedreamUI && (
                    <TabsTrigger value="pipedream" className="px-2 py-2 text-xs sm:text-sm sm:px-3 whitespace-nowrap">Pipedream</TabsTrigger>
                  )}
                  {otherMCPs.length > 0 && (
                    <TabsTrigger value="other" className="px-2 py-2 text-xs sm:text-sm sm:px-3 whitespace-nowrap">Other</TabsTrigger>
                  )}
                </TabsList>
                <div className="flex-shrink-0 min-w-0">
                  {renderTabActions(activeTab)}
                </div>
              </div>
            </div>
          </div>

          {configuredMCPs.length === 0 ? (
            <div className="text-center py-16 px-6">
              <div className="mx-auto w-16 h-16 bg-gradient-to-br from-primary/10 to-primary/5 rounded-2xl flex items-center justify-center mb-6">
                <Zap className="h-8 w-8 text-primary" />
              </div>
              <h3 className="text-lg font-semibold text-foreground mb-2">
                No integrations configured
              </h3>
              <p className="text-sm text-muted-foreground mb-8 max-w-md mx-auto">
                Connect your favorite apps and services to enhance your agent's capabilities
              </p>
              <div className="flex flex-wrap gap-3 justify-center">
                <Button
                  onClick={() => setShowRegistryDialog(true)}
                  className="gap-2 h-10 px-6"
                >
                  <Store className="h-4 w-4" />
                  Browse Composio Apps
                </Button>
                {showPipedreamUI && (
                  <Button
                    onClick={() => setShowPipedreamRegistry(true)}
                    className="gap-2 h-10 px-6"
                  >
                    <Zap className="h-4 w-4" />
                    Browse Pipedream Apps
                  </Button>
                )}
                <Button
                  onClick={() => setShowCustomDialog(true)}
                  variant="outline"
                  className="gap-2 h-10 px-6"
                >
                  <Server className="h-4 w-4" />
                  Add Custom Server
                </Button>
              </div>
            </div>
          ) : (
            <>
              <TabsContent value="all" className="space-y-6">
                <ConfiguredMcpList
                  configuredMCPs={configuredMCPs}
                  onEdit={handleEditMCP}
                  onRemove={handleRemoveMCP}
                  onConfigureTools={handleConfigureTools}
                />
              </TabsContent>
              
              <TabsContent value="composio" className="space-y-6">
                {composioMCPs.length > 0 ? (
                  <ConfiguredMcpList
                    configuredMCPs={composioMCPs}
                    onEdit={handleEditMCP}
                    onRemove={handleRemoveMCP}
                    onConfigureTools={handleConfigureTools}
                  />
                ) : (
                  <div className="text-center py-12">
                    <div className="mx-auto w-12 h-12 bg-muted/50 rounded-xl flex items-center justify-center mb-4">
                      <Store className="h-6 w-6 text-muted-foreground" />
                    </div>
                    <p className="text-sm text-muted-foreground mb-4">
                      No Composio integrations configured
                    </p>
                    <Button
                      onClick={() => setShowRegistryDialog(true)}
                      variant="outline"
                      size="sm"
                      className="gap-2"
                    >
                      <Store className="h-4 w-4" />
                      Browse Composio Apps
                    </Button>
                  </div>
                )}
              </TabsContent>
              
              {showPipedreamUI && (
                <TabsContent value="pipedream" className="space-y-6">
                  {pipedreamMCPs.length > 0 ? (
                    <ConfiguredMcpList
                      configuredMCPs={pipedreamMCPs}
                      onEdit={handleEditMCP}
                      onRemove={handleRemoveMCP}
                      onConfigureTools={handleConfigureTools}
                    />
                  ) : (
                    <div className="text-center py-12">
                      <div className="mx-auto w-12 h-12 bg-muted/50 rounded-xl flex items-center justify-center mb-4">
                        <Zap className="h-6 w-6 text-muted-foreground" />
                      </div>
                      <p className="text-sm text-muted-foreground mb-4">
                        No Pipedream integrations configured
                      </p>
                      <Button
                        onClick={() => setShowPipedreamRegistry(true)}
                        variant="outline"
                        size="sm"
                        className="gap-2"
                      >
                        <Zap className="h-4 w-4" />
                        Browse Pipedream Apps
                      </Button>
                    </div>
                  )}
                </TabsContent>
              )}
              
              {otherMCPs.length > 0 && (
                <TabsContent value="other" className="space-y-6">
                  <ConfiguredMcpList
                    configuredMCPs={otherMCPs}
                    onEdit={handleEditMCP}
                    onRemove={handleRemoveMCP}
                    onConfigureTools={handleConfigureTools}
                  />
                </TabsContent>
              )}
            </>
          )}
        </Tabs>
      </div>
      
      <Dialog open={showRegistryDialog} onOpenChange={setShowRegistryDialog}>
        <DialogContent className="p-0 max-w-6xl h-[90vh] overflow-hidden">
          <DialogHeader className="sr-only">
            <DialogTitle>Select Integration</DialogTitle>
          </DialogHeader>
          <ComposioRegistry 
            showAgentSelector={false} 
            selectedAgentId={selectedAgentId} 
            onAgentChange={handleAgentChange} 
            onToolsSelected={handleToolsSelected}
            onClose={() => {
              setShowRegistryDialog(false);
              queryClient.invalidateQueries({ queryKey: ['agents'] });
              queryClient.invalidateQueries({ queryKey: ['agent', selectedAgentId] });
            }}
          />
        </DialogContent>
      </Dialog>
      
      <CustomMCPDialog
        open={showCustomDialog}
        onOpenChange={setShowCustomDialog}
        onSave={handleSaveCustomMCP}
      />
      
      {selectedMCPForTools && selectedMCPForTools.customType === 'composio' && (selectedMCPForTools.selectedProfileId || selectedMCPForTools.config?.profile_id) && (
        <ComposioToolsManager
          agentId={selectedAgentId || ''}
          open={showComposioToolsManager}
          onOpenChange={setShowComposioToolsManager}
          profileId={selectedMCPForTools.selectedProfileId || selectedMCPForTools.config?.profile_id}
          onToolsUpdate={() => {
            setShowComposioToolsManager(false);
            setSelectedMCPForTools(null);
          }}
        />
      )}
      
      {selectedMCPForTools && selectedMCPForTools.customType === 'pipedream' && (
        <ToolsManager
          mode="custom"
          agentId={selectedAgentId}
          mcpConfig={{
            ...selectedMCPForTools.config,
            type: selectedMCPForTools.customType
          }}
          mcpName={selectedMCPForTools.name}
          open={showCustomToolsManager}
          onOpenChange={setShowCustomToolsManager}
          onToolsUpdate={handleCustomToolsUpdate}
          versionData={versionData}
          saveMode={saveMode}
          versionId={versionId}
          initialEnabledTools={(() => {
            console.log('[MCPConfiguration] Rendering Pipedream ToolsManager with:', {
              selectedMCPForTools,
              enabledTools: selectedMCPForTools.enabledTools,
              customType: selectedMCPForTools.customType
            });
            return selectedMCPForTools.enabledTools;
          })()}
        />
      )}
      
      {selectedMCPForTools && selectedMCPForTools.customType !== 'composio' && selectedMCPForTools.customType !== 'pipedream' && (
        <ToolsManager
          mode="custom"
          agentId={selectedAgentId}
          mcpConfig={{
            ...selectedMCPForTools.config,
            type: selectedMCPForTools.customType
          }}
          mcpName={selectedMCPForTools.name}
          open={showCustomToolsManager}
          onOpenChange={setShowCustomToolsManager}
          onToolsUpdate={handleCustomToolsUpdate}
          versionData={versionData}
          saveMode={saveMode}
          versionId={versionId}
          initialEnabledTools={(() => {
            return selectedMCPForTools.enabledTools;
          })()}
        />
      )}

      {selectedPipedreamApp && (
        <PipedreamConnector
          app={selectedPipedreamApp}
          open={showPipedreamConnector}
          onOpenChange={setShowPipedreamConnector}
          onComplete={handlePipedreamConnectionComplete}
          mode="full"
          saveMode="callback"
          agentId={selectedAgentId}
        />
      )}

      {showPipedreamUI && showPipedreamRegistry && (
        <Dialog open={showPipedreamRegistry} onOpenChange={setShowPipedreamRegistry}>
          <DialogContent className="p-0 max-w-6xl max-h-[90vh] overflow-y-auto">
            <DialogHeader className="sr-only">
              <DialogTitle>Browse Pipedream Apps</DialogTitle>
            </DialogHeader>
            <PipedreamRegistry
              mode="simple"
              showAgentSelector={false}
              onAppSelected={(app) => {
                // Create PipedreamApp object and show our own connector
                const pipedreamApp: PipedreamApp = {
                  id: app.app_slug,
                  name: app.app_name,
                  name_slug: app.app_slug,
                  auth_type: 'oauth',
                  description: `Connect to ${app.app_name}`,
                  img_src: '',
                  custom_fields_json: '[]',
                  categories: [],
                  featured_weight: 0,
                  connect: {
                    allowed_domains: null,
                    base_proxy_target_url: '',
                    proxy_enabled: false,
                  },
                };
                setSelectedPipedreamApp(pipedreamApp);
                setShowPipedreamRegistry(false);
                setShowPipedreamConnector(true);
              }}
              onClose={() => setShowPipedreamRegistry(false)}
            />
          </DialogContent>
        </Dialog>
      )}
    </div>
  );
};<|MERGE_RESOLUTION|>--- conflicted
+++ resolved
@@ -166,7 +166,6 @@
     setSelectedMCPForTools(null);
   };
 
-<<<<<<< HEAD
   // Categorize MCPs by type
   const composioMCPs = configuredMCPs.filter(mcp => mcp.customType === 'composio');
   const pipedreamMCPs = configuredMCPs.filter(mcp => mcp.customType === 'pipedream');
@@ -190,15 +189,6 @@
             <Store className="h-3 w-3 sm:h-4 sm:w-4 flex-shrink-0" />
             <span className="hidden sm:inline">Browse Composio</span>
             <span className="sm:hidden">Add App</span>
-=======
-  return (
-    <div className="space-y-4">
-      <div className="flex items-center justify-between">
-        <div className="flex gap-2">
-          <Button onClick={() => setShowRegistryDialog(true)} size="sm" variant="default" className="gap-2">
-            <Store className="h-4 w-4" />
-            Browse Apps
->>>>>>> 0335d6d3
           </Button>
         );
       case 'pipedream':
@@ -481,6 +471,11 @@
           saveMode={saveMode}
           versionId={versionId}
           initialEnabledTools={(() => {
+            console.log('[MCPConfiguration] Rendering Custom ToolsManager with:', {
+              selectedMCPForTools,
+              enabledTools: selectedMCPForTools.enabledTools,
+              customType: selectedMCPForTools.customType
+            });
             return selectedMCPForTools.enabledTools;
           })()}
         />
