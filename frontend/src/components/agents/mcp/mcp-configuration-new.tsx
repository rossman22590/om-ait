--- conflicted
+++ resolved
@@ -159,7 +159,6 @@
     toast.success(`Connected ${appName} via Pipedream!`);
   };
 
-
   const handleCustomToolsUpdate = (enabledTools: string[]) => {
     if (!selectedMCPForTools) return;
     
@@ -181,6 +180,7 @@
   );
 
   const [activeTab, setActiveTab] = useState('all');
+  const showPipedreamUI = process.env.NEXT_PUBLIC_ENABLE_PIPEDREAM_UI !== 'false';
 
   const renderTabActions = (tab: string) => {
     switch (tab) {
@@ -198,7 +198,7 @@
           </Button>
         );
       case 'pipedream':
-        return (
+        return showPipedreamUI ? (
           <Button
             onClick={() => setShowPipedreamRegistry(true)}
             variant="outline"
@@ -209,7 +209,7 @@
             <span className="hidden sm:inline">Browse Pipedream</span>
             <span className="sm:hidden">Add App</span>
           </Button>
-        );
+        ) : null;
       case 'other':
         return (
           <Button
@@ -225,22 +225,31 @@
         );
       default: // 'all' tab
         return (
-          <Button
-            onClick={() => setShowCustomDialog(true)}
-            variant="outline"
-            size="sm"
-            className="gap-1 h-9 px-3 text-xs sm:text-sm sm:gap-2 sm:px-4 flex-shrink-0"
-          >
-            <Server className="h-3 w-3 sm:h-4 sm:w-4 flex-shrink-0" />
-            <span className="hidden sm:inline">Add Custom MCP</span>
-            <span className="sm:hidden">Add MCP</span>
-          </Button>
+          <div className="flex gap-2">
+            <Button
+              onClick={() => setShowRegistryDialog(true)}
+              size="sm"
+              variant="default"
+              className="gap-2"
+            >
+              <Store className="h-4 w-4" />
+              Browse Apps
+            </Button>
+            <Button
+              onClick={() => setShowCustomDialog(true)}
+              size="sm"
+              variant="outline"
+              className="gap-2"
+            >
+              <Server className="h-4 w-4" />
+              Custom MCP
+            </Button>
+          </div>
         );
     }
   };
 
   return (
-<<<<<<< HEAD
     <div className="h-full flex flex-col">
       <div className="flex-1 overflow-y-auto">
         <Tabs defaultValue="all" value={activeTab} onValueChange={setActiveTab} className="w-full">
@@ -250,7 +259,9 @@
                 <TabsList className="h-10 p-1 bg-muted/50 flex-shrink-0 overflow-x-auto">
                   <TabsTrigger value="all" className="px-2 py-2 text-xs sm:text-sm sm:px-3 whitespace-nowrap">All</TabsTrigger>
                   <TabsTrigger value="composio" className="px-2 py-2 text-xs sm:text-sm sm:px-3 whitespace-nowrap">Composio</TabsTrigger>
-                  <TabsTrigger value="pipedream" className="px-2 py-2 text-xs sm:text-sm sm:px-3 whitespace-nowrap">Pipedream</TabsTrigger>
+                  {showPipedreamUI && (
+                    <TabsTrigger value="pipedream" className="px-2 py-2 text-xs sm:text-sm sm:px-3 whitespace-nowrap">Pipedream</TabsTrigger>
+                  )}
                   {otherMCPs.length > 0 && (
                     <TabsTrigger value="other" className="px-2 py-2 text-xs sm:text-sm sm:px-3 whitespace-nowrap">Other</TabsTrigger>
                   )}
@@ -281,13 +292,15 @@
                   <Store className="h-4 w-4" />
                   Browse Composio Apps
                 </Button>
-                <Button
-                  onClick={() => setShowPipedreamRegistry(true)}
-                  className="gap-2 h-10 px-6"
-                >
-                  <Zap className="h-4 w-4" />
-                  Browse Pipedream Apps
-                </Button>
+                {showPipedreamUI && (
+                  <Button
+                    onClick={() => setShowPipedreamRegistry(true)}
+                    className="gap-2 h-10 px-6"
+                  >
+                    <Zap className="h-4 w-4" />
+                    Browse Pipedream Apps
+                  </Button>
+                )}
                 <Button
                   onClick={() => setShowCustomDialog(true)}
                   variant="outline"
@@ -338,34 +351,36 @@
                 )}
               </TabsContent>
               
-              <TabsContent value="pipedream" className="space-y-6">
-                {pipedreamMCPs.length > 0 ? (
-                  <ConfiguredMcpList
-                    configuredMCPs={pipedreamMCPs}
-                    onEdit={handleEditMCP}
-                    onRemove={handleRemoveMCP}
-                    onConfigureTools={handleConfigureTools}
-                  />
-                ) : (
-                  <div className="text-center py-12">
-                    <div className="mx-auto w-12 h-12 bg-muted/50 rounded-xl flex items-center justify-center mb-4">
-                      <Zap className="h-6 w-6 text-muted-foreground" />
+              {showPipedreamUI && (
+                <TabsContent value="pipedream" className="space-y-6">
+                  {pipedreamMCPs.length > 0 ? (
+                    <ConfiguredMcpList
+                      configuredMCPs={pipedreamMCPs}
+                      onEdit={handleEditMCP}
+                      onRemove={handleRemoveMCP}
+                      onConfigureTools={handleConfigureTools}
+                    />
+                  ) : (
+                    <div className="text-center py-12">
+                      <div className="mx-auto w-12 h-12 bg-muted/50 rounded-xl flex items-center justify-center mb-4">
+                        <Zap className="h-6 w-6 text-muted-foreground" />
+                      </div>
+                      <p className="text-sm text-muted-foreground mb-4">
+                        No Pipedream integrations configured
+                      </p>
+                      <Button
+                        onClick={() => setShowPipedreamRegistry(true)}
+                        variant="outline"
+                        size="sm"
+                        className="gap-2"
+                      >
+                        <Zap className="h-4 w-4" />
+                        Browse Pipedream Apps
+                      </Button>
                     </div>
-                    <p className="text-sm text-muted-foreground mb-4">
-                      No Pipedream integrations configured
-                    </p>
-                    <Button
-                      onClick={() => setShowPipedreamRegistry(true)}
-                      variant="outline"
-                      size="sm"
-                      className="gap-2"
-                    >
-                      <Zap className="h-4 w-4" />
-                      Browse Pipedream Apps
-                    </Button>
-                  </div>
-                )}
-              </TabsContent>
+                  )}
+                </TabsContent>
+              )}
               
               {otherMCPs.length > 0 && (
                 <TabsContent value="other" className="space-y-6">
@@ -382,51 +397,6 @@
         </Tabs>
       </div>
       
-=======
-    <div className="space-y-4">
-      <div className="flex items-center justify-between">
-        <div>
-          <h3 className="text-sm font-medium text-foreground">Integrations</h3>
-          <p className="text-xs text-muted-foreground">Connect external services via MCPs</p>
-        </div>
-        <div className="flex gap-2">
-          <Button onClick={() => setShowRegistryDialog(true)} size="sm" variant="default" className="gap-2">
-            <Store className="h-4 w-4" />
-            Browse Apps
-          </Button>
-          <Button onClick={() => setShowCustomDialog(true)} size="sm" variant="outline" className="gap-2">
-            <Server className="h-4 w-4" />
-            Custom MCP
-          </Button>
-        </div>
-      </div>
-      
-      {configuredMCPs.length === 0 && (
-        <div className="text-center py-12 px-6 bg-muted/30 rounded-xl border-2 border-dashed border-border">
-          <div className="mx-auto w-12 h-12 bg-muted rounded-full flex items-center justify-center mb-4 border">
-            <Server className="h-6 w-6 text-muted-foreground" />
-          </div>
-          <h4 className="text-sm font-semibold text-foreground mb-2">
-            No integrations configured
-          </h4>
-          <p className="text-sm text-muted-foreground mb-6 max-w-sm mx-auto">
-            Browse the app registry to connect your apps through Composio or add custom MCP servers
-          </p>
-        </div>
-      )}
-      
-      {configuredMCPs.length > 0 && (
-        <div className="space-y-4">
-          <ConfiguredMcpList
-            configuredMCPs={configuredMCPs}
-            onEdit={handleEditMCP}
-            onRemove={handleRemoveMCP}
-            onConfigureTools={handleConfigureTools}
-          />
-        </div>
-      )}
-      
->>>>>>> c693b8f9
       <Dialog open={showRegistryDialog} onOpenChange={setShowRegistryDialog}>
         <DialogContent className="p-0 max-w-6xl h-[90vh] overflow-hidden">
           <DialogHeader className="sr-only">
@@ -445,11 +415,13 @@
           />
         </DialogContent>
       </Dialog>
+      
       <CustomMCPDialog
         open={showCustomDialog}
         onOpenChange={setShowCustomDialog}
         onSave={handleSaveCustomMCP}
       />
+      
       {selectedMCPForTools && selectedMCPForTools.customType === 'composio' && (selectedMCPForTools.selectedProfileId || selectedMCPForTools.config?.profile_id) && (
         <ComposioToolsManager
           agentId={selectedAgentId || ''}
@@ -462,7 +434,32 @@
           }}
         />
       )}
-      {selectedMCPForTools && selectedMCPForTools.customType === 'pipedream' && null}
+      
+      {selectedMCPForTools && selectedMCPForTools.customType === 'pipedream' && (
+        <ToolsManager
+          mode="custom"
+          agentId={selectedAgentId}
+          mcpConfig={{
+            ...selectedMCPForTools.config,
+            type: selectedMCPForTools.customType
+          }}
+          mcpName={selectedMCPForTools.name}
+          open={showCustomToolsManager}
+          onOpenChange={setShowCustomToolsManager}
+          onToolsUpdate={handleCustomToolsUpdate}
+          versionData={versionData}
+          saveMode={saveMode}
+          versionId={versionId}
+          initialEnabledTools={(() => {
+            console.log('[MCPConfiguration] Rendering Pipedream ToolsManager with:', {
+              selectedMCPForTools,
+              enabledTools: selectedMCPForTools.enabledTools,
+              customType: selectedMCPForTools.customType
+            });
+            return selectedMCPForTools.enabledTools;
+          })()}
+        />
+      )}
       
       {selectedMCPForTools && selectedMCPForTools.customType !== 'composio' && selectedMCPForTools.customType !== 'pipedream' && (
         <ToolsManager
@@ -490,7 +487,6 @@
         />
       )}
 
-
       {selectedPipedreamApp && (
         <PipedreamConnector
           app={selectedPipedreamApp}
@@ -503,7 +499,7 @@
         />
       )}
 
-      {showPipedreamRegistry && (
+      {showPipedreamUI && showPipedreamRegistry && (
         <Dialog open={showPipedreamRegistry} onOpenChange={setShowPipedreamRegistry}>
           <DialogContent className="p-0 max-w-6xl max-h-[90vh] overflow-y-auto">
             <DialogHeader className="sr-only">
