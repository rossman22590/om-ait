'use client';

import React, { useState } from 'react';
import { Bot, FileEdit, Globe, Hammer, LayoutTemplate, Wrench, MessageSquare } from 'lucide-react';
import {
  Dialog,
  DialogContent,
  DialogHeader,
  DialogTitle,
} from '@/components/ui/dialog';
import { Button } from '@/components/ui/button';
import { useCreateNewAgent } from '@/hooks/agents/use-agents';
import { useKortixTeamTemplates } from '@/hooks/secure-mcp/use-secure-mcp';
import { AgentCountLimitError } from '@/lib/api/errors';
import { AgentCountLimitDialog } from '@/components/agents/agent-count-limit-dialog';
import { toast } from 'sonner';
import { UnifiedAgentCard } from '@/components/ui/unified-agent-card';
import type { BaseAgentData } from '@/components/ui/unified-agent-card';
import type { MarketplaceTemplate } from './installation/types';
import { MarketplaceAgentPreviewDialog } from './marketplace-agent-preview-dialog';
import { Skeleton } from '@/components/ui/skeleton';
import { useRouter } from 'next/navigation';

interface AgentCreationModalProps {
  open: boolean;
  onOpenChange: (open: boolean) => void;
  onSuccess?: (agentId: string) => void;
}

export function AgentCreationModal({ open, onOpenChange, onSuccess }: AgentCreationModalProps) {
  const router = useRouter();
  const [selectedTemplate, setSelectedTemplate] = useState<MarketplaceTemplate | null>(null);
  const [isPreviewOpen, setIsPreviewOpen] = useState(false);
  const [selectedOption, setSelectedOption] = useState<'scratch' | 'chat' | 'template' | null>(null);
  const [showChatStep, setShowChatStep] = useState(false);
  const [chatDescription, setChatDescription] = useState('');
  const [showAgentLimitDialog, setShowAgentLimitDialog] = useState(false);
  const [agentLimitData, setAgentLimitData] = useState<{
    current_count: number;
    limit: number;
    tier_name: string;
  } | null>(null);

  const createNewAgentMutation = useCreateNewAgent();
  const { data: templates, isLoading } = useKortixTeamTemplates();

  const displayTemplates = templates?.templates?.slice(0, 6) || [];

  const handleCreateFromScratch = () => {
    createNewAgentMutation.mutate(undefined, {
      onSuccess: (newAgent) => {
        onOpenChange(false);
        onSuccess?.(newAgent.agent_id);
      },
      onError: (error) => {
        if (error instanceof AgentCountLimitError) {
          setAgentLimitData(error.detail);
          setShowAgentLimitDialog(true);
          onOpenChange(false);
        } else {
          toast.error(error instanceof Error ? error.message : 'Failed to create agent');
        }
      }
    });
  };

  const handleExploreTemplates = () => {
    onOpenChange(false);
    router.push('/dashboard?tab=worker-templates');
  };

  const handleCardClick = (template: any) => {
    const marketplaceTemplate: MarketplaceTemplate = {
      id: template.template_id,
      template_id: template.template_id,
      creator_id: template.creator_id,
      name: template.name,
      description: template.description,
      system_prompt: template.system_prompt,
      tags: template.tags || [],
      download_count: template.download_count || 0,
      is_kortix_team: template.is_kortix_team || false,
      creator_name: template.creator_name,
      created_at: template.created_at,
      icon_name: template.icon_name,
      icon_color: template.icon_color,
      icon_background: template.icon_background,
      mcp_requirements: template.mcp_requirements || [],
      agentpress_tools: template.agentpress_tools || {},
      model: template.metadata?.model,
      marketplace_published_at: template.marketplace_published_at,
      usage_examples: template.usage_examples,
      config: template.config,
    };

    setSelectedTemplate(marketplaceTemplate);
    onOpenChange(false);
    setIsPreviewOpen(true);
  };

  const convertTemplateToAgentData = (template: any): BaseAgentData => ({
    id: template.template_id,
    name: template.name,
    description: template.description,
    tags: template.tags || [],
    created_at: template.created_at,
    icon_name: template.icon_name,
    icon_color: template.icon_color,
    icon_background: template.icon_background,
    creator_id: template.creator_id,
    creator_name: template.creator_name,
    is_kortix_team: template.is_kortix_team || false,
    download_count: template.download_count || 0,
    marketplace_published_at: template.marketplace_published_at,
    mcp_requirements: template.mcp_requirements || [],
    agentpress_tools: template.agentpress_tools || {},
  });

  const handlePreviewInstall = () => {
    onOpenChange(false);
  };

  const handleOptionClick = (option: 'scratch' | 'chat' | 'template') => {
    setSelectedOption(option);

    // Navigate immediately based on selection
    if (option === 'scratch') {
      // Create agent and redirect to its config screen
      createNewAgentMutation.mutate(undefined, {
        onSuccess: (newAgent) => {
          onOpenChange(false);
          router.push(`/agents/config/${newAgent.agent_id}`);
        },
        onError: (error) => {
          if (error instanceof AgentCountLimitError) {
<<<<<<< HEAD
            setAgentLimitData(error.detail);
            setShowAgentLimitDialog(true);
=======
>>>>>>> f9b6c22b
            onOpenChange(false);
          } else {
            toast.error(error instanceof Error ? error.message : 'Failed to create agent');
          }
        }
      });
    } else if (option === 'chat') {
      // Show chat configuration step
      setShowChatStep(true);
    } else if (option === 'template') {
      // Open templates tab
      handleExploreTemplates();
    }
  };

  const handleChatContinue = async () => {
    if (!chatDescription.trim()) {
      toast.error('Please describe what your Worker should be able to do');
      return;
    }

    try {
      const { setupAgentFromChat } = await import('@/lib/api/agents');

      toast.loading('Creating your worker with AI...', { id: 'agent-setup' });

      const result = await setupAgentFromChat({
        description: chatDescription
      });

      toast.success(`Created "${result.name}"!`, { id: 'agent-setup' });
      onOpenChange(false);
      router.push(`/agents/config/${result.agent_id}`);

    } catch (error: any) {
      // If client timed out but backend likely created the agent, try to recover
      const isTimeout = error?.code === 'TIMEOUT' || /timeout/i.test(error?.message || '');
      if (isTimeout) {
        toast.message('Checking if worker was created…', { id: 'agent-setup' });
        try {
          const { getAgents } = await import('@/hooks/agents/utils');
          const tryFetchNewest = async () => {
            const latest = await getAgents({ limit: 1, sort_by: 'created_at', sort_order: 'desc' });
            return latest?.agents?.[0];
          };
          let newest = await tryFetchNewest();
          if (!newest) {
            await new Promise(res => setTimeout(res, 1500));
            newest = await tryFetchNewest();
          }
          if (newest?.agent_id) {
            toast.success(`Created "${newest.name}"!`, { id: 'agent-setup' });
            onOpenChange(false);
            router.push(`/agents/config/${newest.agent_id}`);
            return;
          }
        } catch (e) {
          // fall through to generic error below
        }
      }

      toast.error('Failed to create agent', { id: 'agent-setup' });
      if (error?.detail?.error_code === 'AGENT_LIMIT_EXCEEDED') {
<<<<<<< HEAD
        setAgentLimitData(error.detail);
        setShowAgentLimitDialog(true);
=======
>>>>>>> f9b6c22b
        onOpenChange(false);
      } else {
        console.error('Error creating agent from chat:', error);
      }
    }
  };

  const handleBack = () => {
    setShowChatStep(false);
    setSelectedOption(null);
    setChatDescription('');
  };

  return (
    <>
      <Dialog open={open} onOpenChange={onOpenChange}>
        <DialogContent className="max-w-4xl" hideCloseButton>
          {!showChatStep ? (
            <>
              <DialogHeader className="text-center pb-8 flex items-center justify-center pt-6">
                <DialogTitle className="text-3xl font-medium">Let's get started with your new Worker.</DialogTitle>
              </DialogHeader>

              <div className="flex flex-col items-center gap-6 py-4 pb-8">
                {[
                  { id: 'scratch' as const, icon: Wrench, label: 'Configure Manually' },
                  { id: 'chat' as const, icon: MessageSquare, label: 'Configure by Chat' }
                ].map((option, index) => {
                  if (index === 0) {
                    return (
                      <div key="top-row" className="flex gap-6">
                        {[
                          { id: 'scratch' as const, icon: Wrench, label: 'Configure Manually' },
                          { id: 'chat' as const, icon: MessageSquare, label: 'Configure by Chat' }
                        ].map((topOption) => {
                          const TopIcon = topOption.icon;
                          return (
                            <button
                              key={topOption.id}
                              onClick={() => handleOptionClick(topOption.id)}
                              disabled={createNewAgentMutation.isPending}
                              className={`flex-1 min-w-[380px] h-[144px] rounded-3xl border transition-all ${selectedOption === topOption.id
                                ? 'border-primary bg-primary text-primary-foreground'
                                : 'border-border bg-card hover:bg-muted/30'
                                } disabled:opacity-50 disabled:cursor-not-allowed`}
                            >
                              <div className="flex flex-col items-center justify-center gap-4 h-full">
                                <TopIcon className="h-8 w-8" />
                                <span className="text-2xl font-medium">{topOption.label}</span>
                              </div>
                            </button>
                          );
                        })}
                      </div>
                    );
                  }
                  return null;
                })}
              </div>
            </>
          ) : (
            <>
              <DialogHeader className="text-center pb-8 flex items-center justify-center pt-6">
                <DialogTitle className="text-3xl font-medium">What should your Worker be able to do?</DialogTitle>
              </DialogHeader>

              <div className="flex flex-col gap-6 px-8 py-4 pb-2">
                <textarea
                  value={chatDescription}
                  onChange={(e) => setChatDescription(e.target.value)}
                  placeholder="Describe your new Worker in a few simple sentences."
                  className="w-full min-h-[200px] p-4 rounded-2xl border border-border bg-card resize-none focus:outline-none focus:ring-2 focus:ring-primary text-base"
                  autoFocus
                />

                <div className="flex items-center justify-between">
                  <Button
                    variant="ghost"
                    onClick={handleBack}
                    disabled={createNewAgentMutation.isPending}
                  >
                    Back
                  </Button>

                  <Button
                    onClick={handleChatContinue}
                    disabled={!chatDescription.trim() || createNewAgentMutation.isPending}
                  >
                    Continue
                  </Button>
                </div>
              </div>
            </>
          )}
        </DialogContent>
      </Dialog>

      <MarketplaceAgentPreviewDialog
        agent={selectedTemplate}
        isOpen={isPreviewOpen}
        onClose={() => {
          setIsPreviewOpen(false);
          setSelectedTemplate(null);
        }}
        onInstall={handlePreviewInstall}
        isInstalling={false}
      />

      {agentLimitData && (
        <AgentCountLimitDialog
          open={showAgentLimitDialog}
          onOpenChange={setShowAgentLimitDialog}
          currentCount={agentLimitData.current_count}
          limit={agentLimitData.limit}
          tierName={agentLimitData.tier_name}
        />
      )}
    </>
  );
}
<|MERGE_RESOLUTION|>--- conflicted
+++ resolved
@@ -133,11 +133,8 @@
         },
         onError: (error) => {
           if (error instanceof AgentCountLimitError) {
-<<<<<<< HEAD
             setAgentLimitData(error.detail);
             setShowAgentLimitDialog(true);
-=======
->>>>>>> f9b6c22b
             onOpenChange(false);
           } else {
             toast.error(error instanceof Error ? error.message : 'Failed to create agent');
@@ -201,11 +198,8 @@
 
       toast.error('Failed to create agent', { id: 'agent-setup' });
       if (error?.detail?.error_code === 'AGENT_LIMIT_EXCEEDED') {
-<<<<<<< HEAD
         setAgentLimitData(error.detail);
         setShowAgentLimitDialog(true);
-=======
->>>>>>> f9b6c22b
         onOpenChange(false);
       } else {
         console.error('Error creating agent from chat:', error);
