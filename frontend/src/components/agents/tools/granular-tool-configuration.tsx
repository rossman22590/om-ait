--- conflicted
+++ resolved
@@ -175,21 +175,17 @@
   };
 
   const getFilteredToolGroups = (): ToolGroup[] => {
-<<<<<<< HEAD
-    return Object.values(TOOL_GROUPS).filter(group => {
+    // Sort tools by weight (lower weight = higher priority)
+    const sortedTools = sortToolsByWeight(TOOL_GROUPS);
+    
+    // Filter only visible tools
+    const visibleTools = sortedTools.filter(group => group.visible !== false);
+    
+    // Apply search filter
+    return visibleTools.filter(group => {
       // Filter out disabled tools
       if (!group.enabled) return false;
       
-=======
-    // Sort tools by weight (lower weight = higher priority)
-    const sortedTools = sortToolsByWeight(TOOL_GROUPS);
-    
-    // Filter only visible tools
-    const visibleTools = sortedTools.filter(group => group.visible !== false);
-    
-    // Apply search filter
-    return visibleTools.filter(group => {
->>>>>>> d2d53704
       if (!searchQuery) return true;
       const query = searchQuery.toLowerCase();
       return (
