--- conflicted
+++ resolved
@@ -31,40 +31,6 @@
 
 const STEP_CATEGORIES = CATEGORY_DEFINITIONS;
 
-<<<<<<< HEAD
-const STEP_TYPES: StepType[] = BASE_STEP_DEFINITIONS.map(step => ({
-    id: step.id,
-    name: step.name,
-    description: step.description,
-    icon: step.icon.name,
-    category: step.category,
-    config: step.config
-}));
-
-const normalizeToolName = (toolName: string, toolType: 'agentpress' | 'mcp') => {
-    if (toolType === 'agentpress') {
-        const agentPressMapping: Record<string, string> = {
-            'sb_shell_tool': 'Shell Tool',
-            'sb_files_tool': 'Files Tool',
-            'sb_browser_tool': 'Browser Tool',
-            'sb_deploy_tool': 'Deploy Tool',
-            'sb_expose_tool': 'Expose Tool',
-            'web_search_tool': 'Web Search',
-            'sb_vision_tool': 'Vision Tool',
-            'data_providers_tool': 'Data Providers',
-            'sb_presentation_outline_tool': 'Presentation Outline',
-            'sb_presentation_tool': 'Presentation Tool',
-        };
-        return agentPressMapping[toolName] || toolName;
-    } else {
-        return toolName
-            .split('_')
-            .map(word => word.charAt(0).toUpperCase() + word.slice(1).toLowerCase())
-            .join(' ');
-    }
-};
-=======
->>>>>>> 33739679
 
 export function useWorkflowSteps({
     steps,
