--- conflicted
+++ resolved
@@ -68,21 +68,6 @@
     setIsPreviewOpen(true);
   };
 
-<<<<<<< HEAD
-  return (
-    <div className="w-full max-w-6xl mx-auto px-4">
-      <div className="grid grid-cols-1 sm:grid-cols-2 lg:grid-cols-4 gap-6">
-        <div className="relative col-span-1 sm:col-span-2 lg:col-span-2 overflow-hidden rounded-3xl flex items-center justify-center border bg-background">
-            <div className="relative px-8 py-16 text-start">
-                <div className="mx-auto max-w-3xl space-y-6">
-                    <h2 className="text-4xl font-semibold text-foreground mb-2">
-                        Custom Agents
-                    </h2>
-                    <p className="text-muted-foreground text-sm">
-                        Specialized AI agents built by the Machine team for specific tasks
-                    </p>
-                </div>
-=======
   // Handle clicking Install from the preview dialog - opens the streamlined install dialog
   const handlePreviewInstall = (agent: MarketplaceTemplate) => {
     setIsPreviewOpen(false);
@@ -163,7 +148,6 @@
               <Skeleton className="h-5 w-3/4 mb-2" />
               <Skeleton className="h-10 w-full mb-3" />
               <Skeleton className="h-8 w-full mt-auto" />
->>>>>>> 0335d6d3
             </div>
           ))}
         </div>
