--- conflicted
+++ resolved
@@ -30,34 +30,6 @@
 
 const PENDING_PROMPT_KEY = 'pendingAgentPrompt';
 
-<<<<<<< HEAD
-/* TOURS DISABLED - dashboardTourSteps commented out
-const dashboardTourSteps: Step[] = [
-  {
-    target: '[data-tour="chat-input"]',
-    content: 'Type your questions or tasks here. Machine can help with research, analysis, automation, and much more.',
-    title: 'Start a Conversation',
-    placement: 'top',
-    disableBeacon: true,
-  },
-  {
-    target: '[data-tour="my-agents"]',
-    content: 'Create and manage your custom AI agents here. Build specialized agents for different tasks and workflows.',
-    title: 'Manage Your Agents',
-    placement: 'right',
-    disableBeacon: true,
-  },
-  {
-    target: '[data-tour="examples"]',
-    content: 'Get started quickly with these example prompts. Click any example to try it out.',
-    title: 'Example Prompts',
-    placement: 'top',
-    disableBeacon: true,
-  },
-];
-*/
-=======
->>>>>>> cea086c2
 
 export function DashboardContent() {
   const [inputValue, setInputValue] = useState('');
