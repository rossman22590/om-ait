--- conflicted
+++ resolved
@@ -383,26 +383,6 @@
                         : "text-muted-foreground hover:text-foreground"
                     )}
                   >
-<<<<<<< HEAD
-                    What would you like to do today?
-                  </p>
-                </div>
-                <div className="w-full mb-6" data-tour="chat-input">
-                  <ChatInput
-                    ref={chatInputRef}
-                    onSubmit={handleSubmit}
-                    loading={isSubmitting || isRedirecting}
-                    placeholder="Describe what you need help with..."
-                    value={inputValue}
-                    onChange={setInputValue}
-                    hideAttachments={false}
-                    selectedAgentId={selectedAgentId}
-                    onAgentSelect={setSelectedAgent}
-                    enableAdvancedConfig={true}
-                    onConfigureAgent={(agentId) => {
-                      setConfigAgentId(agentId);
-                      setShowConfigDialog(true);
-=======
                     Kortix Super Worker
                   </button>
                   <button
@@ -410,7 +390,6 @@
                       setViewMode('worker-templates');
                       setSelectedMode(null);
                       router.push('/dashboard?tab=worker-templates');
->>>>>>> d2d53704
                     }}
                     className={cn(
                       "px-4 py-2 text-sm font-medium rounded-lg transition-all duration-200",
@@ -442,7 +421,7 @@
                         </p>
                       </div>
 
-                      <div className="w-full" data-tour="chat-input">
+                      <div className="w-full mb-6" data-tour="chat-input">
                         <ChatInput
                           ref={chatInputRef}
                           onSubmit={handleSubmit}
