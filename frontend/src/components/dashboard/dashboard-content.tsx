--- conflicted
+++ resolved
@@ -353,17 +353,10 @@
               <div className="flex justify-center px-4 pt-4 md:pt-8">
                 <ReleaseBadge className='hover:cursor-pointer' text="Custom Agents, Playbooks, and more!" link="/agents?tab=my-agents" />
               </div>
-<<<<<<< HEAD
-            )}
-            <div className="flex-1 flex items-center justify-center px-4 py-4">
-              <div className="w-full max-w-[650px] mx-auto flex flex-col items-center">
-                <div className="w-full flex flex-col items-center text-center mb-6">
-=======
             )} */}
             <div className="flex-1 flex items-center justify-center px-4 py-8">
               <div className="w-full max-w-[650px] flex flex-col items-center justify-center space-y-4 md:space-y-6">
                 <div className="flex flex-col items-center text-center w-full">
->>>>>>> f19c1a6f
                   <p 
                     className="tracking-tight text-2xl md:text-3xl font-normal text-foreground/90"
                     data-tour="dashboard-title"
@@ -389,9 +382,6 @@
                     }}
                   />
                 </div>
-<<<<<<< HEAD
-                <div className="w-full max-w-[600px]" data-tour="examples">
-=======
                 
                 {/* Examples section - right after chat input */}
                 <div className="w-full pt-2" data-tour="examples">
@@ -403,17 +393,12 @@
                 
                 {/* AgentExamples section - commented out */}
                 {/* <div className="w-full pt-2" data-tour="examples">
->>>>>>> f19c1a6f
                   <AgentExamples 
                     selectedAgentId={selectedAgentId}
                     onSelectPrompt={setInputValue} 
                     count={isMobile ? 4 : 8} 
                   />
-<<<<<<< HEAD
-                </div>
-=======
                 </div> */}
->>>>>>> f19c1a6f
               </div>
             </div>
             {enabledEnvironment && (
