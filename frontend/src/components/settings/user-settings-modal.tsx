--- conflicted
+++ resolved
@@ -736,18 +736,9 @@
                         <div>
                             <div className="text-2xl leading-none font-medium mb-1">{formatCredits(expiringCredits)}</div>
                             <p className="text-xs text-muted-foreground">
-<<<<<<< HEAD
-                                {subscription?.current_period_end
-                                    ? `Renews ${formatDateFlexible(subscription.current_period_end)}`
-                                    : (daysUntilRefresh !== null
-                                        ? `Refresh in ${daysUntilRefresh} ${daysUntilRefresh === 1 ? 'day' : 'days'}`
-                                        : (hasPaidTier ? 'Renews monthly' : 'No refresh scheduled')
-                                      )
-=======
                                 {daysUntilRefresh !== null 
                                     ? `Renewal in ${daysUntilRefresh} ${daysUntilRefresh === 1 ? 'day' : 'days'}`
                                     : 'No renewal scheduled'
->>>>>>> 5aecf965
                                 }
                             </p>
                         </div>
