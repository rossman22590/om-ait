--- conflicted
+++ resolved
@@ -40,10 +40,6 @@
 import { useAuth } from '@/components/AuthProvider';
 import { PlanSelectionModal, PricingSection } from '@/components/billing/pricing';
 import { CreditBalanceDisplay, CreditPurchaseModal } from '@/components/billing/credit-purchase';
-<<<<<<< HEAD
-import CreditTransactions from '@/components/billing/credit-transactions';
-import { useSubscriptionCommitment } from '@/hooks/react-query/subscriptions/use-subscriptions';
-=======
 import { 
     useSubscription, 
     useSubscriptionCommitment, 
@@ -53,7 +49,6 @@
     useCreditBalance,
     billingKeys
 } from '@/hooks/billing';
->>>>>>> cea086c2
 import { Card, CardContent, CardHeader, CardTitle } from '@/components/ui/card';
 import { Alert, AlertDescription } from '@/components/ui/alert';
 import { Badge } from '@/components/ui/badge';
@@ -496,23 +491,6 @@
     );
 }
 
-<<<<<<< HEAD
-function PlanTab({ returnUrl }: { returnUrl: string }) {
-    return (
-        <div className="h-full overflow-y-auto px-2 py-4">
-            <PricingSection
-                returnUrl={returnUrl}
-                showTitleAndTabs={false}
-                showInfo={false}
-                insideDialog={true}
-                noPadding={true}
-            />
-        </div>
-    );
-}
-
-=======
->>>>>>> cea086c2
 // Billing Tab Component - Usage, credits, subscription management
 function BillingTab({ returnUrl, onOpenPlanModal, isActive }: { returnUrl: string; onOpenPlanModal: () => void; isActive: boolean }) {
     const { session, isLoading: authLoading } = useAuth();
@@ -545,23 +523,6 @@
         refetch: refetchBalance
     } = useCreditBalance(!!session && !authLoading);
 
-<<<<<<< HEAD
-        try {
-            setIsLoading(true);
-            const data = await getSubscription();
-            console.log('🔍 Subscription data received:', data);
-            console.log('🔍 Subscription object:', data.subscription);
-            console.log('🔍 Subscription status:', data.subscription?.status);
-            setSubscriptionData(data);
-            setError(null);
-            return data;
-        } catch (err) {
-            console.error('Failed to get subscription:', err);
-            setError(err instanceof Error ? err.message : 'Failed to load subscription data');
-        } finally {
-            setIsLoading(false);
-        }
-=======
     // Mutations
     const createPortalSessionMutation = useCreatePortalSession();
     const cancelSubscriptionMutation = useCancelSubscription();
@@ -578,7 +539,6 @@
         const diffTime = nextGrant.getTime() - now.getTime();
         const diffDays = Math.ceil(diffTime / (1000 * 60 * 60 * 24));
         return diffDays > 0 ? diffDays : null;
->>>>>>> cea086c2
     };
 
     const daysUntilRefresh = getDaysUntilRefresh();
@@ -751,41 +711,9 @@
                             <CreditCard className="h-4 w-4 text-muted-foreground" />
                             <span className="text-sm text-muted-foreground">Total Available Credits</span>
                         </div>
-<<<<<<< HEAD
-                    </CardHeader>
-                    <CardContent className="space-y-4">
-                        <div className="flex items-center justify-between">
-                            <div>
-                                {!isFreeTier && planName ? (
-                                    <div className="bg-black dark:bg-white rounded-full px-3 py-1.5 flex items-center gap-2 w-fit">
-                                        <img
-                                            src="/logo.png"
-                                            alt="Machine Logo"
-                                            className="h-[16px] w-auto dark:invert"
-                                        />
-                                        <span className="text-white dark:text-black text-sm font-medium">
-                                            {planName}
-                                        </span>
-                                    </div>
-                                ) : null}
-                            </div>
-                            <div className="text-right">
-                                {!isFreeTier && (
-                                    <>
-                                        <p className="text-sm text-muted-foreground">
-                                            {subscription?.current_period_end && `Next billing date`}
-                                        </p>
-                                        <p className="font-medium">
-                                            {subscription?.current_period_end && formatDate(subscription.current_period_end)}
-                                        </p>
-                                    </>
-                                )}
-                            </div>
-=======
                         <div>
                             <div className="text-2xl leading-none font-medium mb-1">{formatCredits(totalCredits)}</div>
                             <p className="text-xs text-muted-foreground">All credits</p>
->>>>>>> cea086c2
                         </div>
                     </div>
                 </div>
@@ -898,12 +826,6 @@
                 </Button>
             </div>
 
-<<<<<<< HEAD
-            {/* Transaction History */}
-            <div>
-                <CreditTransactions />
-            </div>
-=======
             {/* Cancel Plan Button - Subtle Placement */}
             {!isFreeTier && !isCancelled && (
                 <div className="flex justify-center">
@@ -931,7 +853,6 @@
                     </Button>
                 </div>
             )}
->>>>>>> cea086c2
             <Dialog open={showCancelDialog} onOpenChange={setShowCancelDialog}>
                 <DialogContent className="max-w-md">
                     <DialogHeader>
