'use client';

import * as React from 'react';
import { useState, useEffect, useRef } from 'react';
import {
    Dialog,
    DialogContent,
    DialogHeader,
    DialogTitle,
} from '@/components/ui/dialog';
import { Button } from '@/components/ui/button';
import { Input } from '@/components/ui/input';
import { Label } from '@/components/ui/label';
import { RadioGroup, RadioGroupItem } from '@/components/ui/radio-group';
import {
    Settings,
    CreditCard,
    KeyRound,
    X,
    Trash2,
    TrendingDown,
    ExternalLink,
    Info,
    FileText,
    Plug,
    Bell,
    Mail,
    Smartphone,
    AppWindow,
} from 'lucide-react';
import { cn } from '@/lib/utils';
import { createClient } from '@/lib/supabase/client';
import { toast } from 'sonner';
import { isLocalMode } from '@/lib/config';
import { backendApi } from '@/lib/api-client';
import { useQuery, useMutation } from '@tanstack/react-query';
import { Switch } from '@/components/ui/switch';
import { LocalEnvManager } from '@/components/env-manager/local-env-manager';
import { useIsMobile } from '@/hooks/utils';
import { SpotlightCard } from '@/components/ui/spotlight-card';
import { useQueryClient } from '@tanstack/react-query';
import { 
    useAccountDeletionStatus, 
    useRequestAccountDeletion, 
    useCancelAccountDeletion,
    useDeleteAccountImmediately
} from '@/hooks/account/use-account-deletion';
import { AccountState } from '@/lib/api/billing';
import { useAuth } from '@/components/AuthProvider';
import { PlanSelectionModal, PricingSection } from '@/components/billing/pricing';
import { CreditBalanceDisplay, CreditPurchaseModal } from '@/components/billing/credit-purchase';
import { ScheduledDowngradeCard } from '@/components/billing/scheduled-downgrade-card';
import { 
    useAccountState,
    accountStateSelectors,
    useCreatePortalSession,
    useCancelSubscription,
    useReactivateSubscription,
    invalidateAccountState,
} from '@/hooks/billing';
import { Card, CardContent, CardHeader, CardTitle } from '@/components/ui/card';
import { Alert, AlertDescription } from '@/components/ui/alert';
import { Badge } from '@/components/ui/badge';
import { Skeleton } from '@/components/ui/skeleton';
import {
    Zap,
    AlertTriangle,
    Shield,
    CheckCircle,
    RotateCcw,
    Clock,
    Infinity,
    ShoppingCart,
    Lightbulb,
    CalendarClock,
    ArrowRight
} from 'lucide-react';
import { AlertDialog, AlertDialogContent, AlertDialogHeader, AlertDialogTitle } from '../ui/alert-dialog';
import { getPlanName, getPlanIcon } from '../billing/plan-utils';
import { TierBadge } from '../billing/tier-badge';
import { siteConfig } from '@/lib/home';
import ThreadUsage from '@/components/billing/thread-usage';
import { formatCredits } from '@/lib/utils/credit-formatter';
import { LanguageSwitcher } from './language-switcher';
import { useTranslations } from 'next-intl';

type TabId = 'general' | 'plan' | 'billing' | 'usage' | 'env-manager' | 'knowledge-base' | 'integrations';

interface Tab {
    id: TabId;
    label: string;
    icon: React.ElementType;
    disabled?: boolean;
}interface UserSettingsModalProps {
    open: boolean;
    onOpenChange: (open: boolean) => void; 
    defaultTab?: TabId;
    returnUrl?: string;
}

export function UserSettingsModal({
    open,
    onOpenChange,
    defaultTab = 'general',
    returnUrl = typeof window !== 'undefined' ? window?.location?.href || '/' : '/',
}: UserSettingsModalProps) {
    const isMobile = useIsMobile();
    const [activeTab, setActiveTab] = useState<TabId>(defaultTab);
    const [showPlanModal, setShowPlanModal] = useState(false);
    const isLocal = isLocalMode();
    const tabs: Tab[] = [
        { id: 'general', label: 'General', icon: Settings },
        { id: 'plan', label: 'Plan', icon: Zap },
        { id: 'billing', label: 'Billing', icon: CreditCard },
        { id: 'usage', label: 'Usage', icon: TrendingDown },
        { id: 'knowledge-base', label: 'Knowledge Base', icon: FileText },
        { id: 'integrations', label: 'Integrations', icon: Plug },
        ...(isLocal ? [{ id: 'env-manager' as TabId, label: 'Env Manager', icon: KeyRound }] : []),
    ];
    
    useEffect(() => {
        setActiveTab(defaultTab);
    }, [defaultTab]);

    const handleTabClick = (tabId: TabId) => {
        if (tabId === 'plan') {
            setShowPlanModal(true);
        } else if (tabId === 'knowledge-base') {
            window.open('/knowledge', '_blank');
        } else if (tabId === 'integrations') {
            window.open('/settings/credentials', '_blank');
        } else {
            setActiveTab(tabId);
        }
    };

    return (
        <Dialog open={open} onOpenChange={onOpenChange}>
            <DialogContent
                className={cn(
                    "p-0 gap-0 overflow-hidden",
                    isMobile ? "w-full h-full max-w-full rounded-none" : "max-w-6xl max-h-[90vh]"
                )}
                hideCloseButton={true}
            >
                <DialogTitle className="sr-only">Settings</DialogTitle>
                {isMobile && (
                    <DialogHeader className="p-4 border-b border-border">
                        <div className="flex items-center justify-between">
                            <div className="text-lg font-semibold">Settings</div>
                            <Button
                                variant="ghost"
                                size="icon"
                                className="h-8 w-8"
                                onClick={() => onOpenChange(false)}
                            >
                                <X className="h-4 w-4" />
                            </Button>
                        </div>
                    </DialogHeader>
                )}                
                <div className={cn("flex", isMobile ? "flex-col h-full" : "flex-row  h-[700px]")}>
                    <div className={cn(
                        "bg-background",
                        isMobile ? "p-2" : "w-56 p-4"
                    )}>
                        {!isMobile && (
                            <div className="flex justify-start mb-3">
                                <Button
                                    variant="ghost"
                                    size="icon"
                                    className="h-8 w-8"
                                    onClick={() => onOpenChange(false)}
                                >
                                    <X className="h-4 w-4" />
                                </Button>
                            </div>
                        )}
                        <div className={cn(
                            "flex gap-2",
                            isMobile ? "flex-row overflow-x-auto" : "flex-col"
                        )}>
                            {tabs.map((tab) => {
                                const Icon = tab.icon;
                                const isActive = activeTab === tab.id;

                                return (
                                    <SpotlightCard
                                        key={tab.id}
                                        className={cn(
                                            "transition-colors cursor-pointer",
                                            isActive ? "bg-muted" : "bg-transparent"
                                        )}
                                    >
                                        <button
                                            onClick={() => handleTabClick(tab.id)}
                                            disabled={tab.disabled}
                                            className={cn(
                                                "w-full flex items-center gap-3 px-4 py-3 text-sm",
                                                isActive
                                                    ? "text-foreground"
                                                    : "text-muted-foreground"
                                            )}
                                        >
                                            <Icon className="h-4 w-4" />
                                            {tab.label}
                                        </button>
                                    </SpotlightCard>
                                );
                            })}
                        </div>
                    </div>
                    <div className="flex-1 overflow-y-auto">
                        {activeTab === 'general' && <GeneralTab onClose={() => onOpenChange(false)} />}
                        {activeTab === 'billing' && <BillingTab returnUrl={returnUrl} onOpenPlanModal={() => setShowPlanModal(true)} isActive={activeTab === 'billing'} />}
                        {activeTab === 'usage' && <UsageTab />}
                        {activeTab === 'env-manager' && isLocal && <EnvManagerTab />}
                        {activeTab === 'knowledge-base' && <KnowledgeBaseTab />}
                        {activeTab === 'integrations' && <IntegrationsTab />}
                    </div>
                </div>

                {/* Full-screen Plan Selection Modal */}
                <PlanSelectionModal
                    open={showPlanModal}
                    onOpenChange={setShowPlanModal}
                    returnUrl={returnUrl}
                />
            </DialogContent>
        </Dialog>
    );
}

interface NotificationSettings {
    email_enabled: boolean;
    push_enabled: boolean;
    in_app_enabled: boolean;
}

function GeneralTab({ onClose }: { onClose: () => void }) {
    const t = useTranslations('settings.general');
    const tNotifications = useTranslations('notifications');
    const tCommon = useTranslations('common');
    const [userName, setUserName] = useState('');
    const [userEmail, setUserEmail] = useState('');
    const [isLoading, setIsLoading] = useState(true);
    const [isSaving, setIsSaving] = useState(false);
    const [showDeleteDialog, setShowDeleteDialog] = useState(false);
    const [showCancelDialog, setShowCancelDialog] = useState(false);
    const [deleteConfirmText, setDeleteConfirmText] = useState('');
    const [deletionType, setDeletionType] = useState<'grace-period' | 'immediate'>('grace-period');
    const supabase = createClient();
    const queryClient = useQueryClient();
    const [localSettings, setLocalSettings] = useState<NotificationSettings | null>(null);

    const { data: deletionStatus, isLoading: isCheckingStatus } = useAccountDeletionStatus();
    const requestDeletion = useRequestAccountDeletion();
    const cancelDeletion = useCancelAccountDeletion();
    const deleteImmediately = useDeleteAccountImmediately();

    const { data: notificationSettings } = useQuery({
        queryKey: ['notification-settings'],
        queryFn: async () => {
            const response = await backendApi.get<{ settings: NotificationSettings }>('/notifications/settings');
            if (!response.success || !response.data) {
                throw new Error('Failed to fetch notification settings');
            }
            return response.data.settings;
        },
    });

    useEffect(() => {
        if (notificationSettings) {
            setLocalSettings(notificationSettings);
        }
    }, [notificationSettings]);

    const updateNotificationsMutation = useMutation({
        mutationFn: async (updates: Partial<NotificationSettings>) => {
            const response = await backendApi.put('/notifications/settings', updates);
            if (!response.success) {
                throw new Error('Failed to update notification settings');
            }
            return response.data;
        },
        onSuccess: () => {
            queryClient.invalidateQueries({ queryKey: ['notification-settings'] });
            toast.success(tNotifications('settingsUpdated'));
        },
        onError: () => {
            toast.error(tNotifications('settingsFailed'));
            if (notificationSettings) {
                setLocalSettings(notificationSettings);
            }
        },
    });

    const handleNotificationToggle = (key: keyof NotificationSettings, value: boolean) => {
        setLocalSettings(prev => prev ? { ...prev, [key]: value } : null);
        updateNotificationsMutation.mutate({ [key]: value });
    };

    useEffect(() => {
        const fetchUserData = async () => {
            setIsLoading(true);
            const { data } = await supabase.auth.getUser();
            if (data.user) {
                setUserName(data.user.user_metadata?.name || data.user.email?.split('@')[0] || '');
                setUserEmail(data.user.email || '');
            }
            setIsLoading(false);
        };

        fetchUserData();
    }, []);

    const handleSave = async () => {
        setIsSaving(true);
        try {
            const { data, error } = await supabase.auth.updateUser({
                data: { name: userName }
            });

            if (error) throw error;

            toast.success(t('profileUpdated'));

            setTimeout(() => {
                window.location.reload();
            }, 500);
        } catch (error) {
            console.error('Error updating profile:', error);
            toast.error(t('profileUpdateFailed'));
        } finally {
            setIsSaving(false);
        }
    };

    const handleRequestDeletion = async () => {
        if (deletionType === 'immediate') {
            await deleteImmediately.mutateAsync();
        } else {
            await requestDeletion.mutateAsync('User requested deletion');
        }
        setShowDeleteDialog(false);
        setDeleteConfirmText('');
        setDeletionType('grace-period'); // Reset to default
    };

    const handleCancelDeletion = async () => {
        await cancelDeletion.mutateAsync();
        setShowCancelDialog(false);
    };

    const formatDate = (dateString: string | null) => {
        if (!dateString) return '';
        return new Date(dateString).toLocaleDateString('en-US', {
            year: 'numeric',
            month: 'long',
            day: 'numeric',
        });
    };

    if (isLoading) {
        return (
            <div className="p-6 space-y-6">
                <Skeleton className="h-8 w-32" />
                <div className="space-y-4">
                    <Skeleton className="h-20 w-full" />
                    <Skeleton className="h-20 w-full" />
                </div>
            </div>
        );
    }

    return (
        <div className="p-6 space-y-6">
            <div>
                <h3 className="text-lg font-semibold mb-1">{t('title')}</h3>
                <p className="text-sm text-muted-foreground">
                    {t('description')}
                </p>
            </div>

            <div className="space-y-4">
                <div className="space-y-2">
                    <Label htmlFor="name">{t('name')}</Label>
                    <Input
                        id="name"
                        value={userName}
                        onChange={(e) => setUserName(e.target.value)}
                        placeholder={t('namePlaceholder')}
                        className="shadow-none"
                    />
                </div>

                <div className="space-y-2">
                    <Label htmlFor="email">{t('email')}</Label>
                    <Input
                        id="email"
                        value={userEmail}
                        disabled
                        className="bg-muted/50 cursor-not-allowed shadow-none"
                    />
                    <p className="text-xs text-muted-foreground">
                        {t('emailCannotChange')}
                    </p>
                </div>

                <div className="space-y-2 pt-4">
                    <LanguageSwitcher />
                </div>
            </div>

            {localSettings && (
                <div className="space-y-4 pt-6 border-t">
                    <div>
                        <div className="flex items-center gap-2 mb-2">
                            <Bell className="h-4 w-4 text-muted-foreground" />
                            <h4 className="text-sm font-medium">{tNotifications('title')}</h4>
                        </div>
                        <p className="text-xs text-muted-foreground mb-4">
                            {tNotifications('description')}
                        </p>
                    </div>
                    
                    <div className="space-y-4">
                        <NotificationToggle
                            icon={Mail}
                            label={tNotifications('emailNotifications')}
                            description={tNotifications('emailDescription')}
                            enabled={localSettings.email_enabled}
                            onToggle={(value) => handleNotificationToggle('email_enabled', value)}
                        />
                        <NotificationToggle
                            icon={Smartphone}
                            label={tNotifications('pushNotifications')}
                            description={tNotifications('pushDescription')}
                            enabled={localSettings.push_enabled}
                            onToggle={(value) => handleNotificationToggle('push_enabled', value)}
                        />
                        <NotificationToggle
                            icon={AppWindow}
                            label={tNotifications('inAppNotifications')}
                            description={tNotifications('inAppDescription')}
                            enabled={localSettings.in_app_enabled}
                            onToggle={(value) => handleNotificationToggle('in_app_enabled', value)}
                        />
                    </div>
                </div>
            )}

            <div className="flex justify-end gap-2 pt-4">
                <Button
                    variant="outline"
                    onClick={onClose}
                >
                    {tCommon('cancel')}
                </Button>
                <Button
                    onClick={handleSave}
                    disabled={isSaving}
                >
                    {isSaving ? tCommon('saving') : t('saveChanges')}
                </Button>
            </div>

            {!isLocalMode() && (
                <>
                    <div className="pt-8 space-y-4">
                        <div>
                            <h3 className="text-base font-medium mb-1">{t('deleteAccount.title')}</h3>
                            <p className="text-sm text-muted-foreground">
                                {t('deleteAccount.description')}
                            </p>
                        </div>

                        {deletionStatus?.has_pending_deletion ? (
                            <Alert className="shadow-none border-amber-500/30 bg-amber-500/5">
                                <Clock className="h-4 w-4 text-amber-600" />
                                <AlertDescription>
                                    <div className="text-sm">
                                        <strong className="text-foreground">{t('deleteAccount.scheduled')}</strong>
                                        <p className="mt-1 text-muted-foreground">
                                            {t('deleteAccount.scheduledDescription', {
                                                date: formatDate(deletionStatus.deletion_scheduled_for)
                                            })}
                                        </p>
                                        <p className="mt-2 text-muted-foreground">
                                            {t('deleteAccount.canCancel')}
                                        </p>
                                    </div>
                                </AlertDescription>
                                <div className="mt-3">
                                    <Button
                                        variant="outline"
                                        size="sm"
                                        onClick={() => setShowCancelDialog(true)}
                                        disabled={cancelDeletion.isPending}
                                    >
                                        {t('deleteAccount.cancelButton')}
                                    </Button>
                                </div>
                            </Alert>
                        ) : (
                            <Button
                                variant="outline"
                                onClick={() => setShowDeleteDialog(true)}
                                className="text-muted-foreground hover:text-foreground"
                            >
                                {t('deleteAccount.button')}
                            </Button>
                        )}
                    </div>

                    <Dialog open={showDeleteDialog} onOpenChange={(open) => {
                        setShowDeleteDialog(open);
                        if (!open) {
                            setDeleteConfirmText('');
                            setDeletionType('grace-period');
                        }
                    }}>
                        <DialogContent className="max-w-md">
                            <DialogHeader>
                                <DialogTitle>{t('deleteAccount.dialogTitle')}</DialogTitle>
                            </DialogHeader>
                            <div className="space-y-4">
                                <Alert className={cn(
                                    "shadow-none",
                                    deletionType === 'immediate' 
                                        ? "border-red-500/30 bg-red-500/5" 
                                        : "border-amber-500/30 bg-amber-500/5"
                                )}>
                                    <AlertTriangle className={cn(
                                        "h-4 w-4",
                                        deletionType === 'immediate' ? "text-red-600" : "text-amber-600"
                                    )} />
                                    <AlertDescription>
                                        <strong className="text-foreground">
                                            {deletionType === 'immediate' 
                                                ? t('deleteAccount.warningImmediate')
                                                : t('deleteAccount.warningGracePeriod')}
                                        </strong>
                                    </AlertDescription>
                                </Alert>
                                
                                <div>
                                    <p className="text-sm font-medium mb-2">
                                        {t('deleteAccount.whenDelete')}
                                    </p>
                                    <ul className="text-sm text-muted-foreground space-y-1.5 pl-5 list-disc">
                                        <li>{t('deleteAccount.agentsDeleted')}</li>
                                        <li>{t('deleteAccount.threadsDeleted')}</li>
                                        <li>{t('deleteAccount.credentialsRemoved')}</li>
                                        <li>{t('deleteAccount.subscriptionCancelled')}</li>
                                        <li>{t('deleteAccount.billingRemoved')}</li>
                                        {deletionType === 'grace-period' && (
                                            <li>{t('deleteAccount.scheduled30Days')}</li>
                                        )}
                                    </ul>
                                </div>

                                <div className="space-y-3">
                                    <Label>{t('deleteAccount.chooseDeletionType')}</Label>
                                    <RadioGroup value={deletionType} onValueChange={(value) => setDeletionType(value as 'grace-period' | 'immediate')}>
                                        <div className="flex items-start space-x-2 space-y-0 rounded-md border p-4">
                                            <RadioGroupItem value="grace-period" id="grace-period" className="mt-0.5" />
                                            <div className="space-y-1 flex-1">
                                                <Label htmlFor="grace-period" className="font-medium cursor-pointer">
                                                    {t('deleteAccount.gracePeriodOption')}
                                                </Label>
                                                <p className="text-sm text-muted-foreground">
                                                    {t('deleteAccount.gracePeriodDescription')}
                                                </p>
                                            </div>
                                        </div>
                                        <div className="flex items-start space-x-2 space-y-0 rounded-md border border-red-500/30 p-4">
                                            <RadioGroupItem value="immediate" id="immediate" className="mt-0.5" />
                                            <div className="space-y-1 flex-1">
                                                <Label htmlFor="immediate" className="font-medium cursor-pointer text-red-600">
                                                    {t('deleteAccount.immediateOption')}
                                                </Label>
                                                <p className="text-sm text-muted-foreground">
                                                    {t('deleteAccount.immediateDescription')}
                                                </p>
                                            </div>
                                        </div>
                                    </RadioGroup>
                                </div>
                                
                                <div className="space-y-2">
                                    <Label htmlFor="delete-confirm">
                                        {t('deleteAccount.confirmText')}
                                    </Label>
                                    <Input
                                        id="delete-confirm"
                                        value={deleteConfirmText}
                                        onChange={(e) => setDeleteConfirmText(e.target.value)}
                                        placeholder={t('deleteAccount.confirmPlaceholder')}
                                        className="shadow-none"
                                        autoComplete="off"
                                    />
                                </div>
                                
                                <div className="flex gap-2 justify-end">
                                    <Button variant="outline" onClick={() => {
                                        setShowDeleteDialog(false);
                                        setDeleteConfirmText('');
                                        setDeletionType('grace-period');
                                    }}>
                                        {t('deleteAccount.keepAccount')}
                                    </Button>
                                    <Button 
                                        variant="destructive" 
                                        onClick={handleRequestDeletion} 
                                        disabled={
                                            (requestDeletion.isPending || deleteImmediately.isPending) || 
                                            deleteConfirmText !== 'delete'
                                        }
                                    >
                                        {(requestDeletion.isPending || deleteImmediately.isPending) 
                                            ? tCommon('processing') 
                                            : t('deleteAccount.button')}
                                    </Button>
                                </div>
                            </div>
                        </DialogContent>
                    </Dialog>

                    <AlertDialog open={showCancelDialog} onOpenChange={setShowCancelDialog}>
                        <AlertDialogContent className="max-w-md">
                            <AlertDialogHeader>
                                <AlertDialogTitle>{t('deleteAccount.cancelDeletionTitle')}</AlertDialogTitle>
                            </AlertDialogHeader>
                            <div className="space-y-4">
                                <p className="text-sm text-muted-foreground">
                                    {t('deleteAccount.cancelDeletionDescription')}
                                </p>
                                <div className="flex gap-2 justify-end">
                                    <Button variant="outline" onClick={() => setShowCancelDialog(false)}>
                                        {tCommon('back')}
                                    </Button>
                                    <Button 
                                        onClick={handleCancelDeletion} 
                                        disabled={cancelDeletion.isPending}
                                    >
                                        {cancelDeletion.isPending ? tCommon('processing') : t('deleteAccount.cancelDeletion')}
                                    </Button>
                                </div>
                            </div>
                        </AlertDialogContent>
                    </AlertDialog>
                </>
            )}
        </div>
    );
}

interface NotificationToggleProps {
    icon: React.ElementType;
    label: string;
    description: string;
    enabled: boolean;
    onToggle: (value: boolean) => void;
}

function NotificationToggle({ icon: Icon, label, description, enabled, onToggle }: NotificationToggleProps) {
    return (
        <div className="flex items-start justify-between gap-4 py-3 border-b last:border-0">
            <div className="flex items-start gap-3 flex-1">
                <Icon className="w-4 h-4 text-muted-foreground mt-0.5" />
                <div className="space-y-0.5 flex-1">
                    <Label htmlFor={label} className="text-sm font-medium cursor-pointer">
                        {label}
                    </Label>
                    <p className="text-xs text-muted-foreground">
                        {description}
                    </p>
                </div>
            </div>
            <Switch
                id={label}
                checked={enabled}
                onCheckedChange={onToggle}
            />
        </div>
    );
}

// Billing Tab Component - Usage, credits, subscription management
function BillingTab({ returnUrl, onOpenPlanModal, isActive }: { returnUrl: string; onOpenPlanModal: () => void; isActive: boolean }) {
    const { session, isLoading: authLoading } = useAuth();
    const [showCreditPurchaseModal, setShowCreditPurchaseModal] = useState(false);
    const [showCancelDialog, setShowCancelDialog] = useState(false);
    const queryClient = useQueryClient();

    const isLocal = isLocalMode();

    // Use unified account state hook
    const {
        data: accountState,
        isLoading: isLoadingSubscription,
        error: subscriptionError,
        refetch: refetchSubscription
    } = useAccountState({
        enabled: !!session && !authLoading,
    });
    
    // Get commitment info from account state
    const commitmentInfo = accountState?.subscription.commitment;

    const createPortalSessionMutation = useCreatePortalSession();
    const cancelSubscriptionMutation = useCancelSubscription();
    const reactivateSubscriptionMutation = useReactivateSubscription();

    const planName = accountStateSelectors.planName(accountState);
    const planIcon = getPlanIcon(planName, isLocal);
    
    // Get scheduled change from account state
    const hasScheduledChange = accountState?.subscription.has_scheduled_change && accountState?.subscription.scheduled_change;
    const scheduledChange = accountState?.subscription.scheduled_change;
    
    const getFrontendTierName = (tierKey: string) => {
        const tier = siteConfig.cloudPricingItems.find(p => p.tierKey === tierKey);
        return tier?.name || tierKey || 'Basic';
    };

<<<<<<< HEAD
    // Calculate days until refresh
    const getDaysUntilRefresh = () => {
        // Prefer backend-provided next_credit_grant; fall back to subscription period end
        const target = creditBalance?.next_credit_grant || subscriptionData?.subscription?.current_period_end || null;
        if (!target) return null;
        const nextGrant = typeof target === 'number' ? new Date(target * 1000) : new Date(target);
        const now = new Date();
        const diffTime = nextGrant.getTime() - now.getTime();
        const diffDays = Math.ceil(diffTime / (1000 * 60 * 60 * 24));
        return diffDays > 0 ? diffDays : 0;
=======
    // Calculate hours until daily refresh
    const getHoursUntilDailyRefresh = () => {
        const dailyInfo = accountState?.credits.daily_refresh;
        if (!dailyInfo?.enabled) return null;
        
        if (dailyInfo.seconds_until_refresh) {
            const hours = Math.ceil(dailyInfo.seconds_until_refresh / 3600);
            return hours > 0 ? hours : null;
        }
        
        if (dailyInfo.next_refresh_at) {
            const nextRefresh = new Date(dailyInfo.next_refresh_at);
            const now = new Date();
            const diffMs = nextRefresh.getTime() - now.getTime();
            const hours = Math.ceil(diffMs / (1000 * 60 * 60));
            return hours > 0 ? hours : null;
        }
        
        return null;
>>>>>>> 8e1279b3
    };

    const hoursUntilDailyRefresh = getHoursUntilDailyRefresh();
    const dailyCreditsInfo = accountState?.credits.daily_refresh;
    
    // Use the clean credits breakdown from API
    const dailyCredits = accountState?.credits.daily ?? 0;
    const monthlyCredits = accountState?.credits.monthly ?? 0;
    const nonExpiringCredits = accountState?.credits.extra ?? 0;
    const totalCredits = accountState?.credits.total ?? 0;
    
    console.log('[BillingTab] Credit breakdown:', { 
        accountState: accountState?.credits,
        dailyCreditsInfo, 
        dailyCredits, 
        monthlyCredits, 
        nonExpiringCredits, 
        totalCredits
    });

    // Refetch billing info whenever the billing tab becomes active (only once per activation)
    const prevIsActiveRef = useRef(false);
    useEffect(() => {
        // Only refetch if tab just became active (not on every render)
        if (isActive && !prevIsActiveRef.current && session && !authLoading) {
            console.log('🔄 Billing tab activated, refetching billing info...');
            // Use centralized invalidation which includes deduplication
            invalidateAccountState(queryClient, true);
        }
        prevIsActiveRef.current = isActive;
        // Only depend on isActive, session, and authLoading - not the refetch functions
        // eslint-disable-next-line react-hooks/exhaustive-deps
    }, [isActive, session, authLoading]);

    const formatDate = (dateString: string) => {
        return new Date(dateString).toLocaleDateString('en-US', {
            year: 'numeric',
            month: 'long',
            day: 'numeric',
        });
    };

    const formatDateFromTimestamp = (timestamp: number) => {
        return new Date(timestamp * 1000).toLocaleDateString('en-US', {
            year: 'numeric',
            month: 'long',
            day: 'numeric',
        });
    };

    const formatDateFlexible = (dateValue: string | number) => {
        if (typeof dateValue === 'number') {
            // If it's a number, treat it as Unix timestamp (seconds)
            return formatDateFromTimestamp(dateValue);
        }
        // Otherwise treat it as ISO string
        return formatDate(dateValue);
    };

    const formatEndDate = (dateString: string) => {
        try {
            return new Date(dateString).toLocaleDateString('en-US', {
                year: 'numeric',
                month: 'long',
                day: 'numeric'
            });
        } catch {
            return dateString;
        }
    };

    const getEffectiveCancellationDate = () => {
        if (accountState?.subscription.cancellation_effective_date) {
            return formatDate(accountState.subscription.cancellation_effective_date);
        }
        if (accountState?.subscription.current_period_end) {
            return formatDateFlexible(accountState.subscription.current_period_end);
        }
        return 'N/A';
    };

    const handleManageSubscription = () => {
        console.log('[BillingTab] Creating portal session with return_url:', returnUrl);
        createPortalSessionMutation.mutate({ return_url: returnUrl });
    };

    const handleCancel = () => {
        setShowCancelDialog(false);
        cancelSubscriptionMutation.mutate(undefined);
    };

    const handleReactivate = () => {
        reactivateSubscriptionMutation.mutate();
    };

    const isLoading = isLoadingSubscription || authLoading;
    const error = subscriptionError ? (subscriptionError instanceof Error ? subscriptionError.message : 'Failed to load subscription data') : null;

    if (isLoading) {
        return (
            <div className="p-6 space-y-6">
                <Skeleton className="h-8 w-32" />
                <div className="space-y-4">
                    <Skeleton className="h-32 w-full" />
                    <Skeleton className="h-32 w-full" />
                </div>
            </div>
        );
    }

    if (isLocalMode()) {
        return (
            <div className="p-6">
                <Alert className="border-blue-500/50 bg-blue-500/10">
                    <Shield className="h-4 w-4 text-blue-500" />
                    <AlertDescription>
                        <div className="font-medium mb-1">Local Mode Active</div>
                        <div className="text-sm text-muted-foreground">
                            All premium features are available in this environment
                        </div>
                    </AlertDescription>
                </Alert>
            </div>
        );
    }

    if (error) {
        return (
            <div className="p-6">
                <Alert variant="destructive">
                    <AlertTriangle className="h-4 w-4" />
                    <AlertDescription>{error}</AlertDescription>
                </Alert>
            </div>
        );
    }

<<<<<<< HEAD
    const isSubscribed = subscriptionData?.subscription?.status === 'active' || subscriptionData?.subscription?.status === 'trialing';
    const isFreeTier = subscriptionData?.tier?.name === 'free';
    const hasPaidTier = !!(subscriptionData?.tier_key || subscriptionData?.tier?.name) && !isFreeTier;
    const subscription = subscriptionData?.subscription;
    const isCancelled = subscription?.cancel_at_period_end || subscription?.cancel_at || subscription?.canceled_at;
    const canPurchaseCredits = subscriptionData?.credits?.can_purchase_credits || false;
=======
    const subStatus = accountState?.subscription.status;
    const isSubscribed = subStatus === 'active' || subStatus === 'trialing';
    const isFreeTier = accountState?.subscription.tier_key === 'free' || accountState?.subscription.tier_key === 'none';
    const isCancelled = accountState?.subscription.is_cancelled || accountState?.subscription.cancel_at_period_end;
    const canPurchaseCredits = accountState?.subscription.can_purchase_credits || false;
>>>>>>> 8e1279b3

    return (
        <div className="p-6 space-y-8">
            {/* Header with Plan Badge on Right */}
            <div className="flex items-start justify-between gap-4">
                <div className="space-y-1">
                    <h1 className="text-2xl font-medium tracking-tight">Billing Status</h1>
                    <p className="text-sm text-muted-foreground">Manage your credits and subscription</p>
                </div>

                {/* Plan Badge with Renewal Info - Right aligned */}
                {!isFreeTier && planName && (
                    <div className="flex flex-col items-end gap-1">
                        <div className="flex items-center gap-2">
                            {planIcon && (
                                <div className="rounded-full py-0.5 flex items-center justify-center">
                                    <img 
                                        src={planIcon} 
                                        alt={planName} 
                                        className="h-6 w-auto" 
                                        style={{ height: '24px', width: 'auto' }}
                                    />
                                </div>
                            )}
                            {accountState?.subscription.current_period_end && !hasScheduledChange && (
                                <span className="text-xs text-muted-foreground">
                                    Renews {formatDateFlexible(accountState.subscription.current_period_end)}
                                </span>
                            )}
                        </div>
                        {/* Scheduled Downgrade Info - inline below plan */}
                        {hasScheduledChange && scheduledChange && (
                            <div className="flex items-center gap-1.5 text-xs text-amber-600 dark:text-amber-400">
                                <CalendarClock className="h-3 w-3" />
                                <span>
                                    Changing to {getFrontendTierName(scheduledChange.target_tier.name)} on{' '}
                                    {new Date(scheduledChange.effective_date).toLocaleDateString('en-US', { month: 'short', day: 'numeric' })}
                                </span>
                            </div>
                        )}
                    </div>
                )}
            </div>

            {/* Credit Breakdown - Grid adapts based on tier */}
            <div className={cn(
                "grid gap-4",
                dailyCreditsInfo?.enabled 
                    ? "grid-cols-2 md:grid-cols-4" 
                    : "grid-cols-1 md:grid-cols-3"
            )}>
                {/* Total Available Credits */}
                <div className="relative overflow-hidden rounded-[18px] border border-border bg-card p-5">
                    <div className="flex flex-col gap-2">
                        <div className="flex items-center gap-2">
                            <Zap className="h-4 w-4 text-primary" />
                            <span className="text-xs text-muted-foreground">Total Available</span>
                        </div>
                        <div>
                            <div className="text-xl leading-none font-semibold">{formatCredits(totalCredits)}</div>
                        </div>
                    </div>
                </div>

                {/* Daily Credits - Only for free tier */}
                {dailyCreditsInfo?.enabled && (
                    <div className="relative overflow-hidden rounded-[18px] border border-blue-500/20 bg-gradient-to-br from-blue-500/5 to-transparent p-5">
                        <div className="flex flex-col gap-2">
                            <div className="flex items-center gap-2">
                                <RotateCcw className="h-4 w-4 text-blue-500" />
                                <span className="text-xs text-muted-foreground">Daily</span>
                            </div>
                            <div>
                                <div className="text-xl leading-none font-semibold">{formatCredits(dailyCredits)}</div>
                                <p className="text-[11px] text-blue-500/80 mt-1.5">
                                    {hoursUntilDailyRefresh !== null 
                                        ? `Refresh in ${hoursUntilDailyRefresh}h`
                                        : 'Refreshes daily'
                                    }
                                </p>
                            </div>
                        </div>
                    </div>
                )}

                {/* Monthly Credits - For paid tiers OR expiring credits display */}
                {(!dailyCreditsInfo?.enabled || monthlyCredits > 0) && (
                    <div className="relative overflow-hidden rounded-[18px] border border-orange-500/20 bg-gradient-to-br from-orange-500/5 to-transparent p-5">
                        <div className="flex flex-col gap-2">
                            <div className="flex items-center gap-2">
                                <Clock className="h-4 w-4 text-orange-500" />
                                <span className="text-xs text-muted-foreground">Monthly</span>
                            </div>
                            <div>
                                <div className="text-xl leading-none font-semibold">
                                    {formatCredits(dailyCreditsInfo?.enabled ? monthlyCredits : (accountState?.credits.monthly || 0))}
                                </div>
                                <p className="text-[11px] text-orange-500/80 mt-1.5">
                                    {hoursUntilDailyRefresh !== null 
                                        ? `Refresh in ${hoursUntilDailyRefresh} ${hoursUntilDailyRefresh === 1 ? 'hour' : 'hours'}`
                                        : 'No renewal scheduled'
                                    }
                                </p>
                            </div>
                        </div>
                    </div>
                )}

                {/* Extra Credits */}
                <div className="relative overflow-hidden rounded-[18px] border border-border bg-card p-5">
                    <div className="flex flex-col gap-2">
                        <div className="flex items-center gap-2">
                            <Infinity className="h-4 w-4 text-muted-foreground" />
                            <span className="text-xs text-muted-foreground">Extra</span>
                        </div>
                        <div>
                            <div className="text-xl leading-none font-semibold">{formatCredits(nonExpiringCredits)}</div>
                            <p className="text-[11px] text-muted-foreground mt-1.5">Non-expiring</p>
                        </div>
                    </div>
                </div>
            </div>

            {/* Action Buttons - Clean Layout */}
            <div className="flex items-center gap-3">
                <Button
                    onClick={handleManageSubscription}
                    disabled={createPortalSessionMutation.isPending}
                    className="h-10"
                >
                    {createPortalSessionMutation.isPending ? 'Loading...' : 'Manage Subscription'}
                </Button>
                {canPurchaseCredits && (
                    <Button
                        onClick={() => setShowCreditPurchaseModal(true)}
                        variant="outline"
                        className="h-10"
                    >
                        <ShoppingCart className="h-4 w-4 mr-2" />
                        Get Additional Credits
                    </Button>
                )}
                {planName && (
                    hasScheduledChange ? (
                        <Button
                            variant="outline"
                            className="h-10 border-amber-500/30 text-amber-600 dark:text-amber-400 hover:bg-amber-500/10"
                            disabled
                        >
                            <CalendarClock className="h-4 w-4 mr-2" />
                            Downgrade Scheduled
                        </Button>
                    ) : (
                        <Button
                            onClick={onOpenPlanModal}
                            variant="outline"
                            className="h-10"
                        >
                            Change Plan
                        </Button>
                    )
                )}
            </div>

            {/* Commitment or Cancellation Alerts */}
            {commitmentInfo?.has_commitment && (
                <Alert className="border-blue-500/20 bg-blue-500/5 rounded-[18px]">
                    <Shield className="h-4 w-4 text-blue-500" />
                    <AlertDescription>
                        <strong className="text-sm">Annual Commitment</strong>
                        <p className="text-sm text-muted-foreground mt-1">
                            Active until {formatEndDate(commitmentInfo.commitment_end_date || '')}
                        </p>
                    </AlertDescription>
                </Alert>
            )}

            {hasScheduledChange && scheduledChange && (
                <ScheduledDowngradeCard
                    scheduledChange={scheduledChange}
                    onCancel={() => {
                        refetchSubscription();
                    }}
                />
            )}

            {isCancelled && (
                <Alert variant="destructive" className="rounded-[18px]">
                    <AlertTriangle className="h-4 w-4" />
                    <AlertDescription>
                        Your subscription will be cancelled on {getEffectiveCancellationDate()}
                        {!isCancelled && (
                            <Button
                                onClick={handleReactivate}
                                variant="outline"
                                size="sm"
                                className="ml-4"
                            >
                                Reactivate
                            </Button>
                        )}
                    </AlertDescription>
                </Alert>
            )}

            {/* Help Link - Subtle */}
            <div className="flex items-center justify-center pt-6 border-t border-border/50">
                <Button
                    variant="link"
                    onClick={() => window.open('/credits-explained', '_blank')}
                    className="text-muted-foreground hover:text-foreground h-auto p-0"
                >
                    <Lightbulb className="h-3.5 w-3.5 mr-2" />
                    <span className="text-sm">Credits explained</span>
                </Button>
            </div>

            {/* Cancel Plan Button - Subtle Placement */}
            {!isFreeTier && !isCancelled && (
                <div className="flex justify-center">
                    <Button
                        onClick={() => setShowCancelDialog(true)}
                        variant="ghost"
                        size="sm"
                        className="text-muted-foreground hover:text-destructive h-auto p-2 text-xs"
                    >
                        Cancel Plan
                    </Button>
                </div>
            )}

            {isCancelled && (
                <div className="flex justify-center">
                    <Button
                        onClick={handleReactivate}
                        disabled={reactivateSubscriptionMutation.isPending}
                        variant="outline"
                        size="sm"
                    >
                        <RotateCcw className="h-3.5 w-3.5 mr-2" />
                        {reactivateSubscriptionMutation.isPending ? 'Reactivating...' : 'Reactivate Subscription'}
                    </Button>
                </div>
            )}
            <Dialog open={showCancelDialog} onOpenChange={setShowCancelDialog}>
                <DialogContent className="max-w-md">
                    <DialogHeader>
                        <DialogTitle>Cancel Subscription</DialogTitle>
                    </DialogHeader>
                    <div className="space-y-4">
                        <p className="text-sm text-muted-foreground">
                            Are you sure you want to cancel your subscription? You'll continue to have access until{' '}
                            {accountState?.subscription.current_period_end && formatDateFlexible(accountState.subscription.current_period_end)}.
                        </p>
                        <div className="flex gap-2 justify-end">
                            <Button variant="outline" onClick={() => setShowCancelDialog(false)}>
                                Keep Subscription
                            </Button>
                            <Button 
                                variant="destructive" 
                                onClick={handleCancel} 
                                disabled={cancelSubscriptionMutation.isPending}
                            >
                                {cancelSubscriptionMutation.isPending ? 'Cancelling...' : 'Cancel Plan'}
                            </Button>
                        </div>
                    </div>
                </DialogContent>
            </Dialog>
            <CreditPurchaseModal
                open={showCreditPurchaseModal}
                onOpenChange={setShowCreditPurchaseModal}
                currentBalance={totalCredits / 100}
                canPurchase={canPurchaseCredits}
                onPurchaseComplete={() => {
                    refetchSubscription();
                }}
            />
        </div>
    );
}

function CreditsHelpAlert() {
  return (
    <Alert>
      <AlertDescription>
        <div className="flex items-center">
          <Info className="h-4 w-4" />
          <Button
            variant="link"
            size="sm"
            className="h-7 text-muted-foreground"
            onClick={() => window.open('/help/credits', '_blank')}
          >
            Learn More about Credits
          </Button>
        </div>
      </AlertDescription>
    </Alert>
  );
}

function UsageTab() {
  return (
      <div className="p-6 space-y-6">
        <ThreadUsage />
      </div>
  );
}

function EnvManagerTab() {
    return (
        <div className="p-6">
            <LocalEnvManager />
        </div>
    );
}

function KnowledgeBaseTab() {
    useEffect(() => {
        window.open('/knowledge', '_blank');
    }, []);
    
    return (
        <div className="p-6 space-y-4">
            <div className="text-center py-8">
                <FileText className="h-12 w-12 mx-auto mb-4 text-muted-foreground" />
                <h3 className="text-lg font-semibold mb-2">Opening Knowledge Base</h3>
                <p className="text-sm text-muted-foreground">
                    Redirecting to Knowledge Base page...
                </p>
            </div>
        </div>
    );
}

function IntegrationsTab() {
    useEffect(() => {
        window.open('/settings/credentials', '_blank');
    }, []);
    
    return (
        <div className="p-6 space-y-4">
            <div className="text-center py-8">
                <Plug className="h-12 w-12 mx-auto mb-4 text-muted-foreground" />
                <h3 className="text-lg font-semibold mb-2">Opening Integrations</h3>
                <p className="text-sm text-muted-foreground">
                    Redirecting to Integrations page...
                </p>
            </div>
        </div>
    );
}<|MERGE_RESOLUTION|>--- conflicted
+++ resolved
@@ -725,18 +725,6 @@
         return tier?.name || tierKey || 'Basic';
     };
 
-<<<<<<< HEAD
-    // Calculate days until refresh
-    const getDaysUntilRefresh = () => {
-        // Prefer backend-provided next_credit_grant; fall back to subscription period end
-        const target = creditBalance?.next_credit_grant || subscriptionData?.subscription?.current_period_end || null;
-        if (!target) return null;
-        const nextGrant = typeof target === 'number' ? new Date(target * 1000) : new Date(target);
-        const now = new Date();
-        const diffTime = nextGrant.getTime() - now.getTime();
-        const diffDays = Math.ceil(diffTime / (1000 * 60 * 60 * 24));
-        return diffDays > 0 ? diffDays : 0;
-=======
     // Calculate hours until daily refresh
     const getHoursUntilDailyRefresh = () => {
         const dailyInfo = accountState?.credits.daily_refresh;
@@ -756,7 +744,6 @@
         }
         
         return null;
->>>>>>> 8e1279b3
     };
 
     const hoursUntilDailyRefresh = getHoursUntilDailyRefresh();
@@ -894,20 +881,11 @@
         );
     }
 
-<<<<<<< HEAD
-    const isSubscribed = subscriptionData?.subscription?.status === 'active' || subscriptionData?.subscription?.status === 'trialing';
-    const isFreeTier = subscriptionData?.tier?.name === 'free';
-    const hasPaidTier = !!(subscriptionData?.tier_key || subscriptionData?.tier?.name) && !isFreeTier;
-    const subscription = subscriptionData?.subscription;
-    const isCancelled = subscription?.cancel_at_period_end || subscription?.cancel_at || subscription?.canceled_at;
-    const canPurchaseCredits = subscriptionData?.credits?.can_purchase_credits || false;
-=======
     const subStatus = accountState?.subscription.status;
     const isSubscribed = subStatus === 'active' || subStatus === 'trialing';
     const isFreeTier = accountState?.subscription.tier_key === 'free' || accountState?.subscription.tier_key === 'none';
     const isCancelled = accountState?.subscription.is_cancelled || accountState?.subscription.cancel_at_period_end;
     const canPurchaseCredits = accountState?.subscription.can_purchase_credits || false;
->>>>>>> 8e1279b3
 
     return (
         <div className="p-6 space-y-8">
