'use client';

import { useState } from 'react';
import {
  Dialog,
  DialogContent,
  DialogDescription,
  DialogHeader,
  DialogTitle,
  DialogTrigger,
  DialogFooter,
} from '@/components/ui/dialog';
import {
  Tabs,
  TabsContent,
  TabsList,
  TabsTrigger,
} from '@/components/ui/tabs';
import { Card, CardContent, CardHeader, CardTitle } from '@/components/ui/card';
import { Badge } from '@/components/ui/badge';
import { Button } from '@/components/ui/button';
import { Input } from '@/components/ui/input';
import { Textarea } from '@/components/ui/textarea';
import { Label } from '@/components/ui/label';
import { Skeleton } from '@/components/ui/skeleton';
import { Switch } from '@/components/ui/switch';
import { toast } from 'sonner';
import {
  User,
  CreditCard,
  History,
  DollarSign,
  Calendar,
  Activity,
  AlertCircle,
  CheckCircle,
  RefreshCw,
  Clock,
  Infinity,
  MessageSquare,
  ExternalLink,
} from 'lucide-react';
import { useAdminUserDetails, useAdminUserThreads, useAdminUserActivity } from '@/hooks/react-query/admin/use-admin-users';
import {
  useUserBillingSummary,
  useAdminAdjustCredits,
  useProcessRefund,
  useAdminUserTransactions,
} from '@/hooks/react-query/admin/use-admin-billing';
import type { UserSummary } from '@/hooks/react-query/admin/use-admin-users';

interface AdminUserDetailsDialogProps {
  user: UserSummary | null;
  isOpen: boolean;
  onClose: () => void;
  onRefresh?: () => void;
}

export function AdminUserDetailsDialog({
  user,
  isOpen,
  onClose,
  onRefresh,
}: AdminUserDetailsDialogProps) {
  const [adjustAmount, setAdjustAmount] = useState('');
  const [adjustReason, setAdjustReason] = useState('');
  const [refundAmount, setRefundAmount] = useState('');
  const [refundReason, setRefundReason] = useState('');
  const [adjustIsExpiring, setAdjustIsExpiring] = useState(true);
  const [refundIsExpiring, setRefundIsExpiring] = useState(false);
  const [threadsPage, setThreadsPage] = useState(1);
  const [transactionsPage, setTransactionsPage] = useState(1);
  const [activityPage, setActivityPage] = useState(1);

  const { data: userDetails, isLoading } = useAdminUserDetails(user?.id || null);
  const { data: billingSummary, refetch: refetchBilling } = useUserBillingSummary(user?.id || null);
  const { data: userThreads, isLoading: threadsLoading } = useAdminUserThreads({
    email: user?.email || '',
    page: threadsPage,
    page_size: 10,
  });
  const { data: userTransactions, isLoading: transactionsLoading } = useAdminUserTransactions({
    userId: user?.id || '',
    page: transactionsPage,
    page_size: 10,
  });
  const { data: userActivity, isLoading: activityLoading } = useAdminUserActivity({
    userId: user?.id || '',
    page: activityPage,
    page_size: 10,
  });
  const adminAdjustCreditsMutation = useAdminAdjustCredits();
  const processRefundMutation = useProcessRefund();

  const formatDate = (dateString: string) => {
    return new Date(dateString).toLocaleDateString('en-US', {
      month: 'short',
      day: 'numeric',
      year: 'numeric',
      hour: '2-digit',
      minute: '2-digit',
    });
  };

  const formatCurrency = (amount: number) => {
    return `$${amount.toFixed(2)}`;
  };

  const handleAdjustCredits = async () => {
    if (!user || !adjustAmount || !adjustReason) {
      toast.error('Please fill in all fields');
      return;
    }

    try {
      const result = await adminAdjustCreditsMutation.mutateAsync({
        account_id: user.id,
        amount: parseFloat(adjustAmount),
        reason: adjustReason,
        notify_user: true,
        is_expiring: adjustIsExpiring,
      });

      toast.success(
        `Credits adjusted successfully. New balance: ${formatCurrency(result.new_balance)}`
      );

      refetchBilling();
      onRefresh?.();
      setAdjustAmount('');
      setAdjustReason('');
      setAdjustIsExpiring(true);
    } catch (error: any) {
      toast.error(error.message || 'Failed to adjust credits');
    }
  };

  const handleProcessRefund = async () => {
    if (!user || !refundAmount || !refundReason) {
      toast.error('Please fill in all fields');
      return;
    }

    try {
      const result = await processRefundMutation.mutateAsync({
        account_id: user.id,
        amount: parseFloat(refundAmount),
        reason: refundReason,
        stripe_refund: false,
        is_expiring: refundIsExpiring,
      });

      toast.success(
        `Refund processed. New balance: ${formatCurrency(result.new_balance)}`
      );

      refetchBilling();
      onRefresh?.();

      setRefundAmount('');
      setRefundReason('');
      setRefundIsExpiring(false);
    } catch (error: any) {
      toast.error(error.message || 'Failed to process refund');
    }
  };

  const getTierBadgeVariant = (tier: string) => {
    switch (tier.toLowerCase()) {
      case 'pro':
        return 'default';
      case 'premium':
        return 'secondary';
      case 'free':
        return 'outline';
      default:
        return 'outline';
    }
  };

  const getSubscriptionBadgeVariant = (status?: string) => {
    switch (status) {
      case 'active':
        return 'default';
      case 'cancelled':
        return 'destructive';
      case 'past_due':
        return 'destructive';
      default:
        return 'secondary';
    }
  };

  const getTransactionColor = (type: string) => {
    switch (type) {
      case 'usage':
        return 'text-red-600';
      case 'admin_grant':
        return 'text-green-600';
      case 'tier_grant':
        return 'text-blue-600';
      case 'purchase':
        return 'text-purple-600';
      case 'refund':
        return 'text-orange-600';
      default:
        return 'text-muted-foreground';
    }
  };

  if (!user) return null;

  return (
    <Dialog open={isOpen} onOpenChange={(open) => !open && onClose()}>
      <DialogContent className="max-w-4xl max-h-[90vh] flex flex-col">
        <DialogHeader className="flex-shrink-0">
          <DialogTitle className="flex items-center gap-2">
            <User className="h-5 w-5" />
            User Details - {user.email}
          </DialogTitle>
          <DialogDescription>
            Manage user account, billing, and perform admin actions
          </DialogDescription>
        </DialogHeader>

        <div className="flex-1 overflow-y-auto">
          {isLoading ? (
            <div className="space-y-4 p-1">
              <Skeleton className="h-32 w-full" />
              <Skeleton className="h-64 w-full" />
            </div>
          ) : (
            <Tabs defaultValue="overview" className="w-full">
              <TabsList className="grid w-full grid-cols-5 sticky top-0 z-10">
                <TabsTrigger value="overview">Overview</TabsTrigger>
                <TabsTrigger value="threads">Threads</TabsTrigger>
                <TabsTrigger value="transactions">Transactions</TabsTrigger>
                <TabsTrigger value="activity">Activity</TabsTrigger>
                <TabsTrigger value="actions">Admin Actions</TabsTrigger>
              </TabsList>

              <TabsContent value="overview" className="space-y-4">
                <div className="grid grid-cols-1 md:grid-cols-2 gap-4">
                  <Card>
                    <CardHeader>
                      <CardTitle className="flex items-center gap-2">
                        <User className="h-4 w-4" />
                        Account Info
                      </CardTitle>
                    </CardHeader>
                    <CardContent className="space-y-3">
                      <div>
                        <p className="text-sm font-medium text-muted-foreground">Email</p>
                        <p className="font-mono text-sm">{user.email}</p>
                      </div>
                      <div>
                        <p className="text-sm font-medium text-muted-foreground">User ID</p>
                        <p className="font-mono text-xs">{user.id}</p>
                      </div>
                      <div>
                        <p className="text-sm font-medium text-muted-foreground">Joined</p>
                        <p className="text-sm">{formatDate(user.created_at)}</p>
                      </div>
                      <div>
                        <p className="text-sm font-medium text-muted-foreground">Tier</p>
                        <Badge variant={getTierBadgeVariant(user.tier)} className="capitalize">
                          {user.tier}
                        </Badge>
                      </div>
                    </CardContent>
                  </Card>
<<<<<<< HEAD

                  <Card>
                    <CardHeader>
                      <CardTitle className="flex items-center gap-2">
                        <CreditCard className="h-4 w-4" />
                        Credit Summary
                      </CardTitle>
                    </CardHeader>
                    <CardContent className="space-y-3">
                      <div>
                        <p className="text-sm font-medium text-muted-foreground">Current Balance</p>
                        <p className="text-2xl font-bold text-green-600">
                          {formatCurrency(user.credit_balance)}
                        </p>
                      </div>
                      <div className="grid grid-cols-2 gap-4 text-sm">
                        <div>
                          <p className="text-muted-foreground">Purchased</p>
                          <p className="font-medium">{formatCurrency(user.total_purchased)}</p>
                        </div>
                        <div>
                          <p className="text-muted-foreground">Used</p>
                          <p className="font-medium">{formatCurrency(user.total_used)}</p>
                        </div>
                      </div>
                      <div>
                        <p className="text-sm font-medium text-muted-foreground">Subscription</p>
                        <Badge
                          variant={getSubscriptionBadgeVariant(user.subscription_status)}
                          className="capitalize"
                        >
                          {user.subscription_status || 'None'}
                        </Badge>
                      </div>
                    </CardContent>
                  </Card>
                </div>
              </TabsContent>

            <TabsContent value="threads" className="space-y-4">
              <Card>
                <CardHeader>
                  <CardTitle className="flex items-center gap-2">
                    <MessageSquare className="h-4 w-4" />
                    User Threads
                  </CardTitle>
                </CardHeader>
                <CardContent>
                  {threadsLoading ? (
                    <div className="space-y-2">
                      {[...Array(3)].map((_, i) => (
                        <Skeleton key={i} className="h-16 w-full" />
                      ))}
                    </div>
                  ) : userThreads && userThreads.data.length > 0 ? (
                    <div className="space-y-2">
                      {userThreads.data.map((thread) => (
                        <div
                          key={thread.thread_id}
                          className="flex items-start justify-between p-3 border rounded-lg hover:bg-muted/50 transition-colors"
                        >
                          <div className="flex-1 min-w-0">
                            <div className="flex items-center gap-2">
                              {thread.project_name ? (
                                <p className="text-sm font-medium truncate">{thread.project_name}</p>
                              ) : (
                                <p className="text-sm font-medium text-muted-foreground">Direct Thread</p>
                              )}
                              {thread.is_public && (
                                <Badge variant="outline" className="text-xs">Public</Badge>
                              )}
=======

                  <Card>
                    <CardHeader>
                      <CardTitle className="flex items-center gap-2">
                        <CreditCard className="h-4 w-4" />
                        Credit Summary
                      </CardTitle>
                    </CardHeader>
                    <CardContent className="space-y-3">
                      <div>
                        <p className="text-sm font-medium text-muted-foreground">Current Balance</p>
                        <p className="text-2xl font-medium text-green-600">
                          {formatCurrency(user.credit_balance)}
                        </p>
                      </div>
                      <div className="grid grid-cols-2 gap-4 text-sm">
                        <div>
                          <p className="text-muted-foreground">Purchased</p>
                          <p className="font-medium">{formatCurrency(user.total_purchased)}</p>
                        </div>
                        <div>
                          <p className="text-muted-foreground">Used</p>
                          <p className="font-medium">{formatCurrency(user.total_used)}</p>
                        </div>
                      </div>
                      <div>
                        <p className="text-sm font-medium text-muted-foreground">Subscription</p>
                        <Badge
                          variant={getSubscriptionBadgeVariant(user.subscription_status)}
                          className="capitalize"
                        >
                          {user.subscription_status || 'None'}
                        </Badge>
                      </div>
                    </CardContent>
                  </Card>
                </div>
              </TabsContent>

              <TabsContent value="threads" className="space-y-4">
                <Card>
                  <CardHeader>
                    <CardTitle className="flex items-center gap-2">
                      <MessageSquare className="h-4 w-4" />
                      User Threads
                    </CardTitle>
                  </CardHeader>
                  <CardContent>
                    {threadsLoading ? (
                      <div className="space-y-2">
                        {[...Array(3)].map((_, i) => (
                          <Skeleton key={i} className="h-16 w-full" />
                        ))}
                      </div>
                    ) : userThreads && userThreads.data.length > 0 ? (
                      <div className="space-y-2">
                        {userThreads.data.map((thread) => (
                          <div
                            key={thread.thread_id}
                            className="flex items-start justify-between p-3 border rounded-lg hover:bg-muted/50 transition-colors"
                          >
                            <div className="flex-1 min-w-0">
                              <div className="flex items-center gap-2">
                                {thread.project_name ? (
                                  <p className="text-sm font-medium truncate">{thread.project_name}</p>
                                ) : (
                                  <p className="text-sm font-medium text-muted-foreground">Direct Thread</p>
                                )}
                                {thread.is_public && (
                                  <Badge variant="outline" className="text-xs">Public</Badge>
                                )}
                              </div>
                              <div className="flex items-center gap-3 mt-1 text-xs text-muted-foreground">
                                <span>Updated {formatDate(thread.updated_at)}</span>
                              </div>
                              <p className="text-xs text-muted-foreground mt-1 font-mono truncate">
                                {thread.thread_id}
                              </p>
                            </div>
                            <Button
                              variant="ghost"
                              size="sm"
                              asChild
                              className="ml-2 flex-shrink-0"
                            >
                              <a
                                href={`/share/${thread.thread_id}`}
                                target="_blank"
                                rel="noopener noreferrer"
                                className="flex items-center gap-1"
                              >
                                <ExternalLink className="h-3 w-3" />
                                Open
                              </a>
                            </Button>
                          </div>
                        ))}
                        {userThreads.pagination && userThreads.pagination.total_pages > 1 && (
                          <div className="flex items-center justify-between pt-2">
                            <Button
                              variant="outline"
                              size="sm"
                              disabled={!userThreads.pagination.has_previous}
                              onClick={() => setThreadsPage(p => Math.max(1, p - 1))}
                            >
                              Previous
                            </Button>
                            <span className="text-sm text-muted-foreground">
                              Page {userThreads.pagination.current_page} of {userThreads.pagination.total_pages}
                            </span>
                            <Button
                              variant="outline"
                              size="sm"
                              disabled={!userThreads.pagination.has_next}
                              onClick={() => setThreadsPage(p => p + 1)}
                            >
                              Next
                            </Button>
                          </div>
                        )}
                      </div>
                    ) : (
                      <p className="text-sm text-muted-foreground">No threads found</p>
                    )}
                  </CardContent>
                </Card>
              </TabsContent>

              <TabsContent value="transactions" className="space-y-4">
                <Card>
                  <CardHeader>
                    <CardTitle className="flex items-center gap-2">
                      <DollarSign className="h-4 w-4" />
                      Transactions
                    </CardTitle>
                  </CardHeader>
                  <CardContent>
                    {transactionsLoading ? (
                      <div className="space-y-2">
                        {[...Array(3)].map((_, i) => (
                          <Skeleton key={i} className="h-16 w-full" />
                        ))}
                      </div>
                    ) : userTransactions && userTransactions.data?.length > 0 ? (
                      <div className="space-y-2">
                        {userTransactions.data.map((transaction: any) => (
                          <div
                            key={transaction.id}
                            className="flex items-center justify-between p-3 border rounded-lg"
                          >
                            <div>
                              <p className="text-sm font-medium">{transaction.description}</p>
                              <p className="text-xs text-muted-foreground">
                                {formatDate(transaction.created_at)}
                              </p>
>>>>>>> 140ce10f
                            </div>
                            <div className="text-right">
                              <p className={`font-semibold ${getTransactionColor(transaction.type)}`}>
                                {transaction.amount > 0 ? '+' : ''}
                                {formatCurrency(Math.abs(transaction.amount))}
                              </p>
                              <p className="text-xs text-muted-foreground">
                                Balance: {formatCurrency(transaction.balance_after)}
                              </p>
                            </div>
                          </div>
                        ))}
                        {userTransactions.pagination && userTransactions.pagination.total_pages > 1 && (
                          <div className="flex items-center justify-between pt-2">
                            <Button
                              variant="outline"
                              size="sm"
                              disabled={!userTransactions.pagination.has_prev}
                              onClick={() => setTransactionsPage(p => Math.max(1, p - 1))}
                            >
                              Previous
                            </Button>
                            <span className="text-sm text-muted-foreground">
                              Page {userTransactions.pagination.page} of {userTransactions.pagination.total_pages}
                            </span>
                            <Button
                              variant="outline"
                              size="sm"
                              disabled={!userTransactions.pagination.has_next}
                              onClick={() => setTransactionsPage(p => p + 1)}
                            >
                              Next
                            </Button>
                          </div>
                        )}
                      </div>
                    ) : (
                      <p className="text-sm text-muted-foreground">No transactions found</p>
                    )}
                  </CardContent>
                </Card>
              </TabsContent>

              <TabsContent value="activity" className="space-y-4">
                <Card>
                  <CardHeader>
                    <CardTitle className="flex items-center gap-2">
                      <Activity className="h-4 w-4" />
                      Activity
                    </CardTitle>
                  </CardHeader>
                  <CardContent>
                    {activityLoading ? (
                      <div className="space-y-2">
                        {[...Array(3)].map((_, i) => (
                          <Skeleton key={i} className="h-16 w-full" />
                        ))}
                      </div>
                    ) : userActivity && userActivity.data?.length > 0 ? (
                      <div className="space-y-2">
                        {userActivity.data.map((activity: any) => (
                          <div
                            key={activity.id}
                            className="flex items-center justify-between p-3 border rounded-lg"
                          >
                            <div className="flex-1 min-w-0">
                              <div className="flex items-center gap-2">
                                <p className="text-sm font-medium">{activity.agent_name}</p>
                                <Badge
                                  variant={activity.status === 'completed' ? 'default' : activity.status === 'failed' ? 'destructive' : 'secondary'}
                                  className="text-xs"
                                >
                                  {activity.status}
                                </Badge>
                              </div>
                              <p className="text-xs text-muted-foreground mt-1">
                                {formatDate(activity.created_at)} • Thread: {activity.thread_name || activity.thread_id.slice(-8)}
                              </p>
                              {activity.error && (
                                <p className="text-xs text-red-600 mt-1 truncate">
                                  Error: {activity.error}
                                </p>
                              )}
                            </div>
                            {activity.credit_cost > 0 && (
                              <div className="text-right ml-2">
                                <p className="text-sm font-medium text-muted-foreground">
                                  {formatCurrency(activity.credit_cost)}
                                </p>
                              </div>
                            )}
                          </div>
                        ))}
                        {userActivity.pagination && userActivity.pagination.total_pages > 1 && (
                          <div className="flex items-center justify-between pt-2">
                            <Button
                              variant="outline"
                              size="sm"
                              disabled={!userActivity.pagination.has_prev}
                              onClick={() => setActivityPage(p => Math.max(1, p - 1))}
                            >
                              Previous
                            </Button>
                            <span className="text-sm text-muted-foreground">
                              Page {userActivity.pagination.page} of {userActivity.pagination.total_pages}
                            </span>
                            <Button
                              variant="outline"
                              size="sm"
                              disabled={!userActivity.pagination.has_next}
                              onClick={() => setActivityPage(p => p + 1)}
                            >
                              Next
                            </Button>
                          </div>
                        )}
                      </div>
                    ) : (
                      <p className="text-sm text-muted-foreground">No activity found</p>
                    )}
                  </CardContent>
                </Card>
              </TabsContent>
              <TabsContent value="actions" className="space-y-4">
                <div className="grid grid-cols-1 gap-4">
                  <Card>
                    <CardHeader>
                      <CardTitle className="flex items-center gap-2">
                        <CreditCard className="h-4 w-4" />
                        Process Refund
                      </CardTitle>
                    </CardHeader>
                    <CardContent className="space-y-4">
                      <div className="p-3 border border-red-200 dark:border-red-950 bg-red-50 dark:bg-red-950/20 rounded-lg">
                        <div className="flex items-start gap-2">
                          <AlertCircle className="h-4 w-4 text-red-600 mt-0.5" />
                          <p className="text-sm text-red-700">
                            Refunds assigns credits back to the user's account.
                          </p>
                        </div>
                      </div>
                      <div>
                        <Label htmlFor="refund-amount">Refund Amount (USD)</Label>
                        <Input
                          id="refund-amount"
                          type="number"
                          step="0.01"
                          placeholder="50.00"
                          value={refundAmount}
                          onChange={(e) => setRefundAmount(e.target.value)}
                        />
                      </div>
                      <div>
                        <Label htmlFor="refund-reason mb-2">Refund Reason</Label>
                        <Textarea
                          id="refund-reason"
                          placeholder="Service outage compensation"
                          value={refundReason}
                          onChange={(e) => setRefundReason(e.target.value)}
                          rows={3}
                        />
                      </div>
                      <div className="flex items-center justify-between p-3 border rounded-lg bg-muted/50">
                        <div className="flex items-center gap-2">
                          <Label htmlFor="refund-expiring" className="cursor-pointer flex items-center gap-2">
                            {refundIsExpiring ? (
                              <Clock className="h-4 w-4 text-orange-500" />
                            ) : (
                              <Infinity className="h-4 w-4 text-blue-500" />
                            )}
                            <span className="font-medium">
                              {refundIsExpiring ? 'Expiring Credits' : 'Non-Expiring Credits'}
                            </span>
                          </Label>
                        </div>
                        <Switch
                          id="refund-expiring"
                          checked={!refundIsExpiring}
                          onCheckedChange={(checked) => setRefundIsExpiring(!checked)}
                        />
                      </div>
                      <p className="text-xs text-muted-foreground -mt-2">
                        {refundIsExpiring
                          ? 'Credits will expire at the end of the billing cycle'
                          : 'Refunds typically use non-expiring credits (recommended)'}
                      </p>
                      <Button
                        onClick={handleProcessRefund}
                        disabled={processRefundMutation.isPending}
                        variant="destructive"
                        className="w-full"
                      >
                        {processRefundMutation.isPending ? (
                          <>
                            <RefreshCw className="w-4 h-4 mr-2 animate-spin" />
                            Processing...
                          </>
                        ) : (
                          'Process Refund'
                        )}
                      </Button>
                    </CardContent>
                  </Card>
                </div>
              </TabsContent>
            </Tabs>
          )}
        </div>

        <DialogFooter className="flex-shrink-0">
          <Button variant="outline" onClick={onClose}>
            Close
          </Button>
        </DialogFooter>
      </DialogContent>
    </Dialog>
  );
} <|MERGE_RESOLUTION|>--- conflicted
+++ resolved
@@ -239,147 +239,74 @@
                 <TabsTrigger value="actions">Admin Actions</TabsTrigger>
               </TabsList>
 
-              <TabsContent value="overview" className="space-y-4">
-                <div className="grid grid-cols-1 md:grid-cols-2 gap-4">
-                  <Card>
-                    <CardHeader>
-                      <CardTitle className="flex items-center gap-2">
-                        <User className="h-4 w-4" />
-                        Account Info
-                      </CardTitle>
-                    </CardHeader>
-                    <CardContent className="space-y-3">
-                      <div>
-                        <p className="text-sm font-medium text-muted-foreground">Email</p>
-                        <p className="font-mono text-sm">{user.email}</p>
-                      </div>
-                      <div>
-                        <p className="text-sm font-medium text-muted-foreground">User ID</p>
-                        <p className="font-mono text-xs">{user.id}</p>
-                      </div>
-                      <div>
-                        <p className="text-sm font-medium text-muted-foreground">Joined</p>
-                        <p className="text-sm">{formatDate(user.created_at)}</p>
-                      </div>
-                      <div>
-                        <p className="text-sm font-medium text-muted-foreground">Tier</p>
-                        <Badge variant={getTierBadgeVariant(user.tier)} className="capitalize">
-                          {user.tier}
-                        </Badge>
-                      </div>
-                    </CardContent>
-                  </Card>
-<<<<<<< HEAD
-
-                  <Card>
-                    <CardHeader>
-                      <CardTitle className="flex items-center gap-2">
-                        <CreditCard className="h-4 w-4" />
-                        Credit Summary
-                      </CardTitle>
-                    </CardHeader>
-                    <CardContent className="space-y-3">
-                      <div>
-                        <p className="text-sm font-medium text-muted-foreground">Current Balance</p>
-                        <p className="text-2xl font-bold text-green-600">
-                          {formatCurrency(user.credit_balance)}
-                        </p>
-                      </div>
-                      <div className="grid grid-cols-2 gap-4 text-sm">
+                <TabsContent value="overview" className="space-y-4">
+                  <div className="grid grid-cols-1 md:grid-cols-2 gap-4">
+                    <Card>
+                      <CardHeader>
+                        <CardTitle className="flex items-center gap-2">
+                          <User className="h-4 w-4" />
+                          Account Info
+                        </CardTitle>
+                      </CardHeader>
+                      <CardContent className="space-y-3">
                         <div>
-                          <p className="text-muted-foreground">Purchased</p>
-                          <p className="font-medium">{formatCurrency(user.total_purchased)}</p>
+                          <p className="text-sm font-medium text-muted-foreground">Email</p>
+                          <p className="font-mono text-sm">{user.email}</p>
                         </div>
                         <div>
-                          <p className="text-muted-foreground">Used</p>
-                          <p className="font-medium">{formatCurrency(user.total_used)}</p>
-                        </div>
-                      </div>
-                      <div>
-                        <p className="text-sm font-medium text-muted-foreground">Subscription</p>
-                        <Badge
-                          variant={getSubscriptionBadgeVariant(user.subscription_status)}
-                          className="capitalize"
-                        >
-                          {user.subscription_status || 'None'}
-                        </Badge>
-                      </div>
-                    </CardContent>
-                  </Card>
-                </div>
-              </TabsContent>
-
-            <TabsContent value="threads" className="space-y-4">
-              <Card>
-                <CardHeader>
-                  <CardTitle className="flex items-center gap-2">
-                    <MessageSquare className="h-4 w-4" />
-                    User Threads
-                  </CardTitle>
-                </CardHeader>
-                <CardContent>
-                  {threadsLoading ? (
-                    <div className="space-y-2">
-                      {[...Array(3)].map((_, i) => (
-                        <Skeleton key={i} className="h-16 w-full" />
-                      ))}
-                    </div>
-                  ) : userThreads && userThreads.data.length > 0 ? (
-                    <div className="space-y-2">
-                      {userThreads.data.map((thread) => (
-                        <div
-                          key={thread.thread_id}
-                          className="flex items-start justify-between p-3 border rounded-lg hover:bg-muted/50 transition-colors"
-                        >
-                          <div className="flex-1 min-w-0">
-                            <div className="flex items-center gap-2">
-                              {thread.project_name ? (
-                                <p className="text-sm font-medium truncate">{thread.project_name}</p>
-                              ) : (
-                                <p className="text-sm font-medium text-muted-foreground">Direct Thread</p>
-                              )}
-                              {thread.is_public && (
-                                <Badge variant="outline" className="text-xs">Public</Badge>
-                              )}
-=======
-
-                  <Card>
-                    <CardHeader>
-                      <CardTitle className="flex items-center gap-2">
-                        <CreditCard className="h-4 w-4" />
-                        Credit Summary
-                      </CardTitle>
-                    </CardHeader>
-                    <CardContent className="space-y-3">
-                      <div>
-                        <p className="text-sm font-medium text-muted-foreground">Current Balance</p>
-                        <p className="text-2xl font-medium text-green-600">
-                          {formatCurrency(user.credit_balance)}
-                        </p>
-                      </div>
-                      <div className="grid grid-cols-2 gap-4 text-sm">
+                          <p className="text-sm font-medium text-muted-foreground">User ID</p>
+                          <p className="font-mono text-xs">{user.id}</p>
+                        </div>
                         <div>
-                          <p className="text-muted-foreground">Purchased</p>
-                          <p className="font-medium">{formatCurrency(user.total_purchased)}</p>
+                          <p className="text-sm font-medium text-muted-foreground">Joined</p>
+                          <p className="text-sm">{formatDate(user.created_at)}</p>
                         </div>
                         <div>
-                          <p className="text-muted-foreground">Used</p>
-                          <p className="font-medium">{formatCurrency(user.total_used)}</p>
-                        </div>
-                      </div>
-                      <div>
-                        <p className="text-sm font-medium text-muted-foreground">Subscription</p>
-                        <Badge
-                          variant={getSubscriptionBadgeVariant(user.subscription_status)}
-                          className="capitalize"
-                        >
-                          {user.subscription_status || 'None'}
-                        </Badge>
-                      </div>
-                    </CardContent>
-                  </Card>
-                </div>
-              </TabsContent>
+                          <p className="text-sm font-medium text-muted-foreground">Tier</p>
+                          <Badge variant={getTierBadgeVariant(user.tier)} className="capitalize">
+                            {user.tier}
+                          </Badge>
+                        </div>
+                      </CardContent>
+                    </Card>
+
+                    <Card>
+                      <CardHeader>
+                        <CardTitle className="flex items-center gap-2">
+                          <CreditCard className="h-4 w-4" />
+                          Credit Summary
+                        </CardTitle>
+                      </CardHeader>
+                      <CardContent className="space-y-3">
+                        <div>
+                          <p className="text-sm font-medium text-muted-foreground">Current Balance</p>
+                          <p className="text-2xl font-medium text-green-600">
+                            {formatCurrency(user.credit_balance)}
+                          </p>
+                        </div>
+                        <div className="grid grid-cols-2 gap-4 text-sm">
+                          <div>
+                            <p className="text-muted-foreground">Purchased</p>
+                            <p className="font-medium">{formatCurrency(user.total_purchased)}</p>
+                          </div>
+                          <div>
+                            <p className="text-muted-foreground">Used</p>
+                            <p className="font-medium">{formatCurrency(user.total_used)}</p>
+                          </div>
+                        </div>
+                        <div>
+                          <p className="text-sm font-medium text-muted-foreground">Subscription</p>
+                          <Badge
+                            variant={getSubscriptionBadgeVariant(user.subscription_status)}
+                            className="capitalize"
+                          >
+                            {user.subscription_status || 'None'}
+                          </Badge>
+                        </div>
+                      </CardContent>
+                    </Card>
+                  </div>
+                </TabsContent>
 
               <TabsContent value="threads" className="space-y-4">
                 <Card>
@@ -497,7 +424,6 @@
                               <p className="text-xs text-muted-foreground">
                                 {formatDate(transaction.created_at)}
                               </p>
->>>>>>> 140ce10f
                             </div>
                             <div className="text-right">
                               <p className={`font-semibold ${getTransactionColor(transaction.type)}`}>
