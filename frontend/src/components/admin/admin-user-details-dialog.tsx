'use client';

import { useState } from 'react';
import {
  Dialog,
  DialogContent,
  DialogDescription,
  DialogHeader,
  DialogTitle,
  DialogTrigger,
  DialogFooter,
} from '@/components/ui/dialog';
import {
  Tabs,
  TabsContent,
  TabsList,
  TabsTrigger,
} from '@/components/ui/tabs';
import { Card, CardContent, CardHeader, CardTitle } from '@/components/ui/card';
import { Badge } from '@/components/ui/badge';
import { Button } from '@/components/ui/button';
import { Input } from '@/components/ui/input';
import { Textarea } from '@/components/ui/textarea';
import { Label } from '@/components/ui/label';
import { Skeleton } from '@/components/ui/skeleton';
import { Switch } from '@/components/ui/switch';
import { toast } from 'sonner';
import {
  User,
  CreditCard,
  History,
  DollarSign,
  Calendar,
  Activity,
  AlertCircle,
  CheckCircle,
  RefreshCw,
  Clock,
  Infinity,
  MessageSquare,
  ExternalLink,
} from 'lucide-react';
import { useAdminUserDetails, useAdminUserThreads } from '@/hooks/react-query/admin/use-admin-users';
import {
  useUserBillingSummary,
  useAdminAdjustCredits,
  useProcessRefund,
} from '@/hooks/react-query/admin/use-admin-billing';
import type { UserSummary } from '@/hooks/react-query/admin/use-admin-users';

interface AdminUserDetailsDialogProps {
  user: UserSummary | null;
  isOpen: boolean;
  onClose: () => void;
  onRefresh?: () => void;
}

export function AdminUserDetailsDialog({
  user,
  isOpen,
  onClose,
  onRefresh,
}: AdminUserDetailsDialogProps) {
  const [adjustAmount, setAdjustAmount] = useState('');
  const [adjustReason, setAdjustReason] = useState('');
  const [refundAmount, setRefundAmount] = useState('');
  const [refundReason, setRefundReason] = useState('');
  const [adjustIsExpiring, setAdjustIsExpiring] = useState(true);
  const [refundIsExpiring, setRefundIsExpiring] = useState(false);
  const [threadsPage, setThreadsPage] = useState(1);

  const { data: userDetails, isLoading } = useAdminUserDetails(user?.id || null);
  const { data: billingSummary, refetch: refetchBilling } = useUserBillingSummary(user?.id || null);
<<<<<<< HEAD
  const adminAdjustCreditsMutation = useAdminAdjustCredits();
=======
  const { data: userThreads, isLoading: threadsLoading } = useAdminUserThreads({
    email: user?.email || '',
    page: threadsPage,
    page_size: 10,
  });
  const adjustCreditsMutation = useAdjustCredits();
>>>>>>> 2d5961d8
  const processRefundMutation = useProcessRefund();

  const formatDate = (dateString: string) => {
    return new Date(dateString).toLocaleDateString('en-US', {
      month: 'short',
      day: 'numeric',
      year: 'numeric',
      hour: '2-digit',
      minute: '2-digit',
    });
  };

  const formatCurrency = (amount: number) => {
    return `$${amount.toFixed(2)}`;
  };

  const handleAdjustCredits = async () => {
    if (!user || !adjustAmount || !adjustReason) {
      toast.error('Please fill in all fields');
      return;
    }

    try {
      const result = await adminAdjustCreditsMutation.mutateAsync({
        account_id: user.id,
        amount: parseFloat(adjustAmount),
        reason: adjustReason,
        notify_user: true,
        is_expiring: adjustIsExpiring,
      });

      toast.success(
        `Credits adjusted successfully. New balance: ${formatCurrency(result.new_balance)}`
      );

      refetchBilling();
      onRefresh?.();
      setAdjustAmount('');
      setAdjustReason('');
      setAdjustIsExpiring(true);
    } catch (error: any) {
      toast.error(error.message || 'Failed to adjust credits');
    }
  };

  const handleProcessRefund = async () => {
    if (!user || !refundAmount || !refundReason) {
      toast.error('Please fill in all fields');
      return;
    }

    try {
      const result = await processRefundMutation.mutateAsync({
        account_id: user.id,
        amount: parseFloat(refundAmount),
        reason: refundReason,
        stripe_refund: false,
        is_expiring: refundIsExpiring,
      });

      toast.success(
        `Refund processed. New balance: ${formatCurrency(result.new_balance)}`
      );

      refetchBilling();
      onRefresh?.();

      setRefundAmount('');
      setRefundReason('');
      setRefundIsExpiring(false);
    } catch (error: any) {
      toast.error(error.message || 'Failed to process refund');
    }
  };

  const getTierBadgeVariant = (tier: string) => {
    switch (tier.toLowerCase()) {
      case 'pro':
        return 'default';
      case 'premium':
        return 'secondary';
      case 'free':
        return 'outline';
      default:
        return 'outline';
    }
  };

  const getSubscriptionBadgeVariant = (status?: string) => {
    switch (status) {
      case 'active':
        return 'default';
      case 'cancelled':
        return 'destructive';
      case 'past_due':
        return 'destructive';
      default:
        return 'secondary';
    }
  };

  const getTransactionColor = (type: string) => {
    switch (type) {
      case 'usage':
        return 'text-red-600';
      case 'admin_grant':
        return 'text-green-600';
      case 'tier_grant':
        return 'text-blue-600';
      case 'purchase':
        return 'text-purple-600';
      case 'refund':
        return 'text-orange-600';
      default:
        return 'text-muted-foreground';
    }
  };

  if (!user) return null;

  return (
    <Dialog open={isOpen} onOpenChange={(open) => !open && onClose()}>
      <DialogContent className="max-w-4xl max-h-[90vh] flex flex-col">
        <DialogHeader className="flex-shrink-0">
          <DialogTitle className="flex items-center gap-2">
            <User className="h-5 w-5" />
            User Details - {user.email}
          </DialogTitle>
          <DialogDescription>
            Manage user account, billing, and perform admin actions
          </DialogDescription>
        </DialogHeader>

        <div className="flex-1 overflow-y-auto">
          {isLoading ? (
            <div className="space-y-4 p-1">
              <Skeleton className="h-32 w-full" />
              <Skeleton className="h-64 w-full" />
            </div>
          ) : (
            <Tabs defaultValue="overview" className="w-full">
              <TabsList className="grid w-full grid-cols-5 sticky top-0 z-10">
                <TabsTrigger value="overview">Overview</TabsTrigger>
                <TabsTrigger value="threads">Threads</TabsTrigger>
                <TabsTrigger value="transactions">Transactions</TabsTrigger>
                <TabsTrigger value="activity">Activity</TabsTrigger>
                <TabsTrigger value="actions">Admin Actions</TabsTrigger>
              </TabsList>

              <TabsContent value="overview" className="space-y-4">
                <div className="grid grid-cols-1 md:grid-cols-2 gap-4">
                  <Card>
                    <CardHeader>
                      <CardTitle className="flex items-center gap-2">
                        <User className="h-4 w-4" />
                        Account Info
                      </CardTitle>
                    </CardHeader>
                    <CardContent className="space-y-3">
                      <div>
                        <p className="text-sm font-medium text-muted-foreground">Email</p>
                        <p className="font-mono text-sm">{user.email}</p>
                      </div>
                      <div>
                        <p className="text-sm font-medium text-muted-foreground">User ID</p>
                        <p className="font-mono text-xs">{user.id}</p>
                      </div>
                      <div>
                        <p className="text-sm font-medium text-muted-foreground">Joined</p>
                        <p className="text-sm">{formatDate(user.created_at)}</p>
                      </div>
                      <div>
                        <p className="text-sm font-medium text-muted-foreground">Tier</p>
                        <Badge variant={getTierBadgeVariant(user.tier)} className="capitalize">
                          {user.tier}
                        </Badge>
                      </div>
                    </CardContent>
                  </Card>

                  <Card>
                    <CardHeader>
                      <CardTitle className="flex items-center gap-2">
                        <CreditCard className="h-4 w-4" />
                        Credit Summary
                      </CardTitle>
                    </CardHeader>
                    <CardContent className="space-y-3">
                      <div>
                        <p className="text-sm font-medium text-muted-foreground">Current Balance</p>
                        <p className="text-2xl font-bold text-green-600">
                          {formatCurrency(user.credit_balance)}
                        </p>
                      </div>
                      <div className="grid grid-cols-2 gap-4 text-sm">
                        <div>
                          <p className="text-muted-foreground">Purchased</p>
                          <p className="font-medium">{formatCurrency(user.total_purchased)}</p>
                        </div>
                        <div>
                          <p className="text-muted-foreground">Used</p>
                          <p className="font-medium">{formatCurrency(user.total_used)}</p>
                        </div>
                      </div>
                      <div>
                        <p className="text-sm font-medium text-muted-foreground">Subscription</p>
                        <Badge
                          variant={getSubscriptionBadgeVariant(user.subscription_status)}
                          className="capitalize"
                        >
                          {user.subscription_status || 'None'}
                        </Badge>
                      </div>
                    </CardContent>
                  </Card>
                </div>
              </TabsContent>

              <TabsContent value="transactions" className="space-y-4">
                {billingSummary && (
                  <Card className='border-0 shadow-none bg-transparent'>
                    <CardContent className='p-0'>
                      <div className="space-y-2">
                        {billingSummary.recent_transactions?.length > 0 ? (
                          billingSummary.recent_transactions.map((transaction: any) => (
                            <div
                              key={transaction.id}
                              className="flex items-center justify-between p-3 border rounded-lg"
                            >
                              <div>
                                <p className="text-sm font-medium">{transaction.description}</p>
                                <p className="text-xs text-muted-foreground">
                                  {formatDate(transaction.created_at)}
                                </p>
                              </div>
                              <div className="text-right">
                                <p className={`font-semibold ${getTransactionColor(transaction.type)}`}>
                                  {transaction.amount > 0 ? '+' : ''}
                                  {formatCurrency(Math.abs(transaction.amount))}
                                </p>
                                <p className="text-xs text-muted-foreground">
                                  Balance: {formatCurrency(transaction.balance_after)}
                                </p>
                              </div>
                            </div>
                          ))
                        ) : (
                          <p className="text-sm text-muted-foreground">No recent transactions</p>
                        )}
                      </div>
                    </CardContent>
                  </Card>
                )}
              </TabsContent>

<<<<<<< HEAD
              <TabsContent value="activity" className="space-y-4">
                <Card>
                  <CardHeader>
                    <CardTitle className="flex items-center gap-2">
                      <Activity className="h-4 w-4" />
                      Recent Activity
                    </CardTitle>
                  </CardHeader>
                  <CardContent>
                    {userDetails?.recent_activity?.length > 0 ? (
                      <div className="space-y-2">
                        {userDetails.recent_activity.map((activity) => (
=======
            <TabsContent value="threads" className="space-y-4">
              <Card>
                <CardHeader>
                  <CardTitle className="flex items-center gap-2">
                    <MessageSquare className="h-4 w-4" />
                    User Threads
                  </CardTitle>
                </CardHeader>
                <CardContent>
                  {threadsLoading ? (
                    <div className="space-y-2">
                      {[...Array(3)].map((_, i) => (
                        <Skeleton key={i} className="h-16 w-full" />
                      ))}
                    </div>
                  ) : userThreads && userThreads.data.length > 0 ? (
                    <div className="space-y-2">
                      {userThreads.data.map((thread) => (
                        <div
                          key={thread.thread_id}
                          className="flex items-start justify-between p-3 border rounded-lg hover:bg-muted/50 transition-colors"
                        >
                          <div className="flex-1 min-w-0">
                            <div className="flex items-center gap-2">
                              {thread.project_name ? (
                                <p className="text-sm font-medium truncate">{thread.project_name}</p>
                              ) : (
                                <p className="text-sm font-medium text-muted-foreground">Direct Thread</p>
                              )}
                              {thread.is_public && (
                                <Badge variant="outline" className="text-xs">Public</Badge>
                              )}
                            </div>
                            <div className="flex items-center gap-3 mt-1 text-xs text-muted-foreground">
                              <span>Updated {formatDate(thread.updated_at)}</span>
                            </div>
                            <p className="text-xs text-muted-foreground mt-1 font-mono truncate">
                              {thread.thread_id}
                            </p>
                          </div>
                          <Button
                            variant="ghost"
                            size="sm"
                            asChild
                            className="ml-2 flex-shrink-0"
                          >
                            <a
                              href={`/share/${thread.thread_id}`}
                              target="_blank"
                              rel="noopener noreferrer"
                              className="flex items-center gap-1"
                            >
                              <ExternalLink className="h-3 w-3" />
                              Open
                            </a>
                          </Button>
                        </div>
                      ))}
                      {userThreads.pagination && userThreads.pagination.total_pages > 1 && (
                        <div className="flex items-center justify-between pt-2">
                          <Button
                            variant="outline"
                            size="sm"
                            disabled={!userThreads.pagination.has_previous}
                            onClick={() => setThreadsPage(p => Math.max(1, p - 1))}
                          >
                            Previous
                          </Button>
                          <span className="text-sm text-muted-foreground">
                            Page {userThreads.pagination.current_page} of {userThreads.pagination.total_pages}
                          </span>
                          <Button
                            variant="outline"
                            size="sm"
                            disabled={!userThreads.pagination.has_next}
                            onClick={() => setThreadsPage(p => p + 1)}
                          >
                            Next
                          </Button>
                        </div>
                      )}
                    </div>
                  ) : (
                    <p className="text-sm text-muted-foreground">No threads found</p>
                  )}
                </CardContent>
              </Card>
            </TabsContent>

            <TabsContent value="transactions" className="space-y-4">
              {billingSummary && (
                <Card className='border-0 shadow-none bg-transparent'>
                  <CardContent className='p-0'>
                    <div className="space-y-2">
                      {billingSummary.recent_transactions?.length > 0 ? (
                        billingSummary.recent_transactions.map((transaction: any) => (
>>>>>>> 2d5961d8
                          <div
                            key={activity.id}
                            className="flex items-center justify-between p-3 border rounded-lg"
                          >
                            <div>
                              <p className="text-sm font-medium">Agent Run</p>
                              <p className="text-xs text-muted-foreground">
                                {formatDate(activity.created_at)} • Thread {activity.thread_id.slice(-8)}
                              </p>
                            </div>
                            <Badge
                              variant={activity.status === 'completed' ? 'default' : 'secondary'}
                            >
                              {activity.status}
                            </Badge>
                          </div>
                        ))}
                      </div>
                    ) : (
                      <p className="text-sm text-muted-foreground">No recent activity</p>
                    )}
                  </CardContent>
                </Card>
              </TabsContent>

              <TabsContent value="actions" className="space-y-4">
                <div className="grid grid-cols-1 gap-4">
                  <Card>
                    <CardHeader>
                      <CardTitle className="flex items-center gap-2">
                        <DollarSign className="h-4 w-4" />
                        Adjust Credits
                      </CardTitle>
                    </CardHeader>
                    <CardContent className="space-y-4">
                      <div className="p-3 border border-blue-200 dark:border-blue-950 bg-blue-50 dark:bg-blue-950/20 rounded-lg">
                        <div className="flex items-start gap-2">
                          <AlertCircle className="h-4 w-4 text-blue-600 mt-0.5" />
                          <p className="text-sm text-blue-700">
                            Add or remove credits from the user's account. Use negative values to remove credits.
                          </p>
                        </div>
                      </div>
                      <div>
                        <Label htmlFor="adjust-amount">Credit Amount (USD)</Label>
                        <Input
                          id="adjust-amount"
                          type="number"
                          step="0.01"
                          placeholder="50.00 (positive to add, negative to remove)"
                          value={adjustAmount}
                          onChange={(e) => setAdjustAmount(e.target.value)}
                        />
                        <p className="text-xs text-muted-foreground mt-1">
                          Examples: 50.00 (adds $50), -25.00 (removes $25)
                        </p>
                      </div>
                      <div>
                        <Label htmlFor="adjust-reason">Reason</Label>
                        <Textarea
                          id="adjust-reason"
                          placeholder="Admin credit adjustment - specify reason"
                          value={adjustReason}
                          onChange={(e) => setAdjustReason(e.target.value)}
                          rows={3}
                        />
                      </div>
                      <div className="flex items-center justify-between p-3 border rounded-lg bg-muted/50">
                        <div className="flex items-center gap-2">
                          <Label htmlFor="adjust-expiring" className="cursor-pointer flex items-center gap-2">
                            {adjustIsExpiring ? (
                              <Clock className="h-4 w-4 text-orange-500" />
                            ) : (
                              <Infinity className="h-4 w-4 text-blue-500" />
                            )}
                            <span className="font-medium">
                              {adjustIsExpiring ? 'Expiring Credits' : 'Non-Expiring Credits'}
                            </span>
                          </Label>
                        </div>
                        <Switch
                          id="adjust-expiring"
                          checked={!adjustIsExpiring}
                          onCheckedChange={(checked) => setAdjustIsExpiring(!checked)}
                        />
                      </div>
                      <p className="text-xs text-muted-foreground -mt-2">
                        {adjustIsExpiring 
                          ? 'Credits will expire at the end of the billing cycle'
                          : 'Non-expiring credits never expire (recommended for adjustments)'}
                      </p>
                      <Button
                        onClick={handleAdjustCredits}
                        disabled={adminAdjustCreditsMutation.isPending}
                        className="w-full"
                        variant={parseFloat(adjustAmount) < 0 ? "destructive" : "default"}
                      >
                        {adminAdjustCreditsMutation.isPending ? (
                          <>
                            <RefreshCw className="w-4 h-4 mr-2 animate-spin" />
                            Processing...
                          </>
                        ) : (
                          <>
                            {parseFloat(adjustAmount) < 0 ? 'Remove Credits' : 'Add Credits'}
                          </>
                        )}
                      </Button>
                    </CardContent>
                  </Card>
                  <Card>
                    <CardHeader>
                      <CardTitle className="flex items-center gap-2">
                        <CreditCard className="h-4 w-4" />
                        Process Refund
                      </CardTitle>
                    </CardHeader>
                    <CardContent className="space-y-4">
                      <div className="p-3 border border-red-200 dark:border-red-950 bg-red-50 dark:bg-red-950/20 rounded-lg">
                        <div className="flex items-start gap-2">
                          <AlertCircle className="h-4 w-4 text-red-600 mt-0.5" />
                          <p className="text-sm text-red-700">
                            Refunds assigns credits back to the user's account.
                          </p>
                        </div>
                      </div>
                      <div>
                        <Label htmlFor="refund-amount">Refund Amount (USD)</Label>
                        <Input
                          id="refund-amount"
                          type="number"
                          step="0.01"
                          placeholder="50.00"
                          value={refundAmount}
                          onChange={(e) => setRefundAmount(e.target.value)}
                        />
                      </div>
                      <div>
                        <Label htmlFor="refund-reason mb-2">Refund Reason</Label>
                        <Textarea
                          id="refund-reason"
                          placeholder="Service outage compensation"
                          value={refundReason}
                          onChange={(e) => setRefundReason(e.target.value)}
                          rows={3}
                        />
                      </div>
                      <div className="flex items-center justify-between p-3 border rounded-lg bg-muted/50">
                        <div className="flex items-center gap-2">
                          <Label htmlFor="refund-expiring" className="cursor-pointer flex items-center gap-2">
                            {refundIsExpiring ? (
                              <Clock className="h-4 w-4 text-orange-500" />
                            ) : (
                              <Infinity className="h-4 w-4 text-blue-500" />
                            )}
                            <span className="font-medium">
                              {refundIsExpiring ? 'Expiring Credits' : 'Non-Expiring Credits'}
                            </span>
                          </Label>
                        </div>
                        <Switch
                          id="refund-expiring"
                          checked={!refundIsExpiring}
                          onCheckedChange={(checked) => setRefundIsExpiring(!checked)}
                        />
                      </div>
                      <p className="text-xs text-muted-foreground -mt-2">
                        {refundIsExpiring 
                          ? 'Credits will expire at the end of the billing cycle'
                          : 'Refunds typically use non-expiring credits (recommended)'}
                      </p>
                      <Button
                        onClick={handleProcessRefund}
                        disabled={processRefundMutation.isPending}
                        variant="destructive"
                        className="w-full"
                      >
                        {processRefundMutation.isPending ? (
                          <>
                            <RefreshCw className="w-4 h-4 mr-2 animate-spin" />
                            Processing...
                          </>
                        ) : (
                          'Process Refund'
                        )}
                      </Button>
                    </CardContent>
                  </Card>
                </div>
              </TabsContent>
            </Tabs>
          )}
        </div>

        <DialogFooter className="flex-shrink-0">
          <Button variant="outline" onClick={onClose}>
            Close
          </Button>
        </DialogFooter>
      </DialogContent>
    </Dialog>
  );
} <|MERGE_RESOLUTION|>--- conflicted
+++ resolved
@@ -71,16 +71,12 @@
 
   const { data: userDetails, isLoading } = useAdminUserDetails(user?.id || null);
   const { data: billingSummary, refetch: refetchBilling } = useUserBillingSummary(user?.id || null);
-<<<<<<< HEAD
-  const adminAdjustCreditsMutation = useAdminAdjustCredits();
-=======
   const { data: userThreads, isLoading: threadsLoading } = useAdminUserThreads({
     email: user?.email || '',
     page: threadsPage,
     page_size: 10,
   });
-  const adjustCreditsMutation = useAdjustCredits();
->>>>>>> 2d5961d8
+  const adminAdjustCreditsMutation = useAdminAdjustCredits();
   const processRefundMutation = useProcessRefund();
 
   const formatDate = (dateString: string) => {
@@ -299,57 +295,6 @@
                 </div>
               </TabsContent>
 
-              <TabsContent value="transactions" className="space-y-4">
-                {billingSummary && (
-                  <Card className='border-0 shadow-none bg-transparent'>
-                    <CardContent className='p-0'>
-                      <div className="space-y-2">
-                        {billingSummary.recent_transactions?.length > 0 ? (
-                          billingSummary.recent_transactions.map((transaction: any) => (
-                            <div
-                              key={transaction.id}
-                              className="flex items-center justify-between p-3 border rounded-lg"
-                            >
-                              <div>
-                                <p className="text-sm font-medium">{transaction.description}</p>
-                                <p className="text-xs text-muted-foreground">
-                                  {formatDate(transaction.created_at)}
-                                </p>
-                              </div>
-                              <div className="text-right">
-                                <p className={`font-semibold ${getTransactionColor(transaction.type)}`}>
-                                  {transaction.amount > 0 ? '+' : ''}
-                                  {formatCurrency(Math.abs(transaction.amount))}
-                                </p>
-                                <p className="text-xs text-muted-foreground">
-                                  Balance: {formatCurrency(transaction.balance_after)}
-                                </p>
-                              </div>
-                            </div>
-                          ))
-                        ) : (
-                          <p className="text-sm text-muted-foreground">No recent transactions</p>
-                        )}
-                      </div>
-                    </CardContent>
-                  </Card>
-                )}
-              </TabsContent>
-
-<<<<<<< HEAD
-              <TabsContent value="activity" className="space-y-4">
-                <Card>
-                  <CardHeader>
-                    <CardTitle className="flex items-center gap-2">
-                      <Activity className="h-4 w-4" />
-                      Recent Activity
-                    </CardTitle>
-                  </CardHeader>
-                  <CardContent>
-                    {userDetails?.recent_activity?.length > 0 ? (
-                      <div className="space-y-2">
-                        {userDetails.recent_activity.map((activity) => (
-=======
             <TabsContent value="threads" className="space-y-4">
               <Card>
                 <CardHeader>
@@ -439,14 +384,55 @@
               </Card>
             </TabsContent>
 
-            <TabsContent value="transactions" className="space-y-4">
-              {billingSummary && (
-                <Card className='border-0 shadow-none bg-transparent'>
-                  <CardContent className='p-0'>
-                    <div className="space-y-2">
-                      {billingSummary.recent_transactions?.length > 0 ? (
-                        billingSummary.recent_transactions.map((transaction: any) => (
->>>>>>> 2d5961d8
+              <TabsContent value="transactions" className="space-y-4">
+                {billingSummary && (
+                  <Card className='border-0 shadow-none bg-transparent'>
+                    <CardContent className='p-0'>
+                      <div className="space-y-2">
+                        {billingSummary.recent_transactions?.length > 0 ? (
+                          billingSummary.recent_transactions.map((transaction: any) => (
+                            <div
+                              key={transaction.id}
+                              className="flex items-center justify-between p-3 border rounded-lg"
+                            >
+                              <div>
+                                <p className="text-sm font-medium">{transaction.description}</p>
+                                <p className="text-xs text-muted-foreground">
+                                  {formatDate(transaction.created_at)}
+                                </p>
+                              </div>
+                              <div className="text-right">
+                                <p className={`font-semibold ${getTransactionColor(transaction.type)}`}>
+                                  {transaction.amount > 0 ? '+' : ''}
+                                  {formatCurrency(Math.abs(transaction.amount))}
+                                </p>
+                                <p className="text-xs text-muted-foreground">
+                                  Balance: {formatCurrency(transaction.balance_after)}
+                                </p>
+                              </div>
+                            </div>
+                          ))
+                        ) : (
+                          <p className="text-sm text-muted-foreground">No recent transactions</p>
+                        )}
+                      </div>
+                    </CardContent>
+                  </Card>
+                )}
+              </TabsContent>
+
+              <TabsContent value="activity" className="space-y-4">
+                <Card>
+                  <CardHeader>
+                    <CardTitle className="flex items-center gap-2">
+                      <Activity className="h-4 w-4" />
+                      Recent Activity
+                    </CardTitle>
+                  </CardHeader>
+                  <CardContent>
+                    {userDetails?.recent_activity?.length > 0 ? (
+                      <div className="space-y-2">
+                        {userDetails.recent_activity.map((activity) => (
                           <div
                             key={activity.id}
                             className="flex items-center justify-between p-3 border rounded-lg"
