--- conflicted
+++ resolved
@@ -56,13 +56,8 @@
     <div className="lg:hidden sticky top-0 z-50 bg-background/80 backdrop-blur-xl border-b border-border/40">
       <div className="flex items-center justify-between p-4">
         <div>
-<<<<<<< HEAD
           <h1 className="text-xl font-bold bg-gradient-to-r from-primary to-primary/80 bg-clip-text text-transparent">
             Machine Docs
-=======
-          <h1 className="text-xl font-medium bg-gradient-to-r from-primary to-primary/80 bg-clip-text text-transparent">
-            Kortix Docs
->>>>>>> 140ce10f
           </h1>
         </div>
 
@@ -79,20 +74,12 @@
           </Button>
 
           <Sheet>
-            <SheetTrigger asChild>
-              <Button
-                variant="ghost"
-                size="sm"
-                className="bg-muted/60 backdrop-blur-sm"
-              >
-                <Menu className="h-5 w-5" />
-              </Button>
-            </SheetTrigger>
-            <SheetContent
-              side="left"
-              className="w-80 p-0 bg-background/90 backdrop-blur-xl border-border/40"
+          <SheetTrigger asChild>
+            <Button 
+              variant="ghost" 
+              size="sm"
+              className="bg-muted/60 backdrop-blur-sm"
             >
-<<<<<<< HEAD
               <Menu className="h-5 w-5" />
             </Button>
           </SheetTrigger>
@@ -110,59 +97,6 @@
                   Build powerful AI agents
                 </p>
               </div>
-
-              {/* Search placeholder */}
-              <div className="mb-6">
-                <Button 
-                  variant="outline" 
-                  className="w-full justify-start text-muted-foreground bg-muted/50 backdrop-blur-sm border-border/40"
-                >
-                  <FileText className="mr-2 h-4 w-4" />
-                  Search documentation...
-                </Button>
-              </div>
-
-              <ScrollArea className="h-[calc(100vh-240px)]">
-                <nav className="space-y-6">
-                  {navigationItems.map((section, index) => (
-                    <div key={section.title}>
-                      <h3 className="font-medium text-sm text-muted-foreground uppercase tracking-wider mb-3">
-                        {section.title}
-                      </h3>
-                      <div className="space-y-1">
-                        {section.items.map((item) => (
-                          <Button
-                            key={item.title}
-                            variant="ghost"
-                            className="w-full justify-start h-auto p-3 hover:bg-accent/60 backdrop-blur-sm"
-                            asChild
-                          >
-                            <a href={item.href}>
-                              <item.icon className="mr-3 h-4 w-4" />
-                              <span className="text-sm">{item.title}</span>
-                            </a>
-                          </Button>
-                        ))}
-                      </div>
-                      {index < navigationItems.length - 1 && (
-                        <Separator className="mt-4 bg-border/40" />
-                      )}
-                    </div>
-                  ))}
-                </nav>
-              </ScrollArea>
-=======
-              <div className="p-6">
-                {/* Logo/Title */}
-                <div className="mb-8">
-                  <h1 className="text-2xl font-medium bg-gradient-to-r from-primary to-primary/80 bg-clip-text text-transparent">
-                    Kortix Docs
-                  </h1>
-                  <p className="text-sm text-muted-foreground mt-1">
-                    Build powerful AI agents
-                  </p>
-                </div>
->>>>>>> 140ce10f
 
                 {/* Search placeholder */}
                 <div className="mb-6">
