'use client';

import React from 'react';
import { ScrollArea } from '@/components/ui/scroll-area';
import { Card, CardContent, CardDescription, CardHeader, CardTitle } from '@/components/ui/card';
import { Badge } from '@/components/ui/badge';
import { Button } from '@/components/ui/button';
import { Separator } from '@/components/ui/separator';
import {
  ArrowRight,
  ExternalLink,
  Clock,
  User,
  Calendar
} from 'lucide-react';

const contentSections = [
  {
    id: 'introduction',
    title: 'Introduction',
<<<<<<< HEAD
    description: 'Learn about Machine AI Worker and how it can transform your automation workflows',
=======
    description: 'Learn about Kortix AI Worker and how it can transform your automation workflows',
>>>>>>> 140ce10f
    readTime: '5 min read',
    updated: '2 days ago'
  },
  {
    id: 'quick-start',
    title: 'Quick Start',
    description: 'Get up and running with your first AI agent in under 10 minutes',
    readTime: '8 min read',
    updated: '1 week ago'
  },
  {
    id: 'installation',
    title: 'Installation',
<<<<<<< HEAD
    description: 'Step-by-step guide to install and configure Machine in your environment',
=======
    description: 'Step-by-step guide to install and configure Kortix in your environment',
>>>>>>> 140ce10f
    readTime: '12 min read',
    updated: '3 days ago'
  }
];

export const DocsContent = () => {
  return (
    <div className="flex-1 relative">
      <div className="h-full bg-background/40 backdrop-blur-sm">
        <ScrollArea className="h-screen">
          <div className="max-w-4xl mx-auto px-4 lg:px-8 py-6 lg:py-12">
            <div className="mb-12">
              <div className="flex items-center gap-3 mb-4">
                <Badge variant="secondary" className="bg-primary/10 text-primary backdrop-blur-sm">
                  Documentation
                </Badge>
                <Badge variant="outline" className="bg-muted/60 backdrop-blur-sm border-border/40">
                  Latest
                </Badge>
              </div>
<<<<<<< HEAD
              
              <h1 className="text-3xl lg:text-5xl font-bold mb-4 bg-gradient-to-r from-foreground to-foreground/60 bg-clip-text text-transparent">
                Welcome to Machine
=======

              <h1 className="text-3xl lg:text-5xl font-medium mb-4 bg-gradient-to-r from-foreground to-foreground/60 bg-clip-text text-transparent">
                Welcome to Kortix
>>>>>>> 140ce10f
              </h1>

              <p className="text-lg lg:text-xl text-muted-foreground leading-relaxed max-w-3xl">
<<<<<<< HEAD
                Build, deploy, and manage powerful AI agents that automate complex workflows. 
                Machine provides everything you need to create intelligent automation solutions.
=======
                Build, deploy, and manage powerful AI agents that automate complex workflows.
                Kortix provides everything you need to create intelligent automation solutions.
>>>>>>> 140ce10f
              </p>
              <div className="flex flex-col sm:flex-row items-start sm:items-center gap-3 sm:gap-4 mt-6">
                <Button size="lg" className="w-full sm:w-auto backdrop-blur-sm">
                  Get Started
                  <ArrowRight className="ml-2 h-4 w-4" />
                </Button>
                <Button variant="outline" size="lg" className="w-full sm:w-auto bg-muted/60 backdrop-blur-sm border-border/40">
                  View on GitHub
                  <ExternalLink className="ml-2 h-4 w-4" />
                </Button>
              </div>
            </div>

            <Separator className="mb-12 bg-border/40" />

            <div className="grid md:grid-cols-2 lg:grid-cols-3 gap-6 mb-12">
              {contentSections.map((section) => (
                <Card key={section.id} className="group cursor-pointer transition-all duration-300 hover:scale-105 bg-card/70 backdrop-blur-xl border-border/40 hover:bg-card/80">
                  <CardHeader className="pb-4">
                    <div className="flex items-start justify-between">
                      <CardTitle className="text-lg group-hover:text-primary transition-colors">
                        {section.title}
                      </CardTitle>
                      <ArrowRight className="h-5 w-5 opacity-0 group-hover:opacity-100 transition-opacity text-primary" />
                    </div>
                    <CardDescription className="text-sm leading-relaxed">
                      {section.description}
                    </CardDescription>
                  </CardHeader>
                  <CardContent className="pt-0">
                    <div className="flex items-center justify-between text-xs text-muted-foreground">
                      <div className="flex items-center gap-1">
                        <Clock className="h-3 w-3" />
                        {section.readTime}
                      </div>
                      <div className="flex items-center gap-1">
                        <Calendar className="h-3 w-3" />
                        {section.updated}
                      </div>
                    </div>
                  </CardContent>
                </Card>
              ))}
            </div>

            <div className="space-y-16">
              <section id="introduction" className="scroll-mt-8">
                <div className="bg-card/60 backdrop-blur-xl rounded-2xl p-8 border border-border/40">
                  <h2 className="text-3xl font-medium mb-6">Introduction</h2>
                  <div className="space-y-4 text-muted-foreground">
                    <div className="h-4 bg-muted/60 rounded animate-pulse"></div>
                    <div className="h-4 bg-muted/60 rounded animate-pulse w-4/5"></div>
                    <div className="h-4 bg-muted/60 rounded animate-pulse w-3/5"></div>
                  </div>
                </div>
              </section>

              <section id="quick-start" className="scroll-mt-8">
                <div className="bg-card/60 backdrop-blur-xl rounded-2xl p-8 border border-border/40">
                  <h2 className="text-3xl font-medium mb-6">Quick Start</h2>
                  <div className="space-y-4 text-muted-foreground">
                    <div className="h-4 bg-muted/60 rounded animate-pulse"></div>
                    <div className="h-4 bg-muted/60 rounded animate-pulse w-5/6"></div>
                    <div className="h-4 bg-muted/60 rounded animate-pulse w-4/5"></div>
                    <div className="h-4 bg-muted/60 rounded animate-pulse w-2/3"></div>
                  </div>
                </div>
              </section>

              <section id="installation" className="scroll-mt-8">
                <div className="bg-card/60 backdrop-blur-xl rounded-2xl p-8 border border-border/40">
                  <h2 className="text-3xl font-medium mb-6">Installation</h2>
                  <div className="space-y-4 text-muted-foreground">
                    <div className="h-4 bg-muted/60 rounded animate-pulse"></div>
                    <div className="h-4 bg-muted/60 rounded animate-pulse w-3/4"></div>
                    <div className="h-4 bg-muted/60 rounded animate-pulse w-5/6"></div>
                  </div>
                </div>
              </section>
            </div>

            <div className="mt-16 pt-8 border-t border-border/40">
              <div className="text-center text-sm text-muted-foreground">
                <p>Need help? Join our community or reach out to support.</p>
              </div>
            </div>
          </div>
        </ScrollArea>
      </div>
    </div>
  );
}; <|MERGE_RESOLUTION|>--- conflicted
+++ resolved
@@ -18,11 +18,7 @@
   {
     id: 'introduction',
     title: 'Introduction',
-<<<<<<< HEAD
     description: 'Learn about Machine AI Worker and how it can transform your automation workflows',
-=======
-    description: 'Learn about Kortix AI Worker and how it can transform your automation workflows',
->>>>>>> 140ce10f
     readTime: '5 min read',
     updated: '2 days ago'
   },
@@ -36,11 +32,7 @@
   {
     id: 'installation',
     title: 'Installation',
-<<<<<<< HEAD
     description: 'Step-by-step guide to install and configure Machine in your environment',
-=======
-    description: 'Step-by-step guide to install and configure Kortix in your environment',
->>>>>>> 140ce10f
     readTime: '12 min read',
     updated: '3 days ago'
   }
@@ -61,25 +53,14 @@
                   Latest
                 </Badge>
               </div>
-<<<<<<< HEAD
               
               <h1 className="text-3xl lg:text-5xl font-bold mb-4 bg-gradient-to-r from-foreground to-foreground/60 bg-clip-text text-transparent">
                 Welcome to Machine
-=======
-
-              <h1 className="text-3xl lg:text-5xl font-medium mb-4 bg-gradient-to-r from-foreground to-foreground/60 bg-clip-text text-transparent">
-                Welcome to Kortix
->>>>>>> 140ce10f
               </h1>
 
               <p className="text-lg lg:text-xl text-muted-foreground leading-relaxed max-w-3xl">
-<<<<<<< HEAD
                 Build, deploy, and manage powerful AI agents that automate complex workflows. 
                 Machine provides everything you need to create intelligent automation solutions.
-=======
-                Build, deploy, and manage powerful AI agents that automate complex workflows.
-                Kortix provides everything you need to create intelligent automation solutions.
->>>>>>> 140ce10f
               </p>
               <div className="flex flex-col sm:flex-row items-start sm:items-center gap-3 sm:gap-4 mt-6">
                 <Button size="lg" className="w-full sm:w-auto backdrop-blur-sm">
