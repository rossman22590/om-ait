'use client';
// import { HeroVideoSection } from '@/components/home/sections/hero-video-section';
import { siteConfig } from '@/lib/home';
<<<<<<< HEAD
import { ArrowRight, Github, X, AlertCircle, Square } from 'lucide-react';
import PixelBlast from '@/components/home/ui/PixelBlast';
import { useMediaQuery } from '@/hooks/utils';
import { useState, useEffect, useRef, FormEvent } from 'react';
import { useScroll } from 'framer-motion';
=======
import { AnimatedBg } from '@/components/ui/animated-bg';
import { useIsMobile } from '@/hooks/utils';
import { useState, useEffect, useRef, FormEvent, lazy, Suspense } from 'react';
>>>>>>> 2158e8a1
import Link from 'next/link';
import { useRouter } from 'next/navigation';
import { useAuth } from '@/components/AuthProvider';
import { BillingError, AgentRunLimitError, ProjectLimitError } from '@/lib/api/errors';
import { useInitiateAgentMutation } from '@/hooks/dashboard/use-initiate-agent';
import { useThreadQuery } from '@/hooks/threads/use-threads';
import {
  Dialog,
  DialogContent,
  DialogDescription,
  DialogHeader,
  DialogTitle,
  DialogOverlay,
} from '@/components/ui/dialog';
import { useAccounts } from '@/hooks/account/use-accounts';
import { isLocalMode, config } from '@/lib/config';
import { toast } from 'sonner';
<<<<<<< HEAD

=======
>>>>>>> 2158e8a1
import { ChatInput, ChatInputHandles } from '@/components/thread/chat-input/chat-input';
import { normalizeFilenameToNFC } from '@/lib/utils/unicode';
import { createQueryHook } from '@/hooks/use-query';
import { agentKeys } from '@/hooks/agents/keys';
import { getAgents } from '@/hooks/agents/utils';
<<<<<<< HEAD
import { AgentRunLimitDialog } from '@/components/thread/agent-run-limit-dialog';
=======
import { useSunaModePersistence } from '@/stores/suna-modes-store';
>>>>>>> 2158e8a1
import { useAgentSelection } from '@/stores/agent-selection-store';
import { useTranslations } from 'next-intl';

// Lazy load components only needed when dialogs are open
const GoogleSignIn = lazy(() => import('@/components/GoogleSignIn'));
const GitHubSignIn = lazy(() => import('@/components/GithubSignIn'));
const PlanSelectionModal = lazy(() => 
    import('@/components/billing/pricing').then(mod => ({ default: mod.PlanSelectionModal }))
);
const AgentRunLimitDialog = lazy(() => 
    import('@/components/thread/agent-run-limit-dialog').then(mod => ({ default: mod.AgentRunLimitDialog }))
);
const SunaModesPanel = lazy(() => 
    import('@/components/dashboard/suna-modes-panel').then(mod => ({ default: mod.SunaModesPanel }))
);

// Custom dialog overlay with blur effect
const BlurredDialogOverlay = () => (
  <DialogOverlay className="bg-background/40 backdrop-blur-md" />
);

// Rotating text component for job types
const RotatingText = ({
  texts,
  className = ""
}: {
  texts: string[];
  className?: string;
}) => {
  const [currentIndex, setCurrentIndex] = useState(0);
  const [isVisible, setIsVisible] = useState(true);

  useEffect(() => {
    const interval = setInterval(() => {
      setIsVisible(false);

      setTimeout(() => {
        setCurrentIndex((prev) => (prev + 1) % texts.length);
        setIsVisible(true);
      }, 150); // Half of the transition duration
    }, 2000); // Change every 2 seconds

    return () => clearInterval(interval);
  }, [texts.length]);

  return (
    <span className={`inline-block transition-all duration-300 ${className}`}>
      <span
        className={`inline-block transition-opacity duration-300 ${isVisible ? 'opacity-100' : 'opacity-0'
          }`}
      >
        {texts[currentIndex]}
      </span>
    </span>
  );
};

// Constant for localStorage key to ensure consistency
const PENDING_PROMPT_KEY = 'pendingAgentPrompt';

export function HeroSection() {
  const { hero } = siteConfig;
  const tablet = useMediaQuery('(max-width: 1024px)');
  const [mounted, setMounted] = useState(false);
  const [isScrolling, setIsScrolling] = useState(false);
  const [isSubmitting, setIsSubmitting] = useState(false);
  const scrollTimeout = useRef<NodeJS.Timeout | null>(null);
  const { scrollY } = useScroll();
  const [inputValue, setInputValue] = useState('');
  const router = useRouter();

  // Use the agent selection store for localStorage persistence
  const {
    selectedAgentId,
    setSelectedAgent,
    initializeFromAgents
  } = useAgentSelection();
  const { user, isLoading } = useAuth();
  const [showPaymentModal, setShowPaymentModal] = useState(false);
  const initiateAgentMutation = useInitiateAgentMutation();
  const [initiatedThreadId, setInitiatedThreadId] = useState<string | null>(null);
  const threadQuery = useThreadQuery(initiatedThreadId || '');
  const chatInputRef = useRef<ChatInputHandles>(null);
  const [showAgentLimitDialog, setShowAgentLimitDialog] = useState(false);
  const [agentLimitData, setAgentLimitData] = useState<{
    runningCount: number;
    runningThreadIds: string[];
  } | null>(null);

  // Fetch agents for selection
  const { data: agentsResponse } = createQueryHook(
    agentKeys.list({
      limit: 100,
      sort_by: 'name',
      sort_order: 'asc'
    }),
    () => getAgents({
      limit: 100,
      sort_by: 'name',
      sort_order: 'asc'
    }),
    {
      enabled: !!user && !isLoading,
      staleTime: 5 * 60 * 1000,
      gcTime: 10 * 60 * 1000,
    }
  )();

  const agents = agentsResponse?.agents || [];

  // Initialize agent selection from localStorage when agents are loaded
  useEffect(() => {
    if (agents.length > 0) {
      initializeFromAgents(agents);
    }
  }, [agents, initializeFromAgents]);

  // Auth dialog state
  const [authDialogOpen, setAuthDialogOpen] = useState(false);

  useEffect(() => {
    setMounted(true);
  }, []);

  // Detect when scrolling is active to reduce animation complexity
  useEffect(() => {
    const unsubscribe = scrollY.on('change', () => {
      setIsScrolling(true);

      // Clear any existing timeout
      if (scrollTimeout.current) {
        clearTimeout(scrollTimeout.current);
      }

      // Set a new timeout
      scrollTimeout.current = setTimeout(() => {
        setIsScrolling(false);
      }, 300); // Wait 300ms after scroll stops
    });

    return () => {
      unsubscribe();
      if (scrollTimeout.current) {
        clearTimeout(scrollTimeout.current);
      }
    };
<<<<<<< HEAD
  }, [scrollY]);

  useEffect(() => {
    if (authDialogOpen && inputValue.trim()) {
      localStorage.setItem(PENDING_PROMPT_KEY, inputValue.trim());
    }
  }, [authDialogOpen, inputValue]);

  useEffect(() => {
    if (authDialogOpen && user && !isLoading) {
      setAuthDialogOpen(false);
      router.push('/dashboard');
    }
  }, [user, isLoading, authDialogOpen, router]);

  useEffect(() => {
    if (threadQuery.data && initiatedThreadId) {
      const thread = threadQuery.data;
      if (thread.project_id) {
        router.push(`/projects/${thread.project_id}/thread/${initiatedThreadId}`);
      } else {
        router.push(`/agents/${initiatedThreadId}`);
      }
      setInitiatedThreadId(null);
    }
  }, [threadQuery.data, initiatedThreadId, router]);

  // Handle ChatInput submission
  const handleChatInputSubmit = async (
    message: string,
    options?: { model_name?: string }
  ) => {
    if ((!message.trim() && !chatInputRef.current?.getPendingFiles().length) || isSubmitting) return;

    // If user is not logged in, save prompt and show auth dialog
    if (!user && !isLoading) {
      localStorage.setItem(PENDING_PROMPT_KEY, message.trim());
      setAuthDialogOpen(true);
      return;
    }

    // User is logged in, create the agent with files like dashboard does
    setIsSubmitting(true);
    try {
      const files = chatInputRef.current?.getPendingFiles() || [];
      localStorage.removeItem(PENDING_PROMPT_KEY);

      const formData = new FormData();
      formData.append('prompt', message);

      // Add selected agent if one is chosen
      if (selectedAgentId) {
        formData.append('agent_id', selectedAgentId);
      }

      // Add files if any
      files.forEach((file) => {
        const normalizedName = normalizeFilenameToNFC(file.name);
        formData.append('files', file, normalizedName);
      });

      if (options?.model_name) formData.append('model_name', options.model_name);
      formData.append('stream', 'true'); // Always stream for better UX
      formData.append('enable_context_manager', 'false');

      const result = await initiateAgentMutation.mutateAsync(formData);

      if (result.thread_id) {
        setInitiatedThreadId(result.thread_id);
      } else {
        throw new Error('Agent initiation did not return a thread_id.');
      }

      chatInputRef.current?.clearPendingFiles();
      setInputValue('');
    } catch (error: any) {
      if (error instanceof BillingError) {
        setShowPaymentModal(true);
      } else if (error instanceof AgentRunLimitError) {
        const { running_thread_ids, running_count } = error.detail;

        setAgentLimitData({
          runningCount: running_count,
          runningThreadIds: running_thread_ids,
        });
        setShowAgentLimitDialog(true);
      } else if (error instanceof ProjectLimitError) {
        setShowPaymentModal(true);
      } else {
        const isConnectionError =
          error instanceof TypeError &&
          error.message.includes('Failed to fetch');
        if (!isLocalMode() || isConnectionError) {
          toast.error(
            error.message || 'Failed to create agent. Please try again.',
          );
        }
      }
    }
    setIsSubmitting(false);
  };

  return (
    <section id="hero" className="w-full relative overflow-hidden">
      <div className="relative flex flex-col items-center w-full px-4 sm:px-6">
        {/* Left side PixelBlast with gradient fades */}
        <div className="hidden sm:block absolute left-0 top-0 h-[500px] sm:h-[600px] md:h-[800px] w-1/4 sm:w-1/3 -z-10 overflow-hidden">
          {/* Horizontal fade from left to right */}
          <div className="absolute inset-0 bg-gradient-to-r from-transparent via-transparent to-background z-10 pointer-events-none" />

          {/* Vertical fade from top */}
          <div className="absolute inset-x-0 top-0 h-32 bg-gradient-to-b from-background via-background/90 to-transparent z-10 pointer-events-none" />

          {/* Vertical fade to bottom */}
          <div className="absolute inset-x-0 bottom-0 h-48 bg-gradient-to-t from-background via-background/90 to-transparent z-10 pointer-events-none" />

          {mounted && (
            <PixelBlast
              variant="circle"
              pixelSize={8}
              color="#EC4899"
              patternScale={2.5}
              patternDensity={1.5}
              pixelSizeJitter={0.3}
              enableRipples
              rippleSpeed={0.5}
              rippleThickness={0.15}
              rippleIntensityScale={2}
              liquid
              liquidStrength={0.15}
              liquidRadius={1.5}
              liquidWobbleSpeed={4}
              speed={0.8}
              edgeFade={0.2}
              transparent
            />
          )}
        </div>

        {/* Right side PixelBlast with gradient fades */}
        <div className="hidden sm:block absolute right-0 top-0 h-[500px] sm:h-[600px] md:h-[800px] w-1/4 sm:w-1/3 -z-10 overflow-hidden">
          {/* Horizontal fade from right to left */}
          <div className="absolute inset-0 bg-gradient-to-l from-transparent via-transparent to-background z-10 pointer-events-none" />

          {/* Vertical fade from top */}
          <div className="absolute inset-x-0 top-0 h-32 bg-gradient-to-b from-background via-background/90 to-transparent z-10 pointer-events-none" />

          {/* Vertical fade to bottom */}
          <div className="absolute inset-x-0 bottom-0 h-48 bg-gradient-to-t from-background via-background/90 to-transparent z-10 pointer-events-none" />

          {mounted && (
            <PixelBlast
              variant="circle"
              pixelSize={8}
              color="#A855F7"
              patternScale={2.5}
              patternDensity={1.5}
              pixelSizeJitter={0.3}
              enableRipples
              rippleSpeed={0.5}
              rippleThickness={0.15}
              rippleIntensityScale={2}
              liquid
              liquidStrength={0.15}
              liquidRadius={1.5}
              liquidWobbleSpeed={4}
              speed={0.8}
              edgeFade={0.2}
              transparent
            />
          )}
        </div>

        {/* Center content background with rounded bottom */}
        <div className="absolute inset-x-0 sm:inset-x-1/6 md:inset-x-1/4 top-0 h-[500px] sm:h-[600px] md:h-[800px] -z-20 bg-background rounded-b-xl"></div>

        <div className="relative z-10 pt-16 sm:pt-24 md:pt-32 mx-auto h-full w-full max-w-6xl flex flex-col items-center justify-center">
          {/* <p className="border border-border bg-accent rounded-full text-sm h-8 px-3 flex items-center gap-2">
            {hero.badgeIcon}
            {hero.badge}
          </p> */}

          {/* <Link
            href={hero.githubUrl}
            target="_blank"
            rel="noopener noreferrer"
            className="group border border-border/50 bg-background hover:bg-accent/20 hover:border-secondary/40 rounded-full text-sm h-8 px-3 flex items-center gap-2 transition-all duration-300 shadow-sm hover:shadow-md hover:scale-105 hover:-translate-y-0.5"
          >
            {hero.badgeIcon}
            <span className="font-medium text-muted-foreground text-xs tracking-wide group-hover:text-primary transition-colors duration-300">
              {hero.badge}
            </span>
            <span className="inline-flex items-center justify-center size-3.5 rounded-full bg-muted/30 group-hover:bg-secondary/30 transition-colors duration-300">
              <svg
                width="8"
                height="8"
                viewBox="0 0 24 24"
                fill="none"
                xmlns="http://www.w3.org/2000/svg"
                className="text-muted-foreground group-hover:text-primary"
              >
                <path
                  d="M7 17L17 7M17 7H8M17 7V16"
                  stroke="currentColor"
                  strokeWidth="2"
                  strokeLinecap="round"
                  strokeLinejoin="round"
=======

    return (
        <section id="hero" className="w-full relative overflow-hidden">
            {/* Lazy load payment modal - only needed on interaction */}
            {showPaymentModal && (
                <Suspense fallback={null}>
                    <PlanSelectionModal
                        open={showPaymentModal}
                        onOpenChange={setShowPaymentModal}
                    />
                </Suspense>
            )}
            <div className="relative flex flex-col items-center w-full px-4 sm:px-6 pb-8 sm:pb-10">
                {/* Animated background */}
                <AnimatedBg
                    variant="hero"
                    sizeMultiplier={isMobile ? 0.7 : 1}
                    blurMultiplier={isMobile ? 0.6 : 1}
                    customArcs={isMobile ? {
                        left: [
                            {
                                pos: { left: -150, top: 30 },
                                size: 380,
                                tone: 'medium' as const,
                                opacity: 0.15,
                                delay: 0.5,
                                x: [0, 15, -8, 0],
                                y: [0, 12, -6, 0],
                                scale: [0.82, 1.08, 0.94, 0.82],
                                blur: ['12px', '20px', '16px', '12px'],
                            },
                        ],
                        right: [
                            {
                                pos: { right: -120, top: 140 },
                                size: 300,
                                tone: 'dark' as const,
                                opacity: 0.2,
                                delay: 1.0,
                                x: [0, -18, 10, 0],
                                y: [0, 14, -8, 0],
                                scale: [0.86, 1.14, 1.0, 0.86],
                                blur: ['10px', '6px', '8px', '10px'],
                            },
                        ],
                    } : undefined}
>>>>>>> 2158e8a1
                />
              </svg>
            </span>
          </Link> */}
          <div className="flex flex-col items-center justify-center gap-3 sm:gap-4 pt-8 sm:pt-12 max-w-4xl mx-auto">
            <h1 className="text-3xl md:text-4xl lg:text-5xl xl:text-6xl font-medium tracking-tighter text-balance text-center px-2">
              <span className="text-primary">Hire Machine for </span>
              <RotatingText
                texts={['Research', 'Presentations', 'Docs', 'Spreadsheets', 'Design', 'Data Analysis', 'Email Management', 'Social Media', 'SEO', 'Lead Generation', 'Customer Support', 'Content Creation', 'Project Management', 'Sales', 'Marketing', 'Analytics']}
                className="text-secondary"
              />
            </h1>
            <p className="text-base md:text-lg text-center text-muted-foreground font-medium text-balance leading-relaxed tracking-tight max-w-2xl px-2">
              Deploy AI Workers that run your business autonomously.
            </p>
          </div>

          <div className="flex flex-col items-center w-full max-w-3xl mx-auto gap-2 flex-wrap justify-center px-2 sm:px-0">
            <div className="w-full relative">
              <div className="relative z-10">
                <ChatInput
                  ref={chatInputRef}
                  onSubmit={handleChatInputSubmit}
                  placeholder="Give Machine a task to complete..."
                  loading={isSubmitting}
                  disabled={isSubmitting}
                  value={inputValue}
                  onChange={setInputValue}
                  isLoggedIn={!!user}
                  selectedAgentId={selectedAgentId}
                  onAgentSelect={setSelectedAgent}
                  autoFocus={false}
                  enableAdvancedConfig={false}
                  animatePlaceholder={true}
                />
              </div>
              {/* Subtle glow effect */}
              <div className="absolute -bottom-4 inset-x-0 h-6 bg-secondary/20 blur-xl rounded-full -z-10 opacity-70"></div>
            </div>

<<<<<<< HEAD
          </div>
=======
                <div className="relative z-10 pt-16 sm:pt-24 md:pt-32 mx-auto h-full w-full max-w-6xl flex flex-col items-center justify-center">

                    <div className="flex flex-col items-center justify-center gap-3 sm:gap-4 pt-8 sm:pt-20 max-w-4xl mx-auto pb-7">
                        <h2 className="text-2xl md:text-3xl lg:text-4xl font-medium tracking-tighter text-balance text-center px-2">
                            {t('whatWouldYouLike')}
                        </h2>
                    </div>

                    <div className="flex flex-col items-center w-full max-w-3xl mx-auto gap-2 flex-wrap justify-center px-2 sm:px-0">
                        <div className="w-full relative">
                            <div className="relative z-10">
                                <ChatInput
                                    ref={chatInputRef}
                                    onSubmit={handleChatInputSubmit}
                                    placeholder={t('describeTask')}
                                    loading={isSubmitting}
                                    disabled={isSubmitting}
                                    value={inputValue}
                                    onChange={setInputValue}
                                    isLoggedIn={!!user}
                                    selectedAgentId={selectedAgentId}
                                    onAgentSelect={setSelectedAgent}
                                    autoFocus={false}
                                    enableAdvancedConfig={false}
                                    selectedMode={selectedMode}
                                    onModeDeselect={() => setSelectedMode(null)}
                                    selectedCharts={selectedCharts}
                                    selectedOutputFormat={selectedOutputFormat}
                                    selectedTemplate={selectedTemplate}
                                />
                            </div>
                        </div>
                    </div>

                    {/* Modes Panel - Below chat input, visible for Suna agent */}
                    {isSunaAgent && (
                        <div className="w-full max-w-3xl mx-auto mt-4 px-2 sm:px-0">
                            <Suspense fallback={<div className="h-24 animate-pulse bg-muted/10 rounded-lg" />}>
                                <SunaModesPanel
                                    selectedMode={selectedMode}
                                    onModeSelect={setSelectedMode}
                                    onSelectPrompt={setInputValue}
                                    isMobile={isMobile}
                                    selectedCharts={selectedCharts}
                                    onChartsChange={setSelectedCharts}
                                    selectedOutputFormat={selectedOutputFormat}
                                    onOutputFormatChange={setSelectedOutputFormat}
                                    selectedTemplate={selectedTemplate}
                                    onTemplateChange={setSelectedTemplate}
                                />
                            </Suspense>
                        </div>
                    )}


                </div>
>>>>>>> 2158e8a1

        </div>

      </div>
      <div className="mb-8 sm:mb-16 sm:mt-32 mx-auto"></div>

      {/* Auth Dialog */}
      <Dialog open={authDialogOpen} onOpenChange={setAuthDialogOpen}>
        <BlurredDialogOverlay />
        <DialogContent className="sm:max-w-md rounded-xl bg-background border border-border">
          <DialogHeader>
            <div className="flex items-center justify-between">
              <DialogTitle className="text-xl font-medium">
                Sign in to continue
              </DialogTitle>
              {/* <button 
                onClick={() => setAuthDialogOpen(false)}
                className="rounded-full p-1 hover:bg-muted transition-colors"
              >
                <X className="h-4 w-4 text-muted-foreground" />
              </button> */}
<<<<<<< HEAD
            </div>
            <DialogDescription className="text-muted-foreground">
              Sign in or create an account to talk with Machine
            </DialogDescription>
          </DialogHeader>



          {/* OAuth Sign In */}
          <div className="w-full">
            <GoogleSignIn returnUrl="/dashboard" />
          </div>

          {/* Divider */}
          <div className="relative my-6">
            <div className="absolute inset-0 flex items-center">
              <div className="w-full border-t border-border"></div>
            </div>
            <div className="relative flex justify-center text-sm">
              <span className="px-2 bg-[#F3F4F6] dark:bg-[#F9FAFB]/[0.02] text-muted-foreground">
                or continue with email
              </span>
            </div>
          </div>

          {/* Sign in options */}
          <div className="space-y-4 pt-4">
            <Link
              href={`/auth?returnUrl=${encodeURIComponent('/dashboard')}`}
              className="flex h-12 items-center justify-center w-full text-center rounded-full bg-primary text-primary-foreground hover:bg-primary/90 transition-all shadow-md"
              onClick={() => setAuthDialogOpen(false)}
            >
              Sign in with email
            </Link>

            <Link
              href={`/auth?mode=signup&returnUrl=${encodeURIComponent('/dashboard')}`}
              className="flex h-12 items-center justify-center w-full text-center rounded-full border border-border bg-background hover:bg-accent/20 transition-all"
              onClick={() => setAuthDialogOpen(false)}
            >
              Create new account
            </Link>
          </div>

          <div className="mt-4 text-center text-xs text-muted-foreground">
            By continuing, you agree to our{' '}
            <Link href="/terms" className="text-primary hover:underline">
              Terms of Service
            </Link>{' '}
            and{' '}
            <Link href="/privacy" className="text-primary hover:underline">
              Privacy Policy
            </Link>
          </div>
        </DialogContent>
      </Dialog>

      {agentLimitData && (
        <AgentRunLimitDialog
          open={showAgentLimitDialog}
          onOpenChange={setShowAgentLimitDialog}
          runningCount={agentLimitData.runningCount}
          runningThreadIds={agentLimitData.runningThreadIds}
          projectId={undefined} // Hero section doesn't have a specific project context
        />
      )}
    </section>
  );
}
=======
                        </div>
                        <DialogDescription className="text-muted-foreground">
                            Sign in or create an account to talk with Kortix
                        </DialogDescription>
                    </DialogHeader>

                    {/* OAuth Sign In */}
                    <div className="w-full space-y-3 mt-8">
                        <Suspense fallback={<div className="h-12 bg-muted/20 rounded-full animate-pulse" />}>
                            <GoogleSignIn returnUrl="/dashboard" />
                        </Suspense>
                        <Suspense fallback={<div className="h-12 bg-muted/20 rounded-full animate-pulse" />}>
                            <GitHubSignIn returnUrl="/dashboard" />
                        </Suspense>
                    </div>

                    {/* Divider */}
                    <div className="relative my-2">
                        <div className="absolute inset-0 flex items-center">
                            <div className="w-full border-t border-border"></div>
                        </div>
                        <div className="relative flex justify-center text-sm">
                            <span className="px-3 bg-background text-muted-foreground font-medium">
                                or continue with email
                            </span>
                        </div>
                    </div>

                    {/* Sign in options */}
                    <div className="space-y-3">
                        <Link
                            href={`/auth?returnUrl=${encodeURIComponent('/dashboard')}`}
                            className="flex h-12 items-center justify-center w-full text-center rounded-full bg-primary text-primary-foreground hover:bg-primary/90 transition-all shadow-sm font-medium"
                            onClick={() => setAuthDialogOpen(false)}
                        >
                            Sign in with email
                        </Link>

                        <Link
                            href={`/auth?mode=signup&returnUrl=${encodeURIComponent('/dashboard')}`}
                            className="flex h-12 items-center justify-center w-full text-center rounded-full border border-border bg-background hover:bg-accent/50 transition-all font-medium"
                            onClick={() => setAuthDialogOpen(false)}
                        >
                            Create new account
                        </Link>
                    </div>

                    <div className="mt-8 text-center text-[13px] text-muted-foreground leading-relaxed">
                        By continuing, you agree to our{' '}
                        <a href="https://www.kortix.com/legal?tab=terms" target="_blank" rel="noopener noreferrer" className="text-foreground/70 hover:text-foreground underline underline-offset-2 transition-colors">
                            Terms of Service
                        </a>{' '}
                        and{' '}
                        <a href="https://www.kortix.com/legal?tab=privacy" target="_blank" rel="noopener noreferrer" className="text-foreground/70 hover:text-foreground underline underline-offset-2 transition-colors">
                            Privacy Policy
                        </a>
                    </div>
                </DialogContent>
            </Dialog>

            {agentLimitData && (
                <Suspense fallback={null}>
                    <AgentRunLimitDialog
                        open={showAgentLimitDialog}
                        onOpenChange={setShowAgentLimitDialog}
                        runningCount={agentLimitData.runningCount}
                        runningThreadIds={agentLimitData.runningThreadIds}
                        projectId={undefined} // Hero section doesn't have a specific project context
                    />
                </Suspense>
            )}
        </section>
    );
}
>>>>>>> 2158e8a1
<|MERGE_RESOLUTION|>--- conflicted
+++ resolved
@@ -1,17 +1,11 @@
 'use client';
 // import { HeroVideoSection } from '@/components/home/sections/hero-video-section';
 import { siteConfig } from '@/lib/home';
-<<<<<<< HEAD
 import { ArrowRight, Github, X, AlertCircle, Square } from 'lucide-react';
 import PixelBlast from '@/components/home/ui/PixelBlast';
 import { useMediaQuery } from '@/hooks/utils';
 import { useState, useEffect, useRef, FormEvent } from 'react';
 import { useScroll } from 'framer-motion';
-=======
-import { AnimatedBg } from '@/components/ui/animated-bg';
-import { useIsMobile } from '@/hooks/utils';
-import { useState, useEffect, useRef, FormEvent, lazy, Suspense } from 'react';
->>>>>>> 2158e8a1
 import Link from 'next/link';
 import { useRouter } from 'next/navigation';
 import { useAuth } from '@/components/AuthProvider';
@@ -29,20 +23,13 @@
 import { useAccounts } from '@/hooks/account/use-accounts';
 import { isLocalMode, config } from '@/lib/config';
 import { toast } from 'sonner';
-<<<<<<< HEAD
-
-=======
->>>>>>> 2158e8a1
+
 import { ChatInput, ChatInputHandles } from '@/components/thread/chat-input/chat-input';
 import { normalizeFilenameToNFC } from '@/lib/utils/unicode';
 import { createQueryHook } from '@/hooks/use-query';
 import { agentKeys } from '@/hooks/agents/keys';
 import { getAgents } from '@/hooks/agents/utils';
-<<<<<<< HEAD
 import { AgentRunLimitDialog } from '@/components/thread/agent-run-limit-dialog';
-=======
-import { useSunaModePersistence } from '@/stores/suna-modes-store';
->>>>>>> 2158e8a1
 import { useAgentSelection } from '@/stores/agent-selection-store';
 import { useTranslations } from 'next-intl';
 
@@ -189,7 +176,6 @@
         clearTimeout(scrollTimeout.current);
       }
     };
-<<<<<<< HEAD
   }, [scrollY]);
 
   useEffect(() => {
@@ -397,54 +383,6 @@
                   strokeWidth="2"
                   strokeLinecap="round"
                   strokeLinejoin="round"
-=======
-
-    return (
-        <section id="hero" className="w-full relative overflow-hidden">
-            {/* Lazy load payment modal - only needed on interaction */}
-            {showPaymentModal && (
-                <Suspense fallback={null}>
-                    <PlanSelectionModal
-                        open={showPaymentModal}
-                        onOpenChange={setShowPaymentModal}
-                    />
-                </Suspense>
-            )}
-            <div className="relative flex flex-col items-center w-full px-4 sm:px-6 pb-8 sm:pb-10">
-                {/* Animated background */}
-                <AnimatedBg
-                    variant="hero"
-                    sizeMultiplier={isMobile ? 0.7 : 1}
-                    blurMultiplier={isMobile ? 0.6 : 1}
-                    customArcs={isMobile ? {
-                        left: [
-                            {
-                                pos: { left: -150, top: 30 },
-                                size: 380,
-                                tone: 'medium' as const,
-                                opacity: 0.15,
-                                delay: 0.5,
-                                x: [0, 15, -8, 0],
-                                y: [0, 12, -6, 0],
-                                scale: [0.82, 1.08, 0.94, 0.82],
-                                blur: ['12px', '20px', '16px', '12px'],
-                            },
-                        ],
-                        right: [
-                            {
-                                pos: { right: -120, top: 140 },
-                                size: 300,
-                                tone: 'dark' as const,
-                                opacity: 0.2,
-                                delay: 1.0,
-                                x: [0, -18, 10, 0],
-                                y: [0, 14, -8, 0],
-                                scale: [0.86, 1.14, 1.0, 0.86],
-                                blur: ['10px', '6px', '8px', '10px'],
-                            },
-                        ],
-                    } : undefined}
->>>>>>> 2158e8a1
                 />
               </svg>
             </span>
@@ -485,66 +423,7 @@
               <div className="absolute -bottom-4 inset-x-0 h-6 bg-secondary/20 blur-xl rounded-full -z-10 opacity-70"></div>
             </div>
 
-<<<<<<< HEAD
           </div>
-=======
-                <div className="relative z-10 pt-16 sm:pt-24 md:pt-32 mx-auto h-full w-full max-w-6xl flex flex-col items-center justify-center">
-
-                    <div className="flex flex-col items-center justify-center gap-3 sm:gap-4 pt-8 sm:pt-20 max-w-4xl mx-auto pb-7">
-                        <h2 className="text-2xl md:text-3xl lg:text-4xl font-medium tracking-tighter text-balance text-center px-2">
-                            {t('whatWouldYouLike')}
-                        </h2>
-                    </div>
-
-                    <div className="flex flex-col items-center w-full max-w-3xl mx-auto gap-2 flex-wrap justify-center px-2 sm:px-0">
-                        <div className="w-full relative">
-                            <div className="relative z-10">
-                                <ChatInput
-                                    ref={chatInputRef}
-                                    onSubmit={handleChatInputSubmit}
-                                    placeholder={t('describeTask')}
-                                    loading={isSubmitting}
-                                    disabled={isSubmitting}
-                                    value={inputValue}
-                                    onChange={setInputValue}
-                                    isLoggedIn={!!user}
-                                    selectedAgentId={selectedAgentId}
-                                    onAgentSelect={setSelectedAgent}
-                                    autoFocus={false}
-                                    enableAdvancedConfig={false}
-                                    selectedMode={selectedMode}
-                                    onModeDeselect={() => setSelectedMode(null)}
-                                    selectedCharts={selectedCharts}
-                                    selectedOutputFormat={selectedOutputFormat}
-                                    selectedTemplate={selectedTemplate}
-                                />
-                            </div>
-                        </div>
-                    </div>
-
-                    {/* Modes Panel - Below chat input, visible for Suna agent */}
-                    {isSunaAgent && (
-                        <div className="w-full max-w-3xl mx-auto mt-4 px-2 sm:px-0">
-                            <Suspense fallback={<div className="h-24 animate-pulse bg-muted/10 rounded-lg" />}>
-                                <SunaModesPanel
-                                    selectedMode={selectedMode}
-                                    onModeSelect={setSelectedMode}
-                                    onSelectPrompt={setInputValue}
-                                    isMobile={isMobile}
-                                    selectedCharts={selectedCharts}
-                                    onChartsChange={setSelectedCharts}
-                                    selectedOutputFormat={selectedOutputFormat}
-                                    onOutputFormatChange={setSelectedOutputFormat}
-                                    selectedTemplate={selectedTemplate}
-                                    onTemplateChange={setSelectedTemplate}
-                                />
-                            </Suspense>
-                        </div>
-                    )}
-
-
-                </div>
->>>>>>> 2158e8a1
 
         </div>
 
@@ -566,7 +445,6 @@
               >
                 <X className="h-4 w-4 text-muted-foreground" />
               </button> */}
-<<<<<<< HEAD
             </div>
             <DialogDescription className="text-muted-foreground">
               Sign in or create an account to talk with Machine
@@ -635,80 +513,4 @@
       )}
     </section>
   );
-}
-=======
-                        </div>
-                        <DialogDescription className="text-muted-foreground">
-                            Sign in or create an account to talk with Kortix
-                        </DialogDescription>
-                    </DialogHeader>
-
-                    {/* OAuth Sign In */}
-                    <div className="w-full space-y-3 mt-8">
-                        <Suspense fallback={<div className="h-12 bg-muted/20 rounded-full animate-pulse" />}>
-                            <GoogleSignIn returnUrl="/dashboard" />
-                        </Suspense>
-                        <Suspense fallback={<div className="h-12 bg-muted/20 rounded-full animate-pulse" />}>
-                            <GitHubSignIn returnUrl="/dashboard" />
-                        </Suspense>
-                    </div>
-
-                    {/* Divider */}
-                    <div className="relative my-2">
-                        <div className="absolute inset-0 flex items-center">
-                            <div className="w-full border-t border-border"></div>
-                        </div>
-                        <div className="relative flex justify-center text-sm">
-                            <span className="px-3 bg-background text-muted-foreground font-medium">
-                                or continue with email
-                            </span>
-                        </div>
-                    </div>
-
-                    {/* Sign in options */}
-                    <div className="space-y-3">
-                        <Link
-                            href={`/auth?returnUrl=${encodeURIComponent('/dashboard')}`}
-                            className="flex h-12 items-center justify-center w-full text-center rounded-full bg-primary text-primary-foreground hover:bg-primary/90 transition-all shadow-sm font-medium"
-                            onClick={() => setAuthDialogOpen(false)}
-                        >
-                            Sign in with email
-                        </Link>
-
-                        <Link
-                            href={`/auth?mode=signup&returnUrl=${encodeURIComponent('/dashboard')}`}
-                            className="flex h-12 items-center justify-center w-full text-center rounded-full border border-border bg-background hover:bg-accent/50 transition-all font-medium"
-                            onClick={() => setAuthDialogOpen(false)}
-                        >
-                            Create new account
-                        </Link>
-                    </div>
-
-                    <div className="mt-8 text-center text-[13px] text-muted-foreground leading-relaxed">
-                        By continuing, you agree to our{' '}
-                        <a href="https://www.kortix.com/legal?tab=terms" target="_blank" rel="noopener noreferrer" className="text-foreground/70 hover:text-foreground underline underline-offset-2 transition-colors">
-                            Terms of Service
-                        </a>{' '}
-                        and{' '}
-                        <a href="https://www.kortix.com/legal?tab=privacy" target="_blank" rel="noopener noreferrer" className="text-foreground/70 hover:text-foreground underline underline-offset-2 transition-colors">
-                            Privacy Policy
-                        </a>
-                    </div>
-                </DialogContent>
-            </Dialog>
-
-            {agentLimitData && (
-                <Suspense fallback={null}>
-                    <AgentRunLimitDialog
-                        open={showAgentLimitDialog}
-                        onOpenChange={setShowAgentLimitDialog}
-                        runningCount={agentLimitData.runningCount}
-                        runningThreadIds={agentLimitData.runningThreadIds}
-                        projectId={undefined} // Hero section doesn't have a specific project context
-                    />
-                </Suspense>
-            )}
-        </section>
-    );
-}
->>>>>>> 2158e8a1
+}