--- conflicted
+++ resolved
@@ -80,7 +80,6 @@
 const PENDING_PROMPT_KEY = 'pendingAgentPrompt';
 
 export function HeroSection() {
-<<<<<<< HEAD
   const { hero } = siteConfig;
   const tablet = useMediaQuery('(max-width: 1024px)');
   const [mounted, setMounted] = useState(false);
@@ -158,61 +157,6 @@
       scrollTimeout.current = setTimeout(() => {
         setIsScrolling(false);
       }, 300); // Wait 300ms after scroll stops
-=======
-    const t = useTranslations('suna');
-    const { hero } = siteConfig;
-    const isMobile = useIsMobile();
-    const [isSubmitting, setIsSubmitting] = useState(false);
-    const [inputValue, setInputValue] = useState('');
-
-    // Use centralized agent selection hook with persistence
-    const {
-        selectedAgentId,
-        setSelectedAgent,
-        initializeFromAgents,
-        getCurrentAgent
-    } = useAgentSelection();
-
-    // Use centralized Suna modes persistence hook
-    const {
-        selectedMode,
-        selectedCharts,
-        selectedOutputFormat,
-        selectedTemplate,
-        setSelectedMode,
-        setSelectedCharts,
-        setSelectedOutputFormat,
-        setSelectedTemplate,
-    } = useSunaModePersistence();
-    const router = useRouter();
-    const { user, isLoading } = useAuth();
-    const [showPaymentModal, setShowPaymentModal] = useState(false);
-    const initiateAgentMutation = useInitiateAgentMutation();
-    const [initiatedThreadId, setInitiatedThreadId] = useState<string | null>(null);
-    const threadQuery = useThreadQuery(initiatedThreadId || '');
-    const chatInputRef = useRef<ChatInputHandles>(null);
-    const [showAgentLimitDialog, setShowAgentLimitDialog] = useState(false);
-    const [agentLimitData, setAgentLimitData] = useState<{
-        runningCount: number;
-        runningThreadIds: string[];
-    } | null>(null);
-
-    // Fetch agents for selection
-    const { data: agentsResponse } = useQuery({
-        queryKey: agentKeys.list({
-            limit: 100,
-            sort_by: 'name',
-            sort_order: 'asc'
-        }),
-        queryFn: () => getAgents({
-            limit: 100,
-            sort_by: 'name',
-            sort_order: 'asc'
-        }),
-        enabled: !!user && !isLoading,
-        staleTime: 5 * 60 * 1000,
-        gcTime: 10 * 60 * 1000,
->>>>>>> 4b1b5617
     });
 
     return () => {
@@ -468,64 +412,7 @@
               <div className="absolute -bottom-4 inset-x-0 h-6 bg-secondary/20 blur-xl rounded-full -z-10 opacity-70"></div>
             </div>
 
-<<<<<<< HEAD
           </div>
-=======
-                <div className="relative z-10 pt-16 sm:pt-24 md:pt-32 mx-auto h-full w-full max-w-6xl flex flex-col items-center justify-center">
-
-                    <div className="flex flex-col items-center justify-center gap-3 sm:gap-4 pt-8 sm:pt-20 max-w-4xl mx-auto pb-7">
-                        <h1 className="text-2xl md:text-3xl lg:text-4xl font-medium tracking-tighter text-balance text-center px-2">
-                            {t('whatWouldYouLike')}
-                        </h1>
-                    </div>
-
-                    <div className="flex flex-col items-center w-full max-w-3xl mx-auto gap-2 flex-wrap justify-center px-2 sm:px-0">
-                        <div className="w-full relative">
-                            <div className="relative z-10">
-                                <ChatInput
-                                    ref={chatInputRef}
-                                    onSubmit={handleChatInputSubmit}
-                                    placeholder={t('describeTask')}
-                                    loading={isSubmitting}
-                                    disabled={isSubmitting}
-                                    value={inputValue}
-                                    onChange={setInputValue}
-                                    isLoggedIn={!!user}
-                                    selectedAgentId={selectedAgentId}
-                                    onAgentSelect={setSelectedAgent}
-                                    autoFocus={false}
-                                    enableAdvancedConfig={false}
-                                    selectedMode={selectedMode}
-                                    onModeDeselect={() => setSelectedMode(null)}
-                                    selectedCharts={selectedCharts}
-                                    selectedOutputFormat={selectedOutputFormat}
-                                    selectedTemplate={selectedTemplate}
-                                />
-                            </div>
-                        </div>
-                    </div>
-
-                    {/* Modes Panel - Below chat input, visible for Suna agent */}
-                    {isSunaAgent && (
-                        <div className="w-full max-w-3xl mx-auto mt-4 px-2 sm:px-0">
-                            <SunaModesPanel
-                                selectedMode={selectedMode}
-                                onModeSelect={setSelectedMode}
-                                onSelectPrompt={setInputValue}
-                                isMobile={isMobile}
-                                selectedCharts={selectedCharts}
-                                onChartsChange={setSelectedCharts}
-                                selectedOutputFormat={selectedOutputFormat}
-                                onOutputFormatChange={setSelectedOutputFormat}
-                                selectedTemplate={selectedTemplate}
-                                onTemplateChange={setSelectedTemplate}
-                            />
-                        </div>
-                    )}
-
-
-                </div>
->>>>>>> 4b1b5617
 
         </div>
 
