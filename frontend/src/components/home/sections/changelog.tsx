'use client';

import { ArrowUpRight } from "lucide-react";

import { Badge } from "@/components/ui/badge";
import { Button } from "@/components/ui/button";
import { changeLogData } from "../data/changelog";

export type ChangelogData = {
  version: string;
  date: string;
  title: string;
  description: string;
  items?: string[];
  image?: string;
  button?: {
    url: string;
    text: string;
  };
};

export interface Changelog1Props {
  title?: string;
  description?: string;
  data?: ChangelogData[];
  className?: string;
}

export const Changelog = ({
  title = "Changelog",
<<<<<<< HEAD
  description = "The latest updates and improvements to Machine.",
=======
  description = "The latest updates and improvements to Kortix.",
>>>>>>> 140ce10f
  data = changeLogData,
}: Changelog1Props) => {
  return (
    <section id="changelog" className="py-32 px-10 lg:px-0">
      <div className="container">
        <div className="mx-auto max-w-3xl">
          <h1 className="mb-4 text-3xl font-medium tracking-tight md:text-5xl">
            {title}
          </h1>
          <p className="mb-6 text-base text-muted-foreground md:text-lg">
            {description}
          </p>
        </div>
        <div className="mx-auto mt-16 max-w-3xl space-y-16 md:mt-24 md:space-y-24">
          {data.map((entry, index) => (
            <div
              key={index}
              className="relative flex flex-col gap-4 md:flex-row md:gap-16"
            >
              <div className="top-30 flex h-min w-64 shrink-0 items-center gap-4 md:sticky">
                <Badge className="text-xs">
                  {entry.version}
                </Badge>
                <span className="text-xs font-medium text-muted-foreground">
                  {entry.date}
                </span>
              </div>
              <div className="flex flex-col">
                <h2 className="mb-3 text-lg leading-tight font-medium text-foreground/90 md:text-2xl">
                  {entry.title}
                </h2>
                <p className="text-sm text-muted-foreground md:text-base">
                  {entry.description}
                </p>
                {entry.items && entry.items.length > 0 && (
                  <ul className="mt-4 ml-4 space-y-1.5 text-sm text-muted-foreground md:text-base">
                    {entry.items.map((item, itemIndex) => (
                      <li key={itemIndex} className="list-disc">
                        {item}
                      </li>
                    ))}
                  </ul>
                )}
                {entry.image && (
                  <img
                    src={entry.image}
                    alt={`${entry.version} visual`}
                    className="mt-8 w-full rounded-lg object-cover"
                  />
                )}
                {entry.button && (
                  <Button variant="link" className="mt-4 self-end" asChild>
                    <a href={entry.button.url} target="_blank">
                      {entry.button.text} <ArrowUpRight className="h-4 w-4" />
                    </a>
                  </Button>
                )}
              </div>
            </div>
          ))}
        </div>
      </div>
    </section>
  );
};<|MERGE_RESOLUTION|>--- conflicted
+++ resolved
@@ -28,11 +28,7 @@
 
 export const Changelog = ({
   title = "Changelog",
-<<<<<<< HEAD
   description = "The latest updates and improvements to Machine.",
-=======
-  description = "The latest updates and improvements to Kortix.",
->>>>>>> 140ce10f
   data = changeLogData,
 }: Changelog1Props) => {
   return (
