'use client';

import { FlickeringGrid } from '@/components/home/ui/flickering-grid';
import { useMediaQuery } from '@/hooks/use-media-query';
import { siteConfig } from '@/lib/home';
import { ChevronRightIcon } from '@radix-ui/react-icons';
import Link from 'next/link';
import Image from 'next/image';
import { useTheme } from 'next-themes';
import { useEffect, useState } from 'react';
import { KortixLogo } from '@/components/sidebar/kortix-logo';

export function FooterSection() {
  const tablet = useMediaQuery('(max-width: 1024px)');
  const { theme, resolvedTheme } = useTheme();
  const [mounted, setMounted] = useState(false);

  // After mount, we can access the theme
  useEffect(() => {
    setMounted(true);
  }, []);

<<<<<<< HEAD
  const logoSrc = !mounted
    ? '/logo.png'
    : resolvedTheme === 'dark'
      ? '/logo.png'
      : '/logo.png';

=======
>>>>>>> 140ce10f
  return (
    <footer id="footer" className="w-full pb-0 px-6">
      <div className="w-full mx-auto">
        <div className="max-w-6xl mx-auto">
          <div className="flex flex-col md:flex-row md:items-center md:justify-between p-10">
            <div className="flex flex-col items-start justify-start gap-y-5 max-w-xs mx-0">
              <Link href="/" className="flex items-center gap-2">
<<<<<<< HEAD
                <Image
                  src={logoSrc}
                  alt="Machine Logo"
                  width={122}
                  height={22}
                  priority
                />
=======
                <KortixLogo size={20} />
>>>>>>> 140ce10f
              </Link>
              <p className="tracking-tight text-muted-foreground font-medium">
                {siteConfig.hero.description}
              </p>

              <div className="flex items-center gap-4">
<<<<<<< HEAD
            <a
              href="https://x.com/the_machine_ai"
              target="_blank"
              rel="noopener noreferrer"
              aria-label="X (Twitter)"
            >
              <svg
                xmlns="http://www.w3.org/2000/svg"
                viewBox="0 0 24 24"
                className="size-5 text-muted-foreground hover:text-primary transition-colors"
              >
                <path
                  fill="currentColor"
                  d="M18.901 1.153h3.68l-8.04 9.19L24 22.846h-7.406l-5.8-7.584-6.638 7.584H.474l8.6-9.83L0 1.154h7.594l5.243 6.932ZM17.61 20.644h2.039L6.486 3.24H4.298Z"
                />
              </svg>
            </a>
=======
                <a
                  href="https://github.com/kortix-ai/suna"
                  target="_blank"
                  rel="noopener noreferrer"
                  aria-label="GitHub"
                >
                  <svg
                    xmlns="http://www.w3.org/2000/svg"
                    viewBox="0 0 24 24"
                    className="size-5 text-muted-foreground hover:text-primary transition-colors"
                  >
                    <path
                      fill="currentColor"
                      d="M12 2C6.477 2 2 6.484 2 12.017c0 4.425 2.865 8.18 6.839 9.504.5.092.682-.217.682-.483 0-.237-.008-.868-.013-1.703-2.782.605-3.369-1.343-3.369-1.343-.454-1.158-1.11-1.466-1.11-1.466-.908-.62.069-.608.069-.608 1.003.07 1.531 1.032 1.531 1.032.892 1.53 2.341 1.088 2.91.832.092-.647.35-1.088.636-1.338-2.22-.253-4.555-1.113-4.555-4.951 0-1.093.39-1.988 1.029-2.688-.103-.253-.446-1.272.098-2.65 0 0 .84-.27 2.75 1.026A9.564 9.564 0 0 1 12 6.844a9.59 9.59 0 0 1 2.504.337c1.909-1.296 2.747-1.027 2.747-1.027.546 1.379.202 2.398.1 2.651.64.7 1.028 1.595 1.028 2.688 0 3.848-2.339 4.695-4.566 4.943.359.309.678.92.678 1.855 0 1.338-.012 2.419-.012 2.747 0 .268.18.58.688.482A10.02 10.02 0 0 0 22 12.017C22 6.484 17.522 2 12 2z"
                    />
                  </svg>
                </a>
                <a
                  href="https://x.com/kortixai"
                  target="_blank"
                  rel="noopener noreferrer"
                  aria-label="X (Twitter)"
                >
                  <svg
                    xmlns="http://www.w3.org/2000/svg"
                    viewBox="0 0 24 24"
                    className="size-5 text-muted-foreground hover:text-primary transition-colors"
                  >
                    <path
                      fill="currentColor"
                      d="M18.901 1.153h3.68l-8.04 9.19L24 22.846h-7.406l-5.8-7.584-6.638 7.584H.474l8.6-9.83L0 1.154h7.594l5.243 6.932ZM17.61 20.644h2.039L6.486 3.24H4.298Z"
                    />
                  </svg>
                </a>
                <a
                  href="https://www.linkedin.com/company/kortix/"
                  target="_blank"
                  rel="noopener noreferrer"
                  aria-label="LinkedIn"
                >
                  <svg
                    xmlns="http://www.w3.org/2000/svg"
                    viewBox="0 0 24 24"
                    className="size-5 text-muted-foreground hover:text-primary transition-colors"
                  >
                    <path
                      fill="currentColor"
                      d="M20.447 20.452h-3.554v-5.569c0-1.328-.027-3.037-1.852-3.037-1.853 0-2.136 1.445-2.136 2.939v5.667H9.351V9h3.414v1.561h.046c.477-.9 1.637-1.85 3.37-1.85 3.601 0 4.267 2.37 4.267 5.455v6.286zM5.337 7.433a2.062 2.062 0 01-2.063-2.065 2.064 2.064 0 112.063 2.065zm1.782 13.019H3.555V9h3.564v11.452zM22.225 0H1.771C.792 0 0 .774 0 1.729v20.542C0 23.227.792 24 1.771 24h20.451C23.2 24 24 23.227 24 22.271V1.729C24 .774 23.2 0 22.222 0h.003z"
                    />
                  </svg>
                </a>
>>>>>>> 140ce10f
              </div>
              {/* <div className="flex items-center gap-2 dark:hidden">
                <Icons.soc2 className="size-12" />
                <Icons.hipaa className="size-12" />
                <Icons.gdpr className="size-12" />
              </div>
              <div className="dark:flex items-center gap-2 hidden">
                <Icons.soc2Dark className="size-12" />
                <Icons.hipaaDark className="size-12" />
                <Icons.gdprDark className="size-12" />
              </div> */}
            </div>
            <div className="pt-5 md:w-1/2">
              <div className="flex flex-col items-start justify-start md:flex-row md:items-center md:justify-between gap-y-5 lg:pl-10">
                {siteConfig.footerLinks.map((column, columnIndex) => (
                  <ul key={columnIndex} className="flex flex-col gap-y-2">
                    <li className="mb-2 text-sm font-semibold text-primary">
                      {column.title}
                    </li>
                    {column.links.map((link) => (
                      <li
                        key={link.id}
                        className="group inline-flex cursor-pointer items-center justify-start gap-1 text-[15px]/snug text-muted-foreground"
                      >
                        <Link href={link.url}>{link.title}</Link>
                        <div className="flex size-4 items-center justify-center border border-border rounded translate-x-0 transform opacity-0 transition-all duration-300 ease-out group-hover:translate-x-1 group-hover:opacity-100">
                          <ChevronRightIcon className="h-4 w-4 " />
                        </div>
                      </li>
                    ))}
                  </ul>
                ))}
              </div>
            </div>
          </div>
        </div>
      </div>
      <Link
        href="https://x.com/tsi_org/status/1918786779462672874"
        target="_blank"
        rel="noopener noreferrer"
        className="block w-full h-48 md:h-64 relative mt-24 z-0 cursor-pointer"
      >
        <div className="absolute inset-0 bg-gradient-to-t from-transparent to-background z-10 from-40%" />
        <div className="absolute inset-0 ">
          <FlickeringGrid
            text={tablet ? 'Machine' : 'Machine Machine Machine'}
            fontSize={tablet ? 60 : 90}
            className="h-full w-full"
            squareSize={2}
            gridGap={tablet ? 2 : 3}
            color="#6B7280"
            maxOpacity={0.3}
            flickerChance={0.1}
          />
        </div>
      </Link>
    </footer>
  );
}<|MERGE_RESOLUTION|>--- conflicted
+++ resolved
@@ -20,15 +20,12 @@
     setMounted(true);
   }, []);
 
-<<<<<<< HEAD
   const logoSrc = !mounted
     ? '/logo.png'
     : resolvedTheme === 'dark'
       ? '/logo.png'
       : '/logo.png';
 
-=======
->>>>>>> 140ce10f
   return (
     <footer id="footer" className="w-full pb-0 px-6">
       <div className="w-full mx-auto">
@@ -36,7 +33,6 @@
           <div className="flex flex-col md:flex-row md:items-center md:justify-between p-10">
             <div className="flex flex-col items-start justify-start gap-y-5 max-w-xs mx-0">
               <Link href="/" className="flex items-center gap-2">
-<<<<<<< HEAD
                 <Image
                   src={logoSrc}
                   alt="Machine Logo"
@@ -44,16 +40,12 @@
                   height={22}
                   priority
                 />
-=======
-                <KortixLogo size={20} />
->>>>>>> 140ce10f
               </Link>
               <p className="tracking-tight text-muted-foreground font-medium">
                 {siteConfig.hero.description}
               </p>
 
               <div className="flex items-center gap-4">
-<<<<<<< HEAD
             <a
               href="https://x.com/the_machine_ai"
               target="_blank"
@@ -71,59 +63,6 @@
                 />
               </svg>
             </a>
-=======
-                <a
-                  href="https://github.com/kortix-ai/suna"
-                  target="_blank"
-                  rel="noopener noreferrer"
-                  aria-label="GitHub"
-                >
-                  <svg
-                    xmlns="http://www.w3.org/2000/svg"
-                    viewBox="0 0 24 24"
-                    className="size-5 text-muted-foreground hover:text-primary transition-colors"
-                  >
-                    <path
-                      fill="currentColor"
-                      d="M12 2C6.477 2 2 6.484 2 12.017c0 4.425 2.865 8.18 6.839 9.504.5.092.682-.217.682-.483 0-.237-.008-.868-.013-1.703-2.782.605-3.369-1.343-3.369-1.343-.454-1.158-1.11-1.466-1.11-1.466-.908-.62.069-.608.069-.608 1.003.07 1.531 1.032 1.531 1.032.892 1.53 2.341 1.088 2.91.832.092-.647.35-1.088.636-1.338-2.22-.253-4.555-1.113-4.555-4.951 0-1.093.39-1.988 1.029-2.688-.103-.253-.446-1.272.098-2.65 0 0 .84-.27 2.75 1.026A9.564 9.564 0 0 1 12 6.844a9.59 9.59 0 0 1 2.504.337c1.909-1.296 2.747-1.027 2.747-1.027.546 1.379.202 2.398.1 2.651.64.7 1.028 1.595 1.028 2.688 0 3.848-2.339 4.695-4.566 4.943.359.309.678.92.678 1.855 0 1.338-.012 2.419-.012 2.747 0 .268.18.58.688.482A10.02 10.02 0 0 0 22 12.017C22 6.484 17.522 2 12 2z"
-                    />
-                  </svg>
-                </a>
-                <a
-                  href="https://x.com/kortixai"
-                  target="_blank"
-                  rel="noopener noreferrer"
-                  aria-label="X (Twitter)"
-                >
-                  <svg
-                    xmlns="http://www.w3.org/2000/svg"
-                    viewBox="0 0 24 24"
-                    className="size-5 text-muted-foreground hover:text-primary transition-colors"
-                  >
-                    <path
-                      fill="currentColor"
-                      d="M18.901 1.153h3.68l-8.04 9.19L24 22.846h-7.406l-5.8-7.584-6.638 7.584H.474l8.6-9.83L0 1.154h7.594l5.243 6.932ZM17.61 20.644h2.039L6.486 3.24H4.298Z"
-                    />
-                  </svg>
-                </a>
-                <a
-                  href="https://www.linkedin.com/company/kortix/"
-                  target="_blank"
-                  rel="noopener noreferrer"
-                  aria-label="LinkedIn"
-                >
-                  <svg
-                    xmlns="http://www.w3.org/2000/svg"
-                    viewBox="0 0 24 24"
-                    className="size-5 text-muted-foreground hover:text-primary transition-colors"
-                  >
-                    <path
-                      fill="currentColor"
-                      d="M20.447 20.452h-3.554v-5.569c0-1.328-.027-3.037-1.852-3.037-1.853 0-2.136 1.445-2.136 2.939v5.667H9.351V9h3.414v1.561h.046c.477-.9 1.637-1.85 3.37-1.85 3.601 0 4.267 2.37 4.267 5.455v6.286zM5.337 7.433a2.062 2.062 0 01-2.063-2.065 2.064 2.064 0 112.063 2.065zm1.782 13.019H3.555V9h3.564v11.452zM22.225 0H1.771C.792 0 0 .774 0 1.729v20.542C0 23.227.792 24 1.771 24h20.451C23.2 24 24 23.227 24 22.271V1.729C24 .774 23.2 0 22.222 0h.003z"
-                    />
-                  </svg>
-                </a>
->>>>>>> 140ce10f
               </div>
               {/* <div className="flex items-center gap-2 dark:hidden">
                 <Icons.soc2 className="size-12" />
