--- conflicted
+++ resolved
@@ -66,7 +66,7 @@
   isAuthenticated?: boolean;
   returnUrl: string;
   insideDialog?: boolean;
-  billingPeriod?: 'monthly';
+  billingPeriod?: 'monthly' | 'yearly' | 'yearly_commitment';
 }
 
 // Feature icon mapping
@@ -193,15 +193,9 @@
 
     try {
       onPlanSelect?.(planStripePriceId);
-<<<<<<< HEAD
-
-      // Always use monthly since we only support monthly subscriptions
-      const commitmentType = 'monthly';
-=======
       const commitmentType = billingPeriod === 'yearly_commitment' ? 'yearly_commitment' : 
                           billingPeriod === 'yearly' ? 'yearly' : 
                           'monthly';
->>>>>>> 8135c1ec
 
       const response: CreateCheckoutSessionResponse =
         await createCheckoutSession({
@@ -278,7 +272,7 @@
 
   // Find the current tier (moved outside conditional for JSX access)
   const currentTier = siteConfig.cloudPricingItems.find(
-    (p) => p.stripePriceId === currentSubscription?.price_id,
+    (p) => p.stripePriceId === currentSubscription?.price_id || p.yearlyStripePriceId === currentSubscription?.price_id,
   );
 
   const userPlanName = currentSubscription?.plan_name || 'none';
@@ -527,15 +521,11 @@
   const isAuthenticated = !!subscriptionData && subscriptionQueryError === null;
   const currentSubscription = subscriptionData || null;
 
-  // Determine default billing period based on user's current subscription
-  const getDefaultBillingPeriod = useCallback((): 'monthly' => {
-    // Always return monthly since we only support monthly subscriptions
-    return 'monthly';
-  }, []);
-
-<<<<<<< HEAD
-  const [billingPeriod, setBillingPeriod] = useState<'monthly'>(getDefaultBillingPeriod());
-=======
+  const getDefaultBillingPeriod = useCallback((): 'monthly' | 'yearly' | 'yearly_commitment' => {
+    if (!isAuthenticated || !currentSubscription) {
+      return 'yearly_commitment';
+    }
+
     const currentTier = siteConfig.cloudPricingItems.find(
       (p) => p.stripePriceId === currentSubscription.price_id || 
              p.yearlyStripePriceId === currentSubscription.price_id ||
@@ -555,8 +545,7 @@
     return 'yearly_commitment';
   }, [isAuthenticated, currentSubscription]);
 
-  const [billingPeriod, setBillingPeriod] = useState<'monthly' | 'yearly' | 'yearly_commitment'>(getDefaultBillingPeriod());
->>>>>>> 8135c1ec
+  const [billingPeriod, setBillingPeriod] = useState<'monthly'>(getDefaultBillingPeriod());
   const [planLoadingStates, setPlanLoadingStates] = useState<Record<string, boolean>>({});
 
   useEffect(() => {
@@ -579,34 +568,17 @@
     }
   };
 
-  // const handleTabChange = (tab: 'cloud' | 'self-hosted') => {
-  //   if (tab === 'self-hosted') {
-  //     const openSourceSection = document.getElementById('open-source');
-  //     if (openSourceSection) {
-  //       const rect = openSourceSection.getBoundingClientRect();
-  //       const scrollTop =
-  //         window.pageYOffset || document.documentElement.scrollTop;
-  //       const offsetPosition = scrollTop + rect.top - 100;
-
-  //       window.scrollTo({
-  //         top: offsetPosition,
-  //         behavior: 'smooth',
-  //       });
-  //     }
-  //   } else {
-  //     setDeploymentType(tab);
-  //   }
-  // };
-
-  // if (isLocalMode()) {
-  //   return (
-  //     <div className="p-4 bg-muted/30 border border-border rounded-lg text-center">
-  //       <p className="text-sm text-muted-foreground">
-  //         Running in local development mode - billing features are disabled
-  //       </p>
-  //     </div>
-  //   );
-  // }
+
+
+  if (isLocalMode()) {
+    return (
+      <div className="p-4 bg-muted/30 border border-border rounded-lg text-center">
+        <p className="text-sm text-muted-foreground">
+          Running in local development mode - billing features are disabled
+        </p>
+      </div>
+    );
+  }
 
   return (
     <section
