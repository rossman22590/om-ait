'use client';

import { SectionHeader } from '@/components/home/section-header';
import type { PricingTier } from '@/lib/home';
import { siteConfig } from '@/lib/home';
import { cn } from '@/lib/utils';
import { motion } from 'motion/react';
import React, { useState, useEffect, useCallback } from 'react';
import { CheckIcon } from 'lucide-react';
import { Button } from '@/components/ui/button';
import {
  createCheckoutSession,
  SubscriptionStatus,
  CreateCheckoutSessionResponse,
} from '@/lib/api';
import { toast } from 'sonner';
import { isLocalMode, isYearlyCommitmentDowngrade, isPlanChangeAllowed, getPlanInfo } from '@/lib/config';
import { useSubscription, useSubscriptionCommitment } from '@/hooks/react-query';
import posthog from 'posthog-js';

// Constants
export const SUBSCRIPTION_PLANS = {
  FREE: 'free',
  PRO: 'base',
  ENTERPRISE: 'extra',
};

// Types
type ButtonVariant =
  | 'default'
  | 'secondary'
  | 'ghost'
  | 'outline'
  | 'link'
  | null;



interface PriceDisplayProps {
  price: string;
  isCompact?: boolean;
}

interface PricingTierProps {
  tier: PricingTier;
  isCompact?: boolean;
  currentSubscription: SubscriptionStatus | null;
  isLoading: Record<string, boolean>;
  isFetchingPlan: boolean;
  selectedPlan?: string;
  onPlanSelect?: (planId: string) => void;
  onSubscriptionUpdate?: () => void;
  isAuthenticated?: boolean;
  returnUrl: string;
  insideDialog?: boolean;
  billingPeriod?: 'monthly' | 'yearly' | 'yearly_commitment';
}

// Components

function PriceDisplay({ price, isCompact }: PriceDisplayProps) {
  return (
    <motion.span
      key={price}
      className={isCompact ? 'text-xl font-semibold' : 'text-4xl font-semibold'}
      initial={{
        opacity: 0,
        x: 10,
        filter: 'blur(5px)',
      }}
      animate={{ opacity: 1, x: 0, filter: 'blur(0px)' }}
      transition={{ duration: 0.25, ease: [0.4, 0, 0.2, 1] }}
    >
      {price}
    </motion.span>
  );
}

function BillingPeriodToggle({
  billingPeriod,
  setBillingPeriod
}: {
  billingPeriod: 'monthly' | 'yearly' | 'yearly_commitment';
  setBillingPeriod: (period: 'monthly' | 'yearly' | 'yearly_commitment') => void;
}) {
  return (
    <div className="flex items-center justify-center gap-3">
      <div className="relative bg-muted rounded-full p-1">
        <div className="flex">
          <div 
            className={cn("px-3 py-1 rounded-full text-xs font-medium transition-all duration-200 cursor-pointer",
              billingPeriod === 'monthly'
                ? 'bg-background text-foreground shadow-sm'
                : 'text-muted-foreground hover:text-foreground'
            )}
            onClick={() => setBillingPeriod('monthly')}
          >
            Monthly
          </div>
          <div 
            className={cn("px-3 py-1 rounded-full text-xs font-medium transition-all duration-200 flex items-center gap-1 cursor-pointer",
              billingPeriod === 'yearly_commitment'
                ? 'bg-background text-foreground shadow-sm'
                : 'text-muted-foreground hover:text-foreground'
            )}
            onClick={() => setBillingPeriod('yearly_commitment')}
          >
            Yearly
            <span className="bg-green-600 text-green-50 dark:bg-green-500 dark:text-green-50 text-[10px] px-1.5 py-0.5 rounded-full font-semibold whitespace-nowrap">
              15% off
            </span>
          </div>
        </div>
      </div>
    </div>
  );
}

function PricingTier({
  tier,
  isCompact = false,
  currentSubscription,
  isLoading,
  isFetchingPlan,
  selectedPlan,
  onPlanSelect,
  onSubscriptionUpdate,
  isAuthenticated = false,
  returnUrl,
  insideDialog = false,
  billingPeriod = 'monthly' as 'monthly' | 'yearly' | 'yearly_commitment',
}: PricingTierProps) {
  
  // Determine the price to display based on billing period
  const getDisplayPrice = () => {
    if (billingPeriod === 'yearly_commitment' && tier.monthlyCommitmentStripePriceId) {
      // Calculate the yearly commitment price (15% off regular monthly)
      const regularPrice = parseFloat(tier.price.slice(1));
      const discountedPrice = Math.round(regularPrice * 0.85);
      return `$${discountedPrice}`;
    } else if (billingPeriod === 'yearly' && tier.yearlyPrice) {
      // Legacy yearly plans (hidden from UI but still accessible)
      return tier.yearlyPrice;
    }
    return tier.price;
  };

  // Get the price ID to use based on billing period
  const getPriceId = () => {
    if (billingPeriod === 'yearly_commitment' && tier.monthlyCommitmentStripePriceId) {
      return tier.monthlyCommitmentStripePriceId;
    } else if (billingPeriod === 'yearly' && tier.yearlyStripePriceId) {
      // Legacy yearly plans (hidden from UI but still accessible)
      return tier.yearlyStripePriceId;
    }
    return tier.stripePriceId;
  };

  const displayPrice = getDisplayPrice();
  const priceId = getPriceId();

  // Auto-select the correct plan only on initial load - simplified since no more Custom tier
  const handleSubscribe = async (planStripePriceId: string) => {
    if (!isAuthenticated) {
      window.location.href = '/auth?mode=signup';
      return;
    }

    if (isLoading[planStripePriceId]) {
      return;
    }

    try {
      onPlanSelect?.(planStripePriceId);

      // Determine commitment type based on billing period
      const commitmentType = billingPeriod === 'yearly_commitment' ? 'yearly_commitment' : 
                          billingPeriod === 'yearly' ? 'yearly' : 
                          'monthly';

      const response: CreateCheckoutSessionResponse =
        await createCheckoutSession({
          price_id: planStripePriceId,
          success_url: returnUrl,
          cancel_url: returnUrl,
          commitment_type: commitmentType,
        });

      console.log('Subscription action response:', response);

      switch (response.status) {
        case 'new':
        case 'checkout_created':
        case 'commitment_created':
          if (response.url) {
            posthog.capture('plan_purchase_attempted');
            window.location.href = response.url;
          } else {
            console.error(
              "Error: Received status but no checkout URL.",
            );
            toast.error('Failed to initiate subscription. Please try again.');
          }
          break;
        case 'upgraded':
        case 'updated':
          const upgradeMessage = response.details?.is_upgrade
            ? `Subscription upgraded from $${response.details.current_price} to $${response.details.new_price}`
            : 'Subscription updated successfully';
          toast.success(upgradeMessage);
          posthog.capture('plan_upgraded');
          if (onSubscriptionUpdate) onSubscriptionUpdate();
          break;
        case 'commitment_blocks_downgrade':
          toast.warning(response.message || 'Cannot downgrade during commitment period');
          break;
        case 'downgrade_scheduled':
        case 'scheduled':
          const effectiveDate = response.effective_date
            ? new Date(response.effective_date).toLocaleDateString()
            : 'the end of your billing period';

          const statusChangeMessage = 'Subscription change scheduled';

          toast.success(
            <div>
              <p>{statusChangeMessage}</p>
              <p className="text-sm mt-1">
                Your plan will change on {effectiveDate}.
              </p>
            </div>,
          );
          posthog.capture('plan_downgraded');
          if (onSubscriptionUpdate) onSubscriptionUpdate();
          break;
        case 'no_change':
          toast.info(response.message || 'You are already on this plan.');
          break;
        default:
          console.warn(
            'Received unexpected status from createCheckoutSession:',
            response.status,
          );
          toast.error('An unexpected error occurred. Please try again.');
      }
    } catch (error: any) {
      console.error('Error processing subscription:', error);
      const errorMessage =
        error?.response?.data?.detail ||
        error?.message ||
        'Failed to process subscription. Please try again.';
      toast.error(errorMessage);
    }
  };

  // Find the current tier (moved outside conditional for JSX access)
  const currentTier = siteConfig.cloudPricingItems.find(
    (p) => p.stripePriceId === currentSubscription?.price_id || p.yearlyStripePriceId === currentSubscription?.price_id,
  );

  const isCurrentActivePlan =
    isAuthenticated && currentSubscription?.price_id === priceId;
  const isScheduled = isAuthenticated && currentSubscription?.has_schedule;
  const isScheduledTargetPlan =
    isScheduled && currentSubscription?.scheduled_price_id === priceId;
  const isPlanLoading = isLoading[priceId];

  let buttonText = isAuthenticated ? 'Select Plan' : 'Start Free';
  let buttonDisabled = isPlanLoading;
  let buttonVariant: ButtonVariant = null;
  let ringClass = '';
  let statusBadge = null;
  let buttonClassName = '';
  
  // Check plan change restrictions using comprehensive validation
  const planChangeValidation = (isAuthenticated && currentSubscription?.price_id) 
    ? isPlanChangeAllowed(currentSubscription.price_id, priceId)
    : { allowed: true };

  if (isAuthenticated) {
    if (isCurrentActivePlan) {
      buttonText = 'Current Plan';
      buttonDisabled = true;
      buttonVariant = 'secondary';
      ringClass = isCompact ? 'ring-1 ring-primary' : 'ring-2 ring-primary';
      buttonClassName = 'bg-primary/5 hover:bg-primary/10 text-primary';
      statusBadge = (
        <span className="bg-primary/10 text-primary text-[10px] font-medium px-1.5 py-0.5 rounded-full">
          Current
        </span>
      );
    } else if (isScheduledTargetPlan) {
      buttonText = 'Scheduled';
      buttonDisabled = true;
      buttonVariant = 'outline';
      ringClass = isCompact
        ? 'ring-1 ring-yellow-500'
        : 'ring-2 ring-yellow-500';
      buttonClassName =
        'bg-yellow-500/5 hover:bg-yellow-500/10 text-yellow-600 border-yellow-500/20';
      statusBadge = (
        <span className="bg-yellow-500/10 text-yellow-600 text-[10px] font-medium px-1.5 py-0.5 rounded-full">
          Scheduled
        </span>
      );
    } else if (isScheduled && currentSubscription?.price_id === priceId) {
      buttonText = 'Change Scheduled';
      buttonVariant = 'secondary';
      ringClass = isCompact ? 'ring-1 ring-primary' : 'ring-2 ring-primary';
      buttonClassName = 'bg-primary/5 hover:bg-primary/10 text-primary';
      statusBadge = (
        <span className="bg-yellow-500/10 text-yellow-600 text-[10px] font-medium px-1.5 py-0.5 rounded-full">
          Downgrade Pending
        </span>
      );
    } else {
      const currentPriceString = currentSubscription
        ? currentTier?.price || '$0'
        : '$0';
      const selectedPriceString = displayPrice;
      const currentAmount =
        currentPriceString === '$0'
          ? 0
          : parseFloat(currentPriceString.replace(/[^\d.]/g, '') || '0') * 100;
      const targetAmount =
        selectedPriceString === '$0'
          ? 0
          : parseFloat(selectedPriceString.replace(/[^\d.]/g, '') || '0') * 100;

      // Check if current subscription is monthly and target is yearly commitment for same tier
      const currentIsMonthly = currentTier && currentSubscription?.price_id === currentTier.stripePriceId;
      const currentIsYearly = currentTier && currentSubscription?.price_id === currentTier.yearlyStripePriceId;
      const currentIsYearlyCommitment = currentTier && currentSubscription?.price_id === currentTier.monthlyCommitmentStripePriceId;
      const targetIsMonthly = priceId === tier.stripePriceId;
      const targetIsYearly = priceId === tier.yearlyStripePriceId;
      const targetIsYearlyCommitment = priceId === tier.monthlyCommitmentStripePriceId;
      const isSameTierUpgradeToLongerTerm = currentTier && currentTier.name === tier.name &&
        ((currentIsMonthly && (targetIsYearly || targetIsYearlyCommitment)) || 
         (currentIsYearlyCommitment && targetIsYearly));
      
      const isSameTierDowngradeToShorterTerm = currentTier && currentTier.name === tier.name &&
        ((currentIsYearly && targetIsMonthly) || 
         (currentIsYearlyCommitment && targetIsMonthly));

      // Use the plan change validation already computed above

      if (
        currentAmount === 0 &&
        targetAmount === 0 &&
        currentSubscription?.status !== 'no_subscription'
      ) {
        buttonText = 'Select Plan';
        buttonDisabled = true;
        buttonVariant = 'secondary';
        buttonClassName = 'bg-primary/5 hover:bg-primary/10 text-primary';
      } else if (!planChangeValidation.allowed) {
        // Plan change not allowed due to business rules
        buttonText = 'Not Available';
        buttonDisabled = true;
        buttonVariant = 'secondary';
        buttonClassName = 'opacity-50 cursor-not-allowed bg-muted text-muted-foreground';
      } else {
        if (targetAmount > currentAmount || isSameTierUpgradeToLongerTerm) {
          // Allow upgrade to higher tier OR upgrade to longer term on same tier
          if (currentIsMonthly && targetIsYearlyCommitment && targetAmount <= currentAmount) {
            buttonText = 'Upgrade';
            buttonVariant = tier.buttonColor as ButtonVariant;
            buttonClassName = 'bg-primary hover:bg-primary/90 text-primary-foreground';
          } else if (currentIsMonthly && targetIsYearly && targetAmount <= currentAmount) {
            buttonText = 'Switch to Legacy Yearly';
            buttonVariant = 'default';
            buttonClassName = 'bg-green-600 hover:bg-green-700 text-white';
          } else if (currentIsYearlyCommitment && targetIsYearly && currentTier?.name === tier.name) {
            buttonText = 'Switch to Legacy Yearly';
            buttonVariant = 'default';
            buttonClassName = 'bg-green-600 hover:bg-green-700 text-white';
          } else {
            buttonText = 'Upgrade';
            buttonVariant = tier.buttonColor as ButtonVariant;
            buttonClassName = 'bg-primary hover:bg-primary/90 text-primary-foreground';
          }
        } else if (targetAmount < currentAmount || isSameTierDowngradeToShorterTerm) {
          // Prevent downgrades and downgrades to shorter terms
          buttonText = 'Not Available';
          buttonDisabled = true;
          buttonVariant = 'secondary';
          buttonClassName = 'opacity-50 cursor-not-allowed bg-muted text-muted-foreground';
        } else {
          buttonText = 'Select Plan';
          buttonVariant = tier.buttonColor as ButtonVariant;
          buttonClassName = 'bg-primary hover:bg-primary/90 text-primary-foreground';
        }
      }
    }

    if (isPlanLoading) {
      buttonText = 'Loading...';
      buttonClassName = 'opacity-70 cursor-not-allowed';
    }
  } else {
    // Non-authenticated state styling
    buttonVariant = tier.buttonColor as ButtonVariant;
    buttonClassName =
      tier.buttonColor === 'default'
        ? 'bg-primary hover:bg-primary/90 text-white'
        : 'bg-secondary hover:bg-secondary/90 text-white';
  }

  return (
    <div
      className={cn(
        'rounded-xl flex flex-col relative',
        insideDialog
          ? 'min-h-[300px]'
          : 'h-full min-h-[300px]',
        tier.isPopular && !insideDialog
          ? 'md:shadow-[0px_61px_24px_-10px_rgba(0,0,0,0.01),0px_34px_20px_-8px_rgba(0,0,0,0.05),0px_15px_15px_-6px_rgba(0,0,0,0.09),0px_4px_8px_-2px_rgba(0,0,0,0.10),0px_0px_0px_1px_rgba(0,0,0,0.08)] bg-accent'
          : 'bg-[#F3F4F6] dark:bg-[#F9FAFB]/[0.02] border border-border',
        !insideDialog && ringClass,
      )}
    >
      <div className={cn(
        "flex flex-col gap-3",
        insideDialog ? "p-3" : "p-4"
      )}>
        <p className="text-sm flex items-center gap-2">
          {tier.name}
          {tier.isPopular && (
            <span className="bg-gradient-to-b from-secondary/50 from-[1.92%] to-secondary to-[100%] text-white inline-flex w-fit items-center justify-center px-1.5 py-0.5 rounded-full text-[10px] font-medium shadow-[0px_6px_6px_-3px_rgba(0,0,0,0.08),0px_3px_3px_-1.5px_rgba(0,0,0,0.08),0px_1px_1px_-0.5px_rgba(0,0,0,0.08),0px_0px_0px_1px_rgba(255,255,255,0.12)_inset,0px_1px_0px_0px_rgba(255,255,255,0.12)_inset]">
              Popular
            </span>
          )}
          {/* Show upgrade badge for yearly commitment plans when user is on monthly */}
          {isAuthenticated && statusBadge}
        </p>
        <div className="flex items-baseline mt-2">
          {billingPeriod === 'yearly_commitment' && tier.monthlyCommitmentStripePriceId ? (
            <div className="flex flex-col">
              <div className="flex items-baseline gap-2">
                <PriceDisplay price={displayPrice} isCompact={insideDialog} />
                <span className="text-xs line-through text-muted-foreground">
                  ${tier.price.slice(1)}
                </span>
              </div>
              <div className="flex items-center gap-1 mt-1">
                <span className="text-xs text-muted-foreground">/month</span>
                <span className="text-xs text-muted-foreground">for one year</span>
              </div>
            </div>
          ) : billingPeriod === 'yearly' && tier.yearlyPrice && displayPrice !== '$0' ? (
            <div className="flex flex-col">
              <div className="flex items-baseline gap-2">
                <PriceDisplay price={`$${Math.round(parseFloat(tier.yearlyPrice.slice(1)) / 12)}`} isCompact={insideDialog} />
                {tier.discountPercentage && (
                  <span className="text-xs line-through text-muted-foreground">
                    ${Math.round(parseFloat(tier.originalYearlyPrice?.slice(1) || '0') / 12)}
                  </span>
                )}
              </div>
              <div className="flex items-center gap-2 mt-1">
                <span className="text-xs text-muted-foreground">/month</span>
                <span className="text-xs text-muted-foreground">billed yearly</span>
              </div>
            </div>
          ) : (
            <div className="flex items-baseline">
              <PriceDisplay price={displayPrice} isCompact={insideDialog} />
              <span className="ml-2">{displayPrice !== '$0' ? '/month' : ''}</span>
            </div>
          )}
        </div>
        <p className="hidden text-sm mt-2">{tier.description}</p>

        {billingPeriod === 'yearly_commitment' && tier.monthlyCommitmentStripePriceId ? (
          <div className="inline-flex items-center rounded-full border px-2.5 py-0.5 text-xs font-semibold bg-green-50 border-green-200 text-green-700 w-fit">
            Save ${Math.round((parseFloat(tier.price.slice(1)) - parseFloat(displayPrice.slice(1))) * 12)} per year
          </div>
        ) : billingPeriod === 'yearly' && tier.yearlyPrice && tier.discountPercentage ? (
          <div className="inline-flex items-center rounded-full border px-2.5 py-0.5 text-xs font-semibold bg-green-50 border-green-200 text-green-700 w-fit">
            Save ${Math.round(parseFloat(tier.originalYearlyPrice?.slice(1) || '0') - parseFloat(tier.yearlyPrice.slice(1)))} per year
          </div>
        ) : (
          <div className="hidden items-center rounded-full border px-2.5 py-0.5 text-xs font-semibold bg-primary/10 border-primary/20 text-primary w-fit">
            {billingPeriod === 'yearly' && tier.yearlyPrice && displayPrice !== '$0'
              ? `$${Math.round(parseFloat(tier.yearlyPrice.slice(1)) / 12)}/month (billed yearly)`
              : `${displayPrice}/month`
            }
          </div>
        )}
      </div>

      <div className={cn(
        "flex-grow",
        insideDialog ? "px-3 pb-2" : "px-4 pb-3"
      )}>
        {tier.features && tier.features.length > 0 && (
          <ul className="space-y-3">
            {tier.features.map((feature) => (
              <li key={feature} className="flex items-center gap-2">
                <div className="size-5 min-w-5 rounded-full border border-primary/20 flex items-center justify-center">
                  <CheckIcon className="size-3 text-primary" />
                </div>
                <span className="text-sm">{feature}</span>
              </li>
            ))}
          </ul>
        )}
      </div>

      <div className={cn(
        "mt-auto",
        insideDialog ? "px-3 pt-1 pb-3" : "px-4 pt-2 pb-4"
      )}>
        <Button
          onClick={() => handleSubscribe(priceId)}
          disabled={buttonDisabled}
          variant={buttonVariant || 'default'}
          className={cn(
            'w-full font-medium transition-all duration-200',
            isCompact || insideDialog ? 'h-8 text-xs' : 'h-10 rounded-full text-sm',
            buttonClassName,
            isPlanLoading && 'animate-pulse',
          )}
          title={!planChangeValidation.allowed ? planChangeValidation.reason : undefined}
        >
          {buttonText}
        </Button>
      </div>
    </div>
  );
}

interface PricingSectionProps {
  returnUrl?: string;
  showTitleAndTabs?: boolean;
  hideFree?: boolean;
  insideDialog?: boolean;
  showInfo?: boolean;
  noPadding?: boolean;
}

export function PricingSection({
  returnUrl = typeof window !== 'undefined' ? window.location.href : '/',
  showTitleAndTabs = true,
  hideFree = false,
  insideDialog = false,
  showInfo = true,
  noPadding = false,
}: PricingSectionProps) {

  const { data: subscriptionData, isLoading: isFetchingPlan, error: subscriptionQueryError, refetch: refetchSubscription } = useSubscription();
  const subCommitmentQuery = useSubscriptionCommitment(subscriptionData?.subscription_id);

  const isAuthenticated = !!subscriptionData && subscriptionQueryError === null;
  const currentSubscription = subscriptionData || null;

  const getDefaultBillingPeriod = useCallback((): 'monthly' | 'yearly' | 'yearly_commitment' => {
    if (!isAuthenticated || !currentSubscription) {
      return 'yearly_commitment';
    }

    const currentTier = siteConfig.cloudPricingItems.find(
      (p) => p.stripePriceId === currentSubscription.price_id || 
             p.yearlyStripePriceId === currentSubscription.price_id ||
             p.monthlyCommitmentStripePriceId === currentSubscription.price_id,
    );

    if (currentTier) {
      // Check if current subscription is yearly commitment (new yearly)
      if (currentTier.monthlyCommitmentStripePriceId === currentSubscription.price_id) {
        return 'yearly_commitment';
      } else if (currentTier.yearlyStripePriceId === currentSubscription.price_id) {
        // Legacy yearly plans
        return 'yearly';
      } else if (currentTier.stripePriceId === currentSubscription.price_id) {
        return 'monthly';
      }
    }

    // Default to yearly_commitment (new yearly) if we can't determine current plan type
    return 'yearly_commitment';
  }, [isAuthenticated, currentSubscription]);

  const [billingPeriod, setBillingPeriod] = useState<'monthly' | 'yearly' | 'yearly_commitment'>(getDefaultBillingPeriod());
  const [planLoadingStates, setPlanLoadingStates] = useState<Record<string, boolean>>({});

  // Update billing period when subscription data changes
  useEffect(() => {
    setBillingPeriod(getDefaultBillingPeriod());
  }, [getDefaultBillingPeriod]);

  const handlePlanSelect = (planId: string) => {
    setPlanLoadingStates((prev) => ({ ...prev, [planId]: true }));
  };

  const handleSubscriptionUpdate = () => {
    refetchSubscription();
    subCommitmentQuery.refetch();
    // The useSubscription hook will automatically refetch, so we just need to clear loading states
    setTimeout(() => {
      setPlanLoadingStates({});
    }, 1000);
  };



  if (isLocalMode()) {
    return (
      <div className="p-4 bg-muted/30 border border-border rounded-lg text-center">
        <p className="text-sm text-muted-foreground">
          Running in local development mode - billing features are disabled
        </p>
      </div>
    );
  }

  return (
    <section
      id="pricing"
<<<<<<< HEAD
      className={cn("flex flex-col items-center justify-center w-full relative py-16")}
=======
      className={cn("flex flex-col items-center justify-center gap-10 w-full relative", noPadding ? "pb-0" : "pb-12")}
>>>>>>> 3a9d8e29
    >
      <div className="w-full max-w-6xl mx-auto px-6">
        {showTitleAndTabs && (
          <SectionHeader>
            <h2 className="text-3xl md:text-4xl font-medium tracking-tighter text-center text-balance">
              Choose the right plan for your needs
            </h2>
            <p className="text-muted-foreground text-center text-balance font-medium">
              Start with our free plan or upgrade for more AI token credits
            </p>
          </SectionHeader>
        )}

        <div className="flex justify-center mb-8">
          <BillingPeriodToggle
            billingPeriod={billingPeriod}
            setBillingPeriod={setBillingPeriod}
          />
        </div>

        <div className={cn(
          "grid gap-6 w-full",
          insideDialog
            ? "grid-cols-1 sm:grid-cols-2 lg:grid-cols-2 2xl:grid-cols-4"
            : "min-[650px]:grid-cols-2 lg:grid-cols-4",
          !insideDialog && "grid-rows-1 items-stretch"
        )}>
          {siteConfig.cloudPricingItems
            .filter((tier) => !tier.hidden && (!hideFree || tier.price !== '$0'))
            .map((tier) => (
              <PricingTier
                key={tier.name}
                tier={tier}
                currentSubscription={currentSubscription}
                isLoading={planLoadingStates}
                isFetchingPlan={isFetchingPlan}
                onPlanSelect={handlePlanSelect}
                onSubscriptionUpdate={handleSubscriptionUpdate}
                isAuthenticated={isAuthenticated}
                returnUrl={returnUrl}
                insideDialog={insideDialog}
                billingPeriod={billingPeriod}
              />
            ))}
        </div>
<<<<<<< HEAD

        <div className="mt-8 p-4 bg-blue-50 dark:bg-blue-950/20 border border-blue-200 dark:border-blue-800 rounded-lg max-w-2xl mx-auto">
=======
      )}
      {showInfo && (
        <div className="mt-4 p-4 bg-blue-50 dark:bg-blue-950/20 border border-blue-200 dark:border-blue-800 rounded-lg max-w-2xl mx-auto">
>>>>>>> 3a9d8e29
          <p className="text-sm text-blue-800 dark:text-blue-200 text-center">
            <strong>What are AI tokens?</strong> Tokens are units of text that AI models process. 
            Your plan includes credits to spend on various AI models - the more complex the task, 
            the more tokens used.
          </p>
        </div>
<<<<<<< HEAD
      </div>
=======
      )}
>>>>>>> 3a9d8e29
    </section>
  );
}
<|MERGE_RESOLUTION|>--- conflicted
+++ resolved
@@ -617,11 +617,7 @@
   return (
     <section
       id="pricing"
-<<<<<<< HEAD
-      className={cn("flex flex-col items-center justify-center w-full relative py-16")}
-=======
       className={cn("flex flex-col items-center justify-center gap-10 w-full relative", noPadding ? "pb-0" : "pb-12")}
->>>>>>> 3a9d8e29
     >
       <div className="w-full max-w-6xl mx-auto px-6">
         {showTitleAndTabs && (
@@ -667,25 +663,16 @@
               />
             ))}
         </div>
-<<<<<<< HEAD
-
-        <div className="mt-8 p-4 bg-blue-50 dark:bg-blue-950/20 border border-blue-200 dark:border-blue-800 rounded-lg max-w-2xl mx-auto">
-=======
-      )}
+      </div>
       {showInfo && (
         <div className="mt-4 p-4 bg-blue-50 dark:bg-blue-950/20 border border-blue-200 dark:border-blue-800 rounded-lg max-w-2xl mx-auto">
->>>>>>> 3a9d8e29
           <p className="text-sm text-blue-800 dark:text-blue-200 text-center">
             <strong>What are AI tokens?</strong> Tokens are units of text that AI models process. 
             Your plan includes credits to spend on various AI models - the more complex the task, 
             the more tokens used.
           </p>
         </div>
-<<<<<<< HEAD
-      </div>
-=======
       )}
->>>>>>> 3a9d8e29
     </section>
   );
 }
