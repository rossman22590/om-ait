--- conflicted
+++ resolved
@@ -147,22 +147,6 @@
   setBillingPeriod: (period: 'monthly') => void;
 }) {
   return (
-<<<<<<< HEAD
-    <div className="flex items-center justify-center gap-3">
-      <div className="relative bg-muted rounded-full p-1">
-        <div className="flex">
-          <div 
-            className={cn("px-3 py-1 rounded-full text-xs font-medium transition-all duration-200 cursor-pointer bg-background text-foreground shadow-sm",
-              billingPeriod === 'monthly'
-                ? 'bg-background text-foreground shadow-sm'
-                : 'text-muted-foreground hover:text-foreground'
-            )}
-            onClick={() => setBillingPeriod('monthly')}
-          >
-            Monthly
-          </div>
-        </div>
-=======
     <div className="flex items-center justify-center gap-3 w-full">
       <div className="flex gap-2 justify-end w-full">
         <Button
@@ -181,7 +165,6 @@
             Save 15%
           </span>
         </Button>
->>>>>>> 140ce10f
       </div>
     </div>
   );
@@ -201,13 +184,8 @@
   insideDialog = false,
   billingPeriod = 'monthly' as const,
 }: PricingTierProps) {
-<<<<<<< HEAD
-  
-  // Always return the monthly price since we only support monthly subscriptions
-=======
 
   // Determine the price to display based on billing period
->>>>>>> 140ce10f
   const getDisplayPrice = () => {
     return tier.price;
   };
@@ -407,9 +385,6 @@
       // Since we only support monthly subscriptions, simplify the logic
       const currentIsMonthly = currentTier && currentSubscription?.price_id === currentTier.stripePriceId;
       const targetIsMonthly = priceId === tier.stripePriceId;
-<<<<<<< HEAD
-      const isSameTier = currentTier && currentTier.name === tier.name;
-=======
       const targetIsYearly = priceId === tier.yearlyStripePriceId;
       const targetIsYearlyCommitment = priceId === tier.monthlyCommitmentStripePriceId;
       const isSameTierUpgradeToLongerTerm = currentTier && currentTier.name === tier.name &&
@@ -419,7 +394,6 @@
       const isSameTierDowngradeToShorterTerm = currentTier && currentTier.name === tier.name &&
         ((currentIsYearly && targetIsMonthly) ||
           (currentIsYearlyCommitment && targetIsMonthly));
->>>>>>> 140ce10f
 
       // Use the plan change validation already computed above
 
@@ -527,27 +501,6 @@
         "flex flex-col gap-3 relative z-10",
         insideDialog ? "p-3" : "p-4"
       )}>
-<<<<<<< HEAD
-        <p className="text-sm flex items-center gap-2">
-          {tier.name}
-          {tier.isPopular && (
-            <span className="bg-gradient-to-b from-secondary/50 from-[1.92%] to-secondary to-[100%] text-white inline-flex w-fit items-center justify-center px-1.5 py-0.5 rounded-full text-[10px] font-medium shadow-[0px_6px_6px_-3px_rgba(0,0,0,0.08),0px_3px_3px_-1.5px_rgba(0,0,0,0.08),0px_1px_1px_-0.5px_rgba(0,0,0,0.08),0px_0px_0px_1px_rgba(255,255,255,0.12)_inset,0px_1px_0px_0px_rgba(255,255,255,0.12)_inset]">
-              Popular
-            </span>
-          )}
-          {/* Show upgrade badge for yearly commitment plans when user is on monthly */}
-          {isAuthenticated && statusBadge}
-        </p>
-        <div className="flex items-baseline mt-2">
-          <div className="flex items-baseline">
-            <PriceDisplay price={displayPrice} isCompact={insideDialog} />
-            <span className="ml-2">{displayPrice !== '$0' ? '/month' : ''}</span>
-          </div>
-        </div>
-        <p className="hidden text-sm mt-2">{tier.description}</p>
-
-
-=======
         <div className="flex items-center gap-2">
           <div className="bg-black dark:hidden rounded-full px-2 py-1 flex items-center justify-center w-fit">
             <img
@@ -611,7 +564,6 @@
           )}
         </div>
         <p className="hidden text-sm mt-2">{tier.description}</p>
->>>>>>> 140ce10f
       </div>
 
       <div className={cn(
@@ -689,15 +641,9 @@
     }
 
     const currentTier = siteConfig.cloudPricingItems.find(
-<<<<<<< HEAD
-      (p) => p.stripePriceId === currentSubscription.price_id || 
-             (p as any).yearlyStripePriceId === currentSubscription.price_id ||
-             (p as any).monthlyCommitmentStripePriceId === currentSubscription.price_id,
-=======
       (p) => p.stripePriceId === currentSubscription.price_id ||
         p.yearlyStripePriceId === currentSubscription.price_id ||
         p.monthlyCommitmentStripePriceId === currentSubscription.price_id,
->>>>>>> 140ce10f
     );
 
     if (currentTier) {
