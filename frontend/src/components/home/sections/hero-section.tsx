'use client';
import { HeroVideoSection } from '@/components/home/sections/hero-video-section';
import { siteConfig } from '@/lib/home';
import { ArrowRight, Github, X, AlertCircle, Square } from 'lucide-react';
import { FlickeringGrid } from '@/components/home/ui/flickering-grid';
import { useMediaQuery } from '@/hooks/use-media-query';
import { useState, useEffect, useRef, FormEvent } from 'react';
import { useScroll } from 'motion/react';
import Link from 'next/link';
import { useRouter } from 'next/navigation';
import { useAuth } from '@/components/AuthProvider';
import {
  BillingError,
  AgentRunLimitError,
} from '@/lib/api';
import { useInitiateAgentMutation } from '@/hooks/react-query/dashboard/use-initiate-agent';
import { useThreadQuery } from '@/hooks/react-query/threads/use-threads';
import { generateThreadName } from '@/lib/actions/threads';
import GoogleSignIn from '@/components/GoogleSignIn';
import { useAgents } from '@/hooks/react-query/agents/use-agents';
import {
  Dialog,
  DialogContent,
  DialogDescription,
  DialogHeader,
  DialogTitle,
  DialogOverlay,
} from '@/components/ui/dialog';
import { BillingErrorAlert } from '@/components/billing/usage-limit-alert';
import { useBillingError } from '@/hooks/useBillingError';
import { useAccounts } from '@/hooks/use-accounts';
import { isLocalMode, config } from '@/lib/config';
import { toast } from 'sonner';
import { useModal } from '@/hooks/use-modal-store';

import { ChatInput, ChatInputHandles } from '@/components/thread/chat-input/chat-input';
import { normalizeFilenameToNFC } from '@/lib/utils/unicode';
import { createQueryHook } from '@/hooks/use-query';
import { agentKeys } from '@/hooks/react-query/agents/keys';
import { getAgents } from '@/hooks/react-query/agents/utils';
import { AgentRunLimitDialog } from '@/components/thread/agent-run-limit-dialog';
import { Examples } from '@/components/dashboard/examples';

// Custom dialog overlay with blur effect
const BlurredDialogOverlay = () => (
  <DialogOverlay className="bg-background/40 backdrop-blur-md" />
);

// Constant for localStorage key to ensure consistency
const PENDING_PROMPT_KEY = 'pendingAgentPrompt';



export function HeroSection() {
  const { hero } = siteConfig;
  const tablet = useMediaQuery('(max-width: 1024px)');
  const [mounted, setMounted] = useState(false);
  const [isScrolling, setIsScrolling] = useState(false);
  const [isSubmitting, setIsSubmitting] = useState(false);
  const scrollTimeout = useRef<NodeJS.Timeout | null>(null);
  const { scrollY } = useScroll();
  const [inputValue, setInputValue] = useState('');
  const [selectedAgentId, setSelectedAgentId] = useState<string | undefined>();
  const router = useRouter();
  const { user, isLoading } = useAuth();
  const { billingError, handleBillingError, clearBillingError } =
    useBillingError();
  const { data: accounts } = useAccounts();
  const personalAccount = accounts?.find((account) => account.personal_account);
  const { onOpen } = useModal();
  const initiateAgentMutation = useInitiateAgentMutation();
  const [initiatedThreadId, setInitiatedThreadId] = useState<string | null>(null);
  const threadQuery = useThreadQuery(initiatedThreadId || '');
  const chatInputRef = useRef<ChatInputHandles>(null);
  const [showAgentLimitDialog, setShowAgentLimitDialog] = useState(false);
  const [agentLimitData, setAgentLimitData] = useState<{
    runningCount: number;
    runningThreadIds: string[];
  } | null>(null);

  // Fetch agents for selection
  const { data: agentsResponse } = createQueryHook(
    agentKeys.list({
      limit: 100,
      sort_by: 'name',
      sort_order: 'asc'
    }),
    () => getAgents({
      limit: 100,
      sort_by: 'name',
      sort_order: 'asc'
    }),
    {
      enabled: !!user && !isLoading,
      staleTime: 5 * 60 * 1000,
      gcTime: 10 * 60 * 1000,
    }
  )();

  const agents = agentsResponse?.agents || [];

  // Auth dialog state
  const [authDialogOpen, setAuthDialogOpen] = useState(false);

  useEffect(() => {
    setMounted(true);
  }, []);

  // Detect when scrolling is active to reduce animation complexity
  useEffect(() => {
    const unsubscribe = scrollY.on('change', () => {
      setIsScrolling(true);

      // Clear any existing timeout
      if (scrollTimeout.current) {
        clearTimeout(scrollTimeout.current);
      }

      // Set a new timeout
      scrollTimeout.current = setTimeout(() => {
        setIsScrolling(false);
      }, 300); // Wait 300ms after scroll stops
    });

    return () => {
      unsubscribe();
      if (scrollTimeout.current) {
        clearTimeout(scrollTimeout.current);
      }
    };
  }, [scrollY]);

  useEffect(() => {
    if (authDialogOpen && inputValue.trim()) {
      localStorage.setItem(PENDING_PROMPT_KEY, inputValue.trim());
    }
  }, [authDialogOpen, inputValue]);

  useEffect(() => {
    if (authDialogOpen && user && !isLoading) {
      setAuthDialogOpen(false);
      router.push('/dashboard');
    }
  }, [user, isLoading, authDialogOpen, router]);

  useEffect(() => {
    if (threadQuery.data && initiatedThreadId) {
      const thread = threadQuery.data;
      if (thread.project_id) {
        router.push(`/projects/${thread.project_id}/thread/${initiatedThreadId}`);
      } else {
        router.push(`/agents/${initiatedThreadId}`);
      }
      setInitiatedThreadId(null);
    }
  }, [threadQuery.data, initiatedThreadId, router]);

  // Handle ChatInput submission
  const handleChatInputSubmit = async (
    message: string,
    options?: { model_name?: string; enable_thinking?: boolean }
  ) => {
    if ((!message.trim() && !chatInputRef.current?.getPendingFiles().length) || isSubmitting) return;

    // If user is not logged in, save prompt and show auth dialog
    if (!user && !isLoading) {
      localStorage.setItem(PENDING_PROMPT_KEY, message.trim());
      setAuthDialogOpen(true);
      return;
    }

    // User is logged in, create the agent with files like dashboard does
    setIsSubmitting(true);
    try {
      const files = chatInputRef.current?.getPendingFiles() || [];
      localStorage.removeItem(PENDING_PROMPT_KEY);

      const formData = new FormData();
      formData.append('prompt', message);

      // Add selected agent if one is chosen
      if (selectedAgentId) {
        formData.append('agent_id', selectedAgentId);
      }

      // Add files if any
      files.forEach((file) => {
        const normalizedName = normalizeFilenameToNFC(file.name);
        formData.append('files', file, normalizedName);
      });

      if (options?.model_name) formData.append('model_name', options.model_name);
      formData.append('enable_thinking', String(options?.enable_thinking ?? false));
      formData.append('reasoning_effort', 'low');
      formData.append('stream', 'true');
      formData.append('enable_context_manager', 'false');

      const result = await initiateAgentMutation.mutateAsync(formData);

      if (result.thread_id) {
        setInitiatedThreadId(result.thread_id);
      } else {
        throw new Error('Agent initiation did not return a thread_id.');
      }

      chatInputRef.current?.clearPendingFiles();
      setInputValue('');
    } catch (error: any) {
      if (error instanceof BillingError) {
        console.log('Billing error:', error.detail);
        onOpen("paymentRequiredDialog");
      } else if (error instanceof AgentRunLimitError) {
        console.log('Handling AgentRunLimitError:', error.detail);
        const { running_thread_ids, running_count } = error.detail;
        
        // Show the dialog with limit information
        setAgentLimitData({
          runningCount: running_count,
          runningThreadIds: running_thread_ids,
        });
        setShowAgentLimitDialog(true);
      } else {
        const isConnectionError =
          error instanceof TypeError &&
          error.message.includes('Failed to fetch');
        if (!isLocalMode() || isConnectionError) {
          toast.error(
            error.message || 'Failed to create agent. Please try again.',
          );
        }
      }
    } finally {
      setIsSubmitting(false);
    }
  };

  return (
    <section id="hero" className="w-full relative overflow-hidden">
      <div className="relative flex flex-col items-center w-full px-6">
        {/* Left side flickering grid with gradient fades */}
        <div className="absolute left-0 top-0 h-[600px] md:h-[800px] w-1/3 -z-10 overflow-hidden">
          {/* Horizontal fade from left to right */}
          <div className="absolute inset-0 bg-gradient-to-r from-transparent via-transparent to-background z-10" />

          {/* Vertical fade from top */}
          <div className="absolute inset-x-0 top-0 h-32 bg-gradient-to-b from-background via-background/90 to-transparent z-10" />

          {/* Vertical fade to bottom */}
          <div className="absolute inset-x-0 bottom-0 h-48 bg-gradient-to-t from-background via-background/90 to-transparent z-10" />

          <FlickeringGrid
            className="h-full w-full"
            squareSize={mounted && tablet ? 2 : 2.5}
            gridGap={mounted && tablet ? 2 : 2.5}
            color="var(--secondary)"
            maxOpacity={0.4}
            flickerChance={isScrolling ? 0.01 : 0.03} // Low flickering when not scrolling
          />
        </div>

        {/* Right side flickering grid with gradient fades */}
        <div className="absolute right-0 top-0 h-[600px] md:h-[800px] w-1/3 -z-10 overflow-hidden">
          {/* Horizontal fade from right to left */}
          <div className="absolute inset-0 bg-gradient-to-l from-transparent via-transparent to-background z-10" />

          {/* Vertical fade from top */}
          <div className="absolute inset-x-0 top-0 h-32 bg-gradient-to-b from-background via-background/90 to-transparent z-10" />

          {/* Vertical fade to bottom */}
          <div className="absolute inset-x-0 bottom-0 h-48 bg-gradient-to-t from-background via-background/90 to-transparent z-10" />

          <FlickeringGrid
            className="h-full w-full"
            squareSize={mounted && tablet ? 2 : 2.5}
            gridGap={mounted && tablet ? 2 : 2.5}
            color="var(--secondary)"
            maxOpacity={0.4}
            flickerChance={isScrolling ? 0.01 : 0.03} // Low flickering when not scrolling
          />
        </div>

        {/* Center content background with rounded bottom */}
        <div className="absolute inset-x-1/4 top-0 h-[600px] md:h-[800px] -z-20 bg-background rounded-b-xl"></div>

        <div className="relative z-10 pt-32 mx-auto h-full w-full max-w-6xl flex flex-col  items-center justify-center">
          {/* <p className="border border-border bg-accent rounded-full text-sm h-8 px-3 flex items-center gap-2">
            {hero.badgeIcon}
            {hero.badge}
          </p> */}

          {/* <Link
            href={hero.githubUrl}
            target="_blank"
            rel="noopener noreferrer"
            className="group border border-border/50 bg-background hover:bg-accent/20 hover:border-secondary/40 rounded-full text-sm h-8 px-3 flex items-center gap-2 transition-all duration-300 shadow-sm hover:shadow-md hover:scale-105 hover:-translate-y-0.5"
          >
            {hero.badgeIcon}
            <span className="font-medium text-muted-foreground text-xs tracking-wide group-hover:text-primary transition-colors duration-300">
              {hero.badge}
            </span>
            <span className="inline-flex items-center justify-center size-3.5 rounded-full bg-muted/30 group-hover:bg-secondary/30 transition-colors duration-300">
              <svg
                width="8"
                height="8"
                viewBox="0 0 24 24"
                fill="none"
                xmlns="http://www.w3.org/2000/svg"
                className="text-muted-foreground group-hover:text-primary"
              >
                <path
                  d="M7 17L17 7M17 7H8M17 7V16"
                  stroke="currentColor"
                  strokeWidth="2"
                  strokeLinecap="round"
                  strokeLinejoin="round"
                />
              </svg>
            </span>
          </Link> */}
          <div className="flex flex-col items-center justify-center gap-4 pt-12 max-w-4xl mx-auto">
            <h1 className="text-3xl md:text-4xl lg:text-5xl xl:text-6xl font-medium tracking-tighter text-balance text-center">
<<<<<<< HEAD
              <span className="text-secondary">Machine</span>
              <span className="text-primary">, your AI Employee.</span>
=======
              <span className="text-primary">Build, manage and train your </span>
              <span className="text-secondary">AI Workforce.</span>
>>>>>>> 217915b1
            </h1>
            <p className="text-base md:text-lg text-center text-muted-foreground font-medium text-balance leading-relaxed tracking-tight max-w-2xl">
            Kortix – the simplest way to migrate from human to AI.
            </p>
          </div>

          <div className="flex flex-col items-center w-full max-w-3xl mx-auto gap-2 flex-wrap justify-center">
            <div className="w-full relative">
              <div className="relative z-10">
                <ChatInput
                  ref={chatInputRef}
                  onSubmit={handleChatInputSubmit}
                  placeholder="Describe the agent you want to build or the task you want completed..."
                  loading={isSubmitting}
                  disabled={isSubmitting}
                  value={inputValue}
                  onChange={setInputValue}
                  isLoggedIn={!!user}
                  selectedAgentId={selectedAgentId}
                  onAgentSelect={setSelectedAgentId}
                  autoFocus={false}
                />
              </div>
              {/* Subtle glow effect */}
              <div className="absolute -bottom-4 inset-x-0 h-6 bg-secondary/20 blur-xl rounded-full -z-10 opacity-70"></div>
            </div>
            
            {/* Examples section - right after chat input */}
            <div className="w-full pt-2">
              <Examples onSelectPrompt={setInputValue} count={5} />
            </div>
          </div>

        </div>

      </div>
        <div className="mb-16 sm:mt-32 mx-auto"></div>

      {/* Auth Dialog */}
      <Dialog open={authDialogOpen} onOpenChange={setAuthDialogOpen}>
        <BlurredDialogOverlay />
        <DialogContent className="sm:max-w-md rounded-xl bg-background border border-border">
          <DialogHeader>
            <div className="flex items-center justify-between">
              <DialogTitle className="text-xl font-medium">
                Sign in to continue
              </DialogTitle>
              {/* <button 
                onClick={() => setAuthDialogOpen(false)}
                className="rounded-full p-1 hover:bg-muted transition-colors"
              >
                <X className="h-4 w-4 text-muted-foreground" />
              </button> */}
            </div>
            <DialogDescription className="text-muted-foreground">
              Sign in or create an account to talk with Machine
            </DialogDescription>
          </DialogHeader>



          {/* OAuth Sign In */}
          <div className="w-full">
            <GoogleSignIn returnUrl="/dashboard" />
          </div>

          {/* Divider */}
          <div className="relative my-6">
            <div className="absolute inset-0 flex items-center">
              <div className="w-full border-t border-border"></div>
            </div>
            <div className="relative flex justify-center text-sm">
              <span className="px-2 bg-[#F3F4F6] dark:bg-[#F9FAFB]/[0.02] text-muted-foreground">
                or continue with email
              </span>
            </div>
          </div>

          {/* Sign in options */}
          <div className="space-y-4 pt-4">
            <Link
              href={`/auth?returnUrl=${encodeURIComponent('/dashboard')}`}
              className="flex h-12 items-center justify-center w-full text-center rounded-full bg-primary text-primary-foreground hover:bg-primary/90 transition-all shadow-md"
              onClick={() => setAuthDialogOpen(false)}
            >
              Sign in with email
            </Link>

            <Link
              href={`/auth?mode=signup&returnUrl=${encodeURIComponent('/dashboard')}`}
              className="flex h-12 items-center justify-center w-full text-center rounded-full border border-border bg-background hover:bg-accent/20 transition-all"
              onClick={() => setAuthDialogOpen(false)}
            >
              Create new account
            </Link>
          </div>

          <div className="mt-4 text-center text-xs text-muted-foreground">
            By continuing, you agree to our{' '}
            <Link href="/terms" className="text-primary hover:underline">
              Terms of Service
            </Link>{' '}
            and{' '}
            <Link href="/privacy" className="text-primary hover:underline">
              Privacy Policy
            </Link>
          </div>
        </DialogContent>
      </Dialog>

      {/* Add Billing Error Alert here */}
      <BillingErrorAlert
        message={billingError?.message}
        currentUsage={billingError?.currentUsage}
        limit={billingError?.limit}
        accountId={personalAccount?.account_id}
        onDismiss={clearBillingError}
        isOpen={!!billingError}
      />

      {agentLimitData && (
        <AgentRunLimitDialog
          open={showAgentLimitDialog}
          onOpenChange={setShowAgentLimitDialog}
          runningCount={agentLimitData.runningCount}
          runningThreadIds={agentLimitData.runningThreadIds}
          projectId={undefined} // Hero section doesn't have a specific project context
        />
      )}
    </section>
  );
}<|MERGE_RESOLUTION|>--- conflicted
+++ resolved
@@ -319,13 +319,8 @@
           </Link> */}
           <div className="flex flex-col items-center justify-center gap-4 pt-12 max-w-4xl mx-auto">
             <h1 className="text-3xl md:text-4xl lg:text-5xl xl:text-6xl font-medium tracking-tighter text-balance text-center">
-<<<<<<< HEAD
               <span className="text-secondary">Machine</span>
               <span className="text-primary">, your AI Employee.</span>
-=======
-              <span className="text-primary">Build, manage and train your </span>
-              <span className="text-secondary">AI Workforce.</span>
->>>>>>> 217915b1
             </h1>
             <p className="text-base md:text-lg text-center text-muted-foreground font-medium text-balance leading-relaxed tracking-tight max-w-2xl">
             Kortix – the simplest way to migrate from human to AI.
