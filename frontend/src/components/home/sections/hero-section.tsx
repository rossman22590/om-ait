--- conflicted
+++ resolved
@@ -31,13 +31,8 @@
 import { useAccounts } from '@/hooks/use-accounts';
 import { isLocalMode, config } from '@/lib/config';
 import { toast } from 'sonner';
-<<<<<<< HEAD
 import { useModal } from '@/hooks/use-modal-store';
 
-=======
-import { BillingModal } from '@/components/billing/billing-modal';
-import GitHubSignIn from '@/components/GithubSignIn';
->>>>>>> 0335d6d3
 import { ChatInput, ChatInputHandles } from '@/components/thread/chat-input/chat-input';
 import { normalizeFilenameToNFC } from '@/lib/utils/unicode';
 import { createQueryHook } from '@/hooks/use-query';
@@ -328,17 +323,10 @@
               </svg>
             </span>
           </Link> */}
-<<<<<<< HEAD
           <div className="flex flex-col items-center justify-center gap-4 pt-12 max-w-4xl mx-auto">
             <h1 className="text-3xl md:text-4xl lg:text-5xl xl:text-6xl font-medium tracking-tighter text-balance text-center">
               <span className="text-secondary">Machine</span>
               <span className="text-primary">, your AI Employee.</span>
-=======
-          <div className="flex flex-col items-center justify-center gap-3 sm:gap-4 pt-8 sm:pt-12 max-w-4xl mx-auto">
-            <h1 className="text-3xl md:text-4xl lg:text-5xl xl:text-6xl font-medium tracking-tighter text-balance text-center px-2">
-              <span className="text-primary">Build, manage and train your </span>
-              <span className="text-secondary">AI Workforce.</span>
->>>>>>> 0335d6d3
             </h1>
             <p className="text-base md:text-lg text-center text-muted-foreground font-medium text-balance leading-relaxed tracking-tight max-w-2xl px-2">
             Kortix – the simplest way to migrate from human to AI.
