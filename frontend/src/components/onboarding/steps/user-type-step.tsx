--- conflicted
+++ resolved
@@ -77,11 +77,7 @@
               className="text-center space-y-8"
             >
               <div>
-<<<<<<< HEAD
-                <h1 className="text-4xl font-bold mb-3">Welcome to Machine</h1>
-=======
-                <h1 className="text-4xl font-medium mb-3">Welcome to Kortix</h1>
->>>>>>> 140ce10f
+                <h1 className="text-4xl font-medium mb-3">Welcome to Machine</h1>
                 <p className="text-lg text-muted-foreground">Choose your account type</p>
               </div>
 
