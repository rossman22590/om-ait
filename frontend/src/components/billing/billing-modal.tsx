--- conflicted
+++ resolved
@@ -132,13 +132,8 @@
 
             if (response.success) {
                 toast.success(response.message);
-<<<<<<< HEAD
-                // Invalidate the subscription query to refetch data
-                queryClient.invalidateQueries({ queryKey: subscriptionKeys.details() });
-=======
                 // Invalidate cancellation status query to update UI
                 queryClient.invalidateQueries({ queryKey: ['subscription', 'cancellation-status'] });
->>>>>>> e1d9c69c
             } else {
                 toast.error(response.message);
             }
@@ -163,13 +158,8 @@
 
             if (response.success) {
                 toast.success(response.message);
-<<<<<<< HEAD
-                // Invalidate the subscription query to refetch data
-                queryClient.invalidateQueries({ queryKey: subscriptionKeys.details() });
-=======
                 // Invalidate cancellation status query to update UI
                 queryClient.invalidateQueries({ queryKey: ['subscription', 'cancellation-status'] });
->>>>>>> e1d9c69c
             } else {
                 toast.error(response.message);
             }
@@ -210,223 +200,6 @@
                 </DialogHeader>
 
                 <>
-<<<<<<< HEAD
-                    {/* Usage Limit Alert */}
-                    {showUsageLimitAlert && (
-                        <div className="mb-6">
-                            <div className="flex items-start p-3 sm:p-4 bg-destructive/5 border border-destructive/50 rounded-lg">
-                                <div className="flex items-start space-x-3">
-                                    <div className="flex-shrink-0 mt-0.5">
-                                        <Zap className="w-4 h-4 sm:w-5 sm:h-5 text-destructive" />
-                                    </div>
-                                    <div className="text-xs sm:text-sm min-w-0">
-                                        <p className="font-medium text-destructive">Usage Limit Reached</p>
-                                        <p className="text-destructive break-words">
-                                            Your current plan has been exhausted for this billing period.
-                                        </p>
-                                    </div>
-                                </div>
-                            </div>
-                        </div>
-                    )}
-
-                    {/* Usage section - show loading state or actual data */}
-                    {isLoading || authLoading ? (
-                        <div className="mb-6">
-                            <div className="rounded-lg border bg-background p-4">
-                                <div className="flex justify-between items-center">
-                                    <Skeleton className="h-4 w-40" />
-                                    <Skeleton className="h-4 w-24" />
-                                </div>
-                            </div>
-                        </div>
-                    ) : subscriptionData && (
-                        <div className="mb-6">
-                            <div className="rounded-lg border bg-background p-4">
-                                <div className="flex justify-between items-center">
-                                    <span className="text-sm font-medium text-foreground/90">
-                                        Agent Usage This Month
-                                    </span>
-                                    <span className="text-sm font-medium">
-                                        ${(subscriptionData.current_usage || 0).toFixed(2)} /{' '}
-                                        ${subscriptionData.cost_limit || 0}
-                                    </span>
-                                </div>
-                                {/* Add progress bar like in dashboard */}
-                                {subscriptionData.current_usage !== undefined && subscriptionData.cost_limit && (
-                                    <div className="mt-2">
-                                        <div className="w-full bg-muted rounded-full h-2">
-                                            <div 
-                                                className="bg-primary h-2 rounded-full transition-all duration-300"
-                                                style={{ 
-                                                    width: `${Math.min((subscriptionData.current_usage / subscriptionData.cost_limit) * 100, 100)}%` 
-                                                }}
-                                            />
-                                        </div>
-                                        <div className="flex justify-between text-xs text-muted-foreground mt-1">
-                                            <span>${(subscriptionData.current_usage || 0).toFixed(2)}</span>
-                                            <span>${(subscriptionData.cost_limit - (subscriptionData.current_usage || 0)).toFixed(2)} remaining</span>
-                                        </div>
-                                    </div>
-                                )}
-                            </div>
-                        </div>
-                    )}
-
-                    {/* Show pricing section immediately - no loading state */}
-                    <PricingSection returnUrl={returnUrl} showTitleAndTabs={false} />
-
-                    {/* Subscription Management Section - only show if there's actual subscription data */}
-                    {error ? (
-                        <div className="mt-6 pt-4 border-t border-border">
-                            <div className="p-4 bg-destructive/10 border border-destructive/20 rounded-lg text-center">
-                                <p className="text-sm text-destructive">Error loading billing status: {error.message || 'Unknown error'}</p>
-                            </div>
-                        </div>
-                    ) : subscriptionData?.subscription && (
-                        <div className="mt-6 pt-4 border-t border-border">
-                            <div className="bg-muted/30 border border-border rounded-lg p-3 mb-3">
-                                <div className="flex items-center justify-between">
-                                    <div className="flex items-center gap-2">
-                                        <span className="text-xs font-medium">
-                                            {subscriptionData.subscription.cancel_at_period_end || subscriptionData.subscription.cancel_at 
-                                                ? 'Plan Status' 
-                                                : 'Current Plan'}
-                                        </span>
-                                        {commitmentInfo?.has_commitment && (
-                                            <Badge variant="outline" className="text-xs px-1.5 py-0">
-                                                {commitmentInfo.months_remaining || 0}mo left
-                                            </Badge>
-                                        )}
-                                    </div>
-                                    <Badge variant={
-                                        subscriptionData.subscription.cancel_at_period_end || subscriptionData.subscription.cancel_at 
-                                            ? 'destructive' 
-                                            : 'secondary'
-                                    } className="text-xs px-2 py-0.5">
-                                        {subscriptionData.subscription.cancel_at_period_end || subscriptionData.subscription.cancel_at
-                                            ? 'Ending ' + getEffectiveCancellationDate()
-                                            : 'Active'}
-                                    </Badge>
-                                </div>
-
-                                {/* Cancellation Alert */}
-                                {(subscriptionData.subscription.cancel_at_period_end || subscriptionData.subscription.cancel_at) && (
-                                    <div className="mt-2 flex items-start gap-2 p-2 bg-destructive/5 border border-destructive/20 rounded">
-                                        <AlertTriangle className="h-3 w-3 text-destructive mt-0.5 flex-shrink-0" />
-                                        <p className="text-xs text-destructive">
-                                            {subscriptionData.subscription.cancel_at ? 
-                                                'Your plan is scheduled to end at commitment completion. You can reactivate anytime.' : 
-                                                'Your plan is scheduled to end at period completion. You can reactivate anytime.'
-                                            }
-                                        </p>
-                                    </div>
-                                )}
-                            </div>
-
-                            <div className="flex gap-2 justify-center">
-                                {!(subscriptionData.subscription.cancel_at_period_end || subscriptionData.subscription.cancel_at) ? (
-                                    <Dialog open={showCancelDialog} onOpenChange={setShowCancelDialog}>
-                                        <DialogTrigger asChild>
-                                            <Button 
-                                                variant="outline" 
-                                                size="sm" 
-                                                className="text-xs"
-                                                disabled={isCancelling}
-                                            >
-                                                {isCancelling ? (
-                                                    <div className="flex items-center gap-1">
-                                                        <div className="animate-spin h-3 w-3 border border-current border-t-transparent rounded-full" />
-                                                        Processing...
-                                                    </div>
-                                                ) : (
-                                                    commitmentInfo?.has_commitment && !commitmentInfo?.can_cancel 
-                                                        ? 'Schedule End' 
-                                                        : 'Cancel Plan'
-                                                )}
-                                            </Button>
-                                        </DialogTrigger>
-                                        <DialogContent className="max-w-md">
-                                            <DialogHeader>
-                                                <DialogTitle className="text-lg">
-                                                    {commitmentInfo?.has_commitment && !commitmentInfo?.can_cancel
-                                                        ? 'Schedule Cancellation' 
-                                                        : 'Cancel Subscription'}
-                                                </DialogTitle>
-                                                <DialogDescription className="text-sm">
-                                                    {commitmentInfo?.has_commitment && !commitmentInfo?.can_cancel ? (
-                                                        <>
-                                                            Your subscription will be scheduled to end on{' '}
-                                                            {commitmentInfo?.commitment_end_date
-                                                                ? formatEndDate(commitmentInfo.commitment_end_date)
-                                                                : 'your commitment end date'}
-                                                            . You'll keep full access until then.
-                                                        </>
-                                                    ) : (
-                                                        <>
-                                                            Your subscription will end on{' '}
-                                                            {formatDate(subscriptionData.subscription.current_period_end)}. 
-                                                            You'll keep access until then.
-                                                        </>
-                                                    )}
-                                                </DialogDescription>
-                                            </DialogHeader>
-                                            <DialogFooter>
-                                                <Button
-                                                    variant="outline"
-                                                    onClick={() => setShowCancelDialog(false)}
-                                                    disabled={isCancelling}
-                                                    size="sm"
-                                                >
-                                                    Keep Plan
-                                                </Button>
-                                                <Button
-                                                    variant="destructive"
-                                                    onClick={handleCancel}
-                                                    disabled={isCancelling}
-                                                    size="sm"
-                                                >
-                                                    {isCancelling ? 'Processing...' : 'Confirm'}
-                                                </Button>
-                                            </DialogFooter>
-                                        </DialogContent>
-                                    </Dialog>
-                                ) : (
-                                    <Button
-                                        variant="default"
-                                        size="sm"
-                                        onClick={handleReactivate}
-                                        disabled={isCancelling}
-                                        className="text-xs bg-green-600 hover:bg-green-700 text-white"
-                                    >
-                                        {isCancelling ? (
-                                            <div className="flex items-center gap-1">
-                                                <div className="animate-spin h-3 w-3 border border-white border-t-transparent rounded-full" />
-                                                Processing...
-                                            </div>
-                                        ) : (
-                                            'Reactivate Plan'
-                                        )}
-                                    </Button>
-                                )}
-
-                                {/* Manage Subscription Button */}
-                                <Button
-                                    onClick={handleManageSubscription}
-                                    disabled={isManaging}
-                                    variant="outline"
-                                    size="sm"
-                                    className="text-xs"
-                                >
-                                    {isManaging ? 'Loading...' : 'Dashboard'}
-                                </Button>
-                            </div>
-                        </div>
-                    )}
-                </>
-            </DialogContent>
-
-=======
                     <PricingSection 
                         returnUrl={returnUrl} 
                         showTitleAndTabs={false}
@@ -448,7 +221,6 @@
                     setShowCreditPurchaseModal(false);
                 }}
             />
->>>>>>> e1d9c69c
         </Dialog>
     );
 } 