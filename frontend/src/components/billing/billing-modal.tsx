--- conflicted
+++ resolved
@@ -54,13 +54,9 @@
     const [isLoading, setIsLoading] = useState(true);
     const [error, setError] = useState<string | null>(null);
     const [isManaging, setIsManaging] = useState(false);
-<<<<<<< HEAD
-
-=======
     const [showCreditPurchaseModal, setShowCreditPurchaseModal] = useState(false);
     const [showCancelDialog, setShowCancelDialog] = useState(false);
     const [isCancelling, setIsCancelling] = useState(false);
->>>>>>> 008c8944
 
     // Get commitment info for the subscription (only if we have a valid ID)
     const {
@@ -338,26 +334,6 @@
                                     </div>
                                 )}
                             </div>
-<<<<<<< HEAD
-                        )}
-
-                        {/* Credit Balance Display - Show balance without purchase button */}
-                        {subscriptionData && (
-                            <div className="mb-6">
-                                <div className="rounded-lg border bg-background p-4">
-                                    <div className="flex justify-between items-center">
-                                        <span className="text-sm font-medium text-foreground/90">
-                                            Credit Balance
-                                        </span>
-                                        <span className="text-sm font-medium">
-                                            ${subscriptionData.credit_balance?.toFixed(2) || '0.00'}
-                                        </span>
-                                    </div>
-                                    <p className="text-xs text-muted-foreground mt-1">
-                                        Available for usage beyond subscription limits
-                                    </p>
-                                </div>
-=======
 
                             {/* Action Buttons underneath */}
                             <div className="flex gap-2 justify-center">
@@ -457,7 +433,6 @@
                                 >
                                     {isManaging ? 'Loading...' : 'Dashboard'}
                                 </Button>
->>>>>>> 008c8944
                             </div>
                         </div>
                     )}
