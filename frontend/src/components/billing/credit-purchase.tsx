--- conflicted
+++ resolved
@@ -75,20 +75,6 @@
         setIsProcessing(true);
         setError(null);
         try {
-<<<<<<< HEAD
-            console.log('Purchasing credits:', { amount });
-            const response = await backendApi.post('/billing/purchase-credits', {
-                amount_dollars: amount,
-                success_url: `${window.location.origin}/dashboard?credit_purchase=success`,
-                cancel_url: `${window.location.origin}/dashboard?credit_purchase=cancelled`
-            });
-            
-            console.log('API Response:', response.data);
-            
-            const checkoutUrl = response.data?.url || response.data?.checkout_url;
-            if (checkoutUrl) {
-                window.location.href = checkoutUrl;
-=======
             const response = await billingApi.purchaseCredits({
                 amount: amount,
                 success_url: `${window.location.origin}/dashboard?credit_purchase=success`,
@@ -96,29 +82,13 @@
             });
             if (response.checkout_url) {
                 window.location.href = response.checkout_url;
->>>>>>> cea086c2
             } else {
                 console.error('Invalid response structure:', response.data);
                 throw new Error('No checkout URL received from server');
             }
         } catch (err: any) {
             console.error('Credit purchase error:', err);
-<<<<<<< HEAD
-            console.error('Error response:', err.response?.data);
-            
-            let errorMessage = 'Failed to create checkout session';
-            
-            if (err.response?.status === 403) {
-                errorMessage = 'Credit purchases are currently restricted. Please contact support.';
-            } else if (err.response?.data?.detail) {
-                errorMessage = err.response.data.detail;
-            } else if (err.message) {
-                errorMessage = err.message;
-            }
-            
-=======
             const errorMessage = err.details?.detail || err.message || 'Failed to create checkout session';
->>>>>>> cea086c2
             setError(errorMessage);
             toast.error(errorMessage);
         } finally {
@@ -157,15 +127,6 @@
                             Credits Not Available
                         </DialogTitle>
                         <DialogDescription>
-<<<<<<< HEAD
-                            Credit purchases are only available for users on the highest subscription tier.
-                        </DialogDescription>
-                    </DialogHeader>
-                    <Alert className="bg-gradient-to-r from-amber-50 to-orange-50 border-amber-200 dark:from-amber-950/20 dark:to-orange-950/20 dark:border-amber-800">
-                        <AlertCircle className="h-4 w-4 text-amber-600 dark:text-amber-400" />
-                        <AlertDescription className="text-amber-800 dark:text-amber-200">
-                            <strong>Upgrade Required:</strong> Please upgrade to the Premium tier ($1000/month) to unlock credit purchases for unlimited usage beyond your subscription limit.
-=======
                             Credit purchases are only available for users on the $200/month subscription tier.
                         </DialogDescription>
                     </DialogHeader>
@@ -173,7 +134,6 @@
                         <AlertCircle className="h-4 w-4" />
                         <AlertDescription>
                             Please upgrade your subscription to the $200/month tier to unlock credit purchases for unlimited usage.
->>>>>>> cea086c2
                         </AlertDescription>
                     </Alert>
                     <div className="flex justify-between gap-3">
@@ -208,33 +168,13 @@
                 </DialogHeader>
 
                 {currentBalance > 0 && (
-<<<<<<< HEAD
-                    <Alert className="bg-gradient-to-r from-emerald-50 to-green-50 border-emerald-200 dark:from-emerald-950/20 dark:to-green-950/20 dark:border-emerald-800">
-                        <AlertCircleIcon className="h-4 w-4 text-emerald-600 dark:text-emerald-400" />
-                        <AlertDescription className="text-emerald-700 dark:text-emerald-300">
-                            <strong>Current balance:</strong> ${(currentBalance / 100).toFixed(2)} in credits available
-                        </AlertDescription>
-                    </Alert>
-=======
                     <div className="text-sm text-muted-foreground">
                         Current balance: {formatCredits(currentBalance, { showDecimals: true })}
                     </div>
->>>>>>> cea086c2
                 )}
 
                 <div className="space-y-6">
                     <div>
-<<<<<<< HEAD
-                        <div className="flex items-center justify-between mb-3">
-                            <Label className="text-base font-semibold">Select a Credit Package</Label>
-                            {selectedPackage?.popular && (
-                                <span className="text-sm text-green-600 dark:text-green-400 font-medium">
-                                    ✅ Popular choice selected
-                                </span>
-                            )}
-                        </div>
-=======
->>>>>>> cea086c2
                         <div className="grid grid-cols-2 sm:grid-cols-3 gap-3">
                             {CREDIT_PACKAGES.map((pkg) => (
                                 <Card
@@ -245,23 +185,9 @@
                                         }`}
                                     onClick={() => handlePackageSelect(pkg)}
                                 >
-<<<<<<< HEAD
-                                    <CardContent className="p-4 text-center relative">
-                                        {pkg.popular && (
-                                            <Badge className="absolute -top-2 -right-2 bg-gradient-to-r from-purple-600 to-pink-600" variant="default">
-                                                Popular
-                                            </Badge>
-                                        )}
-                                        <div className="text-2xl font-medium">${pkg.amount}</div>
-                                        <div className="text-sm text-muted-foreground">credits</div>
-                                        <div className="text-xs text-purple-600 dark:text-purple-400 mt-1">
-                                            ≈ {Math.round(pkg.amount / 0.15)} minutes
-                                        </div>
-=======
                                     <CardContent className="p-4 text-center">
                                         <div className="text-xl font-medium">${pkg.amount}</div>
                                         <div className="text-xs text-muted-foreground mt-1">Credits</div>
->>>>>>> cea086c2
                                     </CardContent>
                                 </Card>
                             ))}
@@ -285,26 +211,11 @@
                         </Alert>
                     )}
                 </div>
-<<<<<<< HEAD
-                <div className="flex justify-between gap-3 mt-6 pt-4 border-t">
-                    <Button
-                        variant="outline"
-                        onClick={() => onOpenChange(false)}
-                        disabled={isProcessing}
-                    >
-                        Cancel
-                    </Button>
-                    <Button
-                        onClick={handleConfirmPurchase}
-                        disabled={isProcessing || (!selectedPackage && (!customAmount || customAmount.trim() === ''))}
-                        className="bg-gradient-to-r from-purple-600 to-pink-600 hover:from-purple-700 hover:to-pink-700 shadow-md hover:shadow-lg transition-all disabled:opacity-50 disabled:cursor-not-allowed"
-=======
                 <div className="flex justify-center mt-6">
                     <Button
                         onClick={handleConfirmPurchase}
                         disabled={isProcessing || (!selectedPackage && !customAmount)}
                         className="w-full sm:w-auto min-w-[120px]"
->>>>>>> cea086c2
                     >
                         {isProcessing ? (
                             <>
@@ -312,17 +223,7 @@
                                 Processing...
                             </>
                         ) : (
-<<<<<<< HEAD
-                            <>
-                                <CreditCard className="h-4 w-4 mr-2" />
-                                {selectedPackage || customAmount 
-                                    ? `Purchase $${selectedPackage ? selectedPackage.amount : customAmount} Credits`
-                                    : 'Select Package to Continue'
-                                }
-                            </>
-=======
                             'Continue'
->>>>>>> cea086c2
                         )}
                     </Button>
                 </div>
@@ -354,11 +255,7 @@
             </CardHeader>
             <CardContent>
                 <div className="text-2xl font-medium">
-<<<<<<< HEAD
-                    ${(balance / 100).toFixed(2)}
-=======
                     {formatCredits(balance)}
->>>>>>> cea086c2
                 </div>
             </CardContent>
         </Card>
