--- conflicted
+++ resolved
@@ -1088,18 +1088,7 @@
   return (
     <section
       id="pricing"
-<<<<<<< HEAD
-      className={cn(
-        "flex flex-col items-center justify-center w-full relative",
-        insideDialog
-          ? "pt-6 pb-6"
-          : noPadding 
-            ? "pb-0 pt-8 sm:pt-12" 
-            : "pb-6 sm:pb-12 pt-8 sm:pt-12"
-      )}
-=======
       className={cn("scale-90 flex flex-col items-center justify-center w-full relative", noPadding ? "pb-0" : "pb-12")}
->>>>>>> 57784c9f
     >
       <div className="w-full mx-auto px-4 sm:px-6 flex flex-col">
         {/* Compact Header for Mobile */}
