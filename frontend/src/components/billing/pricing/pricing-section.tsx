'use client';

import type { PricingTier } from '@/lib/home';
import { siteConfig } from '@/lib/home';
import { cn } from '@/lib/utils';
import { motion } from 'motion/react';
import React, { useState, useEffect, useCallback } from 'react';
import NextImage from 'next/image';
import {
  CheckIcon,
  Clock,
  Bot,
  FileText,
  Settings,
  Grid3X3,
  Image,
  Video,
  Presentation,
  Diamond,
  Heart,
  Zap,
  ShoppingCart,
  Lightbulb,
} from 'lucide-react';
import { Button } from '@/components/ui/button';
import { Badge } from '@/components/ui/badge';
import { SubscriptionInfo } from '@/lib/api/billing';
import { createCheckoutSession, CreateCheckoutSessionRequest, CreateCheckoutSessionResponse } from '@/lib/api/billing';
import { toast } from 'sonner';
import { isLocalMode } from '@/lib/config';
import { useSubscription, useScheduleDowngrade } from '@/hooks/billing';
import { useSubscriptionCommitment } from '@/hooks/billing';
import { useAuth } from '@/components/AuthProvider';
import { useQueryClient } from '@tanstack/react-query';
import { billingKeys } from '@/hooks/billing/use-subscription';
import posthog from 'posthog-js';
import PixelBlast from '@/components/home/ui/PixelBlast';
import { TierBadge } from '@/components/billing/tier-badge';
import { CreditPurchaseModal } from '@/components/billing/credit-purchase';
import { BorderBeam } from '@/components/ui/border-beam';
import { useTranslations } from 'next-intl';
import Link from 'next/link';

// Constants
export const SUBSCRIPTION_PLANS = {
  FREE: 'free',
  PRO: 'base',
  ENTERPRISE: 'extra',
};

// Types
type ButtonVariant =
  | 'default'
  | 'secondary'
  | 'ghost'
  | 'outline'
  | 'link'
  | null;



interface PriceDisplayProps {
  price: string;
  isCompact?: boolean;
}

interface PricingTierProps {
  tier: PricingTier;
  isCompact?: boolean;
  currentSubscription: SubscriptionInfo | null;
  isLoading: Record<string, boolean>;
  isFetchingPlan: boolean;
  selectedPlan?: string;
  onPlanSelect?: (planId: string) => void;
  onSubscriptionUpdate?: () => void;
  isAuthenticated?: boolean;
  returnUrl: string;
  insideDialog?: boolean;
  billingPeriod?: 'monthly' | 'yearly' | 'yearly_commitment';
}

// Feature icon mapping
const getFeatureIcon = (feature: string) => {
  const featureLower = feature.toLowerCase();

  if (featureLower.includes('token credits') || featureLower.includes('ai token')) {
    return <Clock className="size-4" />;
  }
  if (featureLower.includes('custom workers') || featureLower.includes('agents')) {
    return <Bot className="size-4" />;
  }
  if (featureLower.includes('private projects') || featureLower.includes('public projects')) {
    return <FileText className="size-4" />;
  }
  if (featureLower.includes('integrations') || featureLower.includes('100+')) {
    return <Grid3X3 className="size-4" />;
  }
  if (featureLower.includes('premium ai models')) {
    return <Diamond className="size-4" />;
  }
  if (featureLower.includes('community support') || featureLower.includes('priority support')) {
    return <Heart className="size-4" />;
  }
  if (featureLower.includes('image') || featureLower.includes('video') || featureLower.includes('slides') || featureLower.includes('generation')) {
    return <Image className="size-4" />;
  }
  if (featureLower.includes('dedicated account manager')) {
    return <Zap className="size-4" />;
  }

  // Default icon
  return <CheckIcon className="size-4" />;
};

// Components

function PriceDisplay({ price, isCompact }: PriceDisplayProps) {
  return (
    <motion.span
      key={price}
      className={isCompact ? 'text-xl font-medium' : 'text-[48px] font-medium leading-none'}
      initial={{
        opacity: 0,
        x: 10,
        filter: 'blur(5px)',
      }}
      animate={{ opacity: 1, x: 0, filter: 'blur(0px)' }}
      transition={{ duration: 0.25, ease: [0.4, 0, 0.2, 1] }}
    >
      {price}
    </motion.span>
  );
}

function BillingPeriodToggle({
  billingPeriod,
  setBillingPeriod
}: {
  billingPeriod: 'monthly' | 'yearly' | 'yearly_commitment';
  setBillingPeriod: (period: 'monthly' | 'yearly' | 'yearly_commitment') => void;
}) {
  const t = useTranslations('billing');
  const isYearly = billingPeriod === 'yearly_commitment' || billingPeriod === 'yearly';

  return (
    <div className="flex items-center justify-center w-full">
      <div className="flex gap-2 items-center">
        <Button
          variant={billingPeriod === 'monthly' ? 'default' : 'outline'}
          onClick={() => setBillingPeriod('monthly')}
          className={cn(
            "border-[1.5px]",
            billingPeriod === 'monthly' ? 'border-primary' : 'border-border'
          )}
        >
          {t('monthly')}
        </Button>
        <Button
          variant={billingPeriod === 'yearly_commitment' ? 'default' : 'outline'}
          onClick={() => setBillingPeriod('yearly_commitment')}
          className={cn(
            "flex items-center gap-1.5 border-[1.5px]",
            billingPeriod === 'yearly_commitment' ? 'border-primary' : 'border-border'
          )}
        >
          {t('yearly')}
          <span className={cn(
            "px-1.5 py-0.5 rounded-full text-xs font-medium",
            isYearly
              ? "bg-background/90 text-primary"
              : "bg-muted/80 text-primary dark:bg-muted"
          )}>
            {t('discount')}
          </span>
        </Button>
      </div>
    </div>
  );
}

function PricingTier({
  tier,
  isCompact = false,
  currentSubscription,
  isLoading,
  isFetchingPlan,
  selectedPlan,
  onPlanSelect,
  onSubscriptionUpdate,
  isAuthenticated = false,
  returnUrl,
  insideDialog = false,
  billingPeriod = 'monthly' as 'monthly' | 'yearly' | 'yearly_commitment',
  currentBillingPeriod = null as 'monthly' | 'yearly' | 'yearly_commitment' | null,
}: PricingTierProps & { currentBillingPeriod?: 'monthly' | 'yearly' | 'yearly_commitment' | null }) {
  const t = useTranslations('billing');
  const tCommon = useTranslations('common');
  const queryClient = useQueryClient();
  const [mounted, setMounted] = useState(false);
  useEffect(() => setMounted(true), []);

  // Determine the price to display based on billing period
  const getDisplayPrice = () => {
    // For $0 plans, always show $0
    if (tier.price === '$0') {
      return '$0';
    }

    if (billingPeriod === 'yearly_commitment') {
      // Calculate the yearly commitment price (15% off regular monthly)
      const regularPrice = parseFloat(tier.price.slice(1));
      const discountedPrice = Math.round(regularPrice * 0.85);
      console.log(`[${tier.name}] Yearly Commitment: $${regularPrice} -> $${discountedPrice}`);
      return `$${discountedPrice}`;
    } else if (billingPeriod === 'yearly' && tier.yearlyPrice) {
      console.log(`[${tier.name}] Yearly: ${tier.yearlyPrice}`);
      return tier.yearlyPrice;
    }

    console.log(`[${tier.name}] Monthly: ${tier.price}`);
    return tier.price;
  };

  const displayPrice = getDisplayPrice();

  const scheduleDowngradeMutation = useScheduleDowngrade();

  const handleSubscribe = async (tierKey: string, isDowngrade = false) => {
    if (!isAuthenticated) {
      window.location.href = '/auth?mode=signup';
      return;
    }

    if (isLoading[tierKey]) {
      return;
    }

    try {
      onPlanSelect?.(tierKey);
      const commitmentType = billingPeriod === 'yearly_commitment' ? 'yearly_commitment' :
        billingPeriod === 'yearly' ? 'yearly' :
          'monthly';

      if (isDowngrade) {
        scheduleDowngradeMutation.mutate({
          target_tier_key: tierKey,
          commitment_type: commitmentType,
        }, {
          onSuccess: () => {
            posthog.capture('plan_downgrade_scheduled');
            queryClient.invalidateQueries({ queryKey: billingKeys.all });
            if (onSubscriptionUpdate) onSubscriptionUpdate();
          }
        });
        return;
      }

      const response: CreateCheckoutSessionResponse =
        await createCheckoutSession({
          tier_key: tierKey,
          success_url: returnUrl,
          cancel_url: returnUrl,
          commitment_type: commitmentType,
        } as CreateCheckoutSessionRequest);

      switch (response.status) {
        case 'new':
        case 'checkout_created':
        case 'commitment_created':
          if (response.url) {
            posthog.capture('plan_purchase_attempted');
            window.location.href = response.url;
          } else {
            console.error(
              "Error: Received status but no checkout URL.",
            );
            toast.error(t('failedToInitiateSubscription'));
          }
          break;
        case 'upgraded':
        case 'updated':
          const upgradeMessage = response.details?.is_upgrade
            ? t('subscriptionUpgraded', { 
                currentPrice: `$${response.details.current_price}`, 
                newPrice: `$${response.details.new_price}` 
              })
            : t('subscriptionUpdated');
          toast.success(upgradeMessage);
          posthog.capture('plan_upgraded');
          queryClient.invalidateQueries({ queryKey: billingKeys.all });
          if (onSubscriptionUpdate) onSubscriptionUpdate();
          if (response.redirect_to_dashboard) {
            setTimeout(() => {
              window.location.href = '/dashboard';
            }, 1000);
          }
          break;
        case 'commitment_blocks_downgrade':
          toast.warning(response.message || t('cannotDowngradeDuringCommitment'));
          break;
        case 'downgrade_scheduled':
        case 'scheduled':
          const effectiveDate = response.effective_date
            ? new Date(response.effective_date).toLocaleDateString()
            : null;

          const statusChangeMessage = t('subscriptionChangeScheduled');
          const planChangeDate = effectiveDate 
            ? t('planWillChangeOn', { date: effectiveDate })
            : t('planWillChangeOn', { date: 'the end of your billing period' });

          toast.success(
            <div>
              <p>{statusChangeMessage}</p>
              <p className="text-sm mt-1">
                {planChangeDate}
              </p>
            </div>,
          );
          posthog.capture('plan_downgraded');
          // Invalidate queries to show scheduled change
          queryClient.invalidateQueries({ queryKey: billingKeys.all });
          // Trigger subscription update callback to refetch data
          if (onSubscriptionUpdate) onSubscriptionUpdate();
          break;
        case 'no_change':
          toast.info(response.message || t('alreadyOnThisPlan'));
          break;
        default:
          console.warn(
            'Received unexpected status from createCheckoutSession:',
            response.status,
          );
          toast.error('An unexpected error occurred. Please try again.');
      }
    } catch (error: any) {
      console.error('Error processing subscription:', error);
      const errorMessage =
        error?.response?.data?.detail ||
        error?.message ||
        'Failed to process subscription. Please try again.';
      toast.error(errorMessage);
    }
  };

  // Find the current tier using tier_key
  const currentTier = siteConfig.cloudPricingItems.find(
    (p) => p.tierKey === currentSubscription?.tier_key || p.tierKey === currentSubscription?.tier?.name,
  );

  const userPlanName = currentSubscription?.plan_name || 'none';

  // Check if this is the current plan - must match BOTH tier_key AND billing period
  const isSameTier = currentSubscription?.tier_key === tier.tierKey ||
    currentSubscription?.tier?.name === tier.tierKey;
  const isSameBillingPeriod = currentBillingPeriod === billingPeriod;

  const isCurrentActivePlan = isAuthenticated && isSameTier && isSameBillingPeriod &&
    currentSubscription?.subscription?.status === 'active';

  const isScheduled = isAuthenticated && (currentSubscription as any)?.has_schedule;
  const isScheduledTargetPlan =
    isScheduled && (
      (currentSubscription as any)?.scheduled_tier_key === tier.tierKey ||
      (currentSubscription as any)?.scheduled_plan_name === tier.tierKey ||
      (currentSubscription as any)?.scheduled_plan_name === tier.name
    );
  const isPlanLoading = isLoading[tier.tierKey];

  let buttonText = isAuthenticated ? t('selectPlan') : tier.buttonText;
  let buttonDisabled = isPlanLoading;
  let buttonVariant: ButtonVariant = null;
  let ringClass = '';
  let statusBadge = null;
  let buttonClassName = '';
  let isDowngradeAction = false;

  const planChangeValidation = { allowed: true };

  if (isAuthenticated) {
    if (isCurrentActivePlan) {
      if (userPlanName === 'trial') {
        buttonText = t('trialActive');
        statusBadge = (
          <span className="bg-green-500/10 text-green-600 text-[10px] font-medium px-1.5 py-0.5 rounded-full">
            {t('trialBadge')}
          </span>
        );
      } else {
        buttonText = t('currentPlan');
        statusBadge = (
          <span className="bg-primary/10 text-primary text-[10px] font-medium px-1.5 py-0.5 rounded-full">
            {t('currentBadge')}
          </span>
        );
      }
      buttonDisabled = true;
      buttonVariant = 'secondary';
      ringClass = isCompact ? 'ring-1 ring-primary' : 'ring-2 ring-primary';
      buttonClassName = 'bg-primary/5 hover:bg-primary/10 text-primary';
    } else if (isScheduledTargetPlan) {
      buttonText = t('scheduled');
      buttonDisabled = true;
      buttonVariant = 'outline';
      ringClass = isCompact
        ? 'ring-1 ring-yellow-500'
        : 'ring-2 ring-yellow-500';
      buttonClassName =
        'bg-yellow-500/5 hover:bg-yellow-500/10 text-yellow-600 border-yellow-500/20';
      statusBadge = (
        <span className="bg-yellow-500/10 text-yellow-600 text-[10px] font-medium px-1.5 py-0.5 rounded-full">
          {t('scheduledBadge')}
        </span>
      );
    } else if (isScheduled && currentSubscription?.tier_key === tier.tierKey) {
      buttonText = t('changeScheduled');
      buttonVariant = 'secondary';
      ringClass = isCompact ? 'ring-1 ring-primary' : 'ring-2 ring-primary';
      buttonClassName = 'bg-primary/5 hover:bg-primary/10 text-primary';
      statusBadge = (
        <span className="bg-yellow-500/10 text-yellow-600 text-[10px] font-medium px-1.5 py-0.5 rounded-full">
          {t('downgradePending')}
        </span>
      );
    } else {
      const currentPriceString = currentSubscription
        ? currentTier?.price || '$0'
        : '$0';
      const selectedPriceString = displayPrice;
      const currentAmount =
        currentPriceString === '$0'
          ? 0
          : parseFloat(currentPriceString.replace(/[^\d.]/g, '') || '0') * 100;
      const targetAmount =
        selectedPriceString === '$0'
          ? 0
          : parseFloat(selectedPriceString.replace(/[^\d.]/g, '') || '0') * 100;

      // Check if current subscription is monthly and target is yearly commitment for same tier
      const isSameTier = currentTier && currentTier.tierKey === tier.tierKey;
      const isSameTierUpgradeToLongerTerm = isSameTier && (
        (billingPeriod === 'yearly_commitment' || billingPeriod === 'yearly')
      );

      // Prevent downgrading from yearly to monthly - once yearly, stay yearly
      // This blocks: yearly -> monthly, yearly_commitment -> monthly for same tier
      const isYearlyDowngradeToMonthly = isSameTier &&
        currentBillingPeriod &&
        (currentBillingPeriod === 'yearly' || currentBillingPeriod === 'yearly_commitment') &&
        billingPeriod === 'monthly' &&
        currentSubscription?.subscription?.status === 'active';

      const isSameTierDowngradeToShorterTerm = false; // Simplified for now

      // Use the plan change validation already computed above

      if (
        currentAmount === 0 &&
        targetAmount === 0 &&
        currentSubscription?.status !== 'no_subscription'
      ) {
        buttonText = t('selectPlan');
        buttonDisabled = true;
        buttonVariant = 'secondary';
        buttonClassName = 'bg-primary/5 hover:bg-primary/10 text-primary';
      } else if (isYearlyDowngradeToMonthly) {
        // Prevent downgrading from yearly to monthly - once yearly, stay yearly
        buttonText = t('notAvailable');
        buttonDisabled = true;
        buttonVariant = 'secondary';
        buttonClassName = 'opacity-50 cursor-not-allowed bg-muted text-muted-foreground';
      } else if (!planChangeValidation.allowed) {
        // Plan change not allowed due to business rules
        buttonText = t('notAvailable');
        buttonDisabled = true;
        buttonVariant = 'secondary';
        buttonClassName = 'opacity-50 cursor-not-allowed bg-muted text-muted-foreground';
      } else {
        if (targetAmount > currentAmount || isSameTierUpgradeToLongerTerm) {
          // Allow upgrade to higher tier OR upgrade to longer term on same tier
          if (isSameTierUpgradeToLongerTerm && targetAmount <= currentAmount) {
            buttonText = billingPeriod === 'yearly_commitment' ? tCommon('upgrade') : t('switchToLegacyYearly');
            buttonVariant = billingPeriod === 'yearly_commitment' ? tier.buttonColor as ButtonVariant : 'default';
            buttonClassName = billingPeriod === 'yearly_commitment'
              ? 'bg-primary hover:bg-primary/90 text-primary-foreground'
              : 'bg-green-600 hover:bg-green-700 text-white';
          } else {
            buttonText = tCommon('upgrade');
            buttonVariant = tier.buttonColor as ButtonVariant;
            buttonClassName = 'bg-primary hover:bg-primary/90 text-primary-foreground';
          }
        } else if (targetAmount < currentAmount || isSameTierDowngradeToShorterTerm) {
<<<<<<< HEAD
          // Temporarily disable downgrades entirely
          buttonText = 'Not Available';
          buttonDisabled = true;
          buttonVariant = 'secondary';
          buttonClassName = 'opacity-50 cursor-not-allowed bg-muted text-muted-foreground';
          isDowngradeAction = false;
=======
          buttonText = t('downgrade');
          buttonVariant = 'outline';
          buttonClassName = '';
          isDowngradeAction = true;
>>>>>>> 4b1b5617
        } else {
          buttonText = t('selectPlan');
          buttonVariant = tier.buttonColor as ButtonVariant;
          buttonClassName = 'bg-primary hover:bg-primary/90 text-primary-foreground';
        }
      }
    }

    if (isPlanLoading) {
      buttonText = t('loading');
      buttonClassName = 'opacity-70 cursor-not-allowed';
    }
  } else {
    // Non-authenticated state styling
    buttonVariant = tier.buttonColor as ButtonVariant;
    buttonClassName =
      tier.buttonColor === 'default'
        ? 'bg-primary hover:bg-primary/90 text-primary-foreground'
        : 'bg-primary hover:bg-primary/90 text-primary-foreground';
  }

  const isUltraPlan = tier.name === 'Ultra';

  return (
    <div
      className={cn(
        'rounded-[18px] flex flex-col relative overflow-hidden',
        insideDialog
          ? 'min-h-[300px]'
          : 'h-full min-h-[300px]',
        tier.isPopular && !insideDialog
          ? 'bg-card border border-border'
          : 'bg-card border border-border',
        !insideDialog && ringClass,
        isCurrentActivePlan && 'bg-pink-50 dark:bg-pink-950/20 border-pink-200 dark:border-pink-800',
      )}
    >
      {/* PixelBlast background for Ultra plan card */}
      {/* Animated light purple/pink gradient background for Ultra */}
      {isUltraPlan && (
        <div className="absolute inset-0 pointer-events-none z-0 overflow-hidden">
          <motion.div
            className="absolute -top-12 -left-16 w-[180%] h-[110%] rounded-[40%] bg-pink-500/25 blur-2xl"
            animate={{ x: [0, 24, -14, 0], y: [0, 12, -10, 0], scale: [1, 1.06, 0.97, 1] }}
            transition={{ duration: 14, repeat: Infinity, ease: [0.85, 0, 0.15, 1] }}
          />
          <motion.div
            className="absolute -bottom-12 -right-16 w-[170%] h-[105%] rounded-[40%] bg-purple-500/25 blur-2xl"
            animate={{ x: [0, -20, 14, 0], y: [0, -10, 12, 0], scale: [1, 0.96, 1.05, 1] }}
            transition={{ duration: 14, repeat: Infinity, ease: [0.85, 0, 0.15, 1], delay: 0.35 }}
          />
          <div className="absolute inset-x-0 bottom-0 h-20 bg-gradient-to-t from-background/70 to-transparent" />
        </div>
      )}

      <div className={cn(
        "flex flex-col gap-3 relative z-10",
        insideDialog ? "p-3 pt-4" : "p-4 pt-6"
      )}>
        <div className="flex items-center justify-between gap-2">
          <div className="flex items-center gap-2">
            <NextImage src="/logo.png" alt="Plan" width={18} height={18} className="h-[18px] w-[18px]" />
            <span className="text-sm font-medium">{tier.name}</span>
          </div>
          <div className="flex items-center gap-2">
            {tier.isPopular && (
              <Badge variant='default'>{t('popular')}</Badge>
            )}
            {isAuthenticated && statusBadge}
          </div>
        </div>
        <div className="flex items-baseline mt-2 min-h-[80px]">
          {billingPeriod === 'yearly_commitment' ? (
            <div className="flex flex-col">
              <div className="flex items-baseline gap-2">
                <PriceDisplay price={displayPrice} isCompact={insideDialog} />
                <span className="text-xs line-through text-muted-foreground">
                  ${tier.price.slice(1)}
                </span>
              </div>
              <div className="flex items-center gap-1 mt-1">
                <span className="text-xs text-muted-foreground">{t('perMonth')}</span>
              </div>
            </div>
          ) : billingPeriod === 'yearly' && tier.yearlyPrice && displayPrice !== '$0' ? (
            <div className="flex flex-col">
              <div className="flex items-baseline gap-2">
                <PriceDisplay price={`$${Math.round(parseFloat(tier.yearlyPrice.slice(1)) / 12)}`} isCompact={insideDialog} />
                {tier.discountPercentage && (
                  <span className="text-xs line-through text-muted-foreground">
                    ${Math.round(parseFloat(tier.originalYearlyPrice?.slice(1) || '0') / 12)}
                  </span>
                )}
              </div>
              <div className="flex items-center gap-2 mt-1">
                <span className="text-xs text-muted-foreground">{t('perMonth')}</span>
                <span className="text-xs text-muted-foreground">{t('billedYearly')}</span>
              </div>
            </div>
          ) : (
            <div className="flex flex-col">
              <div className="flex items-baseline">
                <PriceDisplay price={displayPrice} isCompact={insideDialog} />
              </div>
              <div className="flex items-center gap-1 mt-1">
                {displayPrice !== '$0' && (
                  <span className="text-xs text-muted-foreground">{t('perMonth')}</span>
                )}
              </div>
            </div>
          )}
        </div>
        <p className="hidden text-sm mt-2">{tier.description}</p>
      </div>

      <div className={cn(
        "flex-grow relative z-10",
        insideDialog ? "px-3 pb-2" : "px-4 pb-3"
      )}>
        {tier.features && tier.features.length > 0 && (
          <ul className="space-y-3">
            {tier.features.map((feature) => {
              // Translate feature strings
              let translatedFeature = feature;
              
              // Match and translate common patterns
              if (feature.includes('credits/month')) {
                const match = feature.match(/(\d+[,\d]*)\s*credits\/month/);
                if (match) {
                  const count = match[1].replace(/,/g, '');
                  translatedFeature = t('features.creditsPerMonth', { count });
                }
              } else if (feature.includes('custom Worker') || feature.includes('custom workers')) {
                const match = feature.match(/(\d+)\s*custom\s+(?:Worker|workers)/);
                if (match) {
                  const count = parseInt(match[1]);
                  translatedFeature = count === 1 
                    ? t('features.customWorker', { count })
                    : t('features.customWorkers', { count });
                }
              } else if (feature.includes('private project')) {
                const match = feature.match(/(\d+)\s*private\s+project/);
                if (match) {
                  const count = parseInt(match[1]);
                  translatedFeature = count === 1
                    ? t('features.privateProject', { count })
                    : t('features.privateProjects');
                }
              } else if (feature === 'Private projects') {
                translatedFeature = t('features.privateProjects');
              } else if (feature.includes('custom trigger')) {
                const match = feature.match(/(\d+)\s*custom\s+trigger/);
                if (match) {
                  const count = parseInt(match[1]);
                  translatedFeature = t('features.customTrigger', { count });
                }
              } else if (feature.includes('100+ integrations') || feature === '100+ integrations') {
                translatedFeature = t('features.integrations');
              } else if (feature.includes('Premium AI Models') || feature === 'Premium AI Models') {
                translatedFeature = t('features.premiumAIModels');
              } else if (feature.includes('Priority Support') || feature === 'Priority Support') {
                translatedFeature = t('features.prioritySupport');
              }
              
              return (
                <li key={feature} className="flex items-center gap-3">
                  <div className="size-5 min-w-5 flex items-center justify-center text-muted-foreground">
                    {getFeatureIcon(feature)}
                  </div>
                  <span className="text-sm">{translatedFeature}</span>
                </li>
              );
            })}
          </ul>
        )}
      </div>

      <div className={cn(
        "mt-auto relative z-10",
        insideDialog ? "px-3 pt-1 pb-3" : "px-4 pt-2 pb-4"
      )}>
        <Button
          onClick={() => handleSubscribe(tier.tierKey, isDowngradeAction)}
          disabled={buttonDisabled}
          variant={buttonVariant || 'default'}
          className={cn(
            'w-full font-medium transition-all duration-200',
            isCompact || insideDialog ? 'h-8 text-xs' : 'h-10 text-sm',
            buttonClassName,
            isPlanLoading && 'animate-pulse',
          )}
          title={!planChangeValidation.allowed ? (planChangeValidation as any).reason : undefined}
        >
          {buttonText}
        </Button>
      </div>

      {/* Make the animated border more dominant for Ultra */}
      {isUltraPlan && (
        <>
          <BorderBeam
            size={260}
            duration={9}
            delay={0}
            borderWidth={2.5}
            colorFrom="#23D3FF"
            colorTo="#FF1B07"
          />
          <BorderBeam
            size={260}
            duration={9}
            delay={0}
            borderWidth={2.5}
            colorFrom="#FFC78C"
            colorTo="#FDF5E0"
            initialOffset={35}
            reverse
          />
        </>
      )}
    </div>
  );
}

interface PricingSectionProps {
  returnUrl?: string;
  showTitleAndTabs?: boolean;
  hideFree?: boolean;
  insideDialog?: boolean;
  noPadding?: boolean;
  onSubscriptionUpdate?: () => void;
  customTitle?: string;
  isAlert?: boolean;
  alertTitle?: string;
}

export function PricingSection({
  returnUrl = typeof window !== 'undefined' ? window.location.href : '/',
  showTitleAndTabs = true,
  hideFree = false,
  insideDialog = false,
  noPadding = false,
  onSubscriptionUpdate,
  customTitle,
  isAlert = false,
  alertTitle
}: PricingSectionProps) {
  const t = useTranslations('billing');
  const { user } = useAuth();
  const isUserAuthenticated = !!user;
  const queryClient = useQueryClient();

  const { data: subscriptionData, isLoading: isFetchingPlan, error: subscriptionQueryError, refetch: refetchSubscription } = useSubscription({ enabled: isUserAuthenticated });
  const subCommitmentQuery = useSubscriptionCommitment(subscriptionData?.subscription?.id, isUserAuthenticated);

  const isAuthenticated = isUserAuthenticated && !!subscriptionData && subscriptionQueryError === null;
  const currentSubscription = subscriptionData || null;

  // Determine current subscription's billing period
  const getCurrentBillingPeriod = (): 'monthly' | 'yearly' | 'yearly_commitment' | null => {
    if (!isAuthenticated || !currentSubscription) {
      return null;
    }

    // Use billing_period from API response (most reliable - comes from price_id)
    if (currentSubscription.billing_period) {
      return currentSubscription.billing_period;
    }

    // Fallback: Check commitment info
    if (subCommitmentQuery.data?.has_commitment &&
      subCommitmentQuery.data?.commitment_type === 'yearly_commitment') {
      return 'yearly_commitment';
    }

    // Fallback: Try to infer from period length
    if (currentSubscription.subscription?.current_period_end) {
      const periodEnd = typeof currentSubscription.subscription.current_period_end === 'number'
        ? currentSubscription.subscription.current_period_end * 1000
        : new Date(currentSubscription.subscription.current_period_end).getTime();

      const now = Date.now();
      const daysInPeriod = Math.round((periodEnd - now) / (1000 * 60 * 60 * 24));

      // If period is longer than 180 days, likely yearly; otherwise monthly
      if (daysInPeriod > 180) {
        return 'yearly';
      }
    }

    // Default to monthly if period is short or can't determine
    return 'monthly';
  };

  const currentBillingPeriod = getCurrentBillingPeriod();

  const getDefaultBillingPeriod = useCallback((): 'monthly' | 'yearly' | 'yearly_commitment' => {
    if (!isAuthenticated || !currentSubscription) {
      return 'yearly_commitment';
    }

    // Use current subscription's billing period if available, otherwise default to yearly_commitment
    return currentBillingPeriod || 'yearly_commitment';
  }, [isAuthenticated, currentSubscription, currentBillingPeriod]);

  const [billingPeriod, setBillingPeriod] = useState<'monthly' | 'yearly' | 'yearly_commitment'>('monthly');
  const [planLoadingStates, setPlanLoadingStates] = useState<Record<string, boolean>>({});
  const [showCreditPurchaseModal, setShowCreditPurchaseModal] = useState(false);

  useEffect(() => {
    setBillingPeriod(getDefaultBillingPeriod());
  }, [getDefaultBillingPeriod]);

  const handlePlanSelect = (planId: string) => {
    setPlanLoadingStates((prev) => ({ ...prev, [planId]: true }));
  };

  const handleSubscriptionUpdate = () => {
    // Invalidate all billing-related queries to force refetch
    queryClient.invalidateQueries({ queryKey: billingKeys.all });
    // Also refetch subscription and commitment directly
    refetchSubscription();
    subCommitmentQuery.refetch();
    // Clear loading states
    setTimeout(() => {
      setPlanLoadingStates({});
    }, 1000);
    // Call parent's update handler if provided
    if (onSubscriptionUpdate) {
      onSubscriptionUpdate();
    }
  };



  if (isLocalMode()) {
    return (
      <div className="p-4 bg-muted/30 border border-border rounded-lg text-center">
        <p className="text-sm text-muted-foreground">
          {t('localModeMessage')}
        </p>
      </div>
    );
  }

  return (
    <section
      id="pricing"
      className={cn(
        "flex flex-col items-center justify-center w-full relative",
        insideDialog
          ? "pt-6 pb-6"
          : noPadding 
            ? "pb-0 pt-8 sm:pt-12" 
            : "pb-6 sm:pb-12 pt-8 sm:pt-12"
      )}
    >
      <div className="w-full mx-auto px-6 flex flex-col items-center">
        {isAlert && (
          <div className="w-full flex justify-center mb-6">
            <h2 className="text-3xl font-medium tracking-tight text-center text-balance leading-tight max-w-2xl text-foreground">
              {alertTitle || t('pickPlan')}
            </h2>
          </div>
        )}
        {showTitleAndTabs && !isAlert && (
          <div className="w-full flex justify-center mb-6">
            <h2 className="text-3xl font-medium tracking-tight text-center text-balance leading-tight max-w-2xl">
              {customTitle || t('pickPlan')}
            </h2>
            {!insideDialog && (
              <div className="w-full h-px bg-border/40 mt-6 mb-4" />
            )}
          </div>
        )}
                {/* Pricing grid with proper spacing */}
        <div className={cn(
          "w-full max-w-6xl grid gap-4 sm:gap-6",
          insideDialog
            ? "grid-cols-1 sm:grid-cols-2 lg:grid-cols-4 mt-2"
            : "grid-cols-1 sm:grid-cols-2 md:grid-cols-3 lg:grid-cols-4 mt-4",
          !insideDialog && "grid-rows-1 items-stretch"
        )}>
          {siteConfig.cloudPricingItems
            .filter((tier) => !tier.hidden && (!hideFree || tier.price !== '$0'))
            .map((tier) => (
              <PricingTier
                key={tier.name}
                tier={tier}
                currentSubscription={currentSubscription}
                isLoading={planLoadingStates}
                isFetchingPlan={isFetchingPlan}
                onPlanSelect={handlePlanSelect}
                onSubscriptionUpdate={handleSubscriptionUpdate}
                isAuthenticated={isAuthenticated}
                returnUrl={returnUrl}
                insideDialog={insideDialog}
                billingPeriod={billingPeriod}
                currentBillingPeriod={currentBillingPeriod}
              />
            ))}
        </div>

        {/* Get Additional Credits Button - Only visible if tier allows credit purchases */}
        {isAuthenticated &&
          currentSubscription?.credits?.can_purchase_credits && (
            <div className="w-full max-w-6xl mt-12 flex flex-col items-center gap-4">
              <Button
                onClick={() => setShowCreditPurchaseModal(true)}
                variant="outline"
                size="lg"
                className="gap-2"
              >
                <ShoppingCart className="h-5 w-5" />
                {t('getAdditionalCredits')}
              </Button>
              {/* Credits Explained Link */}
              <Button
                variant="link"
                asChild
                className="text-muted-foreground hover:text-foreground h-auto p-0"
              >
                <Link href="/credits-explained" target="_blank" rel="noopener noreferrer">
                  <Lightbulb className="h-3.5 w-3.5 mr-2" />
                  <span className="text-sm">{t('creditsExplained')}</span>
                </Link>
              </Button>
            </div>
          )}

        {/* Credits Explained Link - Show when not authenticated or when credits purchase is not available */}
        {(!isAuthenticated || !currentSubscription?.credits?.can_purchase_credits) && (
          <div className="w-full max-w-6xl mt-8 flex justify-center">
            <Button
              variant="link"
              asChild
              className="text-muted-foreground hover:text-foreground h-auto p-0"
            >
              <Link href="/credits-explained" target="_blank" rel="noopener noreferrer">
                <Lightbulb className="h-3.5 w-3.5 mr-2" />
                <span className="text-sm">{t('creditsExplained')}</span>
              </Link>
            </Button>
          </div>
        )}
      </div>

      {/* Credit Purchase Modal */}
      <CreditPurchaseModal
        open={showCreditPurchaseModal}
        onOpenChange={setShowCreditPurchaseModal}
        currentBalance={currentSubscription?.credits?.balance || 0}
        canPurchase={currentSubscription?.credits?.can_purchase_credits || false}
        onPurchaseComplete={handleSubscriptionUpdate}
      />
    </section>
  );
}<|MERGE_RESOLUTION|>--- conflicted
+++ resolved
@@ -490,19 +490,12 @@
             buttonClassName = 'bg-primary hover:bg-primary/90 text-primary-foreground';
           }
         } else if (targetAmount < currentAmount || isSameTierDowngradeToShorterTerm) {
-<<<<<<< HEAD
           // Temporarily disable downgrades entirely
           buttonText = 'Not Available';
           buttonDisabled = true;
           buttonVariant = 'secondary';
           buttonClassName = 'opacity-50 cursor-not-allowed bg-muted text-muted-foreground';
           isDowngradeAction = false;
-=======
-          buttonText = t('downgrade');
-          buttonVariant = 'outline';
-          buttonClassName = '';
-          isDowngradeAction = true;
->>>>>>> 4b1b5617
         } else {
           buttonText = t('selectPlan');
           buttonVariant = tier.buttonColor as ButtonVariant;
