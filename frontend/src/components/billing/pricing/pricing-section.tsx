--- conflicted
+++ resolved
@@ -870,15 +870,11 @@
     return 'yearly_commitment';
   }, [isAuthenticated, currentSubscription, currentBillingPeriod]);
 
-<<<<<<< HEAD
-  const [billingPeriod, setBillingPeriod] = useState<'monthly' | 'yearly' | 'yearly_commitment'>('monthly');
-=======
   const [billingPeriod, setBillingPeriod] = useState<'monthly' | 'yearly' | 'yearly_commitment'>(() => {
     const defaultPeriod = getDefaultBillingPeriod();
     console.log(`[BILLING-PERIOD-DEBUG] Initial billing period set to: ${defaultPeriod}`);
     return defaultPeriod;
   });
->>>>>>> 7376383a
   const [planLoadingStates, setPlanLoadingStates] = useState<Record<string, boolean>>({});
   const [showCreditPurchaseModal, setShowCreditPurchaseModal] = useState(false);
   const [hasUserToggledBillingPeriod, setHasUserToggledBillingPeriod] = useState(false);
@@ -950,14 +946,8 @@
             <h2 className="text-3xl font-medium tracking-tight text-center text-balance leading-tight max-w-2xl">
               {customTitle || t('pickPlan')}
             </h2>
-            {!insideDialog && (
-              <div className="w-full h-px bg-border/40 mt-6 mb-4" />
-            )}
           </div>
         )}
-<<<<<<< HEAD
-                {/* Pricing grid with proper spacing */}
-=======
         <div className="flex justify-center mb-8">
           <BillingPeriodToggle
             billingPeriod={billingPeriod}
@@ -966,7 +956,6 @@
           />
         </div>
 
->>>>>>> 7376383a
         <div className={cn(
           "w-full max-w-6xl grid gap-4 sm:gap-6",
           insideDialog
