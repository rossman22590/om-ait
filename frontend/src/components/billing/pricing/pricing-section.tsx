'use client';

import type { PricingTier } from '@/lib/pricing-config';
import { siteConfig } from '@/lib/home';
import { cn } from '@/lib/utils';
import { motion } from 'framer-motion';
import React, { useState, useEffect, useCallback } from 'react';
import NextImage from 'next/image';
import {
  CheckIcon,
  ShoppingCart,
  Lightbulb,
  X,
  RotateCcw
} from 'lucide-react';
import { Button } from '@/components/ui/button';
import { Badge } from '@/components/ui/badge';
import { AccountState } from '@/lib/api/billing';
import { createCheckoutSession, CreateCheckoutSessionRequest, CreateCheckoutSessionResponse } from '@/lib/api/billing';
import { toast } from 'sonner';
import { isLocalMode } from '@/lib/config';
import { useAccountState, useScheduleDowngrade, accountStateKeys, accountStateSelectors } from '@/hooks/billing';
import { useAuth } from '@/components/AuthProvider';
import { useQueryClient } from '@tanstack/react-query';
import { ScheduledDowngradeCard } from '@/components/billing/scheduled-downgrade-card';
import posthog from 'posthog-js';
import PixelBlast from '@/components/home/ui/PixelBlast';
import { TierBadge } from '@/components/billing/tier-badge';
import { KortixLogo } from '@/components/sidebar/kortix-logo';
import { CreditPurchaseModal } from '@/components/billing/credit-purchase';
import { BorderBeam } from '@/components/ui/border-beam';
import { useTranslations } from 'next-intl';
import Link from 'next/link';
import { DowngradeConfirmationDialog } from '@/components/billing/downgrade-confirmation-dialog';

// Constants
export const SUBSCRIPTION_PLANS = {
  FREE: 'free',
  PRO: 'base',
  ENTERPRISE: 'extra',
};

// Types
type ButtonVariant =
  | 'default'
  | 'secondary'
  | 'ghost'
  | 'outline'
  | 'link'
  | null;



interface PriceDisplayProps {
  price: string;
  isCompact?: boolean;
}

interface PricingTierProps {
  tier: PricingTier;
  isCompact?: boolean;
  currentSubscription: AccountState | null;
  isLoading: Record<string, boolean>;
  isFetchingPlan: boolean;
  selectedPlan?: string;
  onPlanSelect?: (planId: string) => void;
  onSubscriptionUpdate?: () => void;
  isAuthenticated?: boolean;
  returnUrl: string;
  insideDialog?: boolean;
  billingPeriod?: 'monthly' | 'yearly' | 'yearly_commitment';
}

// All enabled features use CheckIcon for consistency
const FeatureCheckIcon = () => <CheckIcon className="size-3.5 sm:size-4 text-primary" />;

// Components

function PriceDisplay({ price, isCompact }: PriceDisplayProps) {
  return (
    <motion.span
      key={price}
      className={isCompact ? 'text-xl font-medium' : 'text-[48px] font-medium leading-none'}
      initial={{
        opacity: 0,
        x: 10,
        filter: 'blur(5px)',
      }}
      animate={{ opacity: 1, x: 0, filter: 'blur(0px)' }}
      transition={{ duration: 0.25, ease: [0.4, 0, 0.2, 1] }}
    >
      {price}
    </motion.span>
  );
}

function PricingTier({
  tier,
  isCompact = false,
  currentSubscription,
  isLoading,
  isFetchingPlan,
  selectedPlan,
  onPlanSelect,
  onSubscriptionUpdate,
  isAuthenticated = false,
  returnUrl,
  insideDialog = false,
  billingPeriod = 'monthly' as 'monthly' | 'yearly' | 'yearly_commitment',
  onBillingPeriodChange,
  currentBillingPeriod = null as 'monthly' | 'yearly' | 'yearly_commitment' | null,
}: PricingTierProps & { 
  currentBillingPeriod?: 'monthly' | 'yearly' | 'yearly_commitment' | null;
  onBillingPeriodChange?: (period: 'monthly' | 'yearly' | 'yearly_commitment') => void;
}) {
  const t = useTranslations('billing');
  const tCommon = useTranslations('common');
  const queryClient = useQueryClient();
  
  const isFreeTier = tier.price === '$0';
  const effectiveBillingPeriod = isFreeTier ? 'monthly' : billingPeriod;
  const isYearly = effectiveBillingPeriod === 'yearly' || effectiveBillingPeriod === 'yearly_commitment';

  // Determine the price to display based on billing period
  const getDisplayPrice = () => {
    // For $0 plans, always show $0
    if (tier.price === '$0') {
      return '$0';
    }

    if (effectiveBillingPeriod === 'yearly_commitment') {
      const regularPrice = parseFloat(tier.price.slice(1));
      const discountedPrice = Math.round(regularPrice * 0.85);
      console.log(`[${tier.name}] Yearly Commitment: $${regularPrice} -> $${discountedPrice}`);
      return `$${discountedPrice}`;
    } else if (effectiveBillingPeriod === 'yearly' && tier.yearlyPrice) {
      const yearlyTotal = tier.yearlyPrice;
      const monthlyEquivalent = Math.round(parseFloat(yearlyTotal.slice(1)) / 12);
      console.log(`[${tier.name}] Yearly: ${yearlyTotal} (${monthlyEquivalent}/mo)`);
      return `$${monthlyEquivalent}`;
    }

    console.log(`[${tier.name}] Monthly: ${tier.price}`);
    return tier.price;
  };

  const displayPrice = getDisplayPrice();

  const scheduleDowngradeMutation = useScheduleDowngrade();
  
  // Confirmation modal state for downgrades
  const [showConfirmDialog, setShowConfirmDialog] = useState(false);
  const [pendingTierKey, setPendingTierKey] = useState<string | null>(null);

  const handleButtonClick = (tierKey: string, isDowngrade: boolean) => {
    if (isDowngrade) {
      setPendingTierKey(tierKey);
      setShowConfirmDialog(true);
    } else {
      handleSubscribe(tierKey, false);
    }
  };

  const handleConfirmedDowngrade = () => {
    if (pendingTierKey) {
      setShowConfirmDialog(false);
      handleSubscribe(pendingTierKey, true);
      setPendingTierKey(null);
    }
  };

  const handleSubscribe = async (tierKey: string, isDowngrade = false) => {
    
    if (!isAuthenticated) {
      window.location.href = '/auth?mode=signup';
      return;
    }

    if (isLoading[tierKey]) {
      return;
    }

    try {
      onPlanSelect?.(tierKey);
      const commitmentType = effectiveBillingPeriod === 'yearly_commitment' ? 'yearly_commitment' :
        effectiveBillingPeriod === 'yearly' ? 'yearly' :
          'monthly';
      

      if (isDowngrade) {
        scheduleDowngradeMutation.mutate({
          target_tier_key: tierKey,
          commitment_type: commitmentType,
        }, {
          onSuccess: () => {
            posthog.capture('plan_downgrade_scheduled');
            // Note: invalidateAccountState is already called by the mutation hook
          },
          onSettled: () => {
            // Always clear loading state when mutation completes (success or error)
            if (onSubscriptionUpdate) onSubscriptionUpdate();
          }
        });
        return;
      }

      const response: CreateCheckoutSessionResponse =
        await createCheckoutSession({
          tier_key: tierKey,
          success_url: `${window.location.origin}/dashboard?subscription=success`,
          cancel_url: returnUrl,
          commitment_type: commitmentType,
        } as CreateCheckoutSessionRequest);

      // Handle checkout URL - support both checkout_url and url fields
      const checkoutUrl = response.checkout_url || response.url;

      switch (response.status) {
        case 'new':
        case 'checkout_created':
        case 'commitment_created':
          if (checkoutUrl) {
            posthog.capture('plan_purchase_attempted');
            window.location.href = checkoutUrl;
          } else {
            console.error(
              "Error: Received status but no checkout URL.",
            );
            toast.error(t('failedToInitiateSubscription'));
          }
          break;
        case 'upgraded':
        case 'updated':
          posthog.capture('plan_upgraded');
          if (onSubscriptionUpdate) onSubscriptionUpdate();
          // Redirect to dashboard which will handle cache invalidation
          setTimeout(() => {
            window.location.href = '/dashboard?subscription=success';
          }, 500);
          break;
        case 'commitment_blocks_downgrade':
          toast.warning(response.message || t('cannotDowngradeDuringCommitment'));
          break;
        case 'downgrade_scheduled':
        case 'scheduled':
          const dateValue = (response as any).effective_date || (response as any).scheduled_date;
          let effectiveDate = null;
          
          if (dateValue) {
            try {
              const parsedDate = new Date(dateValue);
              if (!isNaN(parsedDate.getTime())) {
                effectiveDate = parsedDate.toLocaleDateString();
              } else {
                console.error(`[BILLING] Invalid date value: ${dateValue}`);
                effectiveDate = 'end of billing period';
              }
            } catch (e) {
              console.error(`[BILLING] Error parsing date: ${e}`);
              effectiveDate = 'end of billing period';
            }
          }

          const statusChangeMessage = t('subscriptionChangeScheduled');
          const planChangeDate = effectiveDate 
            ? t('planWillChangeOn', { date: effectiveDate })
            : t('planWillChangeOn', { date: 'the end of your billing period' });

          toast.success(
            <div>
              <p>{statusChangeMessage}</p>
              <p className="text-sm mt-1">
                {planChangeDate}
              </p>
            </div>,
          );
          posthog.capture('plan_downgraded');
          // Note: Cache invalidation is handled by the calling context
          // Just trigger UI update callback
          if (onSubscriptionUpdate) onSubscriptionUpdate();
          break;
        case 'no_change':
          toast.info(response.message || t('alreadyOnThisPlan'));
          break;
        default:
          console.warn(
            'Received unexpected status from createCheckoutSession:',
            response.status,
          );
          toast.error('An unexpected error occurred. Please try again.');
      }
    } catch (error: any) {
      console.error('Error processing subscription:', error);
      const errorMessage =
        error?.response?.data?.detail ||
        error?.message ||
        'Failed to process subscription. Please try again.';
      toast.error(errorMessage);
    }
  };

  const currentTier = siteConfig.cloudPricingItems.find(
    (p) => p.tierKey === currentSubscription?.subscription.tier_key || p.tierKey === currentSubscription?.tier?.name,
  );

  const userPlanName = currentSubscription?.subscription.tier_display_name || 'none';

  const isSameTier = 
    currentSubscription?.subscription.tier_key === tier.tierKey ||
    currentSubscription?.tier?.name === tier.tierKey ||
    currentSubscription?.subscription.tier_display_name === tier.tierKey;
  const isSameBillingPeriod = currentBillingPeriod === billingPeriod;
  

  const isRevenueCatSubscription = currentSubscription?.subscription.provider === 'revenuecat';
  
  // More robust current plan detection
  const currentStatus = currentSubscription?.subscription.status;
  const isCurrentActivePlan = isAuthenticated && isSameTier && 
    (isSameBillingPeriod || isRevenueCatSubscription) &&
    (currentStatus === 'active' || currentStatus === 'trialing');

  const isScheduled = isAuthenticated && (currentSubscription as any)?.has_schedule;
  const isScheduledTargetPlan =
    isScheduled && (
      (currentSubscription as any)?.scheduled_tier_key === tier.tierKey ||
      (currentSubscription as any)?.scheduled_plan_name === tier.tierKey ||
      (currentSubscription as any)?.scheduled_plan_name === tier.name
    );
  const isPlanLoading = isLoading[tier.tierKey];

  let buttonText = isAuthenticated ? t('selectPlan') : tier.buttonText;
  let buttonDisabled = isPlanLoading;
  let buttonVariant: ButtonVariant = null;
  let ringClass = '';
  let statusBadge = null;
  let buttonClassName = '';
  let isDowngradeAction = false;

  const planChangeValidation = { allowed: true };

  if (isAuthenticated) {
    // Free tier has no billing period, so it's always "current" if user is on free tier
    const isFreeTierCard = tier.price === '$0' || tier.tierKey === 'free';
    const isCurrentPlan = isSameTier && (isSameBillingPeriod || isFreeTierCard);
    
    if (isCurrentPlan) {
      buttonText = t('currentPlan');
      buttonDisabled = true;
      statusBadge = <Badge variant="default" className="text-xs">{t('currentBadge')}</Badge>;
      ringClass = '';
    }
    else if (isRevenueCatSubscription && !isCurrentPlan) {
      buttonText = 'Manage in Mobile App';
      buttonDisabled = true;
      buttonVariant = 'outline';
      buttonClassName = 'opacity-70 cursor-not-allowed bg-muted text-muted-foreground';
    } else if (isCurrentActivePlan) {
      if (userPlanName === 'trial') {
        buttonText = t('trialActive');
        statusBadge = (
          <span className="bg-green-500/10 text-green-600 text-[10px] font-medium px-1.5 py-0.5 rounded-full">
            {t('trialBadge')}
          </span>
        );
      } else {
        buttonText = t('currentPlan');
        statusBadge = (
          <span className="bg-primary/10 text-primary text-[10px] font-medium px-1.5 py-0.5 rounded-full">
            Current{isRevenueCatSubscription ? ' (Mobile)' : ''}
          </span>
        );
      }
      buttonDisabled = true;
      buttonVariant = 'secondary';
      ringClass = isCompact ? 'ring-1 ring-primary' : 'ring-2 ring-primary';
      buttonClassName = 'bg-primary/5 hover:bg-primary/10 text-primary';
    } else if (isScheduledTargetPlan) {
      buttonText = t('scheduled');
      buttonDisabled = true;
      buttonVariant = 'outline';
      ringClass = isCompact
        ? 'ring-1 ring-yellow-500'
        : 'ring-2 ring-yellow-500';
      buttonClassName =
        'bg-yellow-500/5 hover:bg-yellow-500/10 text-yellow-600 border-yellow-500/20';
      statusBadge = (
        <span className="bg-yellow-500/10 text-yellow-600 text-[10px] font-medium px-1.5 py-0.5 rounded-full">
          {t('scheduledBadge')}
        </span>
      );
    } else if (isScheduled && currentSubscription?.subscription.tier_key === tier.tierKey) {
      buttonText = t('changeScheduled');
      buttonVariant = 'secondary';
      ringClass = isCompact ? 'ring-1 ring-primary' : 'ring-2 ring-primary';
      buttonClassName = 'bg-primary/5 hover:bg-primary/10 text-primary';
      statusBadge = (
        <span className="bg-yellow-500/10 text-yellow-600 text-[10px] font-medium px-1.5 py-0.5 rounded-full">
          {t('downgradePending')}
        </span>
      );
    } else {
      const currentPriceString = currentSubscription
        ? currentTier?.price || '$0'
        : '$0';
      const selectedPriceString = displayPrice;
      const currentAmount =
        currentPriceString === '$0'
          ? 0
          : parseFloat(currentPriceString.replace(/[^\d.]/g, '') || '0') * 100;
      const targetAmount =
        selectedPriceString === '$0'
          ? 0
          : parseFloat(selectedPriceString.replace(/[^\d.]/g, '') || '0') * 100;

      const isSameTier = currentTier && currentTier.tierKey === tier.tierKey;
      
      const isBillingPeriodChange = isSameTier && currentBillingPeriod !== billingPeriod;
      
      const isSameTierUpgradeToLongerTerm = isBillingPeriodChange && (
        (currentBillingPeriod === 'monthly' && (effectiveBillingPeriod === 'yearly' || effectiveBillingPeriod === 'yearly_commitment')) ||
        (currentBillingPeriod === 'yearly' && effectiveBillingPeriod === 'yearly_commitment')
      );

      const isYearlyDowngradeToMonthly = false;
      const isSameTierDowngradeToShorterTerm = false;

      if (
        currentAmount === 0 &&
        targetAmount === 0 &&
        currentSubscription?.subscription.status !== 'no_subscription'
      ) {
        buttonText = t('selectPlan');
        buttonDisabled = true;
        buttonVariant = 'secondary';
        buttonClassName = 'bg-primary/5 hover:bg-primary/10 text-primary';
      } else if (isYearlyDowngradeToMonthly) {
        buttonText = t('notAvailable');
        buttonDisabled = true;
        buttonVariant = 'secondary';
        buttonClassName = 'opacity-50 cursor-not-allowed bg-muted text-muted-foreground';
      } else if (!planChangeValidation.allowed) {
        buttonText = t('notAvailable');
        buttonDisabled = true;
        buttonVariant = 'secondary';
        buttonClassName = 'opacity-50 cursor-not-allowed bg-muted text-muted-foreground';
      } else {
        if (targetAmount > currentAmount || isSameTierUpgradeToLongerTerm || isBillingPeriodChange) {
          if (isBillingPeriodChange && isSameTier) {
            if (isSameTierUpgradeToLongerTerm) {
              buttonText = effectiveBillingPeriod === 'yearly_commitment' ? tCommon('upgrade') : 'Switch to Yearly';
            } else {
              buttonText = 'Switch to Monthly';
            }
            buttonVariant = 'default';
            buttonClassName = 'bg-primary hover:bg-primary/90 text-primary-foreground';
          } else if (isSameTierUpgradeToLongerTerm && targetAmount <= currentAmount) {
            buttonText = effectiveBillingPeriod === 'yearly_commitment' ? tCommon('upgrade') : t('switchToLegacyYearly');
            buttonVariant = effectiveBillingPeriod === 'yearly_commitment' ? tier.buttonColor as ButtonVariant : 'default';
            buttonClassName = effectiveBillingPeriod === 'yearly_commitment'
              ? 'bg-primary hover:bg-primary/90 text-primary-foreground'
              : 'bg-green-600 hover:bg-green-700 text-white';
          } else {
            buttonText = tCommon('upgrade');
            buttonVariant = tier.buttonColor as ButtonVariant;
            buttonClassName = 'bg-primary hover:bg-primary/90 text-primary-foreground';
          }
        } else if (targetAmount < currentAmount || isSameTierDowngradeToShorterTerm) {
          // Temporarily disable downgrades entirely
          buttonText = 'Not Available';
          buttonDisabled = true;
          buttonVariant = 'secondary';
          buttonClassName = 'opacity-50 cursor-not-allowed bg-muted text-muted-foreground';
          isDowngradeAction = false;
        } else {
          buttonText = t('selectPlan');
          buttonVariant = tier.buttonColor as ButtonVariant;
          buttonClassName = 'bg-primary hover:bg-primary/90 text-primary-foreground';
        }
      }
    }

    if (isPlanLoading) {
      buttonText = t('loading');
      buttonClassName = 'opacity-70 cursor-not-allowed';
    }
  } else {
    // Non-authenticated state styling
    buttonVariant = tier.buttonColor as ButtonVariant;
    buttonClassName =
      tier.buttonColor === 'default'
        ? 'bg-primary hover:bg-primary/90 text-primary-foreground'
        : 'bg-primary hover:bg-primary/90 text-primary-foreground';
  }

  const isUltraPlan = tier.name === 'Ultra';
  const isPaidTier = !isFreeTier;

  // Calculate annual savings
  const calculateAnnualSavings = () => {
    if (isFreeTier) return null;
    // Calculate savings for yearly billing
    if (effectiveBillingPeriod === 'yearly' || effectiveBillingPeriod === 'yearly_commitment') {
      const monthlyPrice = parseFloat(tier.price.slice(1));
      const annualTotal = monthlyPrice * 12;
      const yearlyPrice = parseFloat(tier.yearlyPrice?.slice(1) || '0');
      if (yearlyPrice === 0) return null;
      const savings = annualTotal - yearlyPrice;
      return savings > 0 ? Math.round(savings) : null;
    }
    return null;
  };

  const annualSavings = calculateAnnualSavings();

  return (
    <div
      className={cn(
        'rounded-[14px] sm:rounded-[18px] flex flex-col relative overflow-hidden h-full',
        isFreeTier 
          ? 'bg-muted/30 border border-border/50' 
          : 'bg-card border border-border',
        !insideDialog && ringClass,
        isCurrentActivePlan && 'bg-pink-50 dark:bg-pink-950/20 border-pink-200 dark:border-pink-800',
      )}
    >
      {/* PixelBlast background for Ultra plan card */}
      {/* Animated light purple/pink gradient background for Ultra */}
      {isUltraPlan && (
        <div className="absolute inset-0 pointer-events-none z-0 overflow-hidden">
          <motion.div
            className="absolute -top-12 -left-16 w-[180%] h-[110%] rounded-[40%] bg-pink-500/25 blur-2xl"
            animate={{ x: [0, 24, -14, 0], y: [0, 12, -10, 0], scale: [1, 1.06, 0.97, 1] }}
            transition={{ duration: 14, repeat: Infinity, ease: [0.85, 0, 0.15, 1] }}
          />
          <motion.div
            className="absolute -bottom-12 -right-16 w-[170%] h-[105%] rounded-[40%] bg-purple-500/25 blur-2xl"
            animate={{ x: [0, -20, 14, 0], y: [0, -10, 12, 0], scale: [1, 0.96, 1.05, 1] }}
            transition={{ duration: 14, repeat: Infinity, ease: [0.85, 0, 0.15, 1], delay: 0.35 }}
          />
          <div className="absolute inset-x-0 bottom-0 h-20 bg-gradient-to-t from-background/70 to-transparent" />
        </div>
      )}

      <div className={cn(
<<<<<<< HEAD
        "flex flex-col gap-3 relative z-10",
        insideDialog ? "p-3 pt-4" : "p-4 pt-6"
=======
        "flex flex-col gap-2 sm:gap-3 relative z-10",
        insideDialog ? "p-2.5 sm:p-3" : "p-3 sm:p-4"
>>>>>>> 518c7898
      )}>
        {/* Header row: Badge + SAVE badge + Price - all in one row on mobile */}
        <div className="flex items-center justify-between gap-2">
          <div className="flex items-center gap-2 sm:gap-3">
            <TierBadge planName={tier.name} size="lg" variant="default" />
            {/* Price inline on mobile */}
            <div className="flex items-baseline gap-1.5 sm:hidden">
              <span className="text-2xl font-medium">{displayPrice}</span>
              {(effectiveBillingPeriod === 'yearly' || effectiveBillingPeriod === 'yearly_commitment') && displayPrice !== '$0' && (
                <span className="text-[10px] line-through text-muted-foreground">
                  ${tier.price.slice(1)}
                </span>
              )}
              {displayPrice !== '$0' && (
                <span className="text-[10px] text-muted-foreground">/mo</span>
              )}
            </div>
          </div>
          <div className="flex items-center gap-1.5 sm:gap-2">
            {annualSavings ? (
              <Badge className="bg-green-500/15 text-green-600 dark:text-green-400 border border-green-500/30 sm:border-2 text-[10px] sm:text-sm font-bold px-1.5 sm:px-3 py-0.5 sm:py-1.5 shadow-sm">
                SAVE ${annualSavings}
              </Badge>
            ) : null}
            {isAuthenticated && statusBadge}
          </div>
        </div>
        
        {/* Price row - desktop only */}
        <div className="hidden sm:flex items-center justify-between min-h-[60px]">
          <div className="flex flex-col min-h-[50px] justify-center min-w-[120px]">
            <div className="flex items-baseline gap-2">
              <PriceDisplay price={displayPrice} isCompact={insideDialog} />
              {(effectiveBillingPeriod === 'yearly' || effectiveBillingPeriod === 'yearly_commitment') && displayPrice !== '$0' && (
                <span className="text-xs line-through text-muted-foreground">
                  ${tier.price.slice(1)}
                </span>
              )}
            </div>
            <div className="h-[18px] flex items-center mt-1">
              {effectiveBillingPeriod === 'yearly_commitment' && displayPrice !== '$0' ? (
                <div className="flex items-center gap-1">
                  <span className="text-xs text-muted-foreground">{t('perMonth')}</span>
                  <Badge variant="secondary" className="text-[10px] px-1.5 py-0">12mo</Badge>
                </div>
              ) : effectiveBillingPeriod === 'yearly' && tier.yearlyPrice && displayPrice !== '$0' ? (
                <span className="text-xs text-muted-foreground">{tier.yearlyPrice} billed annually</span>
              ) : displayPrice !== '$0' ? (
                <span className="text-xs text-muted-foreground">{t('perMonth')}</span>
              ) : null}
            </div>
          </div>
          
          {/* Annual toggle - only for paid tiers - desktop */}
          {!isFreeTier ? (
            <div className="flex items-center gap-2.5 bg-muted/50 rounded-full px-3 py-1.5">
              <span className={cn(
                "text-sm transition-colors",
                !isYearly ? "text-foreground font-medium" : "text-muted-foreground"
              )}>Monthly</span>
              <button
                onClick={() => onBillingPeriodChange?.(isYearly ? 'monthly' : 'yearly')}
                className={cn(
                  "relative w-12 h-6 rounded-full transition-colors duration-200",
                  isYearly 
                    ? "bg-primary" 
                    : "bg-zinc-300 dark:bg-zinc-600"
                )}
              >
                <span
                  className={cn(
                    "absolute top-1 left-1 w-4 h-4 rounded-full bg-white shadow-md transition-transform duration-200",
                    isYearly && "translate-x-6"
                  )}
                />
              </button>
              <span className={cn(
                "text-sm transition-colors",
                isYearly ? "text-foreground font-medium" : "text-muted-foreground"
              )}>Annual</span>
            </div>
          ) : null}
        </div>
        
        {/* Mobile billing toggle - matches desktop style */}
        {!isFreeTier && (
          <div className="flex sm:hidden items-center justify-center">
            <div className="flex items-center gap-2 bg-muted/50 rounded-full px-2.5 py-1.5">
              <span className={cn(
                "text-xs transition-colors",
                !isYearly ? "text-foreground font-medium" : "text-muted-foreground"
              )}>Monthly</span>
              <button
                onClick={() => onBillingPeriodChange?.(isYearly ? 'monthly' : 'yearly')}
                className={cn(
                  "relative w-10 h-5 rounded-full transition-colors duration-200",
                  isYearly 
                    ? "bg-primary" 
                    : "bg-zinc-300 dark:bg-zinc-600"
                )}
              >
                <span
                  className={cn(
                    "absolute top-0.5 left-0.5 w-4 h-4 rounded-full bg-white shadow-md transition-transform duration-200",
                    isYearly && "translate-x-5"
                  )}
                />
              </button>
              <span className={cn(
                "text-xs transition-colors",
                isYearly ? "text-foreground font-medium" : "text-muted-foreground"
              )}>Annual</span>
              {effectiveBillingPeriod === 'yearly_commitment' && displayPrice !== '$0' && (
                <Badge variant="secondary" className="text-[9px] px-1.5 py-0 ml-1">12mo</Badge>
              )}
            </div>
          </div>
        )}
      </div>

      <div className={cn(
        "flex-grow relative z-10",
        insideDialog ? "px-2.5 sm:px-3 pb-1 sm:pb-2" : "px-3 sm:px-4 pb-2 sm:pb-3"
      )}>
        {tier.features && tier.features.length > 0 && (
          <ul className="space-y-2 sm:space-y-3">
              {tier.features.map((feature) => {
              // Handle daily credits
              if (feature.includes('daily credits')) {
                const match = feature.match(/(\d+)\s*daily credits/);
                const description = feature.split(' - ')[1];
                return (
                  <li key={feature} className="flex items-start gap-2 sm:gap-3">
                    <div className="size-4 sm:size-5 min-w-4 sm:min-w-5 flex items-center justify-center mt-0.5">
                      <RotateCcw className="size-3.5 sm:size-4 text-muted-foreground" />
                    </div>
                    <div className="flex-1">
                      <div className="flex items-center gap-1.5">
                        <span className="text-xs sm:text-sm font-medium">{match?.[1] || '200'} Daily Credits</span>
                      </div>
                      {description && (
                        <span className="text-[10px] sm:text-xs text-muted-foreground mt-0.5 hidden sm:block">{description}</span>
                      )}
                    </div>
                  </li>
                );
              }

              // Handle bonus credits format: "CREDITS_BONUS:2000:4000"
              if (feature.startsWith('CREDITS_BONUS:')) {
                const parts = feature.split(':');
                const originalCredits = parseInt(parts[1]).toLocaleString();
                const bonusCredits = parseInt(parts[2]).toLocaleString();
                return (
                  <li key={feature} className="flex items-start gap-2 sm:gap-3">
                    <div className="size-4 sm:size-5 min-w-4 sm:min-w-5 flex items-center justify-center mt-0.5">
                      <FeatureCheckIcon />
                    </div>
                    <div className="flex-1">
                      <div className="flex items-center gap-1.5 sm:gap-2 flex-wrap">
                        <span className="text-xs sm:text-sm text-muted-foreground line-through">{originalCredits}</span>
                        <span className="text-xs sm:text-sm font-bold text-primary">{bonusCredits}</span>
                        <span className="text-xs sm:text-sm font-medium">Monthly Credits</span>
                        <Badge className="text-[9px] sm:text-[10px] px-1.5 sm:px-2 py-0.5 bg-gradient-to-r from-amber-500/20 to-orange-500/20 text-amber-600 dark:text-amber-400 border-amber-500/30">
                          2x BONUS
                        </Badge>
                      </div>
                      <span className="text-[10px] sm:text-xs text-muted-foreground hidden sm:block">Refreshes each billing cycle</span>
                    </div>
                  </li>
                );
              }
              
              // Special handling for custom AI Workers - show with description
              if (feature.includes('custom AI Workers')) {
                const match = feature.match(/(\d+)\s*custom AI Workers/);
                const description = feature.split(' - ')[1];
                if (match) {
                  return (
                    <li key={feature} className="flex items-start gap-2 sm:gap-3">
                      <div className="size-4 sm:size-5 min-w-4 sm:min-w-5 flex items-center justify-center mt-0.5">
                        <FeatureCheckIcon />
                      </div>
                      <div className="flex-1">
                        <div className="flex items-center gap-1 sm:gap-1.5">
                          <span className="text-xs sm:text-sm font-medium">{match[1]} custom</span>
                          <KortixLogo size={12} variant="symbol" className="hidden sm:block" />
                          <span className="text-xs sm:text-sm font-medium">AI Workers</span>
                        </div>
                        {description && (
                          <span className="text-[10px] sm:text-xs text-muted-foreground mt-0.5 hidden sm:block">{description}</span>
                        )}
                      </div>
                    </li>
                  );
                }
              }
              
              // Special handling for Kortix Power mode - show with Basic crossed out
              if (feature.includes('Power mode') || feature.includes('POWER Mode')) {
                const description = feature.split(' - ')[1];
                return (
                  <li key={feature} className="flex items-start gap-2 sm:gap-3">
                    <div className="size-4 sm:size-5 min-w-4 sm:min-w-5 flex items-center justify-center mt-0.5">
                      <FeatureCheckIcon />
                    </div>
                    <div className="flex-1">
                      <div className="flex items-center gap-1.5 sm:gap-2 flex-wrap">
                        <span className="text-[10px] sm:text-xs text-muted-foreground/60 line-through">Basic</span>
                        <span className="text-muted-foreground/40 text-xs">→</span>
                        <span className="inline-flex items-center gap-1 sm:gap-1.5 px-1.5 sm:px-2 py-0.5 bg-primary/10 dark:bg-primary/15 rounded-md">
                          <KortixLogo size={10} variant="symbol" className="sm:hidden" />
                          <KortixLogo size={12} variant="symbol" className="hidden sm:block" />
                          <span className="text-[10px] sm:text-xs font-semibold text-primary">Power</span>
                        </span>
                      </div>
                      {description && (
                        <span className="text-[10px] sm:text-xs text-muted-foreground mt-0.5 hidden sm:block">{description}</span>
                      )}
                    </div>
                  </li>
                );
              }

              // Handle credits/month
              if (feature.includes('credits/month')) {
                const match = feature.match(/(\d+[,\d]*)\s*credits\/month/);
                if (match) {
                  const creditsCount = match[1];
                  return (
                    <li key={feature} className="flex items-start gap-2 sm:gap-3">
                      <div className="size-4 sm:size-5 min-w-4 sm:min-w-5 flex items-center justify-center mt-0.5">
                        <FeatureCheckIcon />
                      </div>
                      <div className="flex-1">
                        <span className="text-xs sm:text-sm font-medium">{creditsCount} Monthly Credits</span>
                        <span className="text-[10px] sm:text-xs text-muted-foreground mt-0.5 hidden sm:block">Refreshes each billing cycle</span>
                      </div>
                    </li>
                  );
                }
              }

              // Translate feature strings
              let translatedFeature = feature;
              
              // Match and translate common patterns
              if (feature.includes('private project')) {
                const match = feature.match(/(\d+)\s*private\s+project/);
                if (match) {
                  const count = parseInt(match[1]);
                  translatedFeature = count === 1
                    ? t('features.privateProject', { count })
                    : t('features.privateProjects');
                }
              } else if (feature === 'Private projects') {
                translatedFeature = t('features.privateProjects');
              } else if (feature.includes('custom trigger')) {
                const match = feature.match(/(\d+)\s*custom\s+trigger/);
                if (match) {
                  const count = parseInt(match[1]);
                  translatedFeature = t('features.customTrigger', { count });
                }
              } else if (feature.includes('100+ integrations') || feature === '100+ integrations' || feature.includes('100+ App Integrations')) {
                translatedFeature = t('features.integrations');
              } else if (feature.includes('Power mode') || feature.includes('POWER Mode')) {
                translatedFeature = 'Kortix Power mode';
              } else if (feature.includes('Priority Support') || feature === 'Priority Support') {
                translatedFeature = t('features.prioritySupport');
              }
              
              // Split feature into main text and description if it contains " - "
              const featureParts = translatedFeature.split(' - ');
              const mainFeature = featureParts[0];
              const description = featureParts[1];

              return (
                <li key={feature} className="flex items-start gap-2 sm:gap-3">
                  <div className="size-4 sm:size-5 min-w-4 sm:min-w-5 flex items-center justify-center mt-0.5">
                    <FeatureCheckIcon />
                  </div>
                  <div className="flex-1">
                    <span className="text-xs sm:text-sm font-medium">{mainFeature}</span>
                    {description && (
                      <span className="text-[10px] sm:text-xs text-muted-foreground mt-0.5 hidden sm:block">{description}</span>
                    )}
                  </div>
                </li>
              );
              })}
            </ul>
        )}
        {/* Show disabled features for free tier */}
        {tier.disabledFeatures && tier.disabledFeatures.length > 0 && (
          <ul className="space-y-1.5 sm:space-y-2 mt-3 sm:mt-4 pt-3 sm:pt-4 border-t border-border/50">
            {tier.disabledFeatures.map((feature) => (
              <li key={feature} className="flex items-center gap-2 sm:gap-3 opacity-50">
                <X className="size-3.5 sm:size-4 text-muted-foreground" />
                <span className="text-xs sm:text-sm text-muted-foreground line-through">{feature}</span>
              </li>
            ))}
          </ul>
        )}
      </div>

      <div className={cn(
        "mt-auto relative z-10",
        insideDialog ? "px-2.5 sm:px-3 pt-1 pb-2.5 sm:pb-3" : "px-3 sm:px-4 pt-1.5 sm:pt-2 pb-3 sm:pb-4"
      )}>
        <Button
          onClick={() => handleButtonClick(tier.tierKey, isDowngradeAction)}
          disabled={buttonDisabled}
          variant={buttonVariant || 'default'}
          className={cn(
            'w-full font-medium transition-all duration-200',
            isCompact || insideDialog ? 'h-8 text-xs' : 'h-9 sm:h-10 text-xs sm:text-sm',
            buttonClassName,
            isPlanLoading && 'animate-pulse',
          )}
          title={!planChangeValidation.allowed ? (planChangeValidation as any).reason : undefined}
        >
          {buttonText}
        </Button>
      </div>

<<<<<<< HEAD
      {/* Make the animated border more dominant for Ultra */}
=======
      {/* Downgrade Confirmation Dialog */}
      <DowngradeConfirmationDialog
        open={showConfirmDialog}
        onOpenChange={(open) => {
          setShowConfirmDialog(open);
          if (!open) {
            setPendingTierKey(null);
          }
        }}
        onConfirm={handleConfirmedDowngrade}
        targetPlanName={tier.name}
        isPending={scheduleDowngradeMutation.isPending}
      />

      {/* BorderBeam for Ultra plan only - dual tracers in sync */}
>>>>>>> 518c7898
      {isUltraPlan && (
        <>
          <BorderBeam
            size={260}
            duration={9}
            delay={0}
            borderWidth={2.5}
            colorFrom="#23D3FF"
            colorTo="#FF1B07"
          />
          <BorderBeam
            size={260}
            duration={9}
            delay={0}
            borderWidth={2.5}
            colorFrom="#FFC78C"
            colorTo="#FDF5E0"
            initialOffset={35}
            reverse
          />
        </>
      )}
    </div>
  );
}

interface PricingSectionProps {
  returnUrl?: string;
  showTitleAndTabs?: boolean;
  hideFree?: boolean;
  insideDialog?: boolean;
  noPadding?: boolean;
  onSubscriptionUpdate?: () => void;
  customTitle?: string;
  isAlert?: boolean;
  alertTitle?: string;
  alertSubtitle?: string;
}

export function PricingSection({
  returnUrl = typeof window !== 'undefined' ? window.location.href : '/',
  showTitleAndTabs = true,
  hideFree = false,
  insideDialog = false,
  noPadding = false,
  onSubscriptionUpdate,
  customTitle,
  isAlert = false,
  alertTitle,
  alertSubtitle
}: PricingSectionProps) {
  const t = useTranslations('billing');
  const { user } = useAuth();
  const isUserAuthenticated = !!user;
  const queryClient = useQueryClient();

  const { data: accountState, isLoading: isFetchingPlan, error: subscriptionQueryError, refetch: refetchSubscription } = useAccountState({ enabled: isUserAuthenticated });

  const isAuthenticated = isUserAuthenticated && !!accountState && subscriptionQueryError === null;
  
  // Get scheduled change and commitment from account state
  const hasScheduledChange = accountState?.subscription.has_scheduled_change && accountState?.subscription.scheduled_change;
  const scheduledChange = accountState?.subscription.scheduled_change;
  const commitmentInfo = accountState?.subscription.commitment;
  const currentSubscription = accountState || null;

  const getCurrentBillingPeriod = (): 'monthly' | 'yearly' | 'yearly_commitment' | null => {
    if (!isAuthenticated || !currentSubscription) {
      console.log(`[BILLING-PERIOD-DEBUG] No auth or subscription: auth=${isAuthenticated}, sub=${!!currentSubscription}`);
      return null;
    }
    
    console.log(`[BILLING-PERIOD-DEBUG] Current subscription billing_period:`, currentSubscription.subscription.billing_period);
    console.log(`[BILLING-PERIOD-DEBUG] Current subscription plan_type:`, (currentSubscription as any).plan_type);
    
    // Check API billing_period field first
    if (currentSubscription.subscription.billing_period) {
      console.log(`[BILLING-PERIOD-DEBUG] Using API billing_period: ${currentSubscription.subscription.billing_period}`);
      return currentSubscription.subscription.billing_period;
    }
    
    // Check plan_type field as backup
    if ((currentSubscription as any).plan_type) {
      const planType = (currentSubscription as any).plan_type;
      console.log(`[BILLING-PERIOD-DEBUG] Using API plan_type: ${planType}`);
      return planType;
    }

    if (commitmentInfo?.has_commitment &&
      commitmentInfo?.commitment_type === 'yearly_commitment') {
      console.log(`[BILLING-PERIOD-DEBUG] Using commitment from subscription: yearly_commitment`);
      return 'yearly_commitment';
    }

    // Fallback: Try to infer from period length
    if (currentSubscription.subscription?.current_period_end) {
      const periodEnd = typeof currentSubscription.subscription.current_period_end === 'number'
        ? currentSubscription.subscription.current_period_end * 1000
        : new Date(currentSubscription.subscription.current_period_end).getTime();

      const now = Date.now();
      const daysInPeriod = Math.round((periodEnd - now) / (1000 * 60 * 60 * 24));

      console.log(`[BILLING-PERIOD-DEBUG] Period length detection: ${daysInPeriod} days`);

      // If period is longer than 180 days, likely yearly; otherwise monthly
      if (daysInPeriod > 180) {
        console.log(`[BILLING-PERIOD-DEBUG] Inferred yearly from period length`);
        return 'yearly';
      }
    }

    // Default to monthly if period is short or can't determine
    console.log(`[BILLING-PERIOD-DEBUG] Defaulting to monthly`);
    return 'monthly';
  };

  const currentBillingPeriod = getCurrentBillingPeriod();

  const getDefaultBillingPeriod = useCallback((): 'monthly' | 'yearly' | 'yearly_commitment' => {
    if (!isAuthenticated || !currentSubscription) {
      return 'yearly_commitment';
    }
    if (currentBillingPeriod) {
      console.log(`[BILLING-PERIOD-DEBUG] Using detected billing period: ${currentBillingPeriod}`);
      return currentBillingPeriod;
    }
    console.log(`[BILLING-PERIOD-DEBUG] No billing period detected, defaulting to yearly_commitment`);
    return 'yearly_commitment';
  }, [isAuthenticated, currentSubscription, currentBillingPeriod]);

  const [planLoadingStates, setPlanLoadingStates] = useState<Record<string, boolean>>({});
  const [showCreditPurchaseModal, setShowCreditPurchaseModal] = useState(false);
  
  // Shared billing period state across all pricing tiers
  const [sharedBillingPeriod, setSharedBillingPeriod] = useState<'monthly' | 'yearly' | 'yearly_commitment'>(() => {
    return currentBillingPeriod || getDefaultBillingPeriod();
  });
  
  // Plan switcher state for paid tiers
  const paidTiers = siteConfig.cloudPricingItems.filter(
    (tier) => !tier.hidden && tier.price !== '$0' && ['Plus', 'Pro', 'Ultra'].includes(tier.name)
  );
  const freeTier = siteConfig.cloudPricingItems.find((tier) => tier.price === '$0');
  
  // Find the index of the user's current tier to pre-select it
  const getCurrentTierIndex = () => {
    if (!isAuthenticated || !currentSubscription) return 0;
    const currentTierKey = currentSubscription.subscription.tier_key || currentSubscription.tier?.name;
    const index = paidTiers.findIndex(tier => tier.tierKey === currentTierKey);
    return index >= 0 ? index : 0;
  };
  
  const [selectedPaidTierIndex, setSelectedPaidTierIndex] = useState(getCurrentTierIndex);
  const selectedPaidTier = paidTiers[selectedPaidTierIndex] || null;
  
  // Update selected tier when subscription data loads
  React.useEffect(() => {
    if (isAuthenticated && currentSubscription) {
      const currentTierKey = currentSubscription.subscription.tier_key || currentSubscription.tier?.name;
      const index = paidTiers.findIndex(tier => tier.tierKey === currentTierKey);
      if (index >= 0) {
        setSelectedPaidTierIndex(index);
      }
    }
  // eslint-disable-next-line react-hooks/exhaustive-deps
  }, [isAuthenticated, currentSubscription?.subscription.tier_key, currentSubscription?.tier?.name]);

  const handlePlanSelect = (planId: string) => {
    setPlanLoadingStates((prev) => ({ ...prev, [planId]: true }));
  };

  const handleSubscriptionUpdate = () => {
    // Note: Cache invalidation is handled by mutation hooks (useScheduleDowngrade, etc.)
    // This function just handles UI state updates
    
    // Clear loading states
    setTimeout(() => {
      setPlanLoadingStates({});
    }, 1000);
    // Call parent's update handler if provided
    if (onSubscriptionUpdate) {
      onSubscriptionUpdate();
    }
  };



  if (isLocalMode()) {
    return (
      <div className="p-4 bg-muted/30 border border-border rounded-lg text-center">
        <p className="text-sm text-muted-foreground">
          {t('localModeMessage')}
        </p>
      </div>
    );
  }

  const isRevenueCatUser = isAuthenticated && currentSubscription?.subscription.provider === 'revenuecat';

  return (
    <section
      id="pricing"
      className={cn(
        "flex flex-col items-center justify-center w-full relative",
        insideDialog
          ? "pt-6 pb-6"
          : noPadding 
            ? "pb-0 pt-8 sm:pt-12" 
            : "pb-6 sm:pb-12 pt-8 sm:pt-12"
      )}
    >
      <div className="w-full mx-auto px-4 sm:px-6 flex flex-col">
        {/* Compact Header for Mobile */}
        <div className="w-full max-w-6xl mx-auto mb-3 sm:mb-6">
          {/* Title Row */}
          <div className="flex items-center justify-between gap-2 mb-2 sm:mb-4">
            <div className="flex-shrink-0">
              {isAlert ? (
                <div className="flex flex-col gap-1">
                  <h2 className="text-lg sm:text-2xl lg:text-3xl font-medium tracking-tight text-foreground">
                    {alertTitle || t('pickPlan')}
                  </h2>
                  {alertSubtitle && (
                    <p className="text-sm sm:text-base text-muted-foreground">
                      {alertSubtitle}
                    </p>
                  )}
                </div>
              ) : showTitleAndTabs ? (
                <h2 className="text-lg sm:text-2xl lg:text-3xl font-medium tracking-tight">
                  {customTitle || t('pickPlan')}
                </h2>
              ) : null}
            </div>
            
            {/* Desktop Plan Switcher - Hidden on mobile */}
            {paidTiers.length > 0 && (
              <div className="hidden lg:flex justify-end gap-2">
                {paidTiers.map((tier, index) => (
                  <button
                    key={tier.name}
                    onClick={() => setSelectedPaidTierIndex(index)}
                    className={cn(
                      "px-4 py-2 rounded-full font-medium text-sm transition-all duration-200",
                      selectedPaidTierIndex === index
                        ? "bg-primary text-primary-foreground"
                        : "bg-muted/50 text-muted-foreground hover:bg-muted hover:text-foreground"
                    )}
                  >
                    {tier.name}
                    {tier.price && (
                      <span className="ml-1.5 opacity-70">{tier.price}/mo</span>
                    )}
                  </button>
                ))}
              </div>
            )}
          </div>
          
          {/* Promo text - compact on mobile */}
          {showTitleAndTabs && !isAlert && (
            <p className="text-xs sm:text-sm text-muted-foreground">
              <span className="font-semibold text-primary">LIMITED TIME</span>
              <span className="mx-1 sm:mx-1.5">·</span>
              Subscribe now & get <span className="font-medium text-foreground">2X credits</span>
            </p>
          )}
        </div>

        {/* Scheduled Downgrade Alert - Show above pricing tiers */}
        {isAuthenticated && hasScheduledChange && scheduledChange && (
          <div className="w-full max-w-6xl mx-auto mb-3 sm:mb-6">
            <ScheduledDowngradeCard
              scheduledChange={scheduledChange}
              variant="compact"
              onCancel={handleSubscriptionUpdate}
            />
          </div>
        )}
        
        {/* Main Layout: Free tier (1/4) | Paid tier (3/4) side by side */}
        <div className="w-full max-w-6xl mx-auto flex flex-col lg:flex-row gap-3 sm:gap-6 lg:items-stretch">
          {/* Free Tier - 1/4 width on desktop, hidden on mobile when inside dialog */}
          {freeTier && !hideFree && (
            <div className={cn(
              "w-full lg:w-1/4 lg:min-w-[260px] flex flex-col",
              insideDialog && "hidden lg:flex"
            )}>
              <div className="flex-1">
                <PricingTier
                  key={freeTier.name}
                  tier={freeTier}
                  currentSubscription={currentSubscription}
                  isLoading={planLoadingStates}
                  isFetchingPlan={isFetchingPlan}
                  onPlanSelect={handlePlanSelect}
                  onSubscriptionUpdate={handleSubscriptionUpdate}
                  isAuthenticated={isAuthenticated}
                  returnUrl={returnUrl}
                  insideDialog={insideDialog}
                  billingPeriod={sharedBillingPeriod}
                  onBillingPeriodChange={setSharedBillingPeriod}
                  currentBillingPeriod={currentBillingPeriod}
                />
              </div>
            </div>
          )}

          {/* Paid Tiers - 3/4 width on desktop */}
          {paidTiers.length > 0 && (
            <div className="w-full lg:w-3/4 flex flex-col">
              {/* Mobile Plan Switcher - Above the card */}
              {paidTiers.length > 0 && (
                <div className="flex lg:hidden justify-center gap-1 mb-3 p-1 bg-muted/40 rounded-full">
                  {paidTiers.map((tier, index) => (
                    <button
                      key={tier.name}
                      onClick={() => setSelectedPaidTierIndex(index)}
                      className={cn(
                        "flex-1 px-3 py-2 rounded-full font-medium text-xs transition-all duration-200",
                        selectedPaidTierIndex === index
                          ? "bg-primary text-primary-foreground shadow-sm"
                          : "text-muted-foreground hover:text-foreground"
                      )}
                    >
                      {tier.name}
                      <span className="ml-1.5 opacity-80">{tier.price}</span>
                    </button>
                  ))}
                </div>
              )}
              
              {/* Selected Paid Plan */}
              <div className="flex-1">
                {selectedPaidTier && (
                  <PricingTier
                    key={selectedPaidTier.name}
                    tier={selectedPaidTier}
                    currentSubscription={currentSubscription}
                    isLoading={planLoadingStates}
                    isFetchingPlan={isFetchingPlan}
                    onPlanSelect={handlePlanSelect}
                    onSubscriptionUpdate={handleSubscriptionUpdate}
                    isAuthenticated={isAuthenticated}
                    returnUrl={returnUrl}
                    insideDialog={insideDialog}
                    billingPeriod={sharedBillingPeriod}
                    onBillingPeriodChange={setSharedBillingPeriod}
                    currentBillingPeriod={currentBillingPeriod}
                  />
                )}
              </div>
            </div>
          )}
        </div>

        {/* Get Additional Credits Button - Only visible if tier allows credit purchases */}
        {isAuthenticated &&
          currentSubscription?.subscription.can_purchase_credits && (
            <div className="w-full max-w-6xl mt-12 flex flex-col items-center gap-4">
              <Button
                onClick={() => setShowCreditPurchaseModal(true)}
                variant="outline"
                size="lg"
                className="gap-2"
              >
                <ShoppingCart className="h-5 w-5" />
                {t('getAdditionalCredits')}
              </Button>
              {/* Credits Explained Link */}
              <Button
                variant="link"
                asChild
                className="text-muted-foreground hover:text-foreground h-auto p-0"
              >
                <Link href="/credits-explained" target="_blank" rel="noopener noreferrer">
                  <Lightbulb className="h-3.5 w-3.5 mr-2" />
                  <span className="text-sm">{t('creditsExplained')}</span>
                </Link>
              </Button>
            </div>
          )}

        {/* Credits Explained Link - Show when not authenticated or when credits purchase is not available */}
        {(!isAuthenticated || !currentSubscription?.subscription.can_purchase_credits) && (
          <div className="w-full max-w-6xl mt-8 flex justify-center">
            <Button
              variant="link"
              asChild
              className="text-muted-foreground hover:text-foreground h-auto p-0"
            >
              <Link href="/credits-explained" target="_blank" rel="noopener noreferrer">
                <Lightbulb className="h-3.5 w-3.5 mr-2" />
                <span className="text-sm">{t('creditsExplained')}</span>
              </Link>
            </Button>
          </div>
        )}
      </div>

      {/* Credit Purchase Modal */}
      <CreditPurchaseModal
        open={showCreditPurchaseModal}
        onOpenChange={setShowCreditPurchaseModal}
        currentBalance={currentSubscription?.credits.total || 0}
        canPurchase={currentSubscription?.subscription.can_purchase_credits || false}
        onPurchaseComplete={handleSubscriptionUpdate}
      />
    </section>
  );
}<|MERGE_RESOLUTION|>--- conflicted
+++ resolved
@@ -543,13 +543,8 @@
       )}
 
       <div className={cn(
-<<<<<<< HEAD
-        "flex flex-col gap-3 relative z-10",
-        insideDialog ? "p-3 pt-4" : "p-4 pt-6"
-=======
         "flex flex-col gap-2 sm:gap-3 relative z-10",
         insideDialog ? "p-2.5 sm:p-3" : "p-3 sm:p-4"
->>>>>>> 518c7898
       )}>
         {/* Header row: Badge + SAVE badge + Price - all in one row on mobile */}
         <div className="flex items-center justify-between gap-2">
@@ -875,9 +870,6 @@
         </Button>
       </div>
 
-<<<<<<< HEAD
-      {/* Make the animated border more dominant for Ultra */}
-=======
       {/* Downgrade Confirmation Dialog */}
       <DowngradeConfirmationDialog
         open={showConfirmDialog}
@@ -893,7 +885,6 @@
       />
 
       {/* BorderBeam for Ultra plan only - dual tracers in sync */}
->>>>>>> 518c7898
       {isUltraPlan && (
         <>
           <BorderBeam
