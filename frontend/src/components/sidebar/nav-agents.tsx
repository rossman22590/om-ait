--- conflicted
+++ resolved
@@ -366,19 +366,10 @@
     );
   }, [currentThreads]);
 
-<<<<<<< HEAD
   // Server-side search is now handled in useThreads hook
   // No need for client-side filtering anymore
-  // Separate trigger threads from regular threads
-  const regularThreads = combinedThreads.filter(thread => !thread.projectName?.startsWith('Trigger: '));
-  const triggerThreads = combinedThreads.filter(thread => thread.projectName?.startsWith('Trigger: '));
-
-  const groupedThreads: GroupedThreads = groupThreadsByDate(regularThreads);
-  const groupedTriggerThreads: GroupedThreads = groupThreadsByDate(triggerThreads);
-=======
   // Group all threads by date (no longer filtering out triggers - they're shown together)
   const groupedThreads: GroupedThreads = groupThreadsByDate(combinedThreads);
->>>>>>> 2158e8a1
 
   // Pagination helpers
   const pagination = threadsResponse?.pagination;
