'use client';

import { useEffect, useState, useRef, useMemo } from 'react';
import { useQueryClient } from '@tanstack/react-query';
import {
  ArrowUpRight,
  Link as LinkIcon,
  MoreHorizontal,
  Trash2,
  MessagesSquare,
  Loader2,
  Share2,
  X,
  Check,
  History,
  Search,
  Edit2
} from "lucide-react"
import { toast } from "sonner"
import { usePathname, useRouter } from "next/navigation"

import {
  DropdownMenu,
  DropdownMenuContent,
  DropdownMenuItem,
  DropdownMenuSeparator,
  DropdownMenuTrigger,
} from '@/components/ui/dropdown-menu';
import {
  SidebarGroup,
  SidebarGroupLabel,
  SidebarMenu,
  SidebarMenuAction,
  SidebarMenuButton,
  SidebarMenuItem,
  useSidebar,
} from '@/components/ui/sidebar';
import {
  Tooltip,
  TooltipContent,
  TooltipTrigger
} from "@/components/ui/tooltip"
import Link from "next/link"
import { ShareModal } from "./share-modal"
import { DeleteConfirmationDialog } from "@/components/thread/DeleteConfirmationDialog"
import { useDeleteOperation } from '@/contexts/DeleteOperationContext'
import { Button } from "@/components/ui/button"
import { Checkbox } from "@/components/ui/checkbox"
import { Input } from '@/components/ui/input';
import { ThreadWithProject } from '@/hooks/react-query/sidebar/use-sidebar';
import { processThreadsWithProjects, useDeleteMultipleThreads, useDeleteThread, useProjects, useThreads } from '@/hooks/react-query/sidebar/use-sidebar';
import { projectKeys, threadKeys } from '@/hooks/react-query/sidebar/keys';
import { useUpdateProject } from '@/hooks/react-query/sidebar/use-project-mutations';

export function NavAgents() {
  const { isMobile, state, setOpenMobile } = useSidebar()
  const [loadingThreadId, setLoadingThreadId] = useState<string | null>(null)
  const [showShareModal, setShowShareModal] = useState(false)
  const [selectedItem, setSelectedItem] = useState<{ threadId: string, projectId: string } | null>(null)
  const pathname = usePathname()
  const router = useRouter()
  const [isDeleteDialogOpen, setIsDeleteDialogOpen] = useState(false)
  const [threadToDelete, setThreadToDelete] = useState<{ id: string; name: string } | null>(null)
  const isNavigatingRef = useRef(false)
  const { performDelete } = useDeleteOperation();
  const isPerformingActionRef = useRef(false);
  const queryClient = useQueryClient();

  const [searchQuery, setSearchQuery] = useState('');
  const [selectedThreads, setSelectedThreads] = useState<Set<string>>(new Set());
  const [deleteProgress, setDeleteProgress] = useState(0);
  const [totalToDelete, setTotalToDelete] = useState(0);

  const [renamingThreadId, setRenamingThreadId] = useState<string | null>(null);
  const [newThreadName, setNewThreadName] = useState('');
  const { mutate: updateProjectMutation } = useUpdateProject();

  const {
    data: projects = [],
    isLoading: isProjectsLoading,
    error: projectsError
  } = useProjects();

  const {
    data: threads = [],
    isLoading: isThreadsLoading,
    error: threadsError
  } = useThreads();

  const { mutate: deleteThreadMutation, isPending: isDeletingSingle } = useDeleteThread();
  const {
    mutate: deleteMultipleThreadsMutation,
    isPending: isDeletingMultiple
  } = useDeleteMultipleThreads();

  const combinedThreads: ThreadWithProject[] = useMemo(
    () =>
      !isProjectsLoading && !isThreadsLoading
        ? processThreadsWithProjects(threads, projects)
        : [],
    [threads, projects, isProjectsLoading, isThreadsLoading],
  );

  const filteredThreads = useMemo(() => {
    if (!searchQuery) {
      return combinedThreads;
    }
    return combinedThreads.filter((thread) =>
      thread.projectName.toLowerCase().includes(searchQuery.toLowerCase()),
    );
  }, [combinedThreads, searchQuery]);

  const handleDeletionProgress = (completed: number, total: number) => {
    const percentage = (completed / total) * 100;
    setDeleteProgress(percentage);
  };

  useEffect(() => {
    const handleProjectUpdate = (event: Event) => {
      const customEvent = event as CustomEvent;
      if (customEvent.detail) {
        const { projectId } = customEvent.detail;
        queryClient.invalidateQueries({ queryKey: projectKeys.details(projectId) });
        queryClient.invalidateQueries({ queryKey: projectKeys.lists() });
      }
    };

    window.addEventListener('project-updated', handleProjectUpdate as EventListener);
    return () => {
      window.removeEventListener(
        'project-updated',
        handleProjectUpdate as EventListener,
      );
    };
  }, [queryClient]);

  useEffect(() => {
    setLoadingThreadId(null);
  }, [pathname]);

  useEffect(() => {
    const handleNavigationComplete = () => {
      document.body.style.pointerEvents = 'auto';
      isNavigatingRef.current = false;
    };

    window.addEventListener("popstate", handleNavigationComplete);

    return () => {
      window.removeEventListener('popstate', handleNavigationComplete);
      // Ensure we clean up any leftover styles
      document.body.style.pointerEvents = "auto";
    };
  }, []);

  // Reset isNavigatingRef when pathname changes
  useEffect(() => {
    isNavigatingRef.current = false;
    document.body.style.pointerEvents = 'auto';
  }, [pathname]);

  // Function to handle thread click with loading state
  const handleThreadClick = (e: React.MouseEvent<HTMLAnchorElement>, threadId: string, url: string) => {
    // If thread is selected or being renamed, prevent navigation 
    if (selectedThreads.has(threadId) || renamingThreadId === threadId) {
      e.preventDefault();
      return;
    }

    // Set loading state for normal clicks (not meta key)
    if (!e.metaKey) {
      setLoadingThreadId(threadId);
    }

    // Close mobile menu on navigation
    if (isMobile) {
      setOpenMobile(false);
    }
  }

  // Toggle thread selection for multi-select
  const toggleThreadSelection = (threadId: string, e?: React.MouseEvent) => {
    if (e) {
      e.preventDefault();
      e.stopPropagation();
    }

    setSelectedThreads(prev => {
      const newSelection = new Set(prev);
      if (newSelection.has(threadId)) {
        newSelection.delete(threadId);
      } else {
        newSelection.add(threadId);
      }
      return newSelection;
    });
  };

  // Select all threads
  const selectAllThreads = () => {
    const allThreadIds = filteredThreads.map(thread => thread.threadId);
    setSelectedThreads(new Set(allThreadIds));
  };

  // Deselect all threads
  const deselectAllThreads = () => {
    setSelectedThreads(new Set());
  };

  // Function to handle thread deletion
  const handleDeleteThread = async (threadId: string, threadName: string) => {
    setThreadToDelete({ id: threadId, name: threadName });
    setIsDeleteDialogOpen(true);
  };

  // Function to handle multi-delete
  const handleMultiDelete = () => {
    if (selectedThreads.size === 0) return;

    // Get thread names for confirmation dialog
    const threadsToDelete = combinedThreads.filter(t => selectedThreads.has(t.threadId));
    const threadNames = threadsToDelete.map(t => t.projectName).join(", ");

    setThreadToDelete({
      id: "multiple",
      name: selectedThreads.size > 3
        ? `${selectedThreads.size} conversations`
        : threadNames
    });

    setTotalToDelete(selectedThreads.size);
    setDeleteProgress(0);
    setIsDeleteDialogOpen(true);
  };

  const handleStartRename = (thread: ThreadWithProject) => {
    setRenamingThreadId(thread.threadId);
    setNewThreadName(thread.projectName);
  };

  const handleCancelRename = () => {
    setRenamingThreadId(null);
    setNewThreadName('');
  };

  const handleSaveRename = () => {
    if (!renamingThreadId || !newThreadName.trim()) {
      handleCancelRename();
      return;
    }

    const threadToRename = combinedThreads.find(
      (t) => t.threadId === renamingThreadId,
    );
    if (!threadToRename || threadToRename.projectName === newThreadName.trim()) {
      handleCancelRename();
      return;
    }

    updateProjectMutation(
      {
        projectId: threadToRename.projectId,
        data: { name: newThreadName.trim() },
      },
      {
        onSuccess: () => {
          queryClient.invalidateQueries({ queryKey: projectKeys.lists() });
          queryClient.invalidateQueries({ queryKey: threadKeys.lists() });
          toast.success('Conversation renamed successfully');
          handleCancelRename();
        },
        onError: (error: any) => {
          toast.error(`Failed to rename: ${error.message}`);
          handleCancelRename();
        },
      },
    );
  };

  const handleRenameKeyDown = (e: React.KeyboardEvent) => {
    if (e.key === 'Enter') {
      e.preventDefault();
      handleSaveRename();
    } else if (e.key === 'Escape') {
      e.preventDefault();
      handleCancelRename();
    }
  };

  const confirmDelete = async () => {
    if (!threadToDelete || isPerformingActionRef.current) return;

    // Mark action in progress
    isPerformingActionRef.current = true;

    // Close dialog first for immediate feedback
    setIsDeleteDialogOpen(false);

    // Check if it's a single thread or multiple threads
    if (threadToDelete.id !== "multiple") {
      // Single thread deletion
      const threadId = threadToDelete.id;
      const isActive = pathname?.includes(threadId);

      // Store threadToDelete in a local variable since it might be cleared
      const deletedThread = { ...threadToDelete };

      // Get sandbox ID from projects data
      const thread = combinedThreads.find(t => t.threadId === threadId);
      const project = projects.find(p => p.id === thread?.projectId);
      const sandboxId = project?.sandbox?.id;

      // Use the centralized deletion system with completion callback
      await performDelete(
        threadId,
        isActive,
        async () => {
          // Delete the thread using the mutation with sandbox ID
          deleteThreadMutation(
            { threadId, sandboxId },
            {
              onSuccess: () => {
                // Invalidate queries to refresh the list
                queryClient.invalidateQueries({ queryKey: threadKeys.lists() });
                toast.success('Conversation deleted successfully');
              },
              onSettled: () => {
                setThreadToDelete(null);
                isPerformingActionRef.current = false;
              }
            }
          );
        },
        // Completion callback to reset local state
        () => {
          setThreadToDelete(null);
          isPerformingActionRef.current = false;
        },
      );
    } else {
      // Multi-thread deletion
      const threadIdsToDelete = Array.from(selectedThreads);
      const isActiveThreadIncluded = threadIdsToDelete.some(id => pathname?.includes(id));

      // Show initial toast
      toast.info(`Deleting ${threadIdsToDelete.length} conversations...`);

      try {
        // If the active thread is included, handle navigation first
        if (isActiveThreadIncluded) {
          // Navigate to dashboard before deleting
          isNavigatingRef.current = true;
          document.body.style.pointerEvents = 'none';
          router.push('/dashboard');

          // Wait a moment for navigation to start
          await new Promise(resolve => setTimeout(resolve, 100));
        }

        // Use the mutation for bulk deletion
        deleteMultipleThreadsMutation(
          {
            threadIds: threadIdsToDelete,
            threadSandboxMap: Object.fromEntries(
              threadIdsToDelete.map(threadId => {
                const thread = combinedThreads.find(t => t.threadId === threadId);
                const project = projects.find(p => p.id === thread?.projectId);
                return [threadId, project?.sandbox?.id || ''];
              }).filter(([, sandboxId]) => sandboxId)
            ),
            onProgress: handleDeletionProgress
          },
          {
            onSuccess: (data) => {
              // Invalidate queries to refresh the list
              queryClient.invalidateQueries({ queryKey: threadKeys.lists() });

              // Show success message
              toast.success(`Successfully deleted ${data.successful.length} conversations`);

              // If some deletions failed, show warning
              if (data.failed.length > 0) {
                toast.warning(`Failed to delete ${data.failed.length} conversations`);
              }

              // Reset states
              setSelectedThreads(new Set());
              setDeleteProgress(0);
              setTotalToDelete(0);
            },
            onError: (error) => {
              console.error('Error in bulk deletion:', error);
              toast.error('Error deleting conversations');
            },
            onSettled: () => {
              setThreadToDelete(null);
              isPerformingActionRef.current = false;
              setDeleteProgress(0);
              setTotalToDelete(0);
            }
          }
        );
      } catch (err) {
        console.error('Error initiating bulk deletion:', err);
        toast.error('Error initiating deletion process');

        // Reset states
        setSelectedThreads(new Set());
        setThreadToDelete(null);
        isPerformingActionRef.current = false;
        setDeleteProgress(0);
        setTotalToDelete(0);
      }
    }
  };

  // Loading state or error handling
  const isLoading = isProjectsLoading || isThreadsLoading;
  const hasError = projectsError || threadsError;

  if (hasError) {
    console.error('Error loading data:', { projectsError, threadsError });
  }

  return (
    <SidebarGroup>
      <div className="flex justify-between items-center">
        <SidebarGroupLabel>Tasks</SidebarGroupLabel>
        {(state !== 'collapsed' || isMobile) ? (
          <div className="flex items-center space-x-1">
            {selectedThreads.size > 0 ? (
              <>
                <Button
                  variant="ghost"
                  size="icon"
                  onClick={deselectAllThreads}
                  className="h-7 w-7"
                >
                  <X className="h-4 w-4" />
                </Button>
                <Button
                  variant="ghost"
                  size="icon"
                  onClick={selectAllThreads}
                  disabled={selectedThreads.size === filteredThreads.length}
                  className="h-7 w-7"
                >
                  <Check className="h-4 w-4" />
                </Button>
                <Button
                  variant="ghost"
                  size="icon"
                  onClick={handleMultiDelete}
                  className="h-7 w-7 text-destructive"
                >
                  <Trash2 className="h-4 w-4" />
                </Button>
              </>
            ) : null}
          </div>
        ) : null}
      </div>

      {state !== 'collapsed' && (
        <div className="relative mb-2">
          <Search className="absolute left-4 top-1/2 h-4 w-4 -translate-y-1/2 text-muted-foreground" />
          <Input
            type="text"
            placeholder="Search tasks..."
            value={searchQuery}
            onChange={(e) => setSearchQuery(e.target.value)}
            className="pl-8 h-8 w-full rounded-md"
          />
        </div>
      )}

<<<<<<< HEAD
      <SidebarMenu className="overflow-y-auto max-h-[calc(100vh-200px)] [&::-webkit-scrollbar]:hidden [-ms-overflow-style:'none'] [scrollbar-width:'none']">
        {state !== 'collapsed' && (
=======
        {(state !== 'collapsed' || isMobile) && (
>>>>>>> 0335d6d3
          <>
            {isLoading ? (
              // Show skeleton loaders while loading
              Array.from({ length: 3 }).map((_, index) => (
                <SidebarMenuItem key={`skeleton-${index}`}>
                  <SidebarMenuButton>
                    <div className="h-4 w-4 bg-sidebar-foreground/10 rounded-md animate-pulse"></div>
                    <div className="h-3 bg-sidebar-foreground/10 rounded w-3/4 animate-pulse"></div>
                  </SidebarMenuButton>
                </SidebarMenuItem>
              ))
            ) : filteredThreads.length > 0 ? (
              // Show all threads with project info
              <>
                {filteredThreads.map((thread) => {
                  // Check if this thread is currently active
                  const isActive = pathname?.includes(thread.threadId) || false;
                  const isThreadLoading = loadingThreadId === thread.threadId;
                  const isSelected = selectedThreads.has(thread.threadId);

                  return (
                    <SidebarMenuItem key={`thread-${thread.threadId}`} className="group/row">
                      <SidebarMenuButton
                        asChild
                        className={`relative ${isActive
                          ? 'bg-accent text-accent-foreground font-medium'
                          : isSelected
                            ? 'bg-primary/10'
                            : ''
                          }`}
                      >
                        <div className="flex items-center w-full">
<<<<<<< HEAD
                          {renamingThreadId === thread.threadId ? (
                            <div className="flex items-center flex-1 min-w-0 gap-1">
                              <Input
                                value={newThreadName}
                                onChange={(e) => setNewThreadName(e.target.value)}
                                onKeyDown={handleRenameKeyDown}
                                onBlur={handleSaveRename}
                                autoFocus
                                className="h-6 text-sm px-1 bg-transparent border-primary/50 focus-visible:ring-1 focus-visible:ring-primary/50"
                                onClick={(e) => e.stopPropagation()}
                              />
                              <Button
                                variant="ghost"
                                size="icon"
                                className="h-6 w-6"
=======
                          <Link
                            href={thread.url}
                            onClick={(e) =>
                              handleThreadClick(e, thread.threadId, thread.url)
                            }
                            prefetch={false}
                            className="flex items-center flex-1 min-w-0 touch-manipulation"
                          >
                            {isThreadLoading ? (
                              <Loader2 className="h-4 w-4 animate-spin mr-2 flex-shrink-0" />
                            ) : null}
                            <span className="truncate">{thread.projectName}</span>
                          </Link>
                          
                          {/* Checkbox - only visible on hover of this specific area */}
                          <div
                            className="mr-1 flex-shrink-0 w-4 h-4 flex items-center justify-center group/checkbox"
                            onClick={(e) => toggleThreadSelection(thread.threadId, e)}
                          >
                            <div
                              className={`h-4 w-4 border rounded cursor-pointer transition-all duration-150 flex items-center justify-center ${isSelected
                                ? 'opacity-100 bg-primary border-primary hover:bg-primary/90'
                                : 'opacity-0 group-hover/checkbox:opacity-100 border-muted-foreground/30 bg-background hover:bg-muted/50'
                                }`}
                            >
                              {isSelected && <Check className="h-3 w-3 text-primary-foreground" />}
                            </div>
                          </div>

                          {/* Dropdown Menu - inline with content */}
                          <DropdownMenu>
                            <DropdownMenuTrigger asChild>
                              <button
                                className="cursor-pointer flex-shrink-0 w-4 h-4 flex items-center justify-center hover:bg-muted/50 rounded transition-all duration-150 text-muted-foreground hover:text-foreground opacity-0 group-hover/row:opacity-100"
>>>>>>> 0335d6d3
                                onClick={(e) => {
                                  e.stopPropagation();
                                  handleSaveRename();
                                }}
                              >
                                <Check className="h-3.5 w-3.5" />
                              </Button>
                              <Button
                                variant="ghost"
                                size="icon"
                                className="h-6 w-6"
                                onClick={(e) => {
                                  e.stopPropagation();
                                  handleCancelRename();
                                }}
                              >
                                <X className="h-3.5 w-3.5" />
                              </Button>
                            </div>
                          ) : (
                            <>
                              <Link
                                href={thread.url}
                                onClick={(e) =>
                                  handleThreadClick(e, thread.threadId, thread.url)
                                }
                                prefetch={false}
                            className="flex items-center flex-1 min-w-0"
                              >
                                {isThreadLoading ? (
                                  <Loader2 className="h-4 w-4 animate-spin mr-2 flex-shrink-0" />
                                ) : null}
                                <span className="truncate">{thread.projectName}</span>
                              </Link>
                              
                              {/* Checkbox - only visible on hover of this specific area */}
                              <div
                                className="mr-1 flex-shrink-0 w-4 h-4 flex items-center justify-center group/checkbox"
                                onClick={(e) => toggleThreadSelection(thread.threadId, e)}
                              >
                                <div
                                  className={`h-4 w-4 border rounded cursor-pointer transition-all duration-150 flex items-center justify-center ${isSelected
                                    ? 'opacity-100 bg-primary border-primary hover:bg-primary/90'
                                    : 'opacity-0 group-hover/checkbox:opacity-100 border-muted-foreground/30 bg-background hover:bg-muted/50'
                                    }`}
                                >
                                  {isSelected && <Check className="h-3 w-3 text-primary-foreground" />}
                                </div>
                              </div>

                              {/* Dropdown Menu - inline with content */}
                              <DropdownMenu>
                                <DropdownMenuTrigger asChild>
                                  <button
                                    className="flex-shrink-0 w-4 h-4 flex items-center justify-center hover:bg-muted/50 rounded transition-all duration-150 text-muted-foreground hover:text-foreground opacity-0 group-hover/row:opacity-100"
                                    onClick={(e) => {
                                      e.preventDefault();
                                      e.stopPropagation();
                                      // Ensure pointer events are enabled when dropdown opens
                                      document.body.style.pointerEvents = 'auto';
                                    }}
                                  >
                                    <MoreHorizontal className="h-4 w-4" />
                                    <span className="sr-only">More actions</span>
                                  </button>
                                </DropdownMenuTrigger>
                                <DropdownMenuContent
                                  className="w-56 rounded-lg"
                                  side={isMobile ? 'bottom' : 'right'}
                                  align={isMobile ? 'end' : 'start'}
                                >
                                  <DropdownMenuItem
                                    onClick={() => handleStartRename(thread)}
                                  >
                                    <Edit2 className="text-muted-foreground" />
                                    <span>Rename</span>
                                  </DropdownMenuItem>
                                  <DropdownMenuItem onClick={() => {
                                    setSelectedItem({ threadId: thread?.threadId, projectId: thread?.projectId })
                                    setShowShareModal(true)
                                  }}>
                                    <Share2 className="text-muted-foreground" />
                                    <span>Share Chat</span>
                                  </DropdownMenuItem>
                                  <DropdownMenuItem asChild>
                                    <a
                                      href={thread.url}
                                      target="_blank"
                                      rel="noopener noreferrer"
                                    >
                                      <ArrowUpRight className="text-muted-foreground" />
                                      <span>Open in New Tab</span>
                                    </a>
                                  </DropdownMenuItem>
                                  <DropdownMenuSeparator />
                                  <DropdownMenuItem
                                    onClick={() =>
                                      handleDeleteThread(
                                        thread.threadId,
                                        thread.projectName,
                                      )
                                    }
                                  >
                                    <Trash2 className="text-muted-foreground" />
                                    <span>Delete</span>
                                  </DropdownMenuItem>
                                </DropdownMenuContent>
                              </DropdownMenu>
                            </>
                          )}
                        </div>
                      </SidebarMenuButton>
                    </SidebarMenuItem>
                  );
                })}
              </>
            ) : (
              <SidebarMenuItem>
                <SidebarMenuButton className="text-sidebar-foreground/70">
                  <span>{searchQuery ? 'No results found' : 'No tasks yet'}</span>
                </SidebarMenuButton>
              </SidebarMenuItem>
            )}
          </>
        )}
      </SidebarMenu>

      {(isDeletingSingle || isDeletingMultiple) && totalToDelete > 0 && (
        <div className="mt-2 px-2">
          <div className="text-xs text-muted-foreground mb-1">
            Deleting {deleteProgress > 0 ? `(${Math.floor(deleteProgress)}%)` : '...'}
          </div>
          <div className="w-full bg-secondary h-1 rounded-full overflow-hidden">
            <div
              className="bg-primary h-1 transition-all duration-300 ease-in-out"
              style={{ width: `${deleteProgress}%` }}
            />
          </div>
        </div>
      )}

      <ShareModal
        isOpen={showShareModal}
        onClose={() => setShowShareModal(false)}
        threadId={selectedItem?.threadId}
        projectId={selectedItem?.projectId}
      />

      {threadToDelete && (
        <DeleteConfirmationDialog
          isOpen={isDeleteDialogOpen}
          onClose={() => setIsDeleteDialogOpen(false)}
          onConfirm={confirmDelete}
          threadName={threadToDelete.name}
          isDeleting={isDeletingSingle || isDeletingMultiple}
        />
      )}
    </SidebarGroup>
  );
}<|MERGE_RESOLUTION|>--- conflicted
+++ resolved
@@ -474,12 +474,10 @@
         </div>
       )}
 
-<<<<<<< HEAD
       <SidebarMenu className="overflow-y-auto max-h-[calc(100vh-200px)] [&::-webkit-scrollbar]:hidden [-ms-overflow-style:'none'] [scrollbar-width:'none']">
-        {state !== 'collapsed' && (
-=======
+
+
         {(state !== 'collapsed' || isMobile) && (
->>>>>>> 0335d6d3
           <>
             {isLoading ? (
               // Show skeleton loaders while loading
@@ -512,23 +510,6 @@
                           }`}
                       >
                         <div className="flex items-center w-full">
-<<<<<<< HEAD
-                          {renamingThreadId === thread.threadId ? (
-                            <div className="flex items-center flex-1 min-w-0 gap-1">
-                              <Input
-                                value={newThreadName}
-                                onChange={(e) => setNewThreadName(e.target.value)}
-                                onKeyDown={handleRenameKeyDown}
-                                onBlur={handleSaveRename}
-                                autoFocus
-                                className="h-6 text-sm px-1 bg-transparent border-primary/50 focus-visible:ring-1 focus-visible:ring-primary/50"
-                                onClick={(e) => e.stopPropagation()}
-                              />
-                              <Button
-                                variant="ghost"
-                                size="icon"
-                                className="h-6 w-6"
-=======
                           <Link
                             href={thread.url}
                             onClick={(e) =>
@@ -563,117 +544,53 @@
                             <DropdownMenuTrigger asChild>
                               <button
                                 className="cursor-pointer flex-shrink-0 w-4 h-4 flex items-center justify-center hover:bg-muted/50 rounded transition-all duration-150 text-muted-foreground hover:text-foreground opacity-0 group-hover/row:opacity-100"
->>>>>>> 0335d6d3
                                 onClick={(e) => {
+                                  e.preventDefault();
                                   e.stopPropagation();
-                                  handleSaveRename();
+                                  // Ensure pointer events are enabled when dropdown opens
+                                  document.body.style.pointerEvents = 'auto';
                                 }}
                               >
-                                <Check className="h-3.5 w-3.5" />
-                              </Button>
-                              <Button
-                                variant="ghost"
-                                size="icon"
-                                className="h-6 w-6"
-                                onClick={(e) => {
-                                  e.stopPropagation();
-                                  handleCancelRename();
-                                }}
+                                <MoreHorizontal className="h-4 w-4" />
+                                <span className="sr-only">More actions</span>
+                              </button>
+                            </DropdownMenuTrigger>
+                            <DropdownMenuContent
+                              className="w-56 rounded-lg"
+                              side={isMobile ? 'bottom' : 'right'}
+                              align={isMobile ? 'end' : 'start'}
+                            >
+                              <DropdownMenuItem onClick={() => {
+                                setSelectedItem({ threadId: thread?.threadId, projectId: thread?.projectId })
+                                setShowShareModal(true)
+                              }}>
+                                <Share2 className="text-muted-foreground" />
+                                <span>Share Chat</span>
+                              </DropdownMenuItem>
+                              <DropdownMenuItem asChild>
+                                <a
+                                  href={thread.url}
+                                  target="_blank"
+                                  rel="noopener noreferrer"
+                                >
+                                  <ArrowUpRight className="text-muted-foreground" />
+                                  <span>Open in New Tab</span>
+                                </a>
+                              </DropdownMenuItem>
+                              <DropdownMenuSeparator />
+                              <DropdownMenuItem
+                                onClick={() =>
+                                  handleDeleteThread(
+                                    thread.threadId,
+                                    thread.projectName,
+                                  )
+                                }
                               >
-                                <X className="h-3.5 w-3.5" />
-                              </Button>
-                            </div>
-                          ) : (
-                            <>
-                              <Link
-                                href={thread.url}
-                                onClick={(e) =>
-                                  handleThreadClick(e, thread.threadId, thread.url)
-                                }
-                                prefetch={false}
-                            className="flex items-center flex-1 min-w-0"
-                              >
-                                {isThreadLoading ? (
-                                  <Loader2 className="h-4 w-4 animate-spin mr-2 flex-shrink-0" />
-                                ) : null}
-                                <span className="truncate">{thread.projectName}</span>
-                              </Link>
-                              
-                              {/* Checkbox - only visible on hover of this specific area */}
-                              <div
-                                className="mr-1 flex-shrink-0 w-4 h-4 flex items-center justify-center group/checkbox"
-                                onClick={(e) => toggleThreadSelection(thread.threadId, e)}
-                              >
-                                <div
-                                  className={`h-4 w-4 border rounded cursor-pointer transition-all duration-150 flex items-center justify-center ${isSelected
-                                    ? 'opacity-100 bg-primary border-primary hover:bg-primary/90'
-                                    : 'opacity-0 group-hover/checkbox:opacity-100 border-muted-foreground/30 bg-background hover:bg-muted/50'
-                                    }`}
-                                >
-                                  {isSelected && <Check className="h-3 w-3 text-primary-foreground" />}
-                                </div>
-                              </div>
-
-                              {/* Dropdown Menu - inline with content */}
-                              <DropdownMenu>
-                                <DropdownMenuTrigger asChild>
-                                  <button
-                                    className="flex-shrink-0 w-4 h-4 flex items-center justify-center hover:bg-muted/50 rounded transition-all duration-150 text-muted-foreground hover:text-foreground opacity-0 group-hover/row:opacity-100"
-                                    onClick={(e) => {
-                                      e.preventDefault();
-                                      e.stopPropagation();
-                                      // Ensure pointer events are enabled when dropdown opens
-                                      document.body.style.pointerEvents = 'auto';
-                                    }}
-                                  >
-                                    <MoreHorizontal className="h-4 w-4" />
-                                    <span className="sr-only">More actions</span>
-                                  </button>
-                                </DropdownMenuTrigger>
-                                <DropdownMenuContent
-                                  className="w-56 rounded-lg"
-                                  side={isMobile ? 'bottom' : 'right'}
-                                  align={isMobile ? 'end' : 'start'}
-                                >
-                                  <DropdownMenuItem
-                                    onClick={() => handleStartRename(thread)}
-                                  >
-                                    <Edit2 className="text-muted-foreground" />
-                                    <span>Rename</span>
-                                  </DropdownMenuItem>
-                                  <DropdownMenuItem onClick={() => {
-                                    setSelectedItem({ threadId: thread?.threadId, projectId: thread?.projectId })
-                                    setShowShareModal(true)
-                                  }}>
-                                    <Share2 className="text-muted-foreground" />
-                                    <span>Share Chat</span>
-                                  </DropdownMenuItem>
-                                  <DropdownMenuItem asChild>
-                                    <a
-                                      href={thread.url}
-                                      target="_blank"
-                                      rel="noopener noreferrer"
-                                    >
-                                      <ArrowUpRight className="text-muted-foreground" />
-                                      <span>Open in New Tab</span>
-                                    </a>
-                                  </DropdownMenuItem>
-                                  <DropdownMenuSeparator />
-                                  <DropdownMenuItem
-                                    onClick={() =>
-                                      handleDeleteThread(
-                                        thread.threadId,
-                                        thread.projectName,
-                                      )
-                                    }
-                                  >
-                                    <Trash2 className="text-muted-foreground" />
-                                    <span>Delete</span>
-                                  </DropdownMenuItem>
-                                </DropdownMenuContent>
-                              </DropdownMenu>
-                            </>
-                          )}
+                                <Trash2 className="text-muted-foreground" />
+                                <span>Delete</span>
+                              </DropdownMenuItem>
+                            </DropdownMenuContent>
+                          </DropdownMenu>
                         </div>
                       </SidebarMenuButton>
                     </SidebarMenuItem>
