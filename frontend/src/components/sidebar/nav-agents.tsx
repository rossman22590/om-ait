'use client';

import { useEffect, useState, useRef, useMemo } from 'react';
import { useQueryClient } from '@tanstack/react-query';
import {
  ArrowUpRight,
  Link as LinkIcon,
  MoreHorizontal,
  Trash2,
  MessagesSquare,
  Loader2,
  ExternalLink,
  X,
  Check,
  History,
  Search,
  Edit2,
  ChevronRight,
  Zap,
  Folder
} from "lucide-react"
import { ThreadIcon } from "./thread-icon"
import { toast } from "sonner"
import { usePathname, useRouter } from "next/navigation"
import {
  Collapsible,
  CollapsibleContent,
  CollapsibleTrigger,
} from '@/components/ui/collapsible';
import { SpotlightCard } from '@/components/ui/spotlight-card';
import { cn } from '@/lib/utils';

import {
  DropdownMenu,
  DropdownMenuContent,
  DropdownMenuItem,
  DropdownMenuSeparator,
  DropdownMenuTrigger,
} from '@/components/ui/dropdown-menu';
import {
  Tooltip,
  TooltipContent,
  TooltipTrigger,
} from '@/components/ui/tooltip';
import {
  SidebarGroup,
  SidebarGroupLabel,
  SidebarMenu,
  SidebarMenuAction,
  SidebarMenuButton,
  SidebarMenuItem,
  useSidebar,
} from '@/components/ui/sidebar';
import Link from "next/link"
import { ShareModal } from "./share-modal"
import { DeleteConfirmationDialog } from "@/components/thread/DeleteConfirmationDialog"
import { useDeleteOperation } from '@/contexts/DeleteOperationContext'
import { Button } from "@/components/ui/button"
import { Checkbox } from "@/components/ui/checkbox"
import { Input } from '@/components/ui/input';
import { ThreadWithProject, GroupedThreads } from '@/hooks/react-query/sidebar/use-sidebar';
import { processThreadsWithProjects, useDeleteMultipleThreads, useDeleteThread, useProjects, useThreads, groupThreadsByDate } from '@/hooks/react-query/sidebar/use-sidebar';
import { projectKeys, threadKeys } from '@/hooks/react-query/sidebar/keys';
import { useThreadAgentStatuses } from '@/hooks/use-thread-agent-status';
import { formatDateForList } from '@/lib/utils/date-formatting';

// Component for date group headers
const DateGroupHeader: React.FC<{ dateGroup: string; count: number }> = ({ dateGroup, count }) => {
  return (
    <div className="py-2 mt-4 first:mt-2">
      <div className="text-xs font-medium text-muted-foreground pl-2.5">
        {dateGroup}
      </div>
    </div>
  );
};

// Component for individual thread item
const ThreadItem: React.FC<{
  thread: ThreadWithProject;
  isActive: boolean;
  isThreadLoading: boolean;
  isSelected: boolean;
  selectedThreads: Set<string>;
  loadingThreadId: string | null;
  pathname: string | null;
  isMobile: boolean;
  isAgentRunning?: boolean;
  isMultiSelectMode?: boolean;
  handleThreadClick: (e: React.MouseEvent<HTMLAnchorElement>, threadId: string, url: string) => void;
  toggleThreadSelection: (threadId: string, e?: React.MouseEvent) => void;
  handleDeleteThread: (threadId: string, threadName: string) => void;
  setSelectedItem: (item: { threadId: string; projectId: string } | null) => void;
  setShowShareModal: (show: boolean) => void;
}> = ({
  thread,
  isActive,
  isThreadLoading,
  isSelected,
  isAgentRunning,
  isMultiSelectMode,
  handleThreadClick,
  toggleThreadSelection,
  handleDeleteThread,
  setSelectedItem,
  setShowShareModal,
  isMobile
}) => {
    const [isHoveringIcon, setIsHoveringIcon] = useState(false);
    const [isHoveringCard, setIsHoveringCard] = useState(false);

    return (
      <SpotlightCard
        className={cn(
          "transition-colors cursor-pointer",
          isActive ? "bg-muted" : "bg-transparent"
        )}
      >
        <Link
          href={thread.url}
          onClick={(e) => handleThreadClick(e, thread.threadId, thread.url)}
          prefetch={false}
          className="block"
        >
          <div
            className="flex items-center gap-3 p-2.5 text-sm"
            onMouseEnter={() => setIsHoveringCard(true)}
            onMouseLeave={() => setIsHoveringCard(false)}
          >
            <div
              className="relative flex items-center justify-center w-10 h-10 rounded-2xl bg-card border-[1.5px] border-border flex-shrink-0 group/icon"
              onMouseEnter={() => setIsHoveringIcon(true)}
              onMouseLeave={() => setIsHoveringIcon(false)}
            >
              {isThreadLoading ? (
                <Loader2 className="h-5 w-5 animate-spin text-muted-foreground" />
              ) : (
                <>
                  <ThreadIcon
                    iconName={thread.iconName}
                    className={cn(
                      "text-muted-foreground transition-opacity",
                      (isHoveringIcon || isMultiSelectMode) ? "opacity-0" : "opacity-100"
                    )}
                    size={14}
                  />
                  <div
                    className={cn(
                      "absolute inset-0 flex items-center justify-center transition-opacity",
                      (isHoveringIcon || isMultiSelectMode) ? "opacity-100" : "opacity-0"
                    )}
                    onClick={(e) => {
                      e.preventDefault();
                      e.stopPropagation();
                      toggleThreadSelection(thread.threadId);
                    }}
                  >
                    <Checkbox
                      checked={isSelected}
                      className="h-4 w-4"
                    />
                  </div>
                </>
              )}
              {isAgentRunning && (
                <div className="absolute -top-0.5 -right-0.5 w-2.5 h-2.5 bg-green-500 rounded-full border border-background animate-pulse" />
              )}
            </div>
            <span className="flex-1 truncate">{thread.projectName}</span>
            <div className="flex-shrink-0 relative">
              <span
                className={cn(
                  "text-xs text-muted-foreground transition-opacity",
                  isHoveringCard ? "opacity-0" : "opacity-100"
                )}
              >
<<<<<<< HEAD
                <Trash2 className="text-muted-foreground" />
                <span>Delete</span>
              </DropdownMenuItem>
            </DropdownMenuContent>
          </DropdownMenu>
        </div>
      </SidebarMenuButton>
    </SidebarMenuItem>
  );
};
import { useUpdateProject } from '@/hooks/react-query/sidebar/use-project-mutations';
=======
                {formatDateForList(thread.updatedAt)}
              </span>
              <DropdownMenu>
                <DropdownMenuTrigger asChild>
                  <button
                    className={cn(
                      "absolute top-1/2 right-0 -translate-y-1/2 p-1 rounded-md hover:bg-accent transition-all text-muted-foreground",
                      isHoveringCard ? "opacity-100" : "opacity-0 pointer-events-none"
                    )}
                    onClick={(e) => {
                      e.preventDefault();
                      e.stopPropagation();
                    }}
                  >
                    <MoreHorizontal className="h-4 w-4 rotate-90" />
                  </button>
                </DropdownMenuTrigger>
                <DropdownMenuContent align="end" className="w-48">
                  <DropdownMenuItem
                    onClick={(e) => {
                      e.preventDefault();
                      e.stopPropagation();
                      setSelectedItem({ threadId: thread.threadId, projectId: thread.projectId });
                      setShowShareModal(true);
                    }}
                  >
                    <LinkIcon className="mr-2 h-4 w-4" />
                    Share
                  </DropdownMenuItem>
                  <DropdownMenuItem
                    onClick={(e) => {
                      e.preventDefault();
                      e.stopPropagation();
                      window.open(thread.url, '_blank');
                    }}
                  >
                    <ExternalLink className="mr-2 h-4 w-4" />
                    Open in new tab
                  </DropdownMenuItem>
                  <DropdownMenuSeparator />
                  <DropdownMenuItem
                    onClick={(e) => {
                      e.preventDefault();
                      e.stopPropagation();
                      handleDeleteThread(thread.threadId, thread.projectName);
                    }}
                  >
                    <Trash2 className="mr-2 h-4 w-4" />
                    Delete
                  </DropdownMenuItem>
                </DropdownMenuContent>
              </DropdownMenu>
            </div>
          </div>
        </Link>
      </SpotlightCard>
    );
  };
>>>>>>> 140ce10f

export function NavAgents() {
  const { isMobile, state, setOpenMobile } = useSidebar()
  const [loadingThreadId, setLoadingThreadId] = useState<string | null>(null)
  const [showShareModal, setShowShareModal] = useState(false)
  const [selectedItem, setSelectedItem] = useState<{ threadId: string, projectId: string } | null>(null)
  const pathname = usePathname()
  const router = useRouter()
  const [isDeleteDialogOpen, setIsDeleteDialogOpen] = useState(false)
  const [threadToDelete, setThreadToDelete] = useState<{ id: string; name: string } | null>(null)
  const isNavigatingRef = useRef(false)
  const { performDelete } = useDeleteOperation();
  const isPerformingActionRef = useRef(false);
  const queryClient = useQueryClient();

  const [searchQuery, setSearchQuery] = useState('');
  const [selectedThreads, setSelectedThreads] = useState<Set<string>>(new Set());
  const [deleteProgress, setDeleteProgress] = useState(0);
  const [totalToDelete, setTotalToDelete] = useState(0);
  const [isMultiSelectMode, setIsMultiSelectMode] = useState(false);

  const [renamingThreadId, setRenamingThreadId] = useState<string | null>(null);
  const [newThreadName, setNewThreadName] = useState('');
  const { mutate: updateProjectMutation } = useUpdateProject();

  const {
    data: projects = [],
    isLoading: isProjectsLoading,
    error: projectsError
  } = useProjects();

  const {
    data: threads = [],
    isLoading: isThreadsLoading,
    error: threadsError
  } = useThreads(searchQuery);

  const { mutate: deleteThreadMutation, isPending: isDeletingSingle } = useDeleteThread();
  const {
    mutate: deleteMultipleThreadsMutation,
    isPending: isDeletingMultiple
  } = useDeleteMultipleThreads();

  const combinedThreads: ThreadWithProject[] =
    !isProjectsLoading && !isThreadsLoading ?
      processThreadsWithProjects(threads, projects) : [];

  // Server-side search is now handled in useThreads hook
  // No need for client-side filtering anymore
  // Separate trigger threads from regular threads
  const regularThreads = combinedThreads.filter(thread => !thread.projectName?.startsWith('Trigger: '));
  const triggerThreads = combinedThreads.filter(thread => thread.projectName?.startsWith('Trigger: '));

  const groupedThreads: GroupedThreads = groupThreadsByDate(regularThreads);
  const groupedTriggerThreads: GroupedThreads = groupThreadsByDate(triggerThreads);

  // Track agent running status for all threads
  const threadIds = combinedThreads.map(thread => thread.threadId);
  const agentStatusMap = useThreadAgentStatuses(threadIds);

  const handleDeletionProgress = (completed: number, total: number) => {
    const percentage = (completed / total) * 100;
    setDeleteProgress(percentage);
  };

  useEffect(() => {
    const handleProjectUpdate = (event: Event) => {
      const customEvent = event as CustomEvent;
      if (customEvent.detail) {
        const { projectId } = customEvent.detail;
        queryClient.invalidateQueries({ queryKey: projectKeys.details(projectId) });
        queryClient.invalidateQueries({ queryKey: projectKeys.lists() });
      }
    };

    window.addEventListener('project-updated', handleProjectUpdate as EventListener);
    return () => {
      window.removeEventListener(
        'project-updated',
        handleProjectUpdate as EventListener,
      );
    };
  }, [queryClient]);

  useEffect(() => {
    setLoadingThreadId(null);
  }, [pathname]);

  useEffect(() => {
    const handleNavigationComplete = () => {
      document.body.style.pointerEvents = 'auto';
      isNavigatingRef.current = false;
    };

    window.addEventListener("popstate", handleNavigationComplete);

    return () => {
      window.removeEventListener('popstate', handleNavigationComplete);
      // Ensure we clean up any leftover styles
      document.body.style.pointerEvents = "auto";
    };
  }, []);

  // Reset isNavigatingRef when pathname changes
  useEffect(() => {
    isNavigatingRef.current = false;
    document.body.style.pointerEvents = 'auto';
  }, [pathname]);

  // Function to handle thread click with loading state
  const handleThreadClick = (e: React.MouseEvent<HTMLAnchorElement>, threadId: string, url: string) => {
    // If thread is selected or being renamed, prevent navigation 
    if (selectedThreads.has(threadId) || renamingThreadId === threadId) {
      e.preventDefault();
      return;
    }

    // Set loading state for normal clicks (not meta key)
    if (!e.metaKey) {
      setLoadingThreadId(threadId);
    }

    // Close mobile menu on navigation
    if (isMobile) {
      setOpenMobile(false);
    }
  }

  // Toggle thread selection for multi-select
  const toggleThreadSelection = (threadId: string, e?: React.MouseEvent) => {
    if (e) {
      e.preventDefault();
      e.stopPropagation();
    }

    setSelectedThreads(prev => {
      const newSelection = new Set(prev);
      if (newSelection.has(threadId)) {
        newSelection.delete(threadId);
      } else {
        newSelection.add(threadId);
      }

      // Enter multi-select mode when first item is selected
      if (newSelection.size > 0) {
        setIsMultiSelectMode(true);
      } else {
        setIsMultiSelectMode(false);
      }

      return newSelection;
    });
  };

  // Select all threads
  const selectAllThreads = () => {
    const allThreadIds = combinedThreads.map(thread => thread.threadId);
    setSelectedThreads(new Set(allThreadIds));
    setIsMultiSelectMode(true);
  };

  // Deselect all threads
  const deselectAllThreads = () => {
    setSelectedThreads(new Set());
    setIsMultiSelectMode(false);
  };

  // Exit multi-select mode
  const exitMultiSelectMode = () => {
    setSelectedThreads(new Set());
    setIsMultiSelectMode(false);
  };

  // Function to handle thread deletion
  const handleDeleteThread = async (threadId: string, threadName: string) => {
    setThreadToDelete({ id: threadId, name: threadName });
    setIsDeleteDialogOpen(true);
  };

  // Function to handle multi-delete
  const handleMultiDelete = () => {
    if (selectedThreads.size === 0) return;

    // Get thread names for confirmation dialog
    const threadsToDelete = combinedThreads.filter(t => selectedThreads.has(t.threadId));
    const threadNames = threadsToDelete.map(t => t.projectName).join(", ");

    setThreadToDelete({
      id: "multiple",
      name: selectedThreads.size > 3
        ? `${selectedThreads.size} conversations`
        : threadNames
    });

    setTotalToDelete(selectedThreads.size);
    setDeleteProgress(0);
    setIsDeleteDialogOpen(true);
  };

  const handleStartRename = (thread: ThreadWithProject) => {
    setRenamingThreadId(thread.threadId);
    setNewThreadName(thread.projectName);
  };

  const handleCancelRename = () => {
    setRenamingThreadId(null);
    setNewThreadName('');
  };

  const handleSaveRename = () => {
    if (!renamingThreadId || !newThreadName.trim()) {
      handleCancelRename();
      return;
    }

    const threadToRename = combinedThreads.find(
      (t) => t.threadId === renamingThreadId,
    );
    if (!threadToRename || threadToRename.projectName === newThreadName.trim()) {
      handleCancelRename();
      return;
    }

    updateProjectMutation(
      {
        projectId: threadToRename.projectId,
        data: { name: newThreadName.trim() },
      },
      {
        onSuccess: () => {
          queryClient.invalidateQueries({ queryKey: projectKeys.lists() });
          queryClient.invalidateQueries({ queryKey: threadKeys.lists() });
          toast.success('Conversation renamed successfully');
          handleCancelRename();
        },
        onError: (error: any) => {
          toast.error(`Failed to rename: ${error.message}`);
          handleCancelRename();
        },
      },
    );
  };

  const handleRenameKeyDown = (e: React.KeyboardEvent) => {
    if (e.key === 'Enter') {
      e.preventDefault();
      handleSaveRename();
    } else if (e.key === 'Escape') {
      e.preventDefault();
      handleCancelRename();
    }
  };

  const confirmDelete = async () => {
    if (!threadToDelete || isPerformingActionRef.current) return;

    // Mark action in progress
    isPerformingActionRef.current = true;

    // Close dialog first for immediate feedback
    setIsDeleteDialogOpen(false);

    // Check if it's a single thread or multiple threads
    if (threadToDelete.id !== "multiple") {
      // Single thread deletion
      const threadId = threadToDelete.id;
      const isActive = pathname?.includes(threadId);

      // Store threadToDelete in a local variable since it might be cleared
      const deletedThread = { ...threadToDelete };

      // Get sandbox ID from projects data
      const thread = combinedThreads.find(t => t.threadId === threadId);
      const project = projects.find(p => p.id === thread?.projectId);
      const sandboxId = project?.sandbox?.id;

      // Use the centralized deletion system with completion callback
      await performDelete(
        threadId,
        isActive,
        async () => {
          // Delete the thread using the mutation with sandbox ID
          deleteThreadMutation(
            { threadId, sandboxId },
            {
              onSuccess: () => {
                // Invalidate queries to refresh the list
                queryClient.invalidateQueries({ queryKey: threadKeys.lists() });
                toast.success('Conversation deleted successfully');
              },
              onSettled: () => {
                setThreadToDelete(null);
                isPerformingActionRef.current = false;
              }
            }
          );
        },
        // Completion callback to reset local state
        () => {
          setThreadToDelete(null);
          isPerformingActionRef.current = false;
        },
      );
    } else {
      // Multi-thread deletion
      const threadIdsToDelete = Array.from(selectedThreads);
      const isActiveThreadIncluded = threadIdsToDelete.some(id => pathname?.includes(id));

      // Show initial toast
      toast.info(`Deleting ${threadIdsToDelete.length} conversations...`);

      try {
        // If the active thread is included, handle navigation first
        if (isActiveThreadIncluded) {
          // Navigate to dashboard before deleting
          isNavigatingRef.current = true;
          document.body.style.pointerEvents = 'none';
          router.push('/dashboard');

          // Wait a moment for navigation to start
          await new Promise(resolve => setTimeout(resolve, 100));
        }

        // Use the mutation for bulk deletion
        deleteMultipleThreadsMutation(
          {
            threadIds: threadIdsToDelete,
            threadSandboxMap: Object.fromEntries(
              threadIdsToDelete.map(threadId => {
                const thread = combinedThreads.find(t => t.threadId === threadId);
                const project = projects.find(p => p.id === thread?.projectId);
                return [threadId, project?.sandbox?.id || ''];
              }).filter(([, sandboxId]) => sandboxId)
            ),
            onProgress: handleDeletionProgress
          },
          {
            onSuccess: (data) => {
              // Invalidate queries to refresh the list
              queryClient.invalidateQueries({ queryKey: threadKeys.lists() });

              // Show success message
              toast.success(`Successfully deleted ${data.successful.length} conversations`);

              // If some deletions failed, show warning
              if (data.failed.length > 0) {
                toast.warning(`Failed to delete ${data.failed.length} conversations`);
              }

              // Reset states
              setSelectedThreads(new Set());
              setDeleteProgress(0);
              setTotalToDelete(0);
            },
            onError: (error) => {
              console.error('Error in bulk deletion:', error);
              toast.error('Error deleting conversations');
            },
            onSettled: () => {
              setThreadToDelete(null);
              isPerformingActionRef.current = false;
              setDeleteProgress(0);
              setTotalToDelete(0);
            }
          }
        );
      } catch (err) {
        console.error('Error initiating bulk deletion:', err);
        toast.error('Error initiating deletion process');

        // Reset states
        setSelectedThreads(new Set());
        setThreadToDelete(null);
        isPerformingActionRef.current = false;
        setDeleteProgress(0);
        setTotalToDelete(0);
      }
    }
  };

  // Loading state or error handling
  const isLoading = isProjectsLoading || isThreadsLoading;
  const hasError = projectsError || threadsError;

  if (hasError) {
    console.error('Error loading data:', { projectsError, threadsError });
  }

  return (
<<<<<<< HEAD
    <SidebarGroup>
      <div className="flex justify-between items-center">
        <SidebarGroupLabel>Tasks</SidebarGroupLabel>
        {(state !== 'collapsed' || isMobile) ? (
          <div className="flex items-center space-x-1">
            {selectedThreads.size > 0 ? (
              <>
                <Button
                  variant="ghost"
                  size="icon"
                  onClick={deselectAllThreads}
                  className="h-7 w-7"
                >
                  <X className="h-4 w-4" />
                </Button>
                <Button
                  variant="ghost"
                  size="icon"
                  onClick={selectAllThreads}
                  disabled={selectedThreads.size === combinedThreads.length}
                  className="h-7 w-7"
                >
                  <Check className="h-4 w-4" />
                </Button>
                <Button
                  variant="ghost"
                  size="icon"
                  onClick={handleMultiDelete}
                  className="h-7 w-7 text-destructive"
                >
                  <Trash2 className="h-4 w-4" />
                </Button>
              </>
            ) : null}
          </div>
        ) : null}
      </div>

      {state !== 'collapsed' && (
        <div className="relative mb-2">
          <Search className="absolute left-4 top-1/2 h-4 w-4 -translate-y-1/2 text-muted-foreground" />
          <Input
            type="text"
            placeholder="Search tasks..."
            value={searchQuery}
            onChange={(e) => setSearchQuery(e.target.value)}
            className="pl-8 h-8 w-full rounded-md"
          />
        </div>
      )}

      <SidebarMenu className="overflow-y-auto max-h-[calc(100vh-200px)] [&::-webkit-scrollbar]:hidden [-ms-overflow-style:'none'] [scrollbar-width:'none']">

=======
    <div>
      {/* Search hint or Multi-select header */}
      {(state !== 'collapsed' || isMobile) && (
        <>
          {isMultiSelectMode ? (
            <div className="px-2.5 pt-5 mb-1 flex items-center justify-between gap-2">
              <Tooltip>
                <TooltipTrigger asChild>
                  <Button
                    variant="outline"
                    size="sm"
                    className="h-8 px-3 text-xs"
                    onClick={selectedThreads.size === combinedThreads.length ? deselectAllThreads : selectAllThreads}
                  >
                    {selectedThreads.size === combinedThreads.length ? 'Deselect All' : 'Select All'}
                  </Button>
                </TooltipTrigger>
                <TooltipContent>
                  {selectedThreads.size === combinedThreads.length ? 'Deselect all conversations' : 'Select all conversations'}
                </TooltipContent>
              </Tooltip>

              {selectedThreads.size > 0 && (
                <Tooltip>
                  <TooltipTrigger asChild>
                    <Button
                      variant="ghost"
                      size="icon"
                      className="h-8 w-8 relative"
                      onClick={handleMultiDelete}
                    >
                      <Trash2 className="h-4 w-4" />
                      <span className="absolute bottom-1 right-1 h-3 w-3 rounded-full bg-primary text-primary-foreground text-[8px] font-medium flex items-center justify-center">
                        {selectedThreads.size}
                      </span>
                    </Button>
                  </TooltipTrigger>
                  <TooltipContent>Delete {selectedThreads.size} conversation{selectedThreads.size > 1 ? 's' : ''}</TooltipContent>
                </Tooltip>
              )}
            </div>
          ) : (
            <div className="px-2.5 pt-5 mb-1 flex items-center justify-between text-xs text-muted-foreground">
              <span>Search</span>
              <div className="flex items-center gap-1 h-8">
                <kbd className="h-6 w-6 flex items-center justify-center bg-muted border border-border rounded-md text-base leading-0 cursor-pointer">⌘</kbd>
                <kbd className="h-6 w-6 flex items-center justify-center bg-muted border border-border rounded-md text-xs cursor-pointer">K</kbd>
              </div>
            </div>
          )}
        </>
      )}
>>>>>>> 140ce10f

      <div className="overflow-y-auto max-h-[calc(100vh-280px)] [&::-webkit-scrollbar]:hidden [-ms-overflow-style:'none'] [scrollbar-width:'none'] pb-10">
        {(state !== 'collapsed' || isMobile) && (
          <>
            {isLoading ? (
              // Show skeleton loaders while loading
              <div className="space-y-1">
                {Array.from({ length: 3 }).map((_, index) => (
                  <div key={`skeleton-${index}`} className="flex items-center gap-3 px-2 py-2">
                    <div className="h-10 w-10 bg-muted/10 border-[1.5px] border-border rounded-2xl animate-pulse"></div>
                    <div className="h-4 bg-muted rounded flex-1 animate-pulse"></div>
                    <div className="h-3 w-8 bg-muted rounded animate-pulse"></div>
                  </div>
                ))}
              </div>
            ) : combinedThreads.length > 0 ? (
              // Show threads grouped by date
              <>
                {Object.entries(groupedThreads).map(([dateGroup, threadsInGroup]) => (
                  <div key={dateGroup}>
                    <DateGroupHeader dateGroup={dateGroup} count={threadsInGroup.length} />
                    {threadsInGroup.map((thread) => {
                      const isActive = pathname?.includes(thread.threadId) || false;
                      const isThreadLoading = loadingThreadId === thread.threadId;
                      const isSelected = selectedThreads.has(thread.threadId);
                      const isAgentRunning = agentStatusMap.get(thread.threadId) || false;

                      return (
                        <ThreadItem
                          key={`thread-${thread.threadId}`}
                          thread={thread}
                          isActive={isActive}
                          isThreadLoading={isThreadLoading}
                          isSelected={isSelected}
                          selectedThreads={selectedThreads}
                          loadingThreadId={loadingThreadId}
                          pathname={pathname}
                          isMobile={isMobile}
                          isAgentRunning={isAgentRunning}
                          isMultiSelectMode={isMultiSelectMode}
                          handleThreadClick={handleThreadClick}
                          toggleThreadSelection={toggleThreadSelection}
                          handleDeleteThread={handleDeleteThread}
                          setSelectedItem={setSelectedItem}
                          setShowShareModal={setShowShareModal}
                        />
                      );
                    })}
                  </div>
                ))}
              </>
            ) : (
              <div className="py-2 text-sm text-muted-foreground">
                No conversations yet
              </div>
            )}
          </>
        )}
      </div>

      {(isDeletingSingle || isDeletingMultiple) && totalToDelete > 0 && (
        <div className="mt-2 px-2">
          <div className="text-xs text-muted-foreground mb-1">
            Deleting {deleteProgress > 0 ? `(${Math.floor(deleteProgress)}%)` : '...'}
          </div>
          <div className="w-full bg-secondary h-1 rounded-full overflow-hidden">
            <div
              className="bg-primary h-1 transition-all duration-300 ease-in-out"
              style={{ width: `${deleteProgress}%` }}
            />
          </div>
        </div>
      )}

      <ShareModal
        isOpen={showShareModal}
        onClose={() => setShowShareModal(false)}
        threadId={selectedItem?.threadId}
        projectId={selectedItem?.projectId}
      />

      {threadToDelete && (
        <DeleteConfirmationDialog
          isOpen={isDeleteDialogOpen}
          onClose={() => setIsDeleteDialogOpen(false)}
          onConfirm={confirmDelete}
          threadName={threadToDelete.name}
          isDeleting={isDeletingSingle || isDeletingMultiple}
        />
      )}
    </div>
  );
}<|MERGE_RESOLUTION|>--- conflicted
+++ resolved
@@ -174,19 +174,6 @@
                   isHoveringCard ? "opacity-0" : "opacity-100"
                 )}
               >
-<<<<<<< HEAD
-                <Trash2 className="text-muted-foreground" />
-                <span>Delete</span>
-              </DropdownMenuItem>
-            </DropdownMenuContent>
-          </DropdownMenu>
-        </div>
-      </SidebarMenuButton>
-    </SidebarMenuItem>
-  );
-};
-import { useUpdateProject } from '@/hooks/react-query/sidebar/use-project-mutations';
-=======
                 {formatDateForList(thread.updatedAt)}
               </span>
               <DropdownMenu>
@@ -245,7 +232,6 @@
       </SpotlightCard>
     );
   };
->>>>>>> 140ce10f
 
 export function NavAgents() {
   const { isMobile, state, setOpenMobile } = useSidebar()
@@ -266,10 +252,6 @@
   const [deleteProgress, setDeleteProgress] = useState(0);
   const [totalToDelete, setTotalToDelete] = useState(0);
   const [isMultiSelectMode, setIsMultiSelectMode] = useState(false);
-
-  const [renamingThreadId, setRenamingThreadId] = useState<string | null>(null);
-  const [newThreadName, setNewThreadName] = useState('');
-  const { mutate: updateProjectMutation } = useUpdateProject();
 
   const {
     data: projects = [],
@@ -635,61 +617,6 @@
   }
 
   return (
-<<<<<<< HEAD
-    <SidebarGroup>
-      <div className="flex justify-between items-center">
-        <SidebarGroupLabel>Tasks</SidebarGroupLabel>
-        {(state !== 'collapsed' || isMobile) ? (
-          <div className="flex items-center space-x-1">
-            {selectedThreads.size > 0 ? (
-              <>
-                <Button
-                  variant="ghost"
-                  size="icon"
-                  onClick={deselectAllThreads}
-                  className="h-7 w-7"
-                >
-                  <X className="h-4 w-4" />
-                </Button>
-                <Button
-                  variant="ghost"
-                  size="icon"
-                  onClick={selectAllThreads}
-                  disabled={selectedThreads.size === combinedThreads.length}
-                  className="h-7 w-7"
-                >
-                  <Check className="h-4 w-4" />
-                </Button>
-                <Button
-                  variant="ghost"
-                  size="icon"
-                  onClick={handleMultiDelete}
-                  className="h-7 w-7 text-destructive"
-                >
-                  <Trash2 className="h-4 w-4" />
-                </Button>
-              </>
-            ) : null}
-          </div>
-        ) : null}
-      </div>
-
-      {state !== 'collapsed' && (
-        <div className="relative mb-2">
-          <Search className="absolute left-4 top-1/2 h-4 w-4 -translate-y-1/2 text-muted-foreground" />
-          <Input
-            type="text"
-            placeholder="Search tasks..."
-            value={searchQuery}
-            onChange={(e) => setSearchQuery(e.target.value)}
-            className="pl-8 h-8 w-full rounded-md"
-          />
-        </div>
-      )}
-
-      <SidebarMenu className="overflow-y-auto max-h-[calc(100vh-200px)] [&::-webkit-scrollbar]:hidden [-ms-overflow-style:'none'] [scrollbar-width:'none']">
-
-=======
     <div>
       {/* Search hint or Multi-select header */}
       {(state !== 'collapsed' || isMobile) && (
@@ -742,7 +669,6 @@
           )}
         </>
       )}
->>>>>>> 140ce10f
 
       <div className="overflow-y-auto max-h-[calc(100vh-280px)] [&::-webkit-scrollbar]:hidden [-ms-overflow-style:'none'] [scrollbar-width:'none'] pb-10">
         {(state !== 'collapsed' || isMobile) && (
