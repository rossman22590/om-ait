'use client';

import { useEffect, useState, useRef, useMemo } from 'react';
import { useQueryClient } from '@tanstack/react-query';
import {
  ArrowUpRight,
  Link as LinkIcon,
  MoreHorizontal,
  Trash2,
  MessagesSquare,
  Loader2,
  ExternalLink,
  X,
  History,
  Search,
  Edit2,
  ChevronRight,
  ChevronLeft,
  Zap,
  Folder
} from "lucide-react"
import { ThreadIcon } from "./thread-icon"
import { toast } from "sonner"
import { usePathname, useRouter } from "next/navigation"
import {
  Collapsible,
  CollapsibleContent,
  CollapsibleTrigger,
} from '@/components/ui/collapsible';
import { SpotlightCard } from '@/components/ui/spotlight-card';
import { cn } from '@/lib/utils';

import {
  DropdownMenu,
  DropdownMenuContent,
  DropdownMenuItem,
  DropdownMenuSeparator,
  DropdownMenuTrigger,
} from '@/components/ui/dropdown-menu';
import {
  Tooltip,
  TooltipContent,
  TooltipTrigger,
} from '@/components/ui/tooltip';
import {
  SidebarGroup,
  SidebarGroupLabel,
  SidebarMenu,
  SidebarMenuAction,
  SidebarMenuButton,
  SidebarMenuItem,
  useSidebar,
} from '@/components/ui/sidebar';
import Link from "next/link"
import { ShareModal } from "./share-modal"
import { DeleteConfirmationDialog } from "@/components/thread/DeleteConfirmationDialog"
import { useDeleteOperation } from '@/stores/delete-operation-store'
import { Button } from "@/components/ui/button"
import { Checkbox } from "@/components/ui/checkbox"
import { Input } from '@/components/ui/input';
import { ThreadWithProject, GroupedThreads } from '@/hooks/sidebar/use-sidebar';
import { processThreadsWithProjects, useDeleteMultipleThreads, useDeleteThread, useProjects, groupThreadsByDate } from '@/hooks/sidebar/use-sidebar';
import { projectKeys, threadKeys } from '@/hooks/threads/keys';
import { useThreadAgentStatuses } from '@/hooks/threads';
import { formatDateForList } from '@/lib/utils/date-formatting';
<<<<<<< HEAD
import { Thread, getThreadsPaginated } from '@/lib/api/threads';
import { useQuery } from '@tanstack/react-query';
import { useUpdateProject } from '@/hooks/threads';
=======
import { Thread, getThreadsPaginated, type ThreadsResponse } from '@/lib/api/threads';
import { useThreads } from '@/hooks/threads/use-threads';
import { useTranslations } from 'next-intl';
import { useMemo } from 'react';
import { Project } from '@/lib/api/projects';
>>>>>>> 899dcf04

// Component for date group headers
const DateGroupHeader: React.FC<{ dateGroup: string; count: number }> = ({ dateGroup, count }) => {
  return (
    <div className="py-2 mt-4 first:mt-2">
      <div className="text-xs font-medium text-muted-foreground pl-2.5">
        {dateGroup}
      </div>
    </div>
  );
};

// Component for individual thread item
const ThreadItem: React.FC<{
  thread: ThreadWithProject;
  isActive: boolean;
  isThreadLoading: boolean;
  isSelected: boolean;
  selectedThreads: Set<string>;
  loadingThreadId: string | null;
  pathname: string | null;
  isMobile: boolean;
  isAgentRunning?: boolean;
  isMultiSelectMode?: boolean;
  handleThreadClick: (e: React.MouseEvent<HTMLAnchorElement>, threadId: string, url: string) => void;
  toggleThreadSelection: (threadId: string, e?: React.MouseEvent) => void;
  handleDeleteThread: (threadId: string, threadName: string) => void;
  setSelectedItem: (item: { threadId: string; projectId: string } | null) => void;
  setShowShareModal: (show: boolean) => void;
}> = ({
  thread,
  isActive,
  isThreadLoading,
  isSelected,
  isAgentRunning,
  isMultiSelectMode,
  handleThreadClick,
  toggleThreadSelection,
  handleDeleteThread,
  setSelectedItem,
  setShowShareModal,
  isMobile
}) => {
    const [isHoveringIcon, setIsHoveringIcon] = useState(false);
    const [isHoveringCard, setIsHoveringCard] = useState(false);

    return (
      <SpotlightCard
        className={cn(
          "transition-colors cursor-pointer",
          isActive ? "bg-muted" : "bg-transparent"
        )}
      >
        <Link
          href={thread.url}
          onClick={(e) => handleThreadClick(e, thread.threadId, thread.url)}
          prefetch={false}
          className="block"
        >
          <div
            className="flex items-center gap-3 p-2.5 text-sm"
            onMouseEnter={() => setIsHoveringCard(true)}
            onMouseLeave={() => setIsHoveringCard(false)}
          >
            <div
              className="relative flex items-center justify-center w-10 h-10 rounded-2xl bg-card border-[1.5px] border-border flex-shrink-0 group/icon"
              onMouseEnter={() => setIsHoveringIcon(true)}
              onMouseLeave={() => setIsHoveringIcon(false)}
            >
              {isThreadLoading ? (
                <Loader2 className="h-5 w-5 animate-spin text-muted-foreground" />
              ) : (
                <>
                  <ThreadIcon
                    iconName={thread.iconName}
                    className={cn(
                      "text-muted-foreground transition-opacity",
                      (isHoveringIcon || isMultiSelectMode) ? "opacity-0" : "opacity-100"
                    )}
                    size={14}
                  />
                  <div
                    className={cn(
                      "absolute inset-0 flex items-center justify-center transition-opacity",
                      (isHoveringIcon || isMultiSelectMode) ? "opacity-100" : "opacity-0"
                    )}
                    onClick={(e) => {
                      e.preventDefault();
                      e.stopPropagation();
                      toggleThreadSelection(thread.threadId);
                    }}
                  >
                    <Checkbox
                      checked={isSelected}
                      className="h-4 w-4"
                    />
                  </div>
                </>
              )}
              {isAgentRunning && (
                <div className="absolute -top-0.5 -right-0.5 w-2.5 h-2.5 bg-green-500 rounded-full border border-background animate-pulse" />
              )}
            </div>
            <span className="flex-1 truncate">{thread.projectName}</span>
            <div className="flex-shrink-0 relative">
              <span
                className={cn(
                  "text-xs text-muted-foreground transition-opacity",
                  isHoveringCard ? "opacity-0" : "opacity-100"
                )}
              >
                {formatDateForList(thread.updatedAt)}
              </span>
              <DropdownMenu>
                <DropdownMenuTrigger asChild>
                  <button
                    className={cn(
                      "absolute top-1/2 right-0 -translate-y-1/2 p-1 rounded-md hover:bg-accent transition-all text-muted-foreground",
                      isHoveringCard ? "opacity-100" : "opacity-0 pointer-events-none"
                    )}
                    onClick={(e) => {
                      e.preventDefault();
                      e.stopPropagation();
                    }}
                  >
                    <MoreHorizontal className="h-4 w-4 rotate-90" />
                  </button>
                </DropdownMenuTrigger>
                <DropdownMenuContent align="end" className="w-48">
                  <DropdownMenuItem
                    onClick={(e) => {
                      e.preventDefault();
                      e.stopPropagation();
                      setSelectedItem({ threadId: thread.threadId, projectId: thread.projectId });
                      setShowShareModal(true);
                    }}
                  >
                    <LinkIcon className="mr-2 h-4 w-4" />
                    Share
                  </DropdownMenuItem>
                  <DropdownMenuItem
                    onClick={(e) => {
                      e.preventDefault();
                      e.stopPropagation();
                      window.open(thread.url, '_blank');
                    }}
                  >
                    <ExternalLink className="mr-2 h-4 w-4" />
                    Open in new tab
                  </DropdownMenuItem>
                  <DropdownMenuSeparator />
                  <DropdownMenuItem
                    onClick={(e) => {
                      e.preventDefault();
                      e.stopPropagation();
                      handleDeleteThread(thread.threadId, thread.projectName);
                    }}
                  >
                    <Trash2 className="mr-2 h-4 w-4" />
                    Delete
                  </DropdownMenuItem>
                </DropdownMenuContent>
              </DropdownMenu>
            </div>
          </div>
        </Link>
      </SpotlightCard>
    );
  };

<<<<<<< HEAD
export function NavAgents({ onOpenSearch }: { onOpenSearch?: () => void }) {
=======
export function NavAgents() {
  const t = useTranslations('sidebar');
>>>>>>> 899dcf04
  const { isMobile, state, setOpenMobile } = useSidebar()
  const [loadingThreadId, setLoadingThreadId] = useState<string | null>(null)
  const [showShareModal, setShowShareModal] = useState(false)
  const [selectedItem, setSelectedItem] = useState<{ threadId: string, projectId: string } | null>(null)
  const pathname = usePathname()
  const router = useRouter()
  const [isDeleteDialogOpen, setIsDeleteDialogOpen] = useState(false)
  const [threadToDelete, setThreadToDelete] = useState<{ id: string; name: string } | null>(null)
  const isNavigatingRef = useRef(false)
  const { performDelete } = useDeleteOperation();
  const isPerformingActionRef = useRef(false);
  const queryClient = useQueryClient();
  const updateProjectMutation = useUpdateProject();

  const [searchQuery, setSearchQuery] = useState('');
  const [selectedThreads, setSelectedThreads] = useState<Set<string>>(new Set());
  const [deleteProgress, setDeleteProgress] = useState(0);
  const [totalToDelete, setTotalToDelete] = useState(0);
  const [isMultiSelectMode, setIsMultiSelectMode] = useState(false);
  const [renamingThreadId, setRenamingThreadId] = useState<string | null>(null);
  const [newThreadName, setNewThreadName] = useState<string>('');

  // Pagination state
  const [currentPage, setCurrentPage] = useState(1);
  const pageLimit = 50;
  const scrollContainerRef = useRef<HTMLDivElement>(null);

  const {
    data: projects = [],
    isLoading: isProjectsLoading,
    error: projectsError
  } = useProjects();

  // Use unified paginated threads hook - returns full ThreadsResponse with pagination
  const {
    data: threadsResponse,
    isLoading: isThreadsLoading,
    error: threadsError
  } = useThreads({
    page: currentPage,
    limit: pageLimit,
  });
  
  console.log('📋 NavAgents: useThreads response', { 
    threadsCount: threadsResponse?.threads?.length || 0,
    pagination: threadsResponse?.pagination,
    isThreadsLoading,
    currentPage 
  });

  const { mutate: deleteThreadMutation, isPending: isDeletingSingle } = useDeleteThread();
  const {
    mutate: deleteMultipleThreadsMutation,
    isPending: isDeletingMultiple
  } = useDeleteMultipleThreads();

  // Use threads directly from response
  const currentThreads = threadsResponse?.threads || [];
  
  console.log('📋 NavAgents: Current threads', {
    currentThreadsLength: currentThreads.length,
    currentPage,
    hasProjectData: !!currentThreads[0]?.project
  });

  // Reset pagination when total thread count changes (e.g., after deletion)
  const previousTotalRef = useRef<number | undefined>(undefined);
  useEffect(() => {
    if (threadsResponse?.pagination) {
      const currentTotal = threadsResponse.pagination.total;

      // If the total decreased (threads were deleted), reset to page 1
      if (previousTotalRef.current !== undefined &&
        currentTotal < previousTotalRef.current &&
        currentPage > 1) {
        setCurrentPage(1);
      }

      previousTotalRef.current = currentTotal;
    }
  }, [threadsResponse?.pagination, currentPage]);

  // Process threads directly - backend already provides project data!
  // No need to map threads to projects, just transform the data structure
  const combinedThreads: ThreadWithProject[] = useMemo(() => {
    if (currentThreads.length === 0) {
      console.log('📦 NavAgents: No threads to process');
      return [];
    }
    
    const processed: ThreadWithProject[] = [];
    
    for (const thread of currentThreads) {
      const projectId = thread.project_id;
      const project = thread.project; // Backend already provides this!
      
      if (!projectId || !project) {
        console.log('📦 NavAgents: Thread missing project data', {
          thread_id: thread.thread_id,
          project_id: projectId,
          hasProject: !!project
        });
        continue;
      }
      
      const displayName = project.name || 'Unnamed Project';
      const iconName = project.icon_name;
      
      processed.push({
        threadId: thread.thread_id,
        projectId: projectId,
        projectName: displayName,
        url: `/projects/${projectId}/thread/${thread.thread_id}`,
        updatedAt: thread.updated_at || project.updated_at || new Date().toISOString(),
        iconName: iconName,
      });
    }
    
    console.log('📦 NavAgents: Processed threads', {
      inputCount: currentThreads.length,
      outputCount: processed.length,
      sample: processed[0]
    });
    
    // Sort by updated_at
    return processed.sort((a, b) => 
      new Date(b.updatedAt).getTime() - new Date(a.updatedAt).getTime()
    );
  }, [currentThreads]);

  // Server-side search is now handled in useThreads hook
  // No need for client-side filtering anymore
  // Separate trigger threads from regular threads
  const regularThreads = combinedThreads.filter(thread => !thread.projectName?.startsWith('Trigger: '));
  const triggerThreads = combinedThreads.filter(thread => thread.projectName?.startsWith('Trigger: '));

  const groupedThreads: GroupedThreads = groupThreadsByDate(regularThreads);
  const groupedTriggerThreads: GroupedThreads = groupThreadsByDate(triggerThreads);
  
  // Debug logging for grouped threads
  console.log('📋 NavAgents: Grouped threads', {
    combinedCount: combinedThreads.length,
    regularCount: regularThreads.length,
    triggerCount: triggerThreads.length,
    groupedKeys: Object.keys(groupedThreads),
    groupedCounts: Object.entries(groupedThreads).map(([key, threads]) => ({ [key]: threads.length }))
  });

  // Pagination helpers
  const pagination = threadsResponse?.pagination;
  const totalPages = pagination?.pages || 1;
  const canGoPrevious = currentPage > 1;
  const canGoNext = currentPage < totalPages;
  
  console.log('📋 NavAgents: Pagination state', {
    threadsResponseExists: !!threadsResponse,
    paginationExists: !!pagination,
    pagination,
    totalPages,
    currentPage,
    canGoPrevious,
    canGoNext
  });

  const handlePreviousPage = () => {
    if (canGoPrevious) {
      setCurrentPage(prev => prev - 1);
      scrollContainerRef.current?.scrollTo({ top: 0, behavior: 'smooth' });
    }
  };

  const handleNextPage = () => {
    if (canGoNext) {
      setCurrentPage(prev => prev + 1);
      scrollContainerRef.current?.scrollTo({ top: 0, behavior: 'smooth' });
    }
  };


  // Track agent running status for all threads
  const threadIds = combinedThreads.map(thread => thread.threadId);
  const agentStatusMap = useThreadAgentStatuses(threadIds);

  const handleDeletionProgress = (completed: number, total: number) => {
    const percentage = (completed / total) * 100;
    setDeleteProgress(percentage);
  };

  useEffect(() => {
    const handleProjectUpdate = (event: Event) => {
      const customEvent = event as CustomEvent;
      if (customEvent.detail) {
        const { projectId } = customEvent.detail;
        queryClient.invalidateQueries({ queryKey: projectKeys.details(projectId) });
        queryClient.invalidateQueries({ queryKey: projectKeys.lists() });
      }
    };

    window.addEventListener('project-updated', handleProjectUpdate as EventListener);
    return () => {
      window.removeEventListener(
        'project-updated',
        handleProjectUpdate as EventListener,
      );
    };
  }, [queryClient]);

  useEffect(() => {
    setLoadingThreadId(null);
  }, [pathname]);

  useEffect(() => {
    const handleNavigationComplete = () => {
      document.body.style.pointerEvents = 'auto';
      isNavigatingRef.current = false;
    };

    window.addEventListener("popstate", handleNavigationComplete);

    return () => {
      window.removeEventListener('popstate', handleNavigationComplete);
      // Ensure we clean up any leftover styles
      document.body.style.pointerEvents = "auto";
    };
  }, []);

  // Reset isNavigatingRef when pathname changes
  useEffect(() => {
    isNavigatingRef.current = false;
    document.body.style.pointerEvents = 'auto';
  }, [pathname]);

  // Function to handle thread click with loading state
  const handleThreadClick = (e: React.MouseEvent<HTMLAnchorElement>, threadId: string, url: string) => {
    // If thread is selected or being renamed, prevent navigation 
    if (selectedThreads.has(threadId) || renamingThreadId === threadId) {
      e.preventDefault();
      return;
    }

    // Set loading state for normal clicks (not meta key)
    if (!e.metaKey) {
      setLoadingThreadId(threadId);
    }

    // Close mobile menu on navigation
    if (isMobile) {
      setOpenMobile(false);
    }
  }

  // Toggle thread selection for multi-select
  const toggleThreadSelection = (threadId: string, e?: React.MouseEvent) => {
    if (e) {
      e.preventDefault();
      e.stopPropagation();
    }

    setSelectedThreads(prev => {
      const newSelection = new Set(prev);
      if (newSelection.has(threadId)) {
        newSelection.delete(threadId);
      } else {
        newSelection.add(threadId);
      }

      // Enter multi-select mode when first item is selected
      if (newSelection.size > 0) {
        setIsMultiSelectMode(true);
      } else {
        setIsMultiSelectMode(false);
      }

      return newSelection;
    });
  };

  // Select all threads
  const selectAllThreads = () => {
    const allThreadIds = combinedThreads.map(thread => thread.threadId);
    setSelectedThreads(new Set(allThreadIds));
    setIsMultiSelectMode(true);
  };

  // Deselect all threads
  const deselectAllThreads = () => {
    setSelectedThreads(new Set());
    setIsMultiSelectMode(false);
  };

  // Exit multi-select mode
  const exitMultiSelectMode = () => {
    setSelectedThreads(new Set());
    setIsMultiSelectMode(false);
  };

  // Function to handle thread deletion
  const handleDeleteThread = async (threadId: string, threadName: string) => {
    setThreadToDelete({ id: threadId, name: threadName });
    setIsDeleteDialogOpen(true);
  };

  // Function to handle multi-delete
  const handleMultiDelete = () => {
    if (selectedThreads.size === 0) return;

    // Get thread names for confirmation dialog
    const threadsToDelete = combinedThreads.filter(t => selectedThreads.has(t.threadId));
    const threadNames = threadsToDelete.map(t => t.projectName).join(", ");

    setThreadToDelete({
      id: "multiple",
      name: selectedThreads.size > 3
        ? `${selectedThreads.size} conversations`
        : threadNames
    });

    setTotalToDelete(selectedThreads.size);
    setDeleteProgress(0);
    setIsDeleteDialogOpen(true);
  };

  const handleStartRename = (thread: ThreadWithProject) => {
    setRenamingThreadId(thread.threadId);
    setNewThreadName(thread.projectName);
  };

  const handleCancelRename = () => {
    setRenamingThreadId(null);
    setNewThreadName('');
  };

  const handleSaveRename = () => {
    if (!renamingThreadId || !newThreadName.trim()) {
      handleCancelRename();
      return;
    }

    const threadToRename = combinedThreads.find(
      (t) => t.threadId === renamingThreadId,
    );
    if (!threadToRename || threadToRename.projectName === newThreadName.trim()) {
      handleCancelRename();
      return;
    }

    updateProjectMutation.mutate(
      {
        projectId: threadToRename.projectId,
        data: { name: newThreadName.trim() },
      },
      {
        onSuccess: () => {
          queryClient.invalidateQueries({ queryKey: projectKeys.lists() });
          queryClient.invalidateQueries({ queryKey: threadKeys.lists() });
          toast.success('Conversation renamed successfully');
          handleCancelRename();
        },
        onError: (error: any) => {
          toast.error(`Failed to rename: ${error.message}`);
          handleCancelRename();
        },
      },
    );
  };

  const handleRenameKeyDown = (e: React.KeyboardEvent) => {
    if (e.key === 'Enter') {
      e.preventDefault();
      handleSaveRename();
    } else if (e.key === 'Escape') {
      e.preventDefault();
      handleCancelRename();
    }
  };

  const confirmDelete = async () => {
    if (!threadToDelete || isPerformingActionRef.current) return;

    // Mark action in progress
    isPerformingActionRef.current = true;

    // Close dialog first for immediate feedback
    setIsDeleteDialogOpen(false);

    // Check if it's a single thread or multiple threads
    if (threadToDelete.id !== "multiple") {
      // Single thread deletion
      const threadId = threadToDelete.id;
      const isActive = pathname?.includes(threadId);

      // Store threadToDelete in a local variable since it might be cleared
      const deletedThread = { ...threadToDelete };

      // Get sandbox ID from thread's project data (backend already provides this)
      const thread = combinedThreads.find(t => t.threadId === threadId);
      const currentThread = currentThreads.find(t => t.thread_id === threadId);
      const sandboxId = currentThread?.project?.sandbox?.id;

      // Use the centralized deletion system with completion callback
      await performDelete(
        threadId,
        isActive,
        async () => {
          // Delete the thread using the mutation with sandbox ID
          deleteThreadMutation(
            { threadId, sandboxId },
            {
              onSuccess: () => {
                // Invalidate queries to refresh the list
                queryClient.invalidateQueries({ queryKey: threadKeys.lists() });
                toast.success('Conversation deleted successfully');
              },
              onSettled: () => {
                setThreadToDelete(null);
                isPerformingActionRef.current = false;
              }
            }
          );
        },
        // Completion callback to reset local state
        () => {
          setThreadToDelete(null);
          isPerformingActionRef.current = false;
        },
      );
    } else {
      // Multi-thread deletion
      const threadIdsToDelete = Array.from(selectedThreads);
      const isActiveThreadIncluded = threadIdsToDelete.some(id => pathname?.includes(id));

      // Show initial toast
      toast.info(`Deleting ${threadIdsToDelete.length} conversations...`);

      try {
        // If the active thread is included, handle navigation first
        if (isActiveThreadIncluded) {
          // Navigate to dashboard before deleting
          isNavigatingRef.current = true;
          document.body.style.pointerEvents = 'none';
          router.push('/dashboard');

          // Wait a moment for navigation to start
          await new Promise(resolve => setTimeout(resolve, 100));
        }

        // Use the mutation for bulk deletion
        deleteMultipleThreadsMutation(
          {
            threadIds: threadIdsToDelete,
            threadSandboxMap: Object.fromEntries(
              threadIdsToDelete.map(threadId => {
                const currentThread = currentThreads.find(t => t.thread_id === threadId);
                const sandboxId = currentThread?.project?.sandbox?.id || '';
                return [threadId, sandboxId];
              }).filter(([, sandboxId]) => sandboxId)
            ),
            onProgress: handleDeletionProgress
          },
          {
            onSuccess: (data) => {
              // Invalidate queries to refresh the list
              queryClient.invalidateQueries({ queryKey: threadKeys.lists() });

              // Show success message
              toast.success(`Successfully deleted ${data.successful.length} conversations`);

              // If some deletions failed, show warning
              if (data.failed.length > 0) {
                toast.warning(`Failed to delete ${data.failed.length} conversations`);
              }

              // Reset states
              setSelectedThreads(new Set());
              setDeleteProgress(0);
              setTotalToDelete(0);
            },
            onError: (error) => {
              console.error('Error in bulk deletion:', error);
              toast.error('Error deleting conversations');
            },
            onSettled: () => {
              setThreadToDelete(null);
              isPerformingActionRef.current = false;
              setDeleteProgress(0);
              setTotalToDelete(0);
            }
          }
        );
      } catch (err) {
        console.error('Error initiating bulk deletion:', err);
        toast.error('Error initiating deletion process');

        // Reset states
        setSelectedThreads(new Set());
        setThreadToDelete(null);
        isPerformingActionRef.current = false;
        setDeleteProgress(0);
        setTotalToDelete(0);
      }
    }
  };

  // Loading state or error handling
  // Only show skeleton on initial load, not when loading more pages
  const isInitialLoading = (isProjectsLoading || isThreadsLoading) && combinedThreads.length === 0;
  const isLoading = isInitialLoading;
  const hasError = projectsError || threadsError;

  if (hasError) {
    console.error('Error loading data:', { projectsError, threadsError });
  }

  return (
    <div>
      {/* Search hint or Multi-select header */}
      {(state !== 'collapsed' || isMobile) && (
        <>
          {isMultiSelectMode ? (
            <div className="px-2.5 pt-5 mb-1 flex items-center justify-between gap-2">
              <Tooltip>
                <TooltipTrigger asChild>
                  <Button
                    variant="outline"
                    size="sm"
                    className="h-8 px-3 text-xs"
                    onClick={selectedThreads.size === combinedThreads.length ? deselectAllThreads : selectAllThreads}
                  >
                    {selectedThreads.size === combinedThreads.length ? 'Deselect All' : 'Select All'}
                  </Button>
                </TooltipTrigger>
                <TooltipContent>
                  {selectedThreads.size === combinedThreads.length ? 'Deselect all conversations' : 'Select all conversations'}
                </TooltipContent>
              </Tooltip>

              {selectedThreads.size > 0 && (
                <Tooltip>
                  <TooltipTrigger asChild>
                    <Button
                      variant="ghost"
                      size="icon"
                      className="h-8 w-8 relative"
                      onClick={handleMultiDelete}
                    >
                      <Trash2 className="h-4 w-4" />
                      <span className="absolute bottom-1 right-1 h-3 w-3 rounded-full bg-primary text-primary-foreground text-[8px] font-medium flex items-center justify-center">
                        {selectedThreads.size}
                      </span>
                    </Button>
                  </TooltipTrigger>
                  <TooltipContent>Delete {selectedThreads.size} conversation{selectedThreads.size > 1 ? 's' : ''}</TooltipContent>
                </Tooltip>
              )}
            </div>
          ) : (
            <button
              onClick={onOpenSearch}
              className="w-full px-2.5 pt-5 mb-1 flex items-center justify-between text-xs text-muted-foreground hover:text-foreground transition-colors cursor-pointer"
            >
              <span>Search</span>
              <div className="flex items-center gap-1 h-8">
                <kbd className="h-6 w-6 flex items-center justify-center bg-muted border border-border rounded-md text-base leading-0">⌘</kbd>
                <kbd className="h-6 w-6 flex items-center justify-center bg-muted border border-border rounded-md text-xs">K</kbd>
              </div>
            </button>
          )}
        </>
      )}

      <div ref={scrollContainerRef} className="overflow-y-auto max-h-[calc(100vh-280px)] [&::-webkit-scrollbar]:hidden [-ms-overflow-style:'none'] [scrollbar-width:'none'] pb-16">
        {(state !== 'collapsed' || isMobile) && (
          <>
            {isLoading ? (
              // Show skeleton loaders while loading
              <div className="space-y-1">
                {Array.from({ length: 3 }).map((_, index) => (
                  <div key={`skeleton-${index}`} className="flex items-center gap-3 px-2 py-2">
                    <div className="h-10 w-10 bg-muted/10 border-[1.5px] border-border rounded-2xl animate-pulse"></div>
                    <div className="h-4 bg-muted rounded flex-1 animate-pulse"></div>
                    <div className="h-3 w-8 bg-muted rounded animate-pulse"></div>
                  </div>
                ))}
              </div>
            ) : combinedThreads.length > 0 ? (
              // Show threads grouped by date
              <>
                {Object.entries(groupedThreads).map(([dateGroup, threadsInGroup]) => (
                  <div key={`date-group-${dateGroup || 'unknown'}`}>
                    <DateGroupHeader dateGroup={dateGroup} count={threadsInGroup.length} />
                    {threadsInGroup.map((thread) => {
                      const isActive = pathname?.includes(thread.threadId) || false;
                      const isThreadLoading = loadingThreadId === thread.threadId;
                      const isSelected = selectedThreads.has(thread.threadId);
                      const isAgentRunning = agentStatusMap.get(thread.threadId) || false;

                      return (
                        <ThreadItem
                          key={`thread-${thread.threadId}`}
                          thread={thread}
                          isActive={isActive}
                          isThreadLoading={isThreadLoading}
                          isSelected={isSelected}
                          selectedThreads={selectedThreads}
                          loadingThreadId={loadingThreadId}
                          pathname={pathname}
                          isMobile={isMobile}
                          isAgentRunning={isAgentRunning}
                          isMultiSelectMode={isMultiSelectMode}
                          handleThreadClick={handleThreadClick}
                          toggleThreadSelection={toggleThreadSelection}
                          handleDeleteThread={handleDeleteThread}
                          setSelectedItem={setSelectedItem}
                          setShowShareModal={setShowShareModal}
                        />
                      );
                    })}
                  </div>
                ))}

                {/* Minimal pagination controls */}
                {pagination && totalPages > 1 && (
                  <div className="px-2 py-2">
                    <div className="flex items-center justify-center gap-3">
                      <button
                        onClick={handlePreviousPage}
                        disabled={!canGoPrevious || isThreadsLoading}
                        className={cn(
                          "p-1.5 text-xs transition-opacity",
                          canGoPrevious && !isThreadsLoading
                            ? "text-muted-foreground hover:text-foreground opacity-70 hover:opacity-100"
                            : "text-muted-foreground/30 cursor-not-allowed"
                        )}
                      >
                        <ChevronLeft className="h-3.5 w-3.5" />
                      </button>
                      
                      <span className="text-xs text-muted-foreground/70">
                        {currentPage}/{totalPages}
                      </span>
                      
                      <button
                        onClick={handleNextPage}
                        disabled={!canGoNext || isThreadsLoading}
                        className={cn(
                          "p-1.5 text-xs transition-opacity",
                          canGoNext && !isThreadsLoading
                            ? "text-muted-foreground hover:text-foreground opacity-70 hover:opacity-100"
                            : "text-muted-foreground/30 cursor-not-allowed"
                        )}
                      >
                        <ChevronRight className="h-3.5 w-3.5" />
                      </button>
                    </div>
                  </div>
                )}
              </>
            ) : (
              <div className="py-2 pl-2.5 text-sm text-muted-foreground">
                {t('noConversations')}
              </div>
            )}
          </>
        )}
      </div>

      {(isDeletingSingle || isDeletingMultiple) && totalToDelete > 0 && (
        <div className="mt-2 px-2">
          <div className="text-xs text-muted-foreground mb-1">
            Deleting {deleteProgress > 0 ? `(${Math.floor(deleteProgress)}%)` : '...'}
          </div>
          <div className="w-full bg-secondary h-1 rounded-full overflow-hidden">
            <div
              className="bg-primary h-1 transition-all duration-300 ease-in-out"
              style={{ width: `${deleteProgress}%` }}
            />
          </div>
        </div>
      )}

      <ShareModal
        isOpen={showShareModal}
        onClose={() => setShowShareModal(false)}
        threadId={selectedItem?.threadId}
        projectId={selectedItem?.projectId}
      />

      {threadToDelete && (
        <DeleteConfirmationDialog
          isOpen={isDeleteDialogOpen}
          onClose={() => setIsDeleteDialogOpen(false)}
          onConfirm={confirmDelete}
          threadName={threadToDelete.name}
          isDeleting={isDeletingSingle || isDeletingMultiple}
        />
      )}
    </div>
  );
}<|MERGE_RESOLUTION|>--- conflicted
+++ resolved
@@ -63,17 +63,11 @@
 import { projectKeys, threadKeys } from '@/hooks/threads/keys';
 import { useThreadAgentStatuses } from '@/hooks/threads';
 import { formatDateForList } from '@/lib/utils/date-formatting';
-<<<<<<< HEAD
-import { Thread, getThreadsPaginated } from '@/lib/api/threads';
-import { useQuery } from '@tanstack/react-query';
-import { useUpdateProject } from '@/hooks/threads';
-=======
 import { Thread, getThreadsPaginated, type ThreadsResponse } from '@/lib/api/threads';
 import { useThreads } from '@/hooks/threads/use-threads';
 import { useTranslations } from 'next-intl';
 import { useMemo } from 'react';
 import { Project } from '@/lib/api/projects';
->>>>>>> 899dcf04
 
 // Component for date group headers
 const DateGroupHeader: React.FC<{ dateGroup: string; count: number }> = ({ dateGroup, count }) => {
@@ -244,12 +238,8 @@
     );
   };
 
-<<<<<<< HEAD
-export function NavAgents({ onOpenSearch }: { onOpenSearch?: () => void }) {
-=======
 export function NavAgents() {
   const t = useTranslations('sidebar');
->>>>>>> 899dcf04
   const { isMobile, state, setOpenMobile } = useSidebar()
   const [loadingThreadId, setLoadingThreadId] = useState<string | null>(null)
   const [showShareModal, setShowShareModal] = useState(false)
