--- conflicted
+++ resolved
@@ -24,12 +24,6 @@
     theme === 'dark' || (theme === 'system' && systemTheme === 'dark')
   );
 
-<<<<<<< HEAD
-  return (
-    <Image
-        src="/logo.png"
-        alt="Machine"
-=======
   // For logomark variant, use logomark-white.svg which is already white
   // and invert it for light mode instead
   if (variant === 'logomark') {
@@ -37,7 +31,6 @@
       <Image
         src="/logomark-white.svg"
         alt="Kortix"
->>>>>>> 140ce10f
         width={size}
         height={size}
         className={cn(`${shouldInvert ? '' : 'invert'} flex-shrink-0`, className)}
@@ -49,8 +42,8 @@
   // Default symbol variant behavior (unchanged)
   return (
     <Image
-      src="/kortix-symbol.svg"
-      alt="Kortix"
+      src="/logo.png"
+      alt="Machine"
       width={size}
       height={size}
       className={cn(`${shouldInvert ? 'invert' : ''} flex-shrink-0`, className)}
