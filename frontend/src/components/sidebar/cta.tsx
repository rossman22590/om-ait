--- conflicted
+++ resolved
@@ -2,31 +2,5 @@
 import { KortixProcessModal } from '@/components/sidebar/kortix-enterprise-modal';
 
 export function CTACard() {
-<<<<<<< HEAD
   return null;
-=======
-  return (
-    <div className="rounded-xl bg-gradient-to-br from-blue-50 to-blue-200 dark:from-blue-950/40 dark:to-blue-900/40 shadow-sm border border-blue-200/50 dark:border-blue-800/50 p-4 transition-all">
-      <div className="flex flex-col space-y-4">
-        <div className="flex flex-col">
-          <span className="text-sm font-medium text-foreground">
-            Enterprise Demo
-          </span>
-          <span className="text-xs text-muted-foreground mt-0.5">
-          Request custom AI Agents implementation
-          </span>
-        </div>
-
-        <div>
-          <KortixProcessModal>
-            <Button className="w-full">
-              Learn more
-            </Button>
-          </KortixProcessModal>
-        </div>
-
-      </div>
-    </div>
-  );
->>>>>>> 217915b1
 }