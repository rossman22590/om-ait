'use client';

import * as React from 'react';
import { useRouter } from 'next/navigation';
import Link from 'next/link';
import {
  BadgeCheck,
  Bell,
  ChevronDown,
  ChevronsUpDown,
  ChevronRight,
  Command,
  CreditCard,
  Key,
  LogOut,
  Plus,
  Settings,
  User,
  AudioWaveform,
  Puzzle,
  BookOpen,
  CodeSquare,
  HelpCircle,
  Sun,
  Moon,
  KeyRound,
  Plug,
  Zap,
  Shield,
  DollarSign,
  Users,
  BarChart3,
  FileText,
  TrendingDown,
} from 'lucide-react';
import { useAccounts } from '@/hooks/account';
import { useSubscription } from '@/hooks/billing';

import { Avatar, AvatarFallback, AvatarImage } from '@/components/ui/avatar';
import { Button } from '@/components/ui/button';
import {
  DropdownMenu,
  DropdownMenuContent,
  DropdownMenuGroup,
  DropdownMenuItem,
  DropdownMenuLabel,
  DropdownMenuSeparator,
  DropdownMenuShortcut,
  DropdownMenuTrigger,
  DropdownMenuSub,
  DropdownMenuSubContent,
  DropdownMenuSubTrigger,
  DropdownMenuPortal,
} from '@/components/ui/dropdown-menu';
import {
  SidebarMenu,
  SidebarMenuButton,
  SidebarMenuItem,
  useSidebar,
} from '@/components/ui/sidebar';
import {
  Dialog,
  DialogContent,
  DialogDescription,
  DialogHeader,
  DialogTitle,
  DialogTrigger,
} from '@/components/ui/dialog';
import { createClient } from '@/lib/supabase/client';
import { useTheme } from 'next-themes';
import { isLocalMode } from '@/lib/config';
import { clearUserLocalStorage } from '@/lib/utils/clear-local-storage';
import { UserSettingsModal } from '@/components/settings/user-settings-modal';
import { PlanSelectionModal } from '@/components/billing/pricing';
import { TierBadge } from '@/components/billing/tier-badge';

export function NavUserWithTeams({
  user,
}: {
  user: {
    name: string;
    email: string;
    avatar: string;
    isAdmin?: boolean;
    planName?: string;
    planIcon?: string;
  };
}) {
  const router = useRouter();
  const { isMobile } = useSidebar();
  const { data: accounts } = useAccounts();
  const { data: subscriptionData } = useSubscription({ enabled: true });
  const [showNewTeamDialog, setShowNewTeamDialog] = React.useState(false);
  const [showSettingsModal, setShowSettingsModal] = React.useState(false);
  const [showPlanModal, setShowPlanModal] = React.useState(false);
  const [settingsTab, setSettingsTab] = React.useState<'general' | 'billing' | 'usage' | 'env-manager'>('general');
  const { theme, setTheme } = useTheme();

  // Check if user is on free tier
  const isFreeTier = subscriptionData?.tier_key === 'free' ||
    subscriptionData?.tier?.name === 'free' ||
    subscriptionData?.plan_name === 'free' ||
    !subscriptionData?.tier_key;

  // Prepare personal account and team accounts
  const personalAccount = React.useMemo(
    () => accounts?.find((account) => account.personal_account),
    [accounts],
  );
  const teamAccounts = React.useMemo(
    () => accounts?.filter((account) => !account.personal_account),
    [accounts],
  );

  // Create a default list of teams with logos for the UI (will show until real data loads)
  const defaultTeams = [
    {
      name: personalAccount?.name || 'Personal Account',
      logo: Command,
      plan: 'Personal',
      account_id: personalAccount?.account_id,
      slug: personalAccount?.slug,
      personal_account: true,
    },
    ...(teamAccounts?.map((team) => ({
      name: team.name,
      logo: AudioWaveform,
      plan: 'Team',
      account_id: team.account_id,
      slug: team.slug,
      personal_account: false,
    })) || []),
  ];

  // Use the first team or first entry in defaultTeams as activeTeam
  const [activeTeam, setActiveTeam] = React.useState(defaultTeams[0]);

  // Update active team when accounts load
  React.useEffect(() => {
    if (accounts?.length) {
      const currentTeam = accounts.find(
        (account) => account.account_id === activeTeam.account_id,
      );
      if (currentTeam) {
        setActiveTeam({
          name: currentTeam.name,
          logo: currentTeam.personal_account ? Command : AudioWaveform,
          plan: currentTeam.personal_account ? 'Personal' : 'Team',
          account_id: currentTeam.account_id,
          slug: currentTeam.slug,
          personal_account: currentTeam.personal_account,
        });
      } else {
        // If current team not found, set first available account as active
        const firstAccount = accounts[0];
        setActiveTeam({
          name: firstAccount.name,
          logo: firstAccount.personal_account ? Command : AudioWaveform,
          plan: firstAccount.personal_account ? 'Personal' : 'Team',
          account_id: firstAccount.account_id,
          slug: firstAccount.slug,
          personal_account: firstAccount.personal_account,
        });
      }
    }
  }, [accounts, activeTeam.account_id]);

  // Handle team selection
  const handleTeamSelect = (team) => {
    setActiveTeam(team);

    // Navigate to the appropriate dashboard
    if (team.personal_account) {
      router.push('/dashboard');
    } else {
      router.push(`/${team.slug}`);
    }
  };

  const handleLogout = async () => {
    const supabase = createClient();
    await supabase.auth.signOut();
    // Clear local storage after sign out
    clearUserLocalStorage();
    router.push('/auth');
  };

  const getInitials = (name: string) => {
    return name
      .split(' ')
      .map((part) => part.charAt(0))
      .join('')
      .toUpperCase()
      .substring(0, 2);
  };

  if (!activeTeam) {
    return null;
  }

  return (
    <Dialog open={showNewTeamDialog} onOpenChange={setShowNewTeamDialog}>
      <SidebarMenu>
        <SidebarMenuItem className="relative">
          <DropdownMenu>
            <DropdownMenuTrigger asChild>
              <SidebarMenuButton
                size="lg"
                className="bg-transparent hover:bg-transparent data-[state=open]:bg-transparent border-[1.5px] border-border h-[64px] p-3 group-data-[collapsible=icon]:!p-0 group-data-[collapsible=icon]:!h-10 group-data-[collapsible=icon]:!w-10 group-data-[collapsible=icon]:border-0"
              >
                <Avatar className="h-10 w-10 rounded-full flex-shrink-0">
                  <AvatarImage src={user.avatar} alt={user.name} />
                  <AvatarFallback className="rounded-full">
                    {getInitials(user.name)}
                  </AvatarFallback>
                </Avatar>
                <div className="flex flex-col justify-between flex-1 min-w-0 h-10 group-data-[collapsible=icon]:hidden">
                  <span className="truncate font-medium text-sm leading-tight">{user.name}</span>
                  {user.planName ? (
<<<<<<< HEAD
                    <div className="flex items-center gap-1.5 min-w-0">
                      <TierBadge planName={user.planName} size="xxs" variant="default" />
                      <span className="truncate text-xs text-muted-foreground leading-tight">{user.planName}</span>
                    </div>
=======
                    <TierBadge planName={user.planName} size="xs" variant="default" />
>>>>>>> f5b6cff0
                  ) : (
                    <span className="truncate text-xs text-muted-foreground leading-tight">{user.email}</span>
                  )}
                </div>
                <ChevronsUpDown className="ml-auto size-4 flex-shrink-0 group-data-[collapsible=icon]:hidden" />
              </SidebarMenuButton>
            </DropdownMenuTrigger>
            <DropdownMenuContent
              className="w-(--radix-dropdown-menu-trigger-width) min-w-56 p-2"
              side={isMobile ? 'bottom' : 'top'}
              align="start"
              sideOffset={4}
            >
              {/* Teams Section */}
              {personalAccount && (
                <>
                  <DropdownMenuLabel className="text-muted-foreground text-xs px-2 py-1.5">
                    Workspaces
                  </DropdownMenuLabel>
                  <DropdownMenuItem
                    key={personalAccount.account_id || 'personal-account'}
                    onClick={() =>
                      handleTeamSelect({
                        name: personalAccount.name,
                        logo: Command,
                        plan: 'Personal',
                        account_id: personalAccount.account_id,
                        slug: personalAccount.slug,
                        personal_account: true,
                      })
                    }
                    className="gap-2 p-2"
                  >
                    <div className="flex size-6 items-center justify-center rounded-xs border">
                      <Command className="size-4 shrink-0" />
                    </div>
                    <span className="flex-1">{personalAccount.name}</span>
                    {activeTeam.account_id === personalAccount.account_id && (
                      <div className="size-4 flex items-center justify-center">
                        <div className="size-1.5 rounded-full bg-primary" />
                      </div>
                    )}
                  </DropdownMenuItem>
                </>
              )}

              {teamAccounts?.length > 0 && (
                <>
                  {teamAccounts.map((team, index) => (
                    <DropdownMenuItem
                      key={team.account_id || `team-${index}`}
                      onClick={() =>
                        handleTeamSelect({
                          name: team.name,
                          logo: AudioWaveform,
                          plan: 'Team',
                          account_id: team.account_id,
                          slug: team.slug,
                          personal_account: false,
                        })
                      }
                      className="gap-2 p-2"
                    >
                      <div className="flex size-6 items-center justify-center rounded-xs border">
                        <AudioWaveform className="size-4 shrink-0" />
                      </div>
                      <span className="flex-1">{team.name}</span>
                      {activeTeam.account_id === team.account_id && (
                        <div className="size-4 flex items-center justify-center">
                          <div className="size-1.5 rounded-full bg-primary" />
                        </div>
                      )}
                    </DropdownMenuItem>
                  ))}
                </>
              )}

              {/* <DropdownMenuSeparator />
              <DialogTrigger asChild>
                <DropdownMenuItem 
                  className="gap-2 p-2"
                  onClick={() => {
                    setShowNewTeamDialog(true)
                  }}
                >
                  <div className="bg-background flex size-6 items-center justify-center rounded-md border">
                    <Plus className="size-4" />
                  </div>
                  <div className="text-muted-foreground font-medium">Add team</div>
                </DropdownMenuItem>
              </DialogTrigger> */}
              <DropdownMenuSeparator className="my-1" />

              {/* General Section */}
              <DropdownMenuLabel className="text-muted-foreground text-xs px-2 py-1.5">
                General
              </DropdownMenuLabel>
              <DropdownMenuGroup>
                <DropdownMenuItem
                  onClick={() => {
                    setShowPlanModal(true);
                  }}
                  className="gap-2 p-2"
                >
                  <Zap className="h-4 w-4" />
                  <span>Plan</span>
                </DropdownMenuItem>
                <DropdownMenuItem asChild>
                  <a
                    href="https://support.myapps.ai/introduction"
                    target="_blank"
                    rel="noreferrer"
                  >
                    <BookOpen className="h-4 w-4" />
                    Docs
                  </a>
                </DropdownMenuItem>
                <DropdownMenuItem asChild>
                  <a
                    href="https://ai-tutor-x-pixio.instatus.com"
                    target="_blank"
                    rel="noreferrer"
                  >
                    <BookOpen className="h-4 w-4" />
                    Status
                  </a>
                </DropdownMenuItem>
                <DropdownMenuItem asChild>
                  <Link href="/knowledge" className="gap-2 p-2">
                    <FileText className="h-4 w-4" />
                    <span>Knowledge Base</span>
                  </Link>
                </DropdownMenuItem>
                <DropdownMenuItem
                  onClick={() => {
                    setSettingsTab('billing');
                    setShowSettingsModal(true);
                  }}
                  className="gap-2 p-2"
                >
                  <CreditCard className="h-4 w-4" />
                  <span>Billing</span>
                </DropdownMenuItem>
                <DropdownMenuItem
                  onClick={() => {
                    setSettingsTab('usage');
                    setShowSettingsModal(true);
                  }}
                  className="gap-2 p-2"
                >
                  <TrendingDown className="h-4 w-4" />
                  <span>Usage</span>
                </DropdownMenuItem>
                <DropdownMenuItem asChild>
                  <Link href="/settings/credentials" className="gap-2 p-2">
                    <Plug className="h-4 w-4" />
                    <span>Integrations</span>
                  </Link>
                </DropdownMenuItem>
                <DropdownMenuItem
                  onClick={() => {
                    setSettingsTab('general');
                    setShowSettingsModal(true);
                  }}
                  className="gap-2 p-2"
                >
                  <Settings className="h-4 w-4" />
                  <span>Settings</span>
                </DropdownMenuItem>
                <DropdownMenuItem
                  onClick={() => setTheme(theme === 'light' ? 'dark' : 'light')}
                  className="gap-2 p-2"
                >
                  <div className="relative h-4 w-4">
                    <Sun className="h-4 w-4 absolute rotate-0 scale-100 transition-all dark:-rotate-90 dark:scale-0" />
                    <Moon className="h-4 w-4 absolute rotate-90 scale-0 transition-all dark:rotate-0 dark:scale-100" />
                  </div>
                  <span>Theme</span>
                </DropdownMenuItem>
              </DropdownMenuGroup>

              <DropdownMenuSeparator className="my-1" />
              <DropdownMenuLabel className="text-muted-foreground text-xs px-2 py-1.5">
                Workspace
              </DropdownMenuLabel>
              <DropdownMenuGroup>
                <DropdownMenuItem
                  onClick={() => setShowNewTeamDialog(true)}
                  className="gap-2 p-2"
                >
                  <Plus className="h-4 w-4" />
                  <span>Add Workers</span>
                </DropdownMenuItem>
                <DropdownMenuItem asChild>
                  <a
                    href="https://machine-fragments.up.railway.app/"
                    target="_blank"
                    rel="noreferrer"
                    className="gap-2 p-2"
                  >
                    <Puzzle className="h-4 w-4" />
                    Fragments
                  </a>
                </DropdownMenuItem>
                <DropdownMenuItem asChild>
                  <Link href="/machine-code" className="gap-2 p-2">
                    <CodeSquare className="h-4 w-4" />
                    <span>Machine Code</span>
                  </Link>
                </DropdownMenuItem>
                <DropdownMenuItem asChild>
                  <Link href="/my-avatars" className="gap-2 p-2">
                    <User className="h-4 w-4" />
                    <span>My Avatars</span>
                  </Link>
                </DropdownMenuItem>
                <DropdownMenuItem asChild>
                  <Link href="/all-avatars" className="gap-2 p-2">
                    <Users className="h-4 w-4" />
                    <span>All Avatars</span>
                  </Link>
                </DropdownMenuItem>
                <DropdownMenuItem asChild>
                  <Link href="/support" className="gap-2 p-2">
                    <HelpCircle className="h-4 w-4" />
                    <span>Support</span>
                  </Link>
                </DropdownMenuItem>
              </DropdownMenuGroup>

              {(user.isAdmin || isLocalMode()) && (
                <>
                  <DropdownMenuSeparator className="my-1" />
                  <DropdownMenuLabel className="text-muted-foreground text-xs px-2 py-1.5">
                    Advanced
                  </DropdownMenuLabel>
                  <DropdownMenuGroup>
                    {user.isAdmin && (
                      <DropdownMenuItem asChild>
                        <Link href="/admin/billing" className="gap-2 p-2">
                          <Shield className="h-4 w-4" />
                          <span>Admin Panel</span>
                        </Link>
                      </DropdownMenuItem>
                    )}
                    {user.isAdmin && (
                      <DropdownMenuItem asChild>
                        <Link href="/settings/api-keys" className="gap-2 p-2">
                          <Key className="h-4 w-4" />
                          <span>API Keys</span>
                        </Link>
                      </DropdownMenuItem>
                    )}
                    {isLocalMode() && (
                      <DropdownMenuItem
                        onClick={() => {
                          setSettingsTab('env-manager');
                          setShowSettingsModal(true);
                        }}
                        className="gap-2 p-2"
                      >
                        <KeyRound className="h-4 w-4" />
                        <span>Local .Env Manager</span>
                      </DropdownMenuItem>
                    )}
                  </DropdownMenuGroup>
                </>
              )}

              <DropdownMenuSeparator className="my-1" />
              <DropdownMenuItem onClick={handleLogout} className="gap-2 p-2">
                <LogOut className="h-4 w-4" />
                <span>Log Out</span>
              </DropdownMenuItem>
            </DropdownMenuContent>
          </DropdownMenu>

          {/* Upgrade Button - Only for Free Tier */}
          {isFreeTier && (
            <div className="absolute bottom-full left-0 right-0 mb-2 px-0 group-data-[collapsible=icon]:hidden z-50">
              <Button
                onClick={() => setShowPlanModal(true)}
                variant="default"
                size="lg"
                className="w-full relative z-50"
              >
                Upgrade
              </Button>
            </div>
          )}
        </SidebarMenuItem>
      </SidebarMenu>

      <DialogContent className="sm:max-w-[425px] border-subtle dark:border-white/10 bg-card-bg dark:bg-background-secondary rounded-2xl shadow-custom">
        <DialogHeader>
          <DialogTitle className="text-foreground">
            Create a new team
          </DialogTitle>
          <DialogDescription className="text-foreground/70">
            Create a team to collaborate with others.
          </DialogDescription>
        </DialogHeader>
        {/* Team form removed - basejump functionality deprecated */}
      </DialogContent>

      {/* User Settings Modal */}
      <UserSettingsModal
        open={showSettingsModal}
        onOpenChange={setShowSettingsModal}
        defaultTab={settingsTab}
        returnUrl={typeof window !== 'undefined' ? window?.location?.href || '/' : '/'}
      />

      {/* Plan Selection Modal */}
      <PlanSelectionModal
        open={showPlanModal}
        onOpenChange={setShowPlanModal}
        returnUrl={typeof window !== 'undefined' ? window?.location?.href || '/' : '/'}
      />
    </Dialog>
  );
}<|MERGE_RESOLUTION|>--- conflicted
+++ resolved
@@ -217,14 +217,10 @@
                 <div className="flex flex-col justify-between flex-1 min-w-0 h-10 group-data-[collapsible=icon]:hidden">
                   <span className="truncate font-medium text-sm leading-tight">{user.name}</span>
                   {user.planName ? (
-<<<<<<< HEAD
                     <div className="flex items-center gap-1.5 min-w-0">
-                      <TierBadge planName={user.planName} size="xxs" variant="default" />
+                      <TierBadge planName={user.planName} size="xs" variant="default" />
                       <span className="truncate text-xs text-muted-foreground leading-tight">{user.planName}</span>
                     </div>
-=======
-                    <TierBadge planName={user.planName} size="xs" variant="default" />
->>>>>>> f5b6cff0
                   ) : (
                     <span className="truncate text-xs text-muted-foreground leading-tight">{user.email}</span>
                   )}
