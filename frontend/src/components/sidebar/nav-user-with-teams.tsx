'use client';

import * as React from 'react';
import { useRouter } from 'next/navigation';
import Link from 'next/link';
import {
  BadgeCheck,
  Bell,
  ChevronDown,
  ChevronsUpDown,
  ChevronRight,
  Command,
  CreditCard,
  Key,
  LogOut,
  Plus,
  Settings,
  User,
  AudioWaveform,
  Sun,
  Moon,
  KeyRound,
  Plug,
  Zap,
  Shield,
  DollarSign,
  Users,
  BarChart3,
  FileText,
<<<<<<< HEAD
  BookOpen,
  Puzzle,
  CodeSquare,
  HelpCircle,
=======
  TrendingDown,
>>>>>>> cea086c2
} from 'lucide-react';
import { useAccounts } from '@/hooks/account';
import { useSubscription } from '@/hooks/billing';

import { Avatar, AvatarFallback, AvatarImage } from '@/components/ui/avatar';
import { Button } from '@/components/ui/button';
import {
  DropdownMenu,
  DropdownMenuContent,
  DropdownMenuGroup,
  DropdownMenuItem,
  DropdownMenuLabel,
  DropdownMenuSeparator,
  DropdownMenuShortcut,
  DropdownMenuTrigger,
  DropdownMenuSub,
  DropdownMenuSubContent,
  DropdownMenuSubTrigger,
  DropdownMenuPortal,
} from '@/components/ui/dropdown-menu';
import {
  SidebarMenu,
  SidebarMenuButton,
  SidebarMenuItem,
  useSidebar,
} from '@/components/ui/sidebar';
import {
  Dialog,
  DialogContent,
  DialogDescription,
  DialogHeader,
  DialogTitle,
  DialogTrigger,
} from '@/components/ui/dialog';
import { createClient } from '@/lib/supabase/client';
import { useTheme } from 'next-themes';
import { isLocalMode } from '@/lib/config';
import { clearUserLocalStorage } from '@/lib/utils/clear-local-storage';
import { UserSettingsModal } from '@/components/settings/user-settings-modal';
<<<<<<< HEAD
import { NewAgentDialog } from '@/components/agents/new-agent-dialog';
=======
import { PlanSelectionModal } from '@/components/billing/pricing';
import { TierBadge } from '@/components/billing/tier-badge';
>>>>>>> cea086c2

export function NavUserWithTeams({
  user,
}: {
  user: {
    name: string;
    email: string;
    avatar: string;
    isAdmin?: boolean;
    planName?: string;
    planIcon?: string;
  };
}) {
  const router = useRouter();
  const { isMobile } = useSidebar();
  const { data: accounts } = useAccounts();
  const { data: subscriptionData } = useSubscription({ enabled: true });
  const [showNewTeamDialog, setShowNewTeamDialog] = React.useState(false);
  const [showSettingsModal, setShowSettingsModal] = React.useState(false);
  const [showPlanModal, setShowPlanModal] = React.useState(false);
  const [settingsTab, setSettingsTab] = React.useState<'general' | 'billing' | 'usage' | 'env-manager'>('general');
  const { theme, setTheme } = useTheme();
  const [showNewAgentDialog, setShowNewAgentDialog] = React.useState(false);

  // Check if user is on free tier
  const isFreeTier = subscriptionData?.tier_key === 'free' ||
    subscriptionData?.tier?.name === 'free' ||
    subscriptionData?.plan_name === 'free' ||
    !subscriptionData?.tier_key;

  // Prepare personal account and team accounts
  const personalAccount = React.useMemo(
    () => accounts?.find((account) => account.personal_account),
    [accounts],
  );
  const teamAccounts = React.useMemo(
    () => accounts?.filter((account) => !account.personal_account),
    [accounts],
  );

  // Create a default list of teams with logos for the UI (will show until real data loads)
  const defaultTeams = [
    {
      name: personalAccount?.name || 'Personal Account',
      logo: Command,
      plan: 'Personal',
      account_id: personalAccount?.account_id,
      slug: personalAccount?.slug,
      personal_account: true,
    },
    ...(teamAccounts?.map((team) => ({
      name: team.name,
      logo: AudioWaveform,
      plan: 'Team',
      account_id: team.account_id,
      slug: team.slug,
      personal_account: false,
    })) || []),
  ];

  // Use the first team or first entry in defaultTeams as activeTeam
  const [activeTeam, setActiveTeam] = React.useState(defaultTeams[0]);

  // Update active team when accounts load
  React.useEffect(() => {
    if (accounts?.length) {
      const currentTeam = accounts.find(
        (account) => account.account_id === activeTeam.account_id,
      );
      if (currentTeam) {
        setActiveTeam({
          name: currentTeam.name,
          logo: currentTeam.personal_account ? Command : AudioWaveform,
          plan: currentTeam.personal_account ? 'Personal' : 'Team',
          account_id: currentTeam.account_id,
          slug: currentTeam.slug,
          personal_account: currentTeam.personal_account,
        });
      } else {
        // If current team not found, set first available account as active
        const firstAccount = accounts[0];
        setActiveTeam({
          name: firstAccount.name,
          logo: firstAccount.personal_account ? Command : AudioWaveform,
          plan: firstAccount.personal_account ? 'Personal' : 'Team',
          account_id: firstAccount.account_id,
          slug: firstAccount.slug,
          personal_account: firstAccount.personal_account,
        });
      }
    }
  }, [accounts, activeTeam.account_id]);

  // Handle team selection
  const handleTeamSelect = (team) => {
    setActiveTeam(team);

    // Navigate to the appropriate dashboard
    if (team.personal_account) {
      router.push('/dashboard');
    } else {
      router.push(`/${team.slug}`);
    }
  };

  const handleLogout = async () => {
    const supabase = createClient();
    await supabase.auth.signOut();
    // Clear local storage after sign out
    clearUserLocalStorage();
    router.push('/auth');
  };

  const getInitials = (name: string) => {
    return name
      .split(' ')
      .map((part) => part.charAt(0))
      .join('')
      .toUpperCase()
      .substring(0, 2);
  };

  if (!activeTeam) {
    return null;
  }

  return (
    <Dialog open={showNewTeamDialog} onOpenChange={setShowNewTeamDialog}>
      <SidebarMenu>
        <SidebarMenuItem className="relative">
          <DropdownMenu>
            <DropdownMenuTrigger asChild>
              <SidebarMenuButton
                size="lg"
                className="bg-transparent hover:bg-transparent data-[state=open]:bg-transparent border-[1.5px] border-border h-[64px] p-3 group-data-[collapsible=icon]:!p-0 group-data-[collapsible=icon]:!h-10 group-data-[collapsible=icon]:!w-10 group-data-[collapsible=icon]:border-0"
              >
                <Avatar className="h-10 w-10 rounded-full flex-shrink-0">
                  <AvatarImage src={user.avatar} alt={user.name} />
                  <AvatarFallback className="rounded-full">
                    {getInitials(user.name)}
                  </AvatarFallback>
                </Avatar>
                <div className="flex flex-col justify-between flex-1 min-w-0 h-10 group-data-[collapsible=icon]:hidden">
                  <span className="truncate font-medium text-sm leading-tight">{user.name}</span>
                  {user.planName ? (
<<<<<<< HEAD
                    user.planName.toLowerCase() === 'free' ? (
                      <div className='flex items-center'>
                        <Zap className="h-3 w-3 text-blue-500 dark:text-blue-400 mr-1" />
                        <span className="text-xs text-blue-500 dark:text-blue-400 leading-tight">Free</span>
                      </div>
                    ) : (
                      <div className="bg-black dark:bg-white rounded-full px-2 py-0.5 flex items-center gap-1.5 w-fit">
                        <img
                          src="/logo.png"
                          alt="Machine Logo"
                          className="h-[10px] w-auto dark:invert"
                        />
                        <span className="text-white dark:text-black text-[10px] font-medium">
                          {user.planName}
                        </span>
                      </div>
                    )
=======
                    <TierBadge planName={user.planName} size="xxs" variant="default" />
>>>>>>> cea086c2
                  ) : (
                    <span className="truncate text-xs text-muted-foreground leading-tight">{user.email}</span>
                  )}
                </div>
                <ChevronsUpDown className="ml-auto size-4 flex-shrink-0 group-data-[collapsible=icon]:hidden" />
              </SidebarMenuButton>
            </DropdownMenuTrigger>
            <DropdownMenuContent
              className="w-(--radix-dropdown-menu-trigger-width) min-w-56 p-2"
              side={isMobile ? 'bottom' : 'top'}
              align="start"
              sideOffset={4}
            >
              {/* Teams Section */}
              {personalAccount && (
                <>
                  <DropdownMenuLabel className="text-muted-foreground text-xs px-2 py-1.5">
                    Workspaces
                  </DropdownMenuLabel>
                  <DropdownMenuItem
                    key={personalAccount.account_id || 'personal-account'}
                    onClick={() =>
                      handleTeamSelect({
                        name: personalAccount.name,
                        logo: Command,
                        plan: 'Personal',
                        account_id: personalAccount.account_id,
                        slug: personalAccount.slug,
                        personal_account: true,
                      })
                    }
                    className="gap-2 p-2"
                  >
                    <div className="flex size-6 items-center justify-center rounded-xs border">
                      <Command className="size-4 shrink-0" />
                    </div>
                    <span className="flex-1">{personalAccount.name}</span>
                    {activeTeam.account_id === personalAccount.account_id && (
                      <div className="size-4 flex items-center justify-center">
                        <div className="size-1.5 rounded-full bg-primary" />
                      </div>
                    )}
                  </DropdownMenuItem>
                </>
              )}

              {teamAccounts?.length > 0 && (
                <>
                  {teamAccounts.map((team, index) => (
                    <DropdownMenuItem
                      key={team.account_id || `team-${index}`}
                      onClick={() =>
                        handleTeamSelect({
                          name: team.name,
                          logo: AudioWaveform,
                          plan: 'Team',
                          account_id: team.account_id,
                          slug: team.slug,
                          personal_account: false,
                        })
                      }
                      className="gap-2 p-2"
                    >
                      <div className="flex size-6 items-center justify-center rounded-xs border">
                        <AudioWaveform className="size-4 shrink-0" />
                      </div>
                      <span className="flex-1">{team.name}</span>
                      {activeTeam.account_id === team.account_id && (
                        <div className="size-4 flex items-center justify-center">
                          <div className="size-1.5 rounded-full bg-primary" />
                        </div>
                      )}
                    </DropdownMenuItem>
                  ))}
                </>
              )}

              {/* <DropdownMenuSeparator />
              <DialogTrigger asChild>
                <DropdownMenuItem 
                  className="gap-2 p-2"
                  onClick={() => {
                    setShowNewTeamDialog(true)
                  }}
                >
                  <div className="bg-background flex size-6 items-center justify-center rounded-md border">
                    <Plus className="size-4" />
                  </div>
                  <div className="text-muted-foreground font-medium">Add team</div>
                </DropdownMenuItem>
              </DialogTrigger> */}
              <DropdownMenuSeparator className="my-1" />

              {/* General Section */}
              <DropdownMenuLabel className="text-muted-foreground text-xs px-2 py-1.5">
                General
              </DropdownMenuLabel>
              <DropdownMenuGroup>
                <DropdownMenuItem
                  onClick={() => {
                    setShowPlanModal(true);
                  }}
                  className="gap-2 p-2"
                >
                  <Zap className="h-4 w-4" />
                  <span>Plan</span>
                </DropdownMenuItem>
                <DropdownMenuItem asChild>
                  <a
                    href="https://support.myapps.ai/introduction"
                    target="_blank"
                    rel="noreferrer"
                  >
                    <BookOpen className="h-4 w-4" />
                    Docs
                  </a>
                </DropdownMenuItem>
                <DropdownMenuItem asChild>
                  <a
                    href="https://ai-tutor-x-pixio.instatus.com"
                    target="_blank"
                    rel="noreferrer"
                  >
                    <BookOpen className="h-4 w-4" />
                    Status
                  </a>
                </DropdownMenuItem>
                <DropdownMenuItem asChild>
                  <Link href="/knowledge" className="gap-2 p-2">
                    <FileText className="h-4 w-4" />
                    <span>Knowledge Base</span>
                  </Link>
                </DropdownMenuItem>
                <DropdownMenuItem
                  onClick={() => {
                    setSettingsTab('billing');
                    setShowSettingsModal(true);
                  }}
                  className="gap-2 p-2"
                >
                  <CreditCard className="h-4 w-4" />
                  <span>Billing</span>
                </DropdownMenuItem>
                <DropdownMenuItem
                  onClick={() => {
                    setSettingsTab('usage');
                    setShowSettingsModal(true);
                  }}
                  className="gap-2 p-2"
                >
                  <TrendingDown className="h-4 w-4" />
                  <span>Usage</span>
                </DropdownMenuItem>
                <DropdownMenuItem asChild>
                  <Link href="/settings/credentials" className="gap-2 p-2">
                    <Plug className="h-4 w-4" />
                    <span>Integrations</span>
                  </Link>
                </DropdownMenuItem>
                <DropdownMenuItem
                  onClick={() => {
                    setSettingsTab('general');
                    setShowSettingsModal(true);
                  }}
                  className="gap-2 p-2"
                >
                  <Settings className="h-4 w-4" />
                  <span>Settings</span>
                </DropdownMenuItem>
                <DropdownMenuItem
                  onClick={() => setTheme(theme === 'light' ? 'dark' : 'light')}
                  className="gap-2 p-2"
                >
                  <div className="relative h-4 w-4">
                    <Sun className="h-4 w-4 absolute rotate-0 scale-100 transition-all dark:-rotate-90 dark:scale-0" />
                    <Moon className="h-4 w-4 absolute rotate-90 scale-0 transition-all dark:rotate-0 dark:scale-100" />
                  </div>
                  <span>Theme</span>
                </DropdownMenuItem>
              </DropdownMenuGroup>

              <DropdownMenuSeparator className="my-1" />
              <DropdownMenuLabel className="text-muted-foreground text-xs px-2 py-1.5">
                Workspace
              </DropdownMenuLabel>
              <DropdownMenuGroup>
                <DropdownMenuItem
                  onClick={() => setShowNewAgentDialog(true)}
                  className="gap-2 p-2"
                >
                  <Plus className="h-4 w-4" />
                  <span>Add Workers</span>
                </DropdownMenuItem>
                <DropdownMenuItem asChild>
                  <a
                    href="https://machine-fragments.up.railway.app/"
                    target="_blank"
                    rel="noreferrer"
                    className="gap-2 p-2"
                  >
                    <Puzzle className="h-4 w-4" />
                    Fragments
                  </a>
                </DropdownMenuItem>
                <DropdownMenuItem asChild>
                  <Link href="/machine-code" className="gap-2 p-2">
                    <CodeSquare className="h-4 w-4" />
                    <span>Machine Code</span>
                  </Link>
                </DropdownMenuItem>
                <DropdownMenuItem asChild>
                  <Link href="/my-avatars" className="gap-2 p-2">
                    <User className="h-4 w-4" />
                    <span>My Avatars</span>
                  </Link>
                </DropdownMenuItem>
                <DropdownMenuItem asChild>
                  <Link href="/all-avatars" className="gap-2 p-2">
                    <Users className="h-4 w-4" />
                    <span>All Avatars</span>
                  </Link>
                </DropdownMenuItem>
                <DropdownMenuItem asChild>
                  <Link href="/support" className="gap-2 p-2">
                    <HelpCircle className="h-4 w-4" />
                    <span>Support</span>
                  </Link>
                </DropdownMenuItem>
              </DropdownMenuGroup>

              {(user.isAdmin || isLocalMode()) && (
                <>
                  <DropdownMenuSeparator className="my-1" />
                  <DropdownMenuLabel className="text-muted-foreground text-xs px-2 py-1.5">
                    Advanced
                  </DropdownMenuLabel>
                  <DropdownMenuGroup>
                    {user.isAdmin && (
                      <DropdownMenuItem asChild>
                        <Link href="/admin/billing" className="gap-2 p-2">
                          <Shield className="h-4 w-4" />
                          <span>Admin Panel</span>
                        </Link>
                      </DropdownMenuItem>
                    )}
                    {user.isAdmin && (
                      <DropdownMenuItem asChild>
                        <Link href="/settings/api-keys" className="gap-2 p-2">
                          <Key className="h-4 w-4" />
                          <span>API Keys</span>
                        </Link>
                      </DropdownMenuItem>
                    )}
                    {isLocalMode() && (
                      <DropdownMenuItem
                        onClick={() => {
                          setSettingsTab('env-manager');
                          setShowSettingsModal(true);
                        }}
                        className="gap-2 p-2"
                      >
                        <KeyRound className="h-4 w-4" />
                        <span>Local .Env Manager</span>
                      </DropdownMenuItem>
                    )}
                  </DropdownMenuGroup>
                </>
              )}

              <DropdownMenuSeparator className="my-1" />
              <DropdownMenuItem onClick={handleLogout} className="gap-2 p-2">
                <LogOut className="h-4 w-4" />
                <span>Log Out</span>
              </DropdownMenuItem>
            </DropdownMenuContent>
          </DropdownMenu>

          {/* Upgrade Button - Only for Free Tier */}
          {isFreeTier && (
            <div className="absolute bottom-full left-0 right-0 mb-2 px-0 group-data-[collapsible=icon]:hidden z-50">
              <Button
                onClick={() => setShowPlanModal(true)}
                variant="default"
                size="lg"
                className="w-full relative z-50"
              >
                Upgrade
              </Button>
            </div>
          )}
        </SidebarMenuItem>
      </SidebarMenu>

      <DialogContent className="sm:max-w-[425px] border-subtle dark:border-white/10 bg-card-bg dark:bg-background-secondary rounded-2xl shadow-custom">
        <DialogHeader>
          <DialogTitle className="text-foreground">
            Create a new team
          </DialogTitle>
          <DialogDescription className="text-foreground/70">
            Create a team to collaborate with others.
          </DialogDescription>
        </DialogHeader>
        {/* Team form removed - basejump functionality deprecated */}
      </DialogContent>

      {/* User Settings Modal */}
      <UserSettingsModal
        open={showSettingsModal}
        onOpenChange={setShowSettingsModal}
        defaultTab={settingsTab}
        returnUrl={typeof window !== 'undefined' ? window?.location?.href || '/' : '/'}
      />

<<<<<<< HEAD
      <NewAgentDialog
        open={showNewAgentDialog}
        onOpenChange={setShowNewAgentDialog}
        onSuccess={(agentId) => {
          setShowNewAgentDialog(false)
          router.push(`/agents/config/${agentId}`)
        }}
=======
      {/* Plan Selection Modal */}
      <PlanSelectionModal
        open={showPlanModal}
        onOpenChange={setShowPlanModal}
        returnUrl={typeof window !== 'undefined' ? window?.location?.href || '/' : '/'}
>>>>>>> cea086c2
      />
    </Dialog>
  );
}<|MERGE_RESOLUTION|>--- conflicted
+++ resolved
@@ -27,14 +27,7 @@
   Users,
   BarChart3,
   FileText,
-<<<<<<< HEAD
-  BookOpen,
-  Puzzle,
-  CodeSquare,
-  HelpCircle,
-=======
   TrendingDown,
->>>>>>> cea086c2
 } from 'lucide-react';
 import { useAccounts } from '@/hooks/account';
 import { useSubscription } from '@/hooks/billing';
@@ -74,12 +67,8 @@
 import { isLocalMode } from '@/lib/config';
 import { clearUserLocalStorage } from '@/lib/utils/clear-local-storage';
 import { UserSettingsModal } from '@/components/settings/user-settings-modal';
-<<<<<<< HEAD
-import { NewAgentDialog } from '@/components/agents/new-agent-dialog';
-=======
 import { PlanSelectionModal } from '@/components/billing/pricing';
 import { TierBadge } from '@/components/billing/tier-badge';
->>>>>>> cea086c2
 
 export function NavUserWithTeams({
   user,
@@ -102,7 +91,6 @@
   const [showPlanModal, setShowPlanModal] = React.useState(false);
   const [settingsTab, setSettingsTab] = React.useState<'general' | 'billing' | 'usage' | 'env-manager'>('general');
   const { theme, setTheme } = useTheme();
-  const [showNewAgentDialog, setShowNewAgentDialog] = React.useState(false);
 
   // Check if user is on free tier
   const isFreeTier = subscriptionData?.tier_key === 'free' ||
@@ -225,27 +213,7 @@
                 <div className="flex flex-col justify-between flex-1 min-w-0 h-10 group-data-[collapsible=icon]:hidden">
                   <span className="truncate font-medium text-sm leading-tight">{user.name}</span>
                   {user.planName ? (
-<<<<<<< HEAD
-                    user.planName.toLowerCase() === 'free' ? (
-                      <div className='flex items-center'>
-                        <Zap className="h-3 w-3 text-blue-500 dark:text-blue-400 mr-1" />
-                        <span className="text-xs text-blue-500 dark:text-blue-400 leading-tight">Free</span>
-                      </div>
-                    ) : (
-                      <div className="bg-black dark:bg-white rounded-full px-2 py-0.5 flex items-center gap-1.5 w-fit">
-                        <img
-                          src="/logo.png"
-                          alt="Machine Logo"
-                          className="h-[10px] w-auto dark:invert"
-                        />
-                        <span className="text-white dark:text-black text-[10px] font-medium">
-                          {user.planName}
-                        </span>
-                      </div>
-                    )
-=======
                     <TierBadge planName={user.planName} size="xxs" variant="default" />
->>>>>>> cea086c2
                   ) : (
                     <span className="truncate text-xs text-muted-foreground leading-tight">{user.email}</span>
                   )}
@@ -559,21 +527,11 @@
         returnUrl={typeof window !== 'undefined' ? window?.location?.href || '/' : '/'}
       />
 
-<<<<<<< HEAD
-      <NewAgentDialog
-        open={showNewAgentDialog}
-        onOpenChange={setShowNewAgentDialog}
-        onSuccess={(agentId) => {
-          setShowNewAgentDialog(false)
-          router.push(`/agents/config/${agentId}`)
-        }}
-=======
       {/* Plan Selection Modal */}
       <PlanSelectionModal
         open={showPlanModal}
         onOpenChange={setShowPlanModal}
         returnUrl={typeof window !== 'undefined' ? window?.location?.href || '/' : '/'}
->>>>>>> cea086c2
       />
     </Dialog>
   );
