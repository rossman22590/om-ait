'use client';

import { useEffect, useState } from 'react';
import { useRouter } from 'next/navigation';
import { MessageCircle, Clock } from 'lucide-react';
import {
    Command,
    CommandEmpty,
    CommandGroup,
    CommandInput,
    CommandItem,
    CommandList,
} from '@/components/ui/command';
import { Dialog, DialogContent, DialogTitle } from '@/components/ui/dialog';
<<<<<<< HEAD
=======
import { VisuallyHidden } from '@radix-ui/react-visually-hidden';
>>>>>>> cea086c2
import { SpotlightCard } from '@/components/ui/spotlight-card';
import { VisuallyHidden } from '@radix-ui/react-visually-hidden';
import { ThreadIcon } from './thread-icon';
import { useThreads, useProjects, processThreadsWithProjects } from '@/hooks/sidebar/use-sidebar';
import { useIsMobile } from '@/hooks/utils';
import { useSidebar } from '@/components/ui/sidebar';

interface ThreadSearchModalProps {
    open: boolean;
    onOpenChange: (open: boolean) => void;
}

export function ThreadSearchModal({ open, onOpenChange }: ThreadSearchModalProps) {
    const [search, setSearch] = useState('');
    const router = useRouter();
    const isMobile = useIsMobile();
    const { setOpenMobile } = useSidebar();

    const { data: threads = [] } = useThreads();
    const { data: projects = [] } = useProjects();

    const combinedThreads = processThreadsWithProjects(threads, projects);

    const filtered = search
        ? combinedThreads.filter((t) =>
            t.projectName.toLowerCase().includes(search.toLowerCase())
        )
        : combinedThreads.slice(0, 50);

    const handleSelect = (url: string) => {
        onOpenChange(false);
        setSearch('');
        router.push(url);
        if (isMobile) setOpenMobile(false);
    };

    useEffect(() => {
        if (!open) setSearch('');
    }, [open]);

    return (
        <Dialog open={open} onOpenChange={onOpenChange}>
            <DialogContent className="max-w-2xl p-0 overflow-hidden bg-background">
                <VisuallyHidden>
<<<<<<< HEAD
                    <DialogTitle>Search Conversations</DialogTitle>
=======
                    <DialogTitle>Search chats</DialogTitle>
>>>>>>> cea086c2
                </VisuallyHidden>
                <Command className="bg-background border-0" shouldFilter={false}>
                    <div className="px-4 py-3">
                        <CommandInput
                            placeholder="Search chats..."
                            value={search}
                            onValueChange={setSearch}
                            className=" px-0 focus-visible:ring-0 focus-visible:ring-offset-0"
                        />
                    </div>
                    <CommandList className="max-h-[400px] p-3">
                        <CommandEmpty className="py-6 text-center text-sm text-muted-foreground">
                            No chats found
                        </CommandEmpty>
                        <CommandGroup className="p-0 [&_[cmdk-group-heading]]:hidden">
                            <div className="space-y-1.5">
                                {filtered.map((thread) => (
                                    <CommandItem
                                        key={thread.threadId}
                                        value={thread.threadId}
                                        onSelect={() => handleSelect(thread.url)}
                                        className="p-0 rounded-2xl"
                                    >
                                        <SpotlightCard className="w-full cursor-pointer">
                                            <div className="flex items-center gap-3 px-3 py-2">
                                                <div className="flex items-center justify-center w-10 h-10 rounded-2xl bg-card border-[1.5px] border-border shrink-0">
                                                    <ThreadIcon
                                                        iconName={thread.iconName}
                                                        className="text-muted-foreground"
                                                        size={16}
                                                    />
                                                </div>
                                                <span className="flex-1 truncate text-sm">{thread.projectName}</span>
                                                <Clock className="h-3 w-3 opacity-50 shrink-0" />
                                            </div>
                                        </SpotlightCard>
                                    </CommandItem>
                                ))}
                            </div>
                        </CommandGroup>
                    </CommandList>
                </Command>
            </DialogContent>
        </Dialog>
    );
}<|MERGE_RESOLUTION|>--- conflicted
+++ resolved
@@ -12,10 +12,7 @@
     CommandList,
 } from '@/components/ui/command';
 import { Dialog, DialogContent, DialogTitle } from '@/components/ui/dialog';
-<<<<<<< HEAD
-=======
 import { VisuallyHidden } from '@radix-ui/react-visually-hidden';
->>>>>>> cea086c2
 import { SpotlightCard } from '@/components/ui/spotlight-card';
 import { VisuallyHidden } from '@radix-ui/react-visually-hidden';
 import { ThreadIcon } from './thread-icon';
@@ -60,11 +57,7 @@
         <Dialog open={open} onOpenChange={onOpenChange}>
             <DialogContent className="max-w-2xl p-0 overflow-hidden bg-background">
                 <VisuallyHidden>
-<<<<<<< HEAD
-                    <DialogTitle>Search Conversations</DialogTitle>
-=======
                     <DialogTitle>Search chats</DialogTitle>
->>>>>>> cea086c2
                 </VisuallyHidden>
                 <Command className="bg-background border-0" shouldFilter={false}>
                     <div className="px-4 py-3">
