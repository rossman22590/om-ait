'use client';

import * as React from 'react';
import Link from 'next/link';
<<<<<<< HEAD
import { Bot, Plug, Menu, Plus, Zap, ChevronRight, BookOpen, Puzzle, CodeSquare, StopCircle, Loader2, HelpCircle, User, Users, Code, Star, Package, Sparkle, Sparkles, X, MessageCircle, PanelLeftOpen, Settings, LogOut, CreditCard, Key, Shield, DollarSign, KeyRound, Sun, Moon, Book, Database, PanelLeftClose } from 'lucide-react';
=======
import { Bot, Menu, Plus, Zap, MessageCircle, PanelLeftOpen, PanelLeftClose } from 'lucide-react';
>>>>>>> 8e1279b3
import { motion, AnimatePresence } from 'framer-motion';

import { NavAgents } from '@/components/sidebar/nav-agents';
import { NavAgentsView } from '@/components/sidebar/nav-agents-view';
import { NavGlobalConfig } from '@/components/sidebar/nav-global-config';
import { NavTriggerRuns } from '@/components/sidebar/nav-trigger-runs';
import { NavUserWithTeams } from '@/components/sidebar/nav-user-with-teams';
import { KortixLogo } from '@/components/sidebar/kortix-logo';
import { siteConfig } from '@/lib/home';
import {
  Sidebar,
  SidebarContent,
  SidebarHeader,
  SidebarRail,
  useSidebar,
} from '@/components/ui/sidebar';
import { NewAgentDialog } from '@/components/agents/new-agent-dialog';
import { ThreadSearchModal } from '@/components/sidebar/thread-search-modal';
import { useEffect, useState } from 'react';
import { createClient } from '@/lib/supabase/client';
import { useTheme } from 'next-themes';
import { useRouter } from 'next/navigation';
import {
  Tooltip,
  TooltipContent,
  TooltipTrigger,
} from '@/components/ui/tooltip';
import { Button } from '@/components/ui/button';
import { useIsMobile } from '@/hooks/utils';
import { cn } from '@/lib/utils';
import { usePathname, useSearchParams } from 'next/navigation';
import { useAdminRole } from '@/hooks/admin';
import posthog from 'posthog-js';
import { useDocumentModalStore } from '@/stores/use-document-modal-store';
import { isLocalMode } from '@/lib/config';
import { useAccountState, accountStateSelectors } from '@/hooks/billing';

import { getPlanIcon } from '@/components/billing/plan-utils';
import { Kbd } from '../ui/kbd';
import { useTranslations } from 'next-intl';
import { KbdGroup } from '../ui/kbd';
<<<<<<< HEAD
import { getActiveAgentRuns, stopAgent } from '@/lib/api/agents';
import { toast } from 'sonner';
=======
import { NotificationDropdown } from '../notifications/notification-dropdown';
>>>>>>> 8e1279b3


function UserProfileSection({ user }: { user: any }) {
  const { data: accountState } = useAccountState({ enabled: true });
  const { state } = useSidebar();
  const isLocal = isLocalMode();
  const planName = accountStateSelectors.planName(accountState);

  // Return the enhanced user object with plan info for NavUserWithTeams
  const enhancedUser = {
    ...user,
    planName,
    planIcon: getPlanIcon(planName, isLocal)
  };

  return <NavUserWithTeams user={enhancedUser} />;
}

function FloatingMobileMenuButton() {
  const { setOpenMobile, openMobile, setOpen } = useSidebar();
  const isMobile = useIsMobile();

  if (!isMobile || openMobile) return null;

  return (
    <div className="fixed top-6 left-4 z-50">
      <Tooltip>
        <TooltipTrigger asChild>
          <Button
            onClick={() => {
              setOpen(true);
              setOpenMobile(true);
            }}
            size="icon"
            className="h-10 w-10 rounded-full bg-primary text-primary-foreground shadow-lg hover:bg-primary/90 transition-all duration-200 hover:scale-105 active:scale-95 touch-manipulation"
            aria-label="Open menu"
          >
            <Menu className="h-5 w-5" />
          </Button>
        </TooltipTrigger>
        <TooltipContent side="bottom">
          Open menu
        </TooltipContent>
      </Tooltip>
    </div>
  );
}

export function SidebarLeft({
  ...props
}: React.ComponentProps<typeof Sidebar>) {
  const t = useTranslations('sidebar');
  const { state, setOpen, setOpenMobile } = useSidebar();
  const isMobile = useIsMobile();
  const { theme, setTheme } = useTheme();
  const router = useRouter();
  const [activeView, setActiveView] = useState<'chats' | 'agents' | 'starred'>('chats');
  const [showEnterpriseCard, setShowEnterpriseCard] = useState(true);
  const [user, setUser] = useState<{
    name: string;
    email: string;
    avatar: string;
    isAdmin?: boolean;
  }>({
    name: 'Loading...',
    email: 'loading@example.com',
    avatar: '',
    isAdmin: false,
  });

  const pathname = usePathname();
  const searchParams = useSearchParams();
  const [showNewAgentDialog, setShowNewAgentDialog] = useState(false);
  const [showSearchModal, setShowSearchModal] = useState(false);
  const { isOpen: isDocumentModalOpen } = useDocumentModalStore();
  const [isStoppingAll, setIsStoppingAll] = useState(false);
  const [showCustomAIWorkerModal, setShowCustomAIWorkerModal] = useState(false);

  // Update active view based on pathname
  useEffect(() => {
    if (pathname?.includes('/triggers') || pathname?.includes('/knowledge')) {
      setActiveView('starred');
    }
  }, [pathname]);

  // Logout handler
  const handleLogout = async () => {
    const supabase = createClient();
    await supabase.auth.signOut();
    router.push('/login');
  };

  useEffect(() => {
    if (isMobile) {
      setOpenMobile(false);
    }
  }, [pathname, searchParams, isMobile, setOpenMobile]);

  const hasFragmentsAccess = true;

  // Use React Query hook for admin role instead of direct fetch
  const { data: adminRoleData } = useAdminRole();
  const isAdmin = adminRoleData?.isAdmin ?? false;

  useEffect(() => {
    const fetchUserData = async () => {
      const supabase = createClient();
      const { data } = await supabase.auth.getUser();
      if (data.user) {
        setUser({
          name:
            data.user.user_metadata?.name ||
            data.user.email?.split('@')[0] ||
            'User',
          email: data.user.email || '',
          avatar: data.user.user_metadata?.avatar_url || '', // User avatar (different from agent avatar)
          isAdmin: isAdmin, // Use React Query cached value
        });
      }
    };

    fetchUserData();
  }, [isAdmin]);

  useEffect(() => {
    const handleKeyDown = (event: KeyboardEvent) => {
      if (isDocumentModalOpen) return;

      // CMD+B to toggle sidebar
      if ((event.metaKey || event.ctrlKey) && event.key === 'b') {
        event.preventDefault();
        setOpen(!state.startsWith('expanded'));
        window.dispatchEvent(
          new CustomEvent('sidebar-left-toggled', {
            detail: { expanded: !state.startsWith('expanded') },
          }),
        );
      }

      // CMD+K to open search modal
      if ((event.metaKey || event.ctrlKey) && event.key === 'k') {
        event.preventDefault();
        setShowSearchModal(true);
      }

      // CMD+J to open new chat
      if ((event.metaKey || event.ctrlKey) && event.key === 'j') {
        event.preventDefault();
        posthog.capture('new_task_clicked', { source: 'keyboard_shortcut' });
        router.push('/dashboard');
        if (isMobile) {
          setOpenMobile(false);
        }
      }
    };

    window.addEventListener('keydown', handleKeyDown);
    return () => window.removeEventListener('keydown', handleKeyDown);
  }, [state, setOpen, isDocumentModalOpen, router, isMobile, setOpenMobile]);

  // const handleStopAllAgents = async () => {
  //   if (isStoppingAll) return;
  //   setIsStoppingAll(true);
  //   try {
  //     const result = await stopAllAgents();
  //     toast.success(result?.message || `Stopped ${result?.stopped_count ?? 0} running agent(s).`);
  //   } catch (err: any) {
  //     console.error('Failed to stop all agents:', err);
  //     toast.error(err?.message || 'Failed to stop all agents');
  //   } finally {
  //     setIsStoppingAll(false);
  //   }
  // };

  return (
    <Sidebar
      collapsible="icon"
      className="border-r border-border/50 bg-background [&::-webkit-scrollbar]:hidden [-ms-overflow-style:'none'] [scrollbar-width:'none']"
      {...props}
    >
      <SidebarHeader className={cn("px-6 pt-7 overflow-hidden", state === 'collapsed' && "px-6")}>
        <div className={cn("flex h-[40px] items-center justify-between min-w-[200px]")}>
          <div className="">
            {state === 'collapsed' ? (
              <div className="pl-2 relative flex items-center justify-center w-fit group/logo">
                <Link href="/dashboard" onClick={() => isMobile && setOpenMobile(false)}>
                  <KortixLogo size={32} className="flex-shrink-0 opacity-100 group-hover/logo:opacity-0 transition-opacity" />
                </Link>
                <Tooltip delayDuration={2000}>
                  <TooltipTrigger asChild>
                    <Button
                      variant="ghost"
                      size="icon"
                      className="h-8 w-8 absolute opacity-0 group-hover/logo:opacity-100 transition-opacity"
                      onClick={() => setOpen(true)}
                    >
                      <PanelLeftOpen className="!h-5 !w-5" />
                    </Button>
                  </TooltipTrigger>
                  <TooltipContent>Expand sidebar (CMD+B)</TooltipContent>
                </Tooltip>
              </div>
            ) : (
              <div className="pl-2 relative flex items-center justify-center w-fit">
                <Link href="/dashboard" onClick={() => isMobile && setOpenMobile(false)}>
                  <KortixLogo size={32} className="flex-shrink-0" />
                </Link>
              </div>
            )}

          </div>
          <div className="flex items-center gap-1">
            <Button
              variant="ghost"
              size="icon"
              className="h-8 w-8"
              onClick={() => {
                if (isMobile) {
                  setOpenMobile(false);
                } else {
                  setOpen(false);
                }
              }}
            >
              <PanelLeftClose className="!h-5 !w-5" />
            </Button>
          </div>
        </div>
      </SidebarHeader>
      <SidebarContent className="[&::-webkit-scrollbar]:hidden [-ms-overflow-style:'none'] [scrollbar-width:'none']">
        <AnimatePresence mode="wait">
          {state === 'collapsed' ? (
            /* Collapsed layout: + button and 4 state buttons only */
            <motion.div
              key="collapsed"
              initial={{ opacity: 0 }}
              animate={{ opacity: 1 }}
              exit={{ opacity: 0 }}
              transition={{ duration: 0.15, ease: "easeOut" }}
              className="px-6 pt-4 space-y-3 flex flex-col items-center"
            >
              {/* + button */}
              <div className="w-full flex justify-center">
                <Button
                  variant="outline"
                  size="icon"
                  className="h-10 w-10 p-0 shadow-none"
                  asChild
                >
                  <Link
                    href="/dashboard"
                    onClick={() => {
                      posthog.capture('new_task_clicked');
                      if (isMobile) setOpenMobile(false);
                    }}
                  >
                    <Plus className="h-4 w-4" />
                  </Link>
                </Button>
              </div>
              <div className="w-full flex flex-col items-center space-y-3">
                {[
                  { view: 'chats' as const, icon: MessageCircle },
                  { view: 'agents' as const, icon: Bot },
                  { view: 'starred' as const, icon: Zap },
                ].map(({ view, icon: Icon }) => (
                  <Button
                    key={view}
                    variant="ghost"
                    size="icon"
                    className={cn(
                      "h-10 w-10 p-0 cursor-pointer hover:bg-card hover:border-[1.5px] hover:border-border",
                      activeView === view ? 'bg-card border-[1.5px] border-border' : ''
                    )}
                    onClick={() => {
                      setActiveView(view);
                      setOpen(true); // Expand sidebar when clicking state button
                    }}
                  >
                    <Icon className="!h-4 !w-4" />
                  </Button>
                ))}
              </div>
            </motion.div>
          ) : (
            /* Expanded layout */
            <motion.div
              key="expanded"
              initial={{ opacity: 0 }}
              animate={{ opacity: 1 }}
              exit={{ opacity: 0 }}
              transition={{ duration: 0.15, ease: "easeOut" }}
              className="flex flex-col h-full"
            >
              <div className="px-6 pt-4 space-y-4">
                {/* New Chat button */}
                <div className="w-full">
                  <Button
                    variant="outline"
                    size="sm"
                    className="w-full shadow-none justify-between h-10 px-4"
                    asChild
                  >
                    <Link
                      href="/dashboard"
                      onClick={() => {
                        posthog.capture('new_task_clicked');
                        if (isMobile) setOpenMobile(false);
                      }}
                    >
                      <div className="flex items-center gap-2">
                        <Plus className="h-4 w-4" />
                        {t('newChat')}
                      </div>
                      <div className="flex items-center gap-1">
                      <KbdGroup>
                        <Kbd>⌘</Kbd>
                        <Kbd>J</Kbd>
                      </KbdGroup>
                      </div>
                    </Link>
                  </Button>
                </div>

                {/* State buttons horizontally */}
                <div className="flex justify-between items-center gap-2">
                  {[
                    { view: 'chats' as const, icon: MessageCircle, label: t('chats') },
                    { view: 'agents' as const, icon: Bot, label: t('workers') },
                    { view: 'starred' as const, icon: Zap, label: t('triggers') }
                  ].map(({ view, icon: Icon, label }) => (
                    <button
                      key={view}
                      className={cn(
                        "flex flex-col items-center justify-center gap-1.5 p-1.5 rounded-2xl cursor-pointer transition-colors w-[64px] h-[64px]",
                        "hover:bg-muted/60 hover:border-[1.5px] hover:border-border",
                        activeView === view ? 'bg-card border-[1.5px] border-border' : 'border-[1.5px] border-transparent'
                      )}
                      onClick={() => setActiveView(view)}
                    >
                      <Icon className="!h-4 !w-4" />
                      <span className="text-xs text-muted-foreground whitespace-nowrap">
                        {label}
                      </span>
                    </button>
                  ))}
                </div>
              </div>

              {/* Content area */}
              <div className="px-6 flex-1 overflow-hidden">
                {activeView === 'chats' && <NavAgents onOpenSearch={() => setShowSearchModal(true)} />}
                {activeView === 'agents' && <NavAgentsView />}
                {activeView === 'starred' && (
                  <>
                    <NavGlobalConfig />
                    <NavTriggerRuns />
                  </>
                )}
              </div>
            </motion.div>
          )}
          {/* Moved Integrations, Fragments, Machine Code, My Avatars, All Avatars, Support into user popover menu */}
        </AnimatePresence>
      </SidebarContent>

      {/* Enterprise Demo Card - Only show when expanded */}
      {/* {
        state !== 'collapsed' && showEnterpriseCard && (
          <div className="absolute bottom-[86px] left-6 right-6 z-10">
            <div className="rounded-2xl p-5 backdrop-blur-[12px] border-[1.5px] bg-gradient-to-br from-white/25 to-gray-300/25 dark:from-gray-600/25 dark:to-gray-800/25 border-gray-300/50 dark:border-gray-600/50">
              <div className="flex items-center gap-2 mb-3">
                <Sparkles className="h-4 w-4" />
                <span className="text-sm font-medium text-foreground">Enterprise Demo</span>

                <Button
                  variant="ghost"
                  size="sm"
                  className="ml-auto h-6 w-6 p-0 text-muted-foreground hover:text-foreground"
                  onClick={() => setShowEnterpriseCard(false)}
                >
                  <X className="h-4 w-4" />
                </Button>
              </div>
              <p className="text-xs text-muted-foreground mb-4">
                Request custom AI Workers implementation
              </p>
              <KortixProcessModal>
                <Button size="sm" className="w-full text-xs h-8">
                  Learn More
                </Button>
              </KortixProcessModal>
            </div>
          </div>
        )
      } */}

      <div className={cn("pb-4", state === 'collapsed' ? "px-6" : "px-6")}>
        <UserProfileSection user={user} />
      </div>
      <SidebarRail />
      <NewAgentDialog
        open={showNewAgentDialog}
        onOpenChange={setShowNewAgentDialog}
      />
      <ThreadSearchModal
        open={showSearchModal}
        onOpenChange={setShowSearchModal}
      />
    </Sidebar>
  );
}

// Export the floating button so it can be used in the layout
export { FloatingMobileMenuButton };<|MERGE_RESOLUTION|>--- conflicted
+++ resolved
@@ -2,11 +2,7 @@
 
 import * as React from 'react';
 import Link from 'next/link';
-<<<<<<< HEAD
-import { Bot, Plug, Menu, Plus, Zap, ChevronRight, BookOpen, Puzzle, CodeSquare, StopCircle, Loader2, HelpCircle, User, Users, Code, Star, Package, Sparkle, Sparkles, X, MessageCircle, PanelLeftOpen, Settings, LogOut, CreditCard, Key, Shield, DollarSign, KeyRound, Sun, Moon, Book, Database, PanelLeftClose } from 'lucide-react';
-=======
 import { Bot, Menu, Plus, Zap, MessageCircle, PanelLeftOpen, PanelLeftClose } from 'lucide-react';
->>>>>>> 8e1279b3
 import { motion, AnimatePresence } from 'framer-motion';
 
 import { NavAgents } from '@/components/sidebar/nav-agents';
@@ -48,12 +44,9 @@
 import { Kbd } from '../ui/kbd';
 import { useTranslations } from 'next-intl';
 import { KbdGroup } from '../ui/kbd';
-<<<<<<< HEAD
 import { getActiveAgentRuns, stopAgent } from '@/lib/api/agents';
 import { toast } from 'sonner';
-=======
 import { NotificationDropdown } from '../notifications/notification-dropdown';
->>>>>>> 8e1279b3
 
 
 function UserProfileSection({ user }: { user: any }) {
