--- conflicted
+++ resolved
@@ -41,15 +41,6 @@
 import { cn } from '@/lib/utils';
 import { usePathname, useSearchParams } from 'next/navigation';
 import { useFeatureFlags } from '@/lib/feature-flags';
-<<<<<<< HEAD
-import { useCreateNewAgent } from '@/hooks/react-query/agents/use-agents';
-import { useSubscription } from '@/hooks/react-query/subscriptions/use-subscriptions';
-import { Button } from '../ui/button';
-import { Badge } from '../ui/badge';
-import { stopAllAgents } from '@/lib/api';
-import { toast } from 'sonner';
-=======
->>>>>>> 75532717
 
 export function SidebarLeft({
   ...props
@@ -71,10 +62,6 @@
   const { flags, loading: flagsLoading } = useFeatureFlags(['custom_agents', 'agent_marketplace']);
   const customAgentsEnabled = flags.custom_agents;
   const marketplaceEnabled = flags.agent_marketplace;
-<<<<<<< HEAD
-  const { data: subscriptionData } = useSubscription();
-=======
->>>>>>> 75532717
   const [showNewAgentDialog, setShowNewAgentDialog] = useState(false);
   const [isStoppingAll, setIsStoppingAll] = useState(false);
 
@@ -121,7 +108,6 @@
 
 
 
-<<<<<<< HEAD
   const handleStopAllAgents = async () => {
     if (isStoppingAll) return;
     setIsStoppingAll(true);
@@ -134,8 +120,7 @@
       setIsStoppingAll(false);
     }
   };
-=======
->>>>>>> 75532717
+
 
   return (
     <Sidebar
