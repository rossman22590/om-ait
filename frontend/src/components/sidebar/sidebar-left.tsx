--- conflicted
+++ resolved
@@ -57,13 +57,10 @@
 import { KortixProcessModal } from './kortix-enterprise-modal';
 
 import { getPlanIcon, getPlanName } from '@/components/billing/plan-utils';
-<<<<<<< HEAD
+import { Kbd } from '../ui/kbd';
+import { KbdGroup } from '../ui/kbd';
 import { getActiveAgentRuns, stopAgent } from '@/lib/api/agents';
 import { toast } from 'sonner';
-=======
-import { Kbd } from '../ui/kbd';
-import { KbdGroup } from '../ui/kbd';
->>>>>>> 783b750a
 
 // Helper function to get user initials
 function getInitials(name: string) {
