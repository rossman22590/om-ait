'use client';

import * as React from 'react';
import Link from 'next/link';
<<<<<<< HEAD
import { Bot, Plug,Menu, Store, Plus, Zap, ChevronRight, Loader2, Puzzle, CodeSquare, StopCircle } from 'lucide-react';
=======
import { Bot, Menu, Plus, Zap, ChevronRight } from 'lucide-react';
>>>>>>> 8135c1ec

import { NavAgents } from '@/components/sidebar/nav-agents';
import { NavUserWithTeams } from '@/components/sidebar/nav-user-with-teams';
import { KortixLogo } from '@/components/sidebar/kortix-logo';
import { CTACard } from '@/components/sidebar/cta';
import {
  Sidebar,
  SidebarContent,
  SidebarFooter,
  SidebarGroup,
  SidebarHeader,
  SidebarMenu,
  SidebarMenuButton,
  SidebarMenuItem,
  SidebarMenuSub,
  SidebarMenuSubButton,
  SidebarMenuSubItem,
  SidebarRail,
  SidebarTrigger,
  useSidebar,
} from '@/components/ui/sidebar';
import {
  Collapsible,
  CollapsibleContent,
  CollapsibleTrigger,
} from '@/components/ui/collapsible';
import { NewAgentDialog } from '@/components/agents/new-agent-dialog';
import { useEffect, useState } from 'react';
import { createClient } from '@/lib/supabase/client';
import {
  Tooltip,
  TooltipContent,
  TooltipTrigger,
} from '@/components/ui/tooltip';
import { Button } from '@/components/ui/button';
import { Badge } from '@/components/ui/badge';
import { useIsMobile } from '@/hooks/use-mobile';
import { cn } from '@/lib/utils';
import { usePathname, useSearchParams } from 'next/navigation';
import posthog from 'posthog-js';
<<<<<<< HEAD
import { stopAllAgents } from '@/lib/api';
import { toast } from 'sonner';
// Floating mobile menu button component
=======
import { useDocumentModalStore } from '@/lib/stores/use-document-modal-store';

>>>>>>> 8135c1ec
function FloatingMobileMenuButton() {
  const { setOpenMobile, openMobile } = useSidebar();
  const isMobile = useIsMobile();

  if (!isMobile || openMobile) return null;

  return (
    <div className="fixed top-6 left-4 z-50">
      <Tooltip>
        <TooltipTrigger asChild>
          <Button
            onClick={() => setOpenMobile(true)}
            size="icon"
            className="h-12 w-12 rounded-full bg-primary text-primary-foreground shadow-lg hover:bg-primary/90 transition-all duration-200 hover:scale-105 active:scale-95 touch-manipulation"
            aria-label="Open menu"
          >
            <Menu className="h-5 w-5" />
          </Button>
        </TooltipTrigger>
        <TooltipContent side="bottom">
          Open menu
        </TooltipContent>
      </Tooltip>
    </div>
  );
}

export function SidebarLeft({
  ...props
}: React.ComponentProps<typeof Sidebar>) {
  const { state, setOpen, setOpenMobile } = useSidebar();
  const isMobile = useIsMobile();
  const [user, setUser] = useState<{
    name: string;
    email: string;
    avatar: string;
    isAdmin?: boolean;
  }>({
    name: 'Loading...',
    email: 'loading@example.com',
    avatar: '',
    isAdmin: false,
  });

  const pathname = usePathname();
  const searchParams = useSearchParams();
  const [showNewAgentDialog, setShowNewAgentDialog] = useState(false);
<<<<<<< HEAD
  const [isStoppingAll, setIsStoppingAll] = useState(false);
=======
  const { isOpen: isDocumentModalOpen } = useDocumentModalStore();
>>>>>>> 8135c1ec

  useEffect(() => {
    if (isMobile) {
      setOpenMobile(false);
    }
  }, [pathname, searchParams, isMobile, setOpenMobile]);

  const hasFragmentsAccess = true;

  useEffect(() => {
    const fetchUserData = async () => {
      const supabase = createClient();
      const { data } = await supabase.auth.getUser();
      if (data.user) {
        const { data: roleData } = await supabase
          .from('user_roles')
          .select('role')
          .eq('user_id', data.user.id)
          .in('role', ['admin', 'super_admin']);
        const isAdmin = roleData && roleData.length > 0;
        
        setUser({
          name:
            data.user.user_metadata?.name ||
            data.user.email?.split('@')[0] ||
            'User',
          email: data.user.email || '',
          avatar: data.user.user_metadata?.avatar_url || '',
          isAdmin: isAdmin,
        });
      }
    };

    fetchUserData();
  }, []);

  useEffect(() => {
    const handleKeyDown = (event: KeyboardEvent) => {
      if (isDocumentModalOpen) return;
      
      if ((event.metaKey || event.ctrlKey) && event.key === 'b') {
        event.preventDefault();
        setOpen(!state.startsWith('expanded'));
        window.dispatchEvent(
          new CustomEvent('sidebar-left-toggled', {
            detail: { expanded: !state.startsWith('expanded') },
          }),
        );
      }
    };

    window.addEventListener('keydown', handleKeyDown);
    return () => window.removeEventListener('keydown', handleKeyDown);
  }, [state, setOpen, isDocumentModalOpen]);

  const handleStopAllAgents = async () => {
    if (isStoppingAll) return;
    setIsStoppingAll(true);
    try {
      const result = await stopAllAgents();
      toast.success(result?.message || `Stopped ${result?.stopped_count ?? 0} running agent(s).`);
    } catch (err: any) {
      console.error('Failed to stop all agents:', err);
      toast.error(err?.message || 'Failed to stop all agents');
    } finally {
      setIsStoppingAll(false);
    }
  };

  return (
    <Sidebar
      collapsible="icon"
      className="border-r-0 bg-background/95 backdrop-blur-sm [&::-webkit-scrollbar]:hidden [-ms-overflow-style:'none'] [scrollbar-width:'none']"
      {...props}
    >
      <SidebarHeader className="px-2 py-2">
        <div className="flex h-[40px] items-center px-1 relative">
          <Link href="/dashboard" className="flex-shrink-0" onClick={() => isMobile && setOpenMobile(false)}>
            <KortixLogo size={24} />
          </Link>
          {state !== 'collapsed' && (
            <div className="ml-2 transition-all duration-200 ease-in-out whitespace-nowrap">
            </div>
          )}
          <div className="ml-auto flex items-center gap-2">
            {state !== 'collapsed' && !isMobile && (
              <Tooltip>
                <TooltipTrigger asChild>
                  <SidebarTrigger className="h-8 w-8" />
                </TooltipTrigger>
                <TooltipContent>Toggle sidebar (CMD+B)</TooltipContent>
              </Tooltip>
            )}
          </div>
        </div>
      </SidebarHeader>
      <SidebarContent className="[&::-webkit-scrollbar]:hidden [-ms-overflow-style:'none'] [scrollbar-width:'none']">
        <div className="px-2 mb-4">
          <Tooltip>
            <TooltipTrigger asChild>
              <Button
                onClick={handleStopAllAgents}
                disabled={isStoppingAll}
                variant="outline"
                size={state === 'collapsed' ? 'icon' : 'sm'}
                className={`${state === 'collapsed' ? 'w-8 h-8' : 'w-full'} bg-orange-50 border-orange-200 text-orange-700 hover:bg-orange-100 dark:bg-orange-950 dark:border-orange-800 dark:text-orange-300`}
              >
                {isStoppingAll ? (
                  <>
                    <Loader2 className="h-4 w-4 animate-spin" />
                    {state !== 'collapsed' && <span className="ml-2">Stopping...</span>}
                  </>
                ) : (
                  <>
                    <StopCircle className="h-4 w-4" />
                    {state !== 'collapsed' && <span className="ml-2">Stop All Agents</span>}
                  </>
                )}
              </Button>
            </TooltipTrigger>
            <TooltipContent>
              <p>Stop all currently running agents for your account</p>
            </TooltipContent>
          </Tooltip>
        </div>
        <SidebarGroup>
          <Link href="/dashboard">
            <SidebarMenuButton 
              className={cn('touch-manipulation', {
                'bg-accent text-accent-foreground font-medium': pathname === '/dashboard',
              }, 'cursor-pointer')} 
              onClick={() => {
                posthog.capture('new_task_clicked');
                if (isMobile) setOpenMobile(false);
              }}
            >
              <Plus className="h-4 w-4 mr-1" />
              <span className="flex items-center justify-between w-full">
                New Task
              </span>
            </SidebarMenuButton>
          </Link>
          <Link href="/tasks">
            <SidebarMenuButton 
              className={cn('touch-manipulation mt-1', {
                'bg-accent text-accent-foreground font-medium': pathname === '/tasks',
              })} 
              onClick={() => {
                if (isMobile) setOpenMobile(false);
              }}
            >
              <Zap className="h-4 w-4 mr-1" />
              <span className="flex items-center justify-between w-full">
                Tasks
              </span>
            </SidebarMenuButton>
          </Link>
          {(
            <SidebarMenu>
              <Collapsible
                defaultOpen={true}
                className="group/collapsible"
              >
                <SidebarMenuItem>
                  <CollapsibleTrigger asChild>
                    <SidebarMenuButton
                      tooltip="Agents"
                      className="cursor-pointer"
                      onClick={() => {
                        if (state === 'collapsed') {
                          setOpen(true);
                        }
                      }}
                    >
                      <Bot className="h-4 w-4 mr-1" />
                      <span>Agents</span>
                      <ChevronRight className="ml-auto transition-transform duration-200 group-data-[state=open]/collapsible:rotate-90" />
                    </SidebarMenuButton>
                  </CollapsibleTrigger>
                  <CollapsibleContent>
                    <SidebarMenuSub>
                      <SidebarMenuSubItem>
                        <SidebarMenuSubButton className={cn('pl-3 touch-manipulation', {
                          'bg-accent text-accent-foreground font-medium': pathname === '/agents' && searchParams.get('tab') === 'marketplace',
                        })} asChild>
                          <Link href="/agents?tab=marketplace" onClick={() => isMobile && setOpenMobile(false)}>
                            <span>Explore</span>
                          </Link>
                        </SidebarMenuSubButton>
                      </SidebarMenuSubItem>
                      <SidebarMenuSubItem data-tour="my-agents">
                        <SidebarMenuSubButton className={cn('pl-3 touch-manipulation', {
                          'bg-accent text-accent-foreground font-medium': pathname === '/agents' && (searchParams.get('tab') === 'my-agents' || searchParams.get('tab') === null),
                        })} asChild>
                          <Link href="/agents?tab=my-agents" onClick={() => isMobile && setOpenMobile(false)}>
                            <span>My Agents</span>
                          </Link>
                        </SidebarMenuSubButton>
                      </SidebarMenuSubItem>
                      <SidebarMenuSubItem data-tour="new-agent">
                        <SidebarMenuSubButton 
                          onClick={() => {
                            setShowNewAgentDialog(true);
                            if (isMobile) setOpenMobile(false);
                          }}
                          className="cursor-pointer pl-3 touch-manipulation"
                        >
                          <span>New Agent</span>
                        </SidebarMenuSubButton>
                      </SidebarMenuSubItem>
                    </SidebarMenuSub>
                  </CollapsibleContent>
                </SidebarMenuItem>
              </Collapsible>
            </SidebarMenu>
          )}
<<<<<<< HEAD
          <Tooltip>
            <TooltipTrigger asChild>
              <Link href="/settings/credentials">
                <SidebarMenuButton className={cn({
                  'bg-accent text-accent-foreground font-medium': pathname === '/settings/credentials',
                }, 'cursor-pointer')}>
                  <Plug className="h-4 w-4 mr-1" />
                  <span className="flex items-center justify-between w-full">
                    Integrations
                  </span>
                </SidebarMenuButton>
              </Link>
            </TooltipTrigger>
            <TooltipContent side="right">Manage API keys & integrations</TooltipContent>
          </Tooltip>
          <Tooltip>
            <TooltipTrigger asChild>
              <div>
                <SidebarMenuButton 
                  className={cn({
                    'opacity-50 cursor-not-allowed': !hasFragmentsAccess,
                    'cursor-pointer hover:bg-accent': hasFragmentsAccess,
                    'bg-accent text-accent-foreground font-medium': pathname?.includes('/fragments'),
                  })}
                  onClick={() => {
                    if (hasFragmentsAccess) {
                      window.open('https://machine-fragments.up.railway.app/', '_blank');
                    }
                  }}
                >
                  <Puzzle className="h-4 w-4 mr-1" />
                  <span className="flex items-center justify-between w-full">
                    Fragments
                    {!hasFragmentsAccess && (
                      <Badge variant="secondary" className="ml-2 text-xs bg-pink-500 text-white border-pink-500">
                        Pro+
                      </Badge>
                      )}
                  </span>
                </SidebarMenuButton>
              </div>
            </TooltipTrigger>
            <TooltipContent side="right">
              {hasFragmentsAccess 
                ? 'Access Machine Fragments - Advanced workflow automation' 
                : 'Upgrade to Ultra, Enterprise, Scale, or Premium plan to access Fragments'
              }
            </TooltipContent>
          </Tooltip>
          <Tooltip>
            <TooltipTrigger asChild>
              <Link href="/machine-code">
                <SidebarMenuButton className={cn({
                  'bg-accent text-accent-foreground font-medium': pathname === '/machine-code',
                }, 'cursor-pointer')}>
                  <CodeSquare className="h-4 w-4 mr-1" />
                  <span className="flex items-center justify-between w-full">
                    Machine Code
                  </span>
                </SidebarMenuButton>
              </Link>
            </TooltipTrigger>
            <TooltipContent side="right">Full IDE-like code editor for building and editing Machine projects</TooltipContent>
          </Tooltip>
=======
>>>>>>> 8135c1ec
        </SidebarGroup>
        <NavAgents />
      </SidebarContent>
      {state !== 'collapsed' && (
        <div className="px-3 py-2">
          <CTACard />
        </div>
      )}
      <SidebarFooter>
        {state === 'collapsed' && (
          <div className="mt-2 flex justify-center">
            <Tooltip>
              <TooltipTrigger asChild>
                <SidebarTrigger className="h-8 w-8" />
              </TooltipTrigger>
              <TooltipContent>Expand sidebar (CMD+B)</TooltipContent>
            </Tooltip>
          </div>
        )}
        <NavUserWithTeams user={user} />
      </SidebarFooter>
      <SidebarRail />
      <NewAgentDialog 
        open={showNewAgentDialog} 
        onOpenChange={setShowNewAgentDialog}
      />
    </Sidebar>
  );
}

// Export the floating button so it can be used in the layout
export { FloatingMobileMenuButton };<|MERGE_RESOLUTION|>--- conflicted
+++ resolved
@@ -2,11 +2,7 @@
 
 import * as React from 'react';
 import Link from 'next/link';
-<<<<<<< HEAD
-import { Bot, Plug,Menu, Store, Plus, Zap, ChevronRight, Loader2, Puzzle, CodeSquare, StopCircle } from 'lucide-react';
-=======
-import { Bot, Menu, Plus, Zap, ChevronRight } from 'lucide-react';
->>>>>>> 8135c1ec
+import { Bot, Plug,Menu, Plus, Zap, ChevronRight, Puzzle, CodeSquare, StopCircle } from 'lucide-react';
 
 import { NavAgents } from '@/components/sidebar/nav-agents';
 import { NavUserWithTeams } from '@/components/sidebar/nav-user-with-teams';
@@ -47,14 +43,10 @@
 import { cn } from '@/lib/utils';
 import { usePathname, useSearchParams } from 'next/navigation';
 import posthog from 'posthog-js';
-<<<<<<< HEAD
 import { stopAllAgents } from '@/lib/api';
 import { toast } from 'sonner';
-// Floating mobile menu button component
-=======
 import { useDocumentModalStore } from '@/lib/stores/use-document-modal-store';
 
->>>>>>> 8135c1ec
 function FloatingMobileMenuButton() {
   const { setOpenMobile, openMobile } = useSidebar();
   const isMobile = useIsMobile();
@@ -102,11 +94,8 @@
   const pathname = usePathname();
   const searchParams = useSearchParams();
   const [showNewAgentDialog, setShowNewAgentDialog] = useState(false);
-<<<<<<< HEAD
+  const { isOpen: isDocumentModalOpen } = useDocumentModalStore();
   const [isStoppingAll, setIsStoppingAll] = useState(false);
-=======
-  const { isOpen: isDocumentModalOpen } = useDocumentModalStore();
->>>>>>> 8135c1ec
 
   useEffect(() => {
     if (isMobile) {
@@ -323,7 +312,6 @@
               </Collapsible>
             </SidebarMenu>
           )}
-<<<<<<< HEAD
           <Tooltip>
             <TooltipTrigger asChild>
               <Link href="/settings/credentials">
@@ -388,8 +376,6 @@
             </TooltipTrigger>
             <TooltipContent side="right">Full IDE-like code editor for building and editing Machine projects</TooltipContent>
           </Tooltip>
-=======
->>>>>>> 8135c1ec
         </SidebarGroup>
         <NavAgents />
       </SidebarContent>
