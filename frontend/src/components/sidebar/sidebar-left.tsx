--- conflicted
+++ resolved
@@ -41,16 +41,13 @@
 import { cn } from '@/lib/utils';
 import { usePathname, useSearchParams } from 'next/navigation';
 import { useFeatureFlags } from '@/lib/feature-flags';
-<<<<<<< HEAD
 import { useCreateNewAgent } from '@/hooks/react-query/agents/use-agents';
 import { useSubscription } from '@/hooks/react-query/subscriptions/use-subscriptions';
 import { Button } from '../ui/button';
 import { Badge } from '../ui/badge';
 import { stopAllAgents } from '@/lib/api';
 import { toast } from 'sonner';
-=======
 import posthog from 'posthog-js';
->>>>>>> a1ef96b2
 
 export function SidebarLeft({
   ...props
