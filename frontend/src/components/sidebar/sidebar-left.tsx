'use client';

import * as React from 'react';
import Link from 'next/link';
<<<<<<< HEAD
import { Bot, Plug,Menu, Plus, Zap, ChevronRight, Puzzle, CodeSquare, StopCircle, Loader2, HelpCircle } from 'lucide-react';
=======
import { Bot, Menu, Plus, Zap, ChevronRight, BookOpen } from 'lucide-react';
>>>>>>> f19c1a6f

import { NavAgents } from '@/components/sidebar/nav-agents';
import { NavUserWithTeams } from '@/components/sidebar/nav-user-with-teams';
import { KortixLogo } from '@/components/sidebar/kortix-logo';
import { CTACard } from '@/components/sidebar/cta';
import {
  Sidebar,
  SidebarContent,
  SidebarFooter,
  SidebarGroup,
  SidebarHeader,
  SidebarMenu,
  SidebarMenuButton,
  SidebarMenuItem,
  SidebarMenuSub,
  SidebarMenuSubButton,
  SidebarMenuSubItem,
  SidebarRail,
  SidebarTrigger,
  useSidebar,
} from '@/components/ui/sidebar';
import {
  Collapsible,
  CollapsibleContent,
  CollapsibleTrigger,
} from '@/components/ui/collapsible';
import { NewAgentDialog } from '@/components/agents/new-agent-dialog';
import { useEffect, useState } from 'react';
import { createClient } from '@/lib/supabase/client';
import {
  Tooltip,
  TooltipContent,
  TooltipTrigger,
} from '@/components/ui/tooltip';
import { Button } from '@/components/ui/button';
import { Badge } from '@/components/ui/badge';
import { useIsMobile } from '@/hooks/use-mobile';
import { cn } from '@/lib/utils';
import { usePathname, useSearchParams } from 'next/navigation';
import posthog from 'posthog-js';
import { stopAllAgents } from '@/lib/api';
import { toast } from 'sonner';
import { useDocumentModalStore } from '@/lib/stores/use-document-modal-store';

function FloatingMobileMenuButton() {
  const { setOpenMobile, openMobile } = useSidebar();
  const isMobile = useIsMobile();

  if (!isMobile || openMobile) return null;

  return (
    <div className="fixed top-6 left-4 z-50">
      <Tooltip>
        <TooltipTrigger asChild>
          <Button
            onClick={() => setOpenMobile(true)}
            size="icon"
            className="h-12 w-12 rounded-full bg-primary text-primary-foreground shadow-lg hover:bg-primary/90 transition-all duration-200 hover:scale-105 active:scale-95 touch-manipulation"
            aria-label="Open menu"
          >
            <Menu className="h-5 w-5" />
          </Button>
        </TooltipTrigger>
        <TooltipContent side="bottom">
          Open menu
        </TooltipContent>
      </Tooltip>
    </div>
  );
}

export function SidebarLeft({
  ...props
}: React.ComponentProps<typeof Sidebar>) {
  const { state, setOpen, setOpenMobile } = useSidebar();
  const isMobile = useIsMobile();
  const [user, setUser] = useState<{
    name: string;
    email: string;
    avatar: string;
    isAdmin?: boolean;
  }>({
    name: 'Loading...',
    email: 'loading@example.com',
    avatar: '',
    isAdmin: false,
  });

  const pathname = usePathname();
  const searchParams = useSearchParams();
  const [showNewAgentDialog, setShowNewAgentDialog] = useState(false);
  const { isOpen: isDocumentModalOpen } = useDocumentModalStore();
  const [isStoppingAll, setIsStoppingAll] = useState(false);

  useEffect(() => {
    if (isMobile) {
      setOpenMobile(false);
    }
  }, [pathname, searchParams, isMobile, setOpenMobile]);

<<<<<<< HEAD
  const hasFragmentsAccess = true;
=======
>>>>>>> f19c1a6f

  useEffect(() => {
    const fetchUserData = async () => {
      const supabase = createClient();
      const { data } = await supabase.auth.getUser();
      if (data.user) {
        const { data: roleData } = await supabase
          .from('user_roles')
          .select('role')
          .eq('user_id', data.user.id)
          .in('role', ['admin', 'super_admin']);
        const isAdmin = roleData && roleData.length > 0;

        setUser({
          name:
            data.user.user_metadata?.name ||
            data.user.email?.split('@')[0] ||
            'User',
          email: data.user.email || '',
          avatar: data.user.user_metadata?.avatar_url || '',
          isAdmin: isAdmin,
        });
      }
    };

    fetchUserData();
  }, []);

  useEffect(() => {
    const handleKeyDown = (event: KeyboardEvent) => {
      if (isDocumentModalOpen) return;

      if ((event.metaKey || event.ctrlKey) && event.key === 'b') {
        event.preventDefault();
        setOpen(!state.startsWith('expanded'));
        window.dispatchEvent(
          new CustomEvent('sidebar-left-toggled', {
            detail: { expanded: !state.startsWith('expanded') },
          }),
        );
      }
    };

    window.addEventListener('keydown', handleKeyDown);
    return () => window.removeEventListener('keydown', handleKeyDown);
  }, [state, setOpen, isDocumentModalOpen]);

  const handleStopAllAgents = async () => {
    if (isStoppingAll) return;
    setIsStoppingAll(true);
    try {
      const result = await stopAllAgents();
      toast.success(result?.message || `Stopped ${result?.stopped_count ?? 0} running agent(s).`);
    } catch (err: any) {
      console.error('Failed to stop all agents:', err);
      toast.error(err?.message || 'Failed to stop all agents');
    } finally {
      setIsStoppingAll(false);
    }
  };

  return (
    <Sidebar
      collapsible="icon"
      className="border-r-0 bg-background/95 backdrop-blur-sm [&::-webkit-scrollbar]:hidden [-ms-overflow-style:'none'] [scrollbar-width:'none']"
      {...props}
    >
      <SidebarHeader className="px-2 py-2">
        <div className="flex h-[40px] items-center px-1 relative">
          <Link href="/dashboard" className="flex-shrink-0" onClick={() => isMobile && setOpenMobile(false)}>
            <KortixLogo size={24} />
          </Link>
          {state !== 'collapsed' && (
            <div className="ml-2 transition-all duration-200 ease-in-out whitespace-nowrap">
            </div>
          )}
          <div className="ml-auto flex items-center gap-2">
            {state !== 'collapsed' && !isMobile && (
              <Tooltip>
                <TooltipTrigger asChild>
                  <SidebarTrigger className="h-8 w-8" />
                </TooltipTrigger>
                <TooltipContent>Toggle sidebar (CMD+B)</TooltipContent>
              </Tooltip>
            )}
          </div>
        </div>
      </SidebarHeader>
      <SidebarContent className="[&::-webkit-scrollbar]:hidden [-ms-overflow-style:'none'] [scrollbar-width:'none']">
        <div className="px-2 mb-4">
          <Tooltip>
            <TooltipTrigger asChild>
              <Button
                onClick={handleStopAllAgents}
                disabled={isStoppingAll}
                variant="outline"
                size={state === 'collapsed' ? 'icon' : 'sm'}
                className={`${state === 'collapsed' ? 'w-8 h-8' : 'w-full'} bg-orange-50 border-orange-200 text-orange-700 hover:bg-orange-100 dark:bg-orange-950 dark:border-orange-800 dark:text-orange-300`}
              >
                {isStoppingAll ? (
                  <>
                    <Loader2 className="h-4 w-4 animate-spin" />
                    {state !== 'collapsed' && <span className="ml-2">Stopping...</span>}
                  </>
                ) : (
                  <>
                    <StopCircle className="h-4 w-4" />
                    {state !== 'collapsed' && <span className="ml-2">Stop All Agents</span>}
                  </>
                )}
              </Button>
            </TooltipTrigger>
            <TooltipContent>
              <p>Stop all currently running agents for your account</p>
            </TooltipContent>
          </Tooltip>
        </div>
        <SidebarGroup>
          <Link href="/dashboard">
            <SidebarMenuButton
              className={cn('touch-manipulation', {
                'bg-accent text-accent-foreground font-medium': pathname === '/dashboard',
<<<<<<< HEAD
              }, 'cursor-pointer')} 
=======
              })}
>>>>>>> f19c1a6f
              onClick={() => {
                posthog.capture('new_task_clicked');
                if (isMobile) setOpenMobile(false);
              }}
            >
              <Plus className="h-4 w-4 mr-1" />
              <span className="flex items-center justify-between w-full">
                New Task
              </span>
            </SidebarMenuButton>
          </Link>
          <Link href="/triggers">
            <SidebarMenuButton
              className={cn('touch-manipulation mt-1', {
                'bg-accent text-accent-foreground font-medium': pathname === '/triggers',
              })}
              onClick={() => {
                if (isMobile) setOpenMobile(false);
              }}
            >
              <Zap className="h-4 w-4 mr-1" />
              <span className="flex items-center justify-between w-full">
                Triggers
              </span>
            </SidebarMenuButton>
          </Link>
          <Link href="/knowledge">
            <SidebarMenuButton
              className={cn('touch-manipulation mt-1', {
                'bg-accent text-accent-foreground font-medium': pathname === '/knowledge',
              })}
              onClick={() => {
                if (isMobile) setOpenMobile(false);
              }}
            >
              <BookOpen className="h-4 w-4 mr-1" />
              <span className="flex items-center justify-between w-full">
                Knowledge Base
              </span>
            </SidebarMenuButton>
          </Link>
          {(
            <SidebarMenu>
              <Collapsible
                defaultOpen={true}
                className="group/collapsible"
              >
                <SidebarMenuItem>
                  <CollapsibleTrigger asChild>
                    <SidebarMenuButton
                      tooltip="Agents"
                      className="cursor-pointer"
                      onClick={() => {
                        if (state === 'collapsed') {
                          setOpen(true);
                        }
                      }}
                    >
                      <Bot className="h-4 w-4 mr-1" />
                      <span>Agents</span>
                      <ChevronRight className="ml-auto transition-transform duration-200 group-data-[state=open]/collapsible:rotate-90" />
                    </SidebarMenuButton>
                  </CollapsibleTrigger>
                  <CollapsibleContent>
                    <SidebarMenuSub>
                      {/* <SidebarMenuSubItem>
                        <SidebarMenuSubButton className={cn('pl-3 touch-manipulation', {
                          'bg-accent text-accent-foreground font-medium': pathname === '/agents' && searchParams.get('tab') === 'marketplace',
                        })} asChild>
                          <Link href="/agents?tab=marketplace" onClick={() => isMobile && setOpenMobile(false)}>
                            <span>Explore</span>
                          </Link>
                        </SidebarMenuSubButton>
                      </SidebarMenuSubItem> */}
                      <SidebarMenuSubItem data-tour="my-agents">
                        <SidebarMenuSubButton className={cn('pl-3 touch-manipulation', {
                          'bg-accent text-accent-foreground font-medium': pathname === '/agents' && (searchParams.get('tab') === 'my-agents' || searchParams.get('tab') === null),
                        })} asChild>
                          <Link href="/agents?tab=my-agents" onClick={() => isMobile && setOpenMobile(false)}>
                            <span>My Agents</span>
                          </Link>
                        </SidebarMenuSubButton>
                      </SidebarMenuSubItem>
                      <SidebarMenuSubItem data-tour="new-agent">
                        <SidebarMenuSubButton
                          onClick={() => {
                            setShowNewAgentDialog(true);
                            if (isMobile) setOpenMobile(false);
                          }}
                          className="cursor-pointer pl-3 touch-manipulation"
                        >
                          <span>New Agent</span>
                        </SidebarMenuSubButton>
                      </SidebarMenuSubItem>
                    </SidebarMenuSub>
                  </CollapsibleContent>
                </SidebarMenuItem>
              </Collapsible>
            </SidebarMenu>
          )}
          <Tooltip>
            <TooltipTrigger asChild>
              <Link href="/settings/credentials">
                <SidebarMenuButton className={cn({
                  'bg-accent text-accent-foreground font-medium': pathname === '/settings/credentials',
                }, 'cursor-pointer')}>
                  <Plug className="h-4 w-4 mr-1" />
                  <span className="flex items-center justify-between w-full">
                    Integrations
                  </span>
                </SidebarMenuButton>
              </Link>
            </TooltipTrigger>
            <TooltipContent side="right">Manage API keys & integrations</TooltipContent>
          </Tooltip>
          <Tooltip>
            <TooltipTrigger asChild>
              <div>
                <SidebarMenuButton 
                  className={cn({
                    'opacity-50 cursor-not-allowed': !hasFragmentsAccess,
                    'cursor-pointer hover:bg-accent': hasFragmentsAccess,
                    'bg-accent text-accent-foreground font-medium': pathname?.includes('/fragments'),
                  })}
                  onClick={() => {
                    if (hasFragmentsAccess) {
                      window.open('https://machine-fragments.up.railway.app/', '_blank');
                    }
                  }}
                >
                  <Puzzle className="h-4 w-4 mr-1" />
                  <span className="flex items-center justify-between w-full">
                    Fragments
                    {!hasFragmentsAccess && (
                      <Badge variant="secondary" className="ml-2 text-xs bg-pink-500 text-white border-pink-500">
                        Pro+
                      </Badge>
                      )}
                  </span>
                </SidebarMenuButton>
              </div>
            </TooltipTrigger>
            <TooltipContent side="right">
              {hasFragmentsAccess 
                ? 'Access Machine Fragments - Advanced workflow automation' 
                : 'Upgrade to Ultra, Enterprise, Scale, or Premium plan to access Fragments'
              }
            </TooltipContent>
          </Tooltip>
          <Tooltip>
            <TooltipTrigger asChild>
              <Link href="/machine-code">
                <SidebarMenuButton className={cn({
                  'bg-accent text-accent-foreground font-medium': pathname === '/machine-code',
                }, 'cursor-pointer')}>
                  <CodeSquare className="h-4 w-4 mr-1" />
                  <span className="flex items-center justify-between w-full">
                    Machine Code
                  </span>
                </SidebarMenuButton>
              </Link>
            </TooltipTrigger>
            <TooltipContent side="right">Full IDE-like code editor for building and editing Machine projects</TooltipContent>
          </Tooltip>
          <Tooltip>
            <TooltipTrigger asChild>
              <Link href="/support">
                <SidebarMenuButton className={cn({
                  'bg-accent text-accent-foreground font-medium': pathname === '/support',
                }, 'cursor-pointer')} onClick={() => isMobile && setOpenMobile(false)}>
                  <HelpCircle className="h-4 w-4 mr-1" />
                  <span className="flex items-center justify-between w-full">
                    Support
                  </span>
                </SidebarMenuButton>
              </Link>
            </TooltipTrigger>
            <TooltipContent side="right">Get help and support with live chat</TooltipContent>
          </Tooltip>
        </SidebarGroup>
        <NavAgents />
      </SidebarContent>
      {state !== 'collapsed' && (
        <div className="px-3 py-2">
          <CTACard />
        </div>
      )}
      <SidebarFooter>
        {state === 'collapsed' && (
          <div className="mt-2 flex justify-center">
            <Tooltip>
              <TooltipTrigger asChild>
                <SidebarTrigger className="h-8 w-8" />
              </TooltipTrigger>
              <TooltipContent>Expand sidebar (CMD+B)</TooltipContent>
            </Tooltip>
          </div>
        )}
        <NavUserWithTeams user={user} />
      </SidebarFooter>
      <SidebarRail />
      <NewAgentDialog
        open={showNewAgentDialog}
        onOpenChange={setShowNewAgentDialog}
      />
    </Sidebar>
  );
}

// Export the floating button so it can be used in the layout
export { FloatingMobileMenuButton };<|MERGE_RESOLUTION|>--- conflicted
+++ resolved
@@ -2,11 +2,7 @@
 
 import * as React from 'react';
 import Link from 'next/link';
-<<<<<<< HEAD
-import { Bot, Plug,Menu, Plus, Zap, ChevronRight, Puzzle, CodeSquare, StopCircle, Loader2, HelpCircle } from 'lucide-react';
-=======
-import { Bot, Menu, Plus, Zap, ChevronRight, BookOpen } from 'lucide-react';
->>>>>>> f19c1a6f
+import { Bot, Plug,Menu, Plus, Zap, ChevronRight, BookOpen, Puzzle, CodeSquare, StopCircle, Loader2, HelpCircle } from 'lucide-react';
 
 import { NavAgents } from '@/components/sidebar/nav-agents';
 import { NavUserWithTeams } from '@/components/sidebar/nav-user-with-teams';
@@ -107,10 +103,7 @@
     }
   }, [pathname, searchParams, isMobile, setOpenMobile]);
 
-<<<<<<< HEAD
   const hasFragmentsAccess = true;
-=======
->>>>>>> f19c1a6f
 
   useEffect(() => {
     const fetchUserData = async () => {
@@ -233,11 +226,7 @@
             <SidebarMenuButton
               className={cn('touch-manipulation', {
                 'bg-accent text-accent-foreground font-medium': pathname === '/dashboard',
-<<<<<<< HEAD
-              }, 'cursor-pointer')} 
-=======
-              })}
->>>>>>> f19c1a6f
+              }, 'cursor-pointer')}
               onClick={() => {
                 posthog.capture('new_task_clicked');
                 if (isMobile) setOpenMobile(false);
