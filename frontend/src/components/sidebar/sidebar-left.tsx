'use client';

import * as React from 'react';
import Link from 'next/link';
import { Bot, Plug,Menu, Store, Plus, Zap, ChevronRight, Loader2, Puzzle, CodeSquare, StopCircle } from 'lucide-react';

import { NavAgents } from '@/components/sidebar/nav-agents';
import { NavUserWithTeams } from '@/components/sidebar/nav-user-with-teams';
import { KortixLogo } from '@/components/sidebar/kortix-logo';
import { CTACard } from '@/components/sidebar/cta';
import {
  Sidebar,
  SidebarContent,
  SidebarFooter,
  SidebarGroup,
  SidebarHeader,
  SidebarMenu,
  SidebarMenuButton,
  SidebarMenuItem,
  SidebarMenuSub,
  SidebarMenuSubButton,
  SidebarMenuSubItem,
  SidebarRail,
  SidebarTrigger,
  useSidebar,
} from '@/components/ui/sidebar';
import {
  Collapsible,
  CollapsibleContent,
  CollapsibleTrigger,
} from '@/components/ui/collapsible';
import { NewAgentDialog } from '@/components/agents/new-agent-dialog';
import { useEffect, useState } from 'react';
import { createClient } from '@/lib/supabase/client';
import {
  Tooltip,
  TooltipContent,
  TooltipTrigger,
} from '@/components/ui/tooltip';
import { Button } from '@/components/ui/button';
import { useIsMobile } from '@/hooks/use-mobile';
import { cn } from '@/lib/utils';
import { usePathname, useSearchParams } from 'next/navigation';
<<<<<<< HEAD
import { useFeatureFlags } from '@/lib/feature-flags';
import posthog from '@/lib/posthog';
import { Badge } from '@/components/ui/badge';
import { toast } from 'sonner';
import { stopAllAgents } from '@/lib/api';
=======
import posthog from 'posthog-js';
>>>>>>> d8deebad
// Floating mobile menu button component
function FloatingMobileMenuButton() {
  const { setOpenMobile, openMobile } = useSidebar();
  const isMobile = useIsMobile();

  if (!isMobile || openMobile) return null;

  return (
    <div className="fixed top-6 left-4 z-50 md:hidden">
      <Tooltip>
        <TooltipTrigger asChild>
          <Button
            onClick={() => setOpenMobile(true)}
            size="icon"
            className="h-12 w-12 rounded-full bg-primary text-primary-foreground shadow-lg hover:bg-primary/90 transition-all duration-200 hover:scale-105 active:scale-95 touch-manipulation"
            aria-label="Open menu"
          >
            <Menu className="h-5 w-5" />
          </Button>
        </TooltipTrigger>
        <TooltipContent side="bottom">
          Open menu
        </TooltipContent>
      </Tooltip>
    </div>
  );
}

export function SidebarLeft({
  ...props
}: React.ComponentProps<typeof Sidebar>) {
  const { state, setOpen, setOpenMobile } = useSidebar();
  const isMobile = useIsMobile();
  const [user, setUser] = useState<{
    name: string;
    email: string;
    avatar: string;
  }>({
    name: 'Loading...',
    email: 'loading@example.com',
    avatar: '',
  });

  const pathname = usePathname();
  const searchParams = useSearchParams();
  const [showNewAgentDialog, setShowNewAgentDialog] = useState(false);
  const [isStoppingAll, setIsStoppingAll] = useState(false);

  // Close mobile menu on page navigation
  useEffect(() => {
    if (isMobile) {
      setOpenMobile(false);
    }
  }, [pathname, searchParams, isMobile, setOpenMobile]);

  const hasFragmentsAccess = true;

  useEffect(() => {
    const fetchUserData = async () => {
      const supabase = createClient();
      const { data } = await supabase.auth.getUser();

      if (data.user) {
        setUser({
          name:
            data.user.user_metadata?.name ||
            data.user.email?.split('@')[0] ||
            'User',
          email: data.user.email || '',
          avatar: data.user.user_metadata?.avatar_url || '',
        });
      }
    };

    fetchUserData();
  }, []);

  useEffect(() => {
    const handleKeyDown = (event: KeyboardEvent) => {
      if ((event.metaKey || event.ctrlKey) && event.key === 'b') {
        event.preventDefault();
        setOpen(!state.startsWith('expanded'));
        window.dispatchEvent(
          new CustomEvent('sidebar-left-toggled', {
            detail: { expanded: !state.startsWith('expanded') },
          }),
        );
      }
    };

    window.addEventListener('keydown', handleKeyDown);
    return () => window.removeEventListener('keydown', handleKeyDown);
  }, [state, setOpen]);

  const handleStopAllAgents = async () => {
    if (isStoppingAll) return;
    setIsStoppingAll(true);
    try {
      const result = await stopAllAgents();
      toast.success(result?.message || `Stopped ${result?.stopped_count ?? 0} running agent(s).`);
    } catch (err: any) {
      console.error('Failed to stop all agents:', err);
      toast.error(err?.message || 'Failed to stop all agents');
    } finally {
      setIsStoppingAll(false);
    }
  };

  return (
    <Sidebar
      collapsible="icon"
      className="border-r-0 bg-background/95 backdrop-blur-sm [&::-webkit-scrollbar]:hidden [-ms-overflow-style:'none'] [scrollbar-width:'none']"
      {...props}
    >
      <SidebarHeader className="px-2 py-2">
        <div className="flex h-[40px] items-center px-1 relative">
          <Link href="/dashboard" className="flex-shrink-0" onClick={() => isMobile && setOpenMobile(false)}>
            <KortixLogo size={24} />
          </Link>
          {state !== 'collapsed' && (
            <div className="ml-2 transition-all duration-200 ease-in-out whitespace-nowrap">
            </div>
          )}
          <div className="ml-auto flex items-center gap-2">
            {state !== 'collapsed' && !isMobile && (
              <Tooltip>
                <TooltipTrigger asChild>
                  <SidebarTrigger className="h-8 w-8" />
                </TooltipTrigger>
                <TooltipContent>Toggle sidebar (CMD+B)</TooltipContent>
              </Tooltip>
            )}
          </div>
        </div>
      </SidebarHeader>
      <SidebarContent className="[&::-webkit-scrollbar]:hidden [-ms-overflow-style:'none'] [scrollbar-width:'none']">
        <div className="px-2 mb-4">
          <Tooltip>
            <TooltipTrigger asChild>
              <Button
                onClick={handleStopAllAgents}
                disabled={isStoppingAll}
                variant="outline"
                size={state === 'collapsed' ? 'icon' : 'sm'}
                className={`${state === 'collapsed' ? 'w-8 h-8' : 'w-full'} bg-orange-50 border-orange-200 text-orange-700 hover:bg-orange-100 dark:bg-orange-950 dark:border-orange-800 dark:text-orange-300`}
              >
                {isStoppingAll ? (
                  <>
                    <Loader2 className="h-4 w-4 animate-spin" />
                    {state !== 'collapsed' && <span className="ml-2">Stopping...</span>}
                  </>
                ) : (
                  <>
                    <StopCircle className="h-4 w-4" />
                    {state !== 'collapsed' && <span className="ml-2">Stop All Agents</span>}
                  </>
                )}
              </Button>
            </TooltipTrigger>
            <TooltipContent>
              <p>Stop all currently running agents for your account</p>
            </TooltipContent>
          </Tooltip>
        </div>
        <SidebarGroup>
          <Link href="/dashboard">
            <SidebarMenuButton 
              className={cn('touch-manipulation', {
                'bg-accent text-accent-foreground font-medium': pathname === '/dashboard',
              }, 'cursor-pointer')} 
              onClick={() => {
                posthog.capture('new_task_clicked');
                if (isMobile) setOpenMobile(false);
              }}
            >
              <Plus className="h-4 w-4 mr-1" />
              <span className="flex items-center justify-between w-full">
                New Task
              </span>
            </SidebarMenuButton>
          </Link>
          <Link href="/tasks">
            <SidebarMenuButton 
              className={cn('touch-manipulation mt-1', {
                'bg-accent text-accent-foreground font-medium': pathname === '/tasks',
              })} 
              onClick={() => {
                if (isMobile) setOpenMobile(false);
              }}
            >
              <Zap className="h-4 w-4 mr-1" />
              <span className="flex items-center justify-between w-full">
                Tasks
              </span>
            </SidebarMenuButton>
          </Link>
          {(
            <SidebarMenu>
              <Collapsible
                defaultOpen={true}
                className="group/collapsible"
              >
                <SidebarMenuItem>
                  <CollapsibleTrigger asChild>
                    <SidebarMenuButton
                      tooltip="Agents"
                      className="cursor-pointer"
                      onClick={() => {
                        if (state === 'collapsed') {
                          setOpen(true);
                        }
                      }}
                    >
                      <Bot className="h-4 w-4 mr-1" />
                      <span>Agents</span>
                      <ChevronRight className="ml-auto transition-transform duration-200 group-data-[state=open]/collapsible:rotate-90" />
                    </SidebarMenuButton>
                  </CollapsibleTrigger>
                  <CollapsibleContent>
                    <SidebarMenuSub>
                      <SidebarMenuSubItem>
                        <SidebarMenuSubButton className={cn('pl-3 touch-manipulation', {
                          'bg-accent text-accent-foreground font-medium': pathname === '/agents' && searchParams.get('tab') === 'marketplace',
                        })} asChild>
                          <Link href="/agents?tab=marketplace" onClick={() => isMobile && setOpenMobile(false)}>
                            <span>Explore</span>
                          </Link>
                        </SidebarMenuSubButton>
                      </SidebarMenuSubItem>
                      <SidebarMenuSubItem data-tour="my-agents">
                        <SidebarMenuSubButton className={cn('pl-3 touch-manipulation', {
                          'bg-accent text-accent-foreground font-medium': pathname === '/agents' && (searchParams.get('tab') === 'my-agents' || searchParams.get('tab') === null),
                        })} asChild>
                          <Link href="/agents?tab=my-agents" onClick={() => isMobile && setOpenMobile(false)}>
                            <span>My Agents</span>
                          </Link>
                        </SidebarMenuSubButton>
                      </SidebarMenuSubItem>
                      <SidebarMenuSubItem data-tour="new-agent">
                        <SidebarMenuSubButton 
                          onClick={() => {
                            setShowNewAgentDialog(true);
                            if (isMobile) setOpenMobile(false);
                          }}
                          className="cursor-pointer pl-3 touch-manipulation"
                        >
                          <span>New Agent</span>
                        </SidebarMenuSubButton>
                      </SidebarMenuSubItem>
                    </SidebarMenuSub>
                  </CollapsibleContent>
                </SidebarMenuItem>
              </Collapsible>
            </SidebarMenu>
          )}
          {!flagsLoading && customAgentsEnabled && (
            <Tooltip>
              <TooltipTrigger asChild>
                <Link href="/settings/credentials">
                  <SidebarMenuButton className={cn({
                    'bg-accent text-accent-foreground font-medium': pathname === '/settings/credentials',
                  }, 'cursor-pointer')}>
                    <Plug className="h-4 w-4 mr-1" />
                    <span className="flex items-center justify-between w-full">
                      Integrations
                    </span>
                  </SidebarMenuButton>
                </Link>
              </TooltipTrigger>
              <TooltipContent side="right">Manage API keys & integrations</TooltipContent>
            </Tooltip>
          )}
          {!flagsLoading && customAgentsEnabled && (
            <Tooltip>
              <TooltipTrigger asChild>
                <div>
                  <SidebarMenuButton 
                    className={cn({
                      'opacity-50 cursor-not-allowed': !hasFragmentsAccess,
                      'cursor-pointer hover:bg-accent': hasFragmentsAccess,
                      'bg-accent text-accent-foreground font-medium': pathname?.includes('/fragments'),
                    })}
                    onClick={() => {
                      if (hasFragmentsAccess) {
                        window.open('https://machine-fragments.up.railway.app/', '_blank');
                      }
                    }}
                  >
                    <Puzzle className="h-4 w-4 mr-1" />
                    <span className="flex items-center justify-between w-full">
                      Fragments
                      {!hasFragmentsAccess && (
                        <Badge variant="secondary" className="ml-2 text-xs bg-pink-500 text-white border-pink-500">
                          Pro+
                        </Badge>
                      )}
                    </span>
                  </SidebarMenuButton>
                </div>
              </TooltipTrigger>
              <TooltipContent side="right">
                {hasFragmentsAccess 
                  ? 'Access Machine Fragments - Advanced workflow automation' 
                  : 'Upgrade to Ultra, Enterprise, Scale, or Premium plan to access Fragments'
                }
              </TooltipContent>
            </Tooltip>
          )}
          <Tooltip>
            <TooltipTrigger asChild>
              <Link href="/machine-code">
                <SidebarMenuButton className={cn({
                  'bg-accent text-accent-foreground font-medium': pathname === '/machine-code',
                }, 'cursor-pointer')}>
                  <CodeSquare className="h-4 w-4 mr-1" />
                  <span className="flex items-center justify-between w-full">
                    Machine Code
                  </span>
                </SidebarMenuButton>
              </Link>
            </TooltipTrigger>
            <TooltipContent side="right">Full IDE-like code editor for building and editing Machine projects</TooltipContent>
          </Tooltip>
        </SidebarGroup>
        <NavAgents />
      </SidebarContent>
      {state !== 'collapsed' && (
        <div className="px-3 py-2">
          <CTACard />
        </div>
      )}
      <SidebarFooter>
        {state === 'collapsed' && (
          <div className="mt-2 flex justify-center">
            <Tooltip>
              <TooltipTrigger asChild>
                <SidebarTrigger className="h-8 w-8" />
              </TooltipTrigger>
              <TooltipContent>Expand sidebar (CMD+B)</TooltipContent>
            </Tooltip>
          </div>
        )}
        <NavUserWithTeams user={user} />
      </SidebarFooter>
      <SidebarRail />
      <NewAgentDialog 
        open={showNewAgentDialog} 
        onOpenChange={setShowNewAgentDialog}
      />
    </Sidebar>
  );
}

// Export the floating button so it can be used in the layout
export { FloatingMobileMenuButton };<|MERGE_RESOLUTION|>--- conflicted
+++ resolved
@@ -41,15 +41,7 @@
 import { useIsMobile } from '@/hooks/use-mobile';
 import { cn } from '@/lib/utils';
 import { usePathname, useSearchParams } from 'next/navigation';
-<<<<<<< HEAD
-import { useFeatureFlags } from '@/lib/feature-flags';
-import posthog from '@/lib/posthog';
-import { Badge } from '@/components/ui/badge';
-import { toast } from 'sonner';
-import { stopAllAgents } from '@/lib/api';
-=======
 import posthog from 'posthog-js';
->>>>>>> d8deebad
 // Floating mobile menu button component
 function FloatingMobileMenuButton() {
   const { setOpenMobile, openMobile } = useSidebar();
