'use client';

import * as React from 'react';
import Link from 'next/link';
<<<<<<< HEAD
import { Bot, Menu, Store, Plus, Zap, Plug, ChevronRight, Loader2, Puzzle, CodeSquare, StopCircle } from 'lucide-react';
=======
import { Bot, Menu, Store, Plus, Zap, ChevronRight, Loader2 } from 'lucide-react';
>>>>>>> 0335d6d3

import { NavAgents } from '@/components/sidebar/nav-agents';
import { NavUserWithTeams } from '@/components/sidebar/nav-user-with-teams';
import { KortixLogo } from '@/components/sidebar/kortix-logo';
import { CTACard } from '@/components/sidebar/cta';
import {
  Sidebar,
  SidebarContent,
  SidebarFooter,
  SidebarGroup,
  SidebarHeader,
  SidebarMenu,
  SidebarMenuButton,
  SidebarMenuItem,
  SidebarMenuSub,
  SidebarMenuSubButton,
  SidebarMenuSubItem,
  SidebarRail,
  SidebarTrigger,
  useSidebar,
} from '@/components/ui/sidebar';
import {
  Collapsible,
  CollapsibleContent,
  CollapsibleTrigger,
} from '@/components/ui/collapsible';
import { NewAgentDialog } from '@/components/agents/new-agent-dialog';
import { useEffect, useState } from 'react';
import { createClient } from '@/lib/supabase/client';
import {
  Tooltip,
  TooltipContent,
  TooltipTrigger,
} from '@/components/ui/tooltip';
import { Button } from '@/components/ui/button';
import { useIsMobile } from '@/hooks/use-mobile';
import { cn } from '@/lib/utils';
import { usePathname, useSearchParams } from 'next/navigation';
import { useFeatureFlags } from '@/lib/feature-flags';
<<<<<<< HEAD
import posthog from '@/lib/posthog';
import { Badge } from '@/components/ui/badge';
import { toast } from 'sonner';
import { Button } from '@/components/ui/button';
import { stopAllAgents } from '@/lib/api';
=======
import posthog from 'posthog-js';
// Floating mobile menu button component
function FloatingMobileMenuButton() {
  const { setOpenMobile, openMobile } = useSidebar();
  const isMobile = useIsMobile();

  if (!isMobile || openMobile) return null;

  return (
    <div className="fixed top-6 left-4 z-50 md:hidden">
      <Tooltip>
        <TooltipTrigger asChild>
          <Button
            onClick={() => setOpenMobile(true)}
            size="icon"
            className="h-12 w-12 rounded-full bg-primary text-primary-foreground shadow-lg hover:bg-primary/90 transition-all duration-200 hover:scale-105 active:scale-95 touch-manipulation"
            aria-label="Open menu"
          >
            <Menu className="h-5 w-5" />
          </Button>
        </TooltipTrigger>
        <TooltipContent side="bottom">
          Open menu
        </TooltipContent>
      </Tooltip>
    </div>
  );
}
>>>>>>> 0335d6d3

export function SidebarLeft({
  ...props
}: React.ComponentProps<typeof Sidebar>) {
  const { state, setOpen, setOpenMobile } = useSidebar();
  const isMobile = useIsMobile();
  const [user, setUser] = useState<{
    name: string;
    email: string;
    avatar: string;
  }>({
    name: 'Loading...',
    email: 'loading@example.com',
    avatar: '',
  });

  const pathname = usePathname();
  const searchParams = useSearchParams();
  const { flags, loading: flagsLoading } = useFeatureFlags(['custom_agents', 'agent_marketplace']);
  const customAgentsEnabled = flags.custom_agents;
  const marketplaceEnabled = flags.agent_marketplace;
  const [showNewAgentDialog, setShowNewAgentDialog] = useState(false);
  const [isStoppingAll, setIsStoppingAll] = useState(false);

  const hasFragmentsAccess = true;

<<<<<<< HEAD
=======
  // Close mobile menu on page navigation
  useEffect(() => {
    if (isMobile) {
      setOpenMobile(false);
    }
  }, [pathname, searchParams, isMobile, setOpenMobile]);

  
>>>>>>> 0335d6d3
  useEffect(() => {
    const fetchUserData = async () => {
      const supabase = createClient();
      const { data } = await supabase.auth.getUser();

      if (data.user) {
        setUser({
          name:
            data.user.user_metadata?.name ||
            data.user.email?.split('@')[0] ||
            'User',
          email: data.user.email || '',
          avatar: data.user.user_metadata?.avatar_url || '',
        });
      }
    };

    fetchUserData();
  }, []);

  useEffect(() => {
    const handleKeyDown = (event: KeyboardEvent) => {
      if ((event.metaKey || event.ctrlKey) && event.key === 'b') {
        event.preventDefault();
        setOpen(!state.startsWith('expanded'));
        window.dispatchEvent(
          new CustomEvent('sidebar-left-toggled', {
            detail: { expanded: !state.startsWith('expanded') },
          }),
        );
      }
    };

    window.addEventListener('keydown', handleKeyDown);
    return () => window.removeEventListener('keydown', handleKeyDown);
  }, [state, setOpen]);

  const handleStopAllAgents = async () => {
    if (isStoppingAll) return;
    setIsStoppingAll(true);
    try {
      const result = await stopAllAgents();
      toast.success(result?.message || `Stopped ${result?.stopped_count ?? 0} running agent(s).`);
    } catch (err: any) {
      console.error('Failed to stop all agents:', err);
      toast.error(err?.message || 'Failed to stop all agents');
    } finally {
      setIsStoppingAll(false);
    }
  };

  return (
    <Sidebar
      collapsible="icon"
      className="border-r-0 bg-background/95 backdrop-blur-sm [&::-webkit-scrollbar]:hidden [-ms-overflow-style:'none'] [scrollbar-width:'none']"
      {...props}
    >
      <SidebarHeader className="px-2 py-2">
        <div className="flex h-[40px] items-center px-1 relative">
          <Link href="/dashboard" className="flex-shrink-0" onClick={() => isMobile && setOpenMobile(false)}>
            <KortixLogo size={24} />
          </Link>
          {state !== 'collapsed' && (
            <div className="ml-2 transition-all duration-200 ease-in-out whitespace-nowrap">
            </div>
          )}
          <div className="ml-auto flex items-center gap-2">
            {state !== 'collapsed' && !isMobile && (
              <Tooltip>
                <TooltipTrigger asChild>
                  <SidebarTrigger className="h-8 w-8" />
                </TooltipTrigger>
                <TooltipContent>Toggle sidebar (CMD+B)</TooltipContent>
              </Tooltip>
            )}
          </div>
        </div>
      </SidebarHeader>
      <SidebarContent className="[&::-webkit-scrollbar]:hidden [-ms-overflow-style:'none'] [scrollbar-width:'none']">
        <div className="px-2 mb-4">
          <Tooltip>
            <TooltipTrigger asChild>
              <Button
                onClick={handleStopAllAgents}
                disabled={isStoppingAll}
                variant="outline"
                size={state === 'collapsed' ? 'icon' : 'sm'}
                className={`${state === 'collapsed' ? 'w-8 h-8' : 'w-full'} bg-orange-50 border-orange-200 text-orange-700 hover:bg-orange-100 dark:bg-orange-950 dark:border-orange-800 dark:text-orange-300`}
              >
                {isStoppingAll ? (
                  <>
                    <Loader2 className="h-4 w-4 animate-spin" />
                    {state !== 'collapsed' && <span className="ml-2">Stopping...</span>}
                  </>
                ) : (
                  <>
                    <StopCircle className="h-4 w-4" />
                    {state !== 'collapsed' && <span className="ml-2">Stop All Agents</span>}
                  </>
                )}
              </Button>
            </TooltipTrigger>
            <TooltipContent>
              <p>Stop all currently running agents for your account</p>
            </TooltipContent>
          </Tooltip>
        </div>
        <SidebarGroup>
          <Link href="/dashboard">
<<<<<<< HEAD
            <SidebarMenuButton className={cn({
              'bg-accent text-accent-foreground font-medium': pathname === '/dashboard',
            }, 'cursor-pointer')} onClick={() => posthog.capture('new_task_clicked')}>
=======
            <SidebarMenuButton 
              className={cn('touch-manipulation', {
                'bg-accent text-accent-foreground font-medium': pathname === '/dashboard',
              })} 
              onClick={() => {
                posthog.capture('new_task_clicked');
                if (isMobile) setOpenMobile(false);
              }}
            >
>>>>>>> 0335d6d3
              <Plus className="h-4 w-4 mr-1" />
              <span className="flex items-center justify-between w-full">
                New Task
              </span>
            </SidebarMenuButton>
          </Link>
          {!flagsLoading && customAgentsEnabled && (
            <SidebarMenu>
              <Collapsible
                defaultOpen={pathname?.includes('/agents')}
                className="group/collapsible"
              >
                <SidebarMenuItem>
                  <CollapsibleTrigger asChild>
                    <SidebarMenuButton
                      tooltip="Agents"
<<<<<<< HEAD
                      className="cursor-pointer"
=======
                      onClick={() => {
                        if (state === 'collapsed') {
                          setOpen(true);
                        }
                      }}
>>>>>>> 0335d6d3
                    >
                      <Bot className="h-4 w-4 mr-1" />
                      <span>Agents</span>
                      <ChevronRight className="ml-auto transition-transform duration-200 group-data-[state=open]/collapsible:rotate-90" />
                    </SidebarMenuButton>
                  </CollapsibleTrigger>
                  <CollapsibleContent>
                    <SidebarMenuSub>
                      <SidebarMenuSubItem>
                        <SidebarMenuSubButton className={cn('pl-3 touch-manipulation', {
                          'bg-accent text-accent-foreground font-medium': pathname === '/agents' && searchParams.get('tab') === 'marketplace',
                        })} asChild>
                          <Link href="/agents?tab=marketplace" onClick={() => isMobile && setOpenMobile(false)}>
                            <span>Explore</span>
                          </Link>
                        </SidebarMenuSubButton>
                      </SidebarMenuSubItem>
                      <SidebarMenuSubItem>
                        <SidebarMenuSubButton className={cn('pl-3 touch-manipulation', {
                          'bg-accent text-accent-foreground font-medium': pathname === '/agents' && (searchParams.get('tab') === 'my-agents' || searchParams.get('tab') === null),
                        })} asChild>
                          <Link href="/agents?tab=my-agents" onClick={() => isMobile && setOpenMobile(false)}>
                            <span>My Agents</span>
                          </Link>
                        </SidebarMenuSubButton>
                      </SidebarMenuSubItem>
                      <SidebarMenuSubItem>
                        <SidebarMenuSubButton 
                          onClick={() => {
                            setShowNewAgentDialog(true);
                            if (isMobile) setOpenMobile(false);
                          }}
                          className="cursor-pointer pl-3 touch-manipulation"
                        >
                          <span>New Agent</span>
                        </SidebarMenuSubButton>
                      </SidebarMenuSubItem>
                    </SidebarMenuSub>
                  </CollapsibleContent>
                </SidebarMenuItem>
              </Collapsible>
            </SidebarMenu>
          )}
<<<<<<< HEAD
          {!flagsLoading && customAgentsEnabled && (
            <Tooltip>
              <TooltipTrigger asChild>
                <Link href="/settings/credentials">
                  <SidebarMenuButton className={cn({
                    'bg-accent text-accent-foreground font-medium': pathname === '/settings/credentials',
                  }, 'cursor-pointer')}>
                    <Plug className="h-4 w-4 mr-1" />
                    <span className="flex items-center justify-between w-full">
                      Integrations
                    </span>
                  </SidebarMenuButton>
                </Link>
              </TooltipTrigger>
              <TooltipContent side="right">Manage API keys & integrations</TooltipContent>
            </Tooltip>
          )}
          {!flagsLoading && customAgentsEnabled && (
            <Tooltip>
              <TooltipTrigger asChild>
                <div>
                  <SidebarMenuButton 
                    className={cn({
                      'opacity-50 cursor-not-allowed': !hasFragmentsAccess,
                      'cursor-pointer hover:bg-accent': hasFragmentsAccess,
                      'bg-accent text-accent-foreground font-medium': pathname?.includes('/fragments'),
                    })}
                    onClick={() => {
                      if (hasFragmentsAccess) {
                        window.open('https://machine-fragments.up.railway.app/', '_blank');
                      }
                    }}
                  >
                    <Puzzle className="h-4 w-4 mr-1" />
                    <span className="flex items-center justify-between w-full">
                      Fragments
                      {!hasFragmentsAccess && (
                        <Badge variant="secondary" className="ml-2 text-xs bg-pink-500 text-white border-pink-500">
                          Pro+
                        </Badge>
                      )}
                    </span>
                  </SidebarMenuButton>
                </div>
              </TooltipTrigger>
              <TooltipContent side="right">
                {hasFragmentsAccess 
                  ? 'Access Machine Fragments - Advanced workflow automation' 
                  : 'Upgrade to Ultra, Enterprise, Scale, or Premium plan to access Fragments'
                }
              </TooltipContent>
            </Tooltip>
          )}
          <Tooltip>
            <TooltipTrigger asChild>
              <Link href="/machine-code">
                <SidebarMenuButton className={cn({
                  'bg-accent text-accent-foreground font-medium': pathname === '/machine-code',
                }, 'cursor-pointer')}>
                  <CodeSquare className="h-4 w-4 mr-1" />
                  <span className="flex items-center justify-between w-full">
                    Machine Code
                  </span>
                </SidebarMenuButton>
              </Link>
            </TooltipTrigger>
            <TooltipContent side="right">Full IDE-like code editor for building and editing Machine projects</TooltipContent>
          </Tooltip>
=======

>>>>>>> 0335d6d3
        </SidebarGroup>
        <NavAgents />
      </SidebarContent>
      {state !== 'collapsed' && (
        <div className="px-3 py-2">
          <CTACard />
        </div>
      )}
      <SidebarFooter>
        {state === 'collapsed' && (
          <div className="mt-2 flex justify-center">
            <Tooltip>
              <TooltipTrigger asChild>
                <SidebarTrigger className="h-8 w-8" />
              </TooltipTrigger>
              <TooltipContent>Expand sidebar (CMD+B)</TooltipContent>
            </Tooltip>
          </div>
        )}
        <NavUserWithTeams user={user} />
      </SidebarFooter>
      <SidebarRail />
      <NewAgentDialog 
        open={showNewAgentDialog} 
        onOpenChange={setShowNewAgentDialog}
      />
    </Sidebar>
  );
}

// Export the floating button so it can be used in the layout
export { FloatingMobileMenuButton };<|MERGE_RESOLUTION|>--- conflicted
+++ resolved
@@ -2,11 +2,7 @@
 
 import * as React from 'react';
 import Link from 'next/link';
-<<<<<<< HEAD
-import { Bot, Menu, Store, Plus, Zap, Plug, ChevronRight, Loader2, Puzzle, CodeSquare, StopCircle } from 'lucide-react';
-=======
-import { Bot, Menu, Store, Plus, Zap, ChevronRight, Loader2 } from 'lucide-react';
->>>>>>> 0335d6d3
+import { Bot, Menu, Store, Plus, Zap, ChevronRight, Loader2, Puzzle, CodeSquare, StopCircle } from 'lucide-react';
 
 import { NavAgents } from '@/components/sidebar/nav-agents';
 import { NavUserWithTeams } from '@/components/sidebar/nav-user-with-teams';
@@ -46,14 +42,11 @@
 import { cn } from '@/lib/utils';
 import { usePathname, useSearchParams } from 'next/navigation';
 import { useFeatureFlags } from '@/lib/feature-flags';
-<<<<<<< HEAD
 import posthog from '@/lib/posthog';
 import { Badge } from '@/components/ui/badge';
 import { toast } from 'sonner';
 import { Button } from '@/components/ui/button';
 import { stopAllAgents } from '@/lib/api';
-=======
-import posthog from 'posthog-js';
 // Floating mobile menu button component
 function FloatingMobileMenuButton() {
   const { setOpenMobile, openMobile } = useSidebar();
@@ -81,7 +74,6 @@
     </div>
   );
 }
->>>>>>> 0335d6d3
 
 export function SidebarLeft({
   ...props
@@ -106,10 +98,6 @@
   const [showNewAgentDialog, setShowNewAgentDialog] = useState(false);
   const [isStoppingAll, setIsStoppingAll] = useState(false);
 
-  const hasFragmentsAccess = true;
-
-<<<<<<< HEAD
-=======
   // Close mobile menu on page navigation
   useEffect(() => {
     if (isMobile) {
@@ -117,8 +105,8 @@
     }
   }, [pathname, searchParams, isMobile, setOpenMobile]);
 
-  
->>>>>>> 0335d6d3
+  const hasFragmentsAccess = true;
+
   useEffect(() => {
     const fetchUserData = async () => {
       const supabase = createClient();
@@ -228,21 +216,15 @@
         </div>
         <SidebarGroup>
           <Link href="/dashboard">
-<<<<<<< HEAD
-            <SidebarMenuButton className={cn({
-              'bg-accent text-accent-foreground font-medium': pathname === '/dashboard',
-            }, 'cursor-pointer')} onClick={() => posthog.capture('new_task_clicked')}>
-=======
             <SidebarMenuButton 
               className={cn('touch-manipulation', {
                 'bg-accent text-accent-foreground font-medium': pathname === '/dashboard',
-              })} 
+              }, 'cursor-pointer')} 
               onClick={() => {
                 posthog.capture('new_task_clicked');
                 if (isMobile) setOpenMobile(false);
               }}
             >
->>>>>>> 0335d6d3
               <Plus className="h-4 w-4 mr-1" />
               <span className="flex items-center justify-between w-full">
                 New Task
@@ -259,15 +241,12 @@
                   <CollapsibleTrigger asChild>
                     <SidebarMenuButton
                       tooltip="Agents"
-<<<<<<< HEAD
                       className="cursor-pointer"
-=======
                       onClick={() => {
                         if (state === 'collapsed') {
                           setOpen(true);
                         }
                       }}
->>>>>>> 0335d6d3
                     >
                       <Bot className="h-4 w-4 mr-1" />
                       <span>Agents</span>
@@ -311,7 +290,6 @@
               </Collapsible>
             </SidebarMenu>
           )}
-<<<<<<< HEAD
           {!flagsLoading && customAgentsEnabled && (
             <Tooltip>
               <TooltipTrigger asChild>
@@ -380,9 +358,6 @@
             </TooltipTrigger>
             <TooltipContent side="right">Full IDE-like code editor for building and editing Machine projects</TooltipContent>
           </Tooltip>
-=======
-
->>>>>>> 0335d6d3
         </SidebarGroup>
         <NavAgents />
       </SidebarContent>
