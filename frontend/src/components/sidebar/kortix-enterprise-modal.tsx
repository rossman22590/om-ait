--- conflicted
+++ resolved
@@ -64,13 +64,9 @@
             <div className="relative z-10 flex flex-col h-full">
               <div className="mb-6 flex-shrink-0">
                 <Image
-<<<<<<< HEAD
                   src={
                     isDarkMode ? '/kortix-logo-white.svg' : '/logo.png'
                   }
-=======
-                  src={isDarkMode ? '/kortix-logo-white.svg' : '/kortix-logo.svg'}
->>>>>>> 217915b1
                   alt="Kortix Logo"
                   width={80}
                   height={28}
