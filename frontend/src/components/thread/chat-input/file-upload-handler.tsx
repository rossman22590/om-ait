--- conflicted
+++ resolved
@@ -250,13 +250,9 @@
                 <Button
                   type="button"
                   onClick={handleFileUpload}
-                  variant="outline"
+                  variant="ghost"
                   size="sm"
-<<<<<<< HEAD
                   className="h-[42px] !px-4 py-2 bg-transparent border-0 rounded-xl text-muted-foreground hover:text-foreground hover:bg-accent/50 flex items-center gap-2"
-=======
-                  className="h-8 w-8 p-0 bg-transparent border border-border rounded-xl text-muted-foreground hover:text-foreground hover:bg-accent/50 flex items-center justify-center cursor-pointer"
->>>>>>> 77d2d04a
                   disabled={
                     !isLoggedIn || loading || (disabled && !isAgentRunning) || isUploading
                   }
@@ -266,6 +262,7 @@
                   ) : (
                     <Paperclip className="h-4 w-4" />
                   )}
+                  Attach
                 </Button>
               </span>
             </TooltipTrigger>
