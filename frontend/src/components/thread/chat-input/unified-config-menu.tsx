'use client';

import React, { useEffect, useMemo, useRef, useState, useCallback, memo } from 'react';
import {
    DropdownMenu,
    DropdownMenuContent,
    DropdownMenuItem,
    DropdownMenuTrigger,
    DropdownMenuSeparator,
    DropdownMenuSub,
    DropdownMenuSubContent,
    DropdownMenuSubTrigger,
    DropdownMenuPortal,
} from '@/components/ui/dropdown-menu';
import { Button } from '@/components/ui/button';
import { cn } from '@/lib/utils';
import { Cpu, Search, Check, ChevronDown, Plus, ExternalLink, Loader2, Plug, Brain, LibraryBig, Zap, Workflow } from 'lucide-react';
import { useAgents } from '@/hooks/react-query/agents/use-agents';
import { KortixLogo } from '@/components/sidebar/kortix-logo';
import type { ModelOption } from '@/hooks/use-model-selection';
import { ModelProviderIcon } from '@/lib/model-provider-icons';
import { SpotlightCard } from '@/components/ui/spotlight-card';

export type SubscriptionStatus = 'no_subscription' | 'active';

import { Tooltip, TooltipContent, TooltipProvider, TooltipTrigger } from '@/components/ui/tooltip';
import { Dialog, DialogContent, DialogHeader, DialogTitle } from '@/components/ui/dialog';
import { IntegrationsRegistry } from '@/components/agents/integrations-registry';
import { useComposioToolkitIcon } from '@/hooks/react-query/composio/use-composio';
import { Skeleton } from '@/components/ui/skeleton';
import { NewAgentDialog } from '@/components/agents/new-agent-dialog';
import { AgentAvatar } from '@/components/thread/content/agent-avatar';
import { AgentModelSelector } from '@/components/agents/config/model-selector';
import { AgentConfigurationDialog } from '@/components/agents/agent-configuration-dialog';

type UnifiedConfigMenuProps = {
    isLoggedIn?: boolean;

    // Agent
    selectedAgentId?: string;
    onAgentSelect?: (agentId: string | undefined) => void;

    // Model
    selectedModel: string;
    onModelChange: (modelId: string) => void;
    modelOptions: ModelOption[];
    subscriptionStatus: SubscriptionStatus;
    canAccessModel: (modelId: string) => boolean;
    refreshCustomModels?: () => void;
    onUpgradeRequest?: () => void;
};

const LoggedInMenu: React.FC<UnifiedConfigMenuProps> = memo(function LoggedInMenu({
    isLoggedIn = true,
    selectedAgentId,
    onAgentSelect,
    selectedModel,
    onModelChange,
    modelOptions,
    canAccessModel,
    subscriptionStatus,
    onUpgradeRequest,
}) {
    const [isOpen, setIsOpen] = useState(false);
    const [searchQuery, setSearchQuery] = useState('');
    const [debouncedSearchQuery, setDebouncedSearchQuery] = useState('');
    const [currentPage, setCurrentPage] = useState(1);
    const [allAgents, setAllAgents] = useState<any[]>([]);
    const searchContainerRef = useRef<HTMLDivElement>(null);
    const [integrationsOpen, setIntegrationsOpen] = useState(false);
    const [showNewAgentDialog, setShowNewAgentDialog] = useState(false);
    const searchInputRef = useRef<HTMLInputElement>(null);
    const [agentConfigDialog, setAgentConfigDialog] = useState<{ open: boolean; tab: 'instructions' | 'knowledge' | 'triggers' | 'tools' | 'integrations' }>({ open: false, tab: 'instructions' });

    // Debounce search query
    useEffect(() => {
        const timer = setTimeout(() => {
            setDebouncedSearchQuery(searchQuery);
            setCurrentPage(1); // Reset to first page when searching
        }, 300);
        return () => clearTimeout(timer);
    }, [searchQuery]);

    // Fetch agents with proper pagination and search
    const agentsParams = useMemo(() => ({
        page: currentPage,
        limit: 50,
        search: debouncedSearchQuery || undefined,
    }), [currentPage, debouncedSearchQuery]);

    const { data: agentsResponse, isLoading, isFetching } = useAgents(agentsParams, { enabled: isLoggedIn });

    // Update agents list when data changes
    useEffect(() => {
        if (agentsResponse?.agents) {
            if (currentPage === 1 || debouncedSearchQuery) {
                // First page or new search - replace all agents
                setAllAgents(agentsResponse.agents);
            } else {
                // Subsequent pages - append to existing agents
                setAllAgents(prev => [...prev, ...agentsResponse.agents]);
            }
        }
    }, [agentsResponse, currentPage, debouncedSearchQuery]);

    const agents: any[] = allAgents;



    // Only fetch integration icons when authenticated AND the menu is open
    const iconsEnabled = isLoggedIn && isOpen;
    const { data: googleDriveIcon } = useComposioToolkitIcon('googledrive', { enabled: iconsEnabled });
    const { data: slackIcon } = useComposioToolkitIcon('slack', { enabled: iconsEnabled });
    const { data: notionIcon } = useComposioToolkitIcon('notion', { enabled: iconsEnabled });

    useEffect(() => {
        if (isOpen) {
            setTimeout(() => searchInputRef.current?.focus(), 30);
        } else {
            setSearchQuery('');
            setDebouncedSearchQuery('');
            setCurrentPage(1);
        }
    }, [isOpen]);



    // Keep focus stable even when list size changes
    useEffect(() => {
        if (isOpen) searchInputRef.current?.focus();
    }, [searchQuery, isOpen]);

    const handleSearchInputKeyDown = (e: React.KeyboardEvent<HTMLInputElement>) => {
        // Prevent Radix dropdown from stealing focus/navigation
        e.stopPropagation();
        if (e.key === 'ArrowDown' || e.key === 'ArrowUp') {
            e.preventDefault();
        }
    };

    // Order agents with selected first (server-side search already handles filtering)
    const orderedAgents = useMemo(() => {
        const list = [...agents];
        const selected = selectedAgentId ? list.find(a => a.agent_id === selectedAgentId) : undefined;
        const rest = selected ? list.filter(a => a.agent_id !== selectedAgentId) : list;
        return selected ? [selected, ...rest] : rest;
    }, [agents, selectedAgentId]);

    // Check if we can load more
    const canLoadMore = useMemo(() => {
        if (!agentsResponse?.pagination) return false;
        return agentsResponse.pagination.current_page < agentsResponse.pagination.total_pages;
    }, [agentsResponse?.pagination]);

    const handleLoadMore = useCallback(() => {
        if (canLoadMore && !isFetching) {
            setCurrentPage(prev => prev + 1);
        }
    }, [canLoadMore, isFetching]);





    const handleAgentClick = useCallback((agentId: string | undefined) => {
        onAgentSelect?.(agentId);
        setIsOpen(false);
    }, [onAgentSelect]);

    const displayAgent = useMemo(() => {
        const found = agents.find(a => a.agent_id === selectedAgentId) || agents[0];
        return found;
    }, [agents, selectedAgentId]);

    const handleQuickAction = useCallback((action: 'instructions' | 'knowledge' | 'triggers' | 'tools') => {
        if (!selectedAgentId && !displayAgent?.agent_id) {
            return;
        }
        setAgentConfigDialog({ open: true, tab: action });
        setIsOpen(false);
    }, [selectedAgentId, displayAgent?.agent_id]);

    const renderAgentIcon = useCallback((agent: any) => {
        return <AgentAvatar agent={agent} agentId={agent?.agent_id} size={32} className="flex-shrink-0 !border-0" />;
    }, []);

    return (
        <>
            <DropdownMenu open={isOpen} onOpenChange={setIsOpen}>
                <DropdownMenuTrigger asChild>
                    <Button
                        variant="ghost"
                        size="sm"
                        className="h-8 px-2 bg-transparent border-0 rounded-xl text-muted-foreground hover:text-foreground hover:bg-accent/50 flex items-center gap-1.5"
                        aria-label="Config menu"
                    >
                        {onAgentSelect ? (
                            <div className="flex items-center gap-2 min-w-0 max-w-[180px]">
                                {renderAgentIcon(displayAgent)}
                                <span className="truncate text-sm font-medium">
<<<<<<< HEAD
                                    {displayAgent?.name || 'Machine'}
=======
                                    {displayAgent?.name || 'Super Worker'}
>>>>>>> 140ce10f
                                </span>
                                <ChevronDown size={12} className="opacity-60 flex-shrink-0" />
                            </div>
                        ) : (
                            <div className="flex items-center gap-1.5">
                                <Cpu className="h-4 w-4" />
                                <ChevronDown size={12} className="opacity-60" />
                            </div>
                        )}
                    </Button>
                </DropdownMenuTrigger>

                <DropdownMenuContent align="end" className="w-[320px] px-0 py-3 border-[1.5px] border-border rounded-2xl" sideOffset={6}>
                    {/* Agents Submenu */}
                    {onAgentSelect && (
                        <>
                            <div className="px-3">
                                <div className="mb-3">
                                    <span className="text-xs font-medium text-muted-foreground">Agents</span>
                                </div>
                            </div>
                            <div className="px-2">
                                <SpotlightCard className="transition-colors cursor-pointer bg-transparent">
                                    <DropdownMenuSub>
                                        <DropdownMenuSubTrigger className="flex items-center gap-3 text-sm cursor-pointer px-1 py-1 hover:bg-transparent focus:bg-transparent data-[state=open]:bg-transparent w-full">
                                            <div className="flex items-center justify-center w-8 h-8 bg-card border-[1.5px] border-border flex-shrink-0" style={{ borderRadius: '10.4px' }}>
                                                {renderAgentIcon(displayAgent)}
                                            </div>
                                            <span className="flex-1 truncate font-medium text-left">{displayAgent?.name || 'Super Worker'}</span>
                                        </DropdownMenuSubTrigger>
                                        <DropdownMenuPortal>
                                            <DropdownMenuSubContent className="w-[320px] px-0 py-3 border-[1.5px] border-border rounded-2xl max-h-[500px] overflow-hidden" sideOffset={8}>
                                                <div className="mb-3 px-3">
                                                    <div className="relative">
                                                        <Search className="absolute left-3 top-1/2 -translate-y-1/2 h-[18px] w-[18px] text-muted-foreground pointer-events-none" />
                                                        <input
                                                            ref={searchInputRef}
                                                            type="text"
                                                            placeholder="Search workers..."
                                                            value={searchQuery}
                                                            onChange={(e) => setSearchQuery(e.target.value)}
                                                            onKeyDown={handleSearchInputKeyDown}
                                                            className="w-full h-11 pl-10 pr-4 rounded-2xl text-sm font-medium bg-border focus:outline-none focus:ring-2 focus:ring-primary/50"
                                                        />
                                                    </div>
                                                </div>
                                                <div className="flex items-center justify-between mb-3 px-3">
                                                    <span className="text-xs font-medium text-muted-foreground">My Workers</span>
                                                    <Button
                                                        size="sm"
                                                        variant="ghost"
                                                        className="h-5 w-5 p-0 text-muted-foreground cursor-pointer hover:text-foreground hover:bg-card rounded-2xl"
                                                        onClick={() => { setIsOpen(false); setShowNewAgentDialog(true); }}
                                                    >
                                                        <Plus className="h-4 w-4" />
                                                    </Button>
                                                </div>
                                                {isLoading && orderedAgents.length === 0 ? (
                                                    <div className="space-y-2 px-2">
                                                        {Array.from({ length: 3 }).map((_, i) => (
                                                            <div key={i} className="flex items-center gap-3 p-3 rounded-2xl">
                                                                <div className="h-8 w-8 bg-muted/60 border-[1.5px] border-border rounded-2xl animate-pulse"></div>
                                                                <div className="h-4 bg-muted rounded flex-1 animate-pulse"></div>
                                                            </div>
                                                        ))}
                                                    </div>
                                                ) : orderedAgents.length === 0 ? (
                                                    <div className="p-6 text-center text-sm text-muted-foreground">
                                                        {debouncedSearchQuery ? 'No agents found' : 'No agents yet'}
                                                    </div>
                                                ) : (
                                                    <>
                                                        <div className="max-h-[340px] overflow-y-auto space-y-0.5 px-2 [&::-webkit-scrollbar]:hidden [-ms-overflow-style:'none'] [scrollbar-width:'none']">
                                                            {orderedAgents.map((agent) => {
                                                                const isActive = selectedAgentId === agent.agent_id;
                                                                return (
                                                                    <SpotlightCard
                                                                        key={agent.agent_id}
                                                                        className="transition-colors cursor-pointer bg-transparent"
                                                                    >
                                                                        <div
                                                                            className="flex items-center gap-3 text-sm cursor-pointer px-1 py-1"
                                                                            onClick={() => handleAgentClick(agent.agent_id)}
                                                                        >
                                                                            <div className="flex items-center justify-center w-8 h-8 bg-card border-[1.5px] border-border flex-shrink-0" style={{ borderRadius: '10.4px' }}>
                                                                                {renderAgentIcon(agent)}
                                                                            </div>
                                                                            <span className="flex-1 truncate font-medium">{agent.name}</span>
                                                                            {isActive && (
                                                                                <Check className="h-4 w-4 text-blue-500 flex-shrink-0" />
                                                                            )}
                                                                        </div>
                                                                    </SpotlightCard>
                                                                );
                                                            })}
                                                        </div>
                                                        {canLoadMore && (
                                                            <div className="pt-2 px-2">
                                                                <Button
                                                                    size="sm"
                                                                    variant="ghost"
                                                                    className="w-full h-8 text-sm text-muted-foreground hover:text-foreground rounded-2xl hover:bg-muted/60"
                                                                    onClick={handleLoadMore}
                                                                    disabled={isFetching}
                                                                >
                                                                    {isFetching ? (
                                                                        <>
                                                                            <Loader2 className="h-4 w-4 animate-spin mr-2" />
                                                                            Loading...
                                                                        </>
                                                                    ) : (
                                                                        `Load more`
                                                                    )}
                                                                </Button>
                                                            </div>
                                                        )}
                                                    </>
                                                )}
                                            </DropdownMenuSubContent>
                                        </DropdownMenuPortal>
                                    </DropdownMenuSub>
                                </SpotlightCard>
                            </div>
                            <div className="h-px bg-border/50 -mx-3 my-3" />
                        </>
                    )}

                    {/* Models Submenu */}
                    <div className="px-3">
                        <div className="mb-3">
                            <span className="text-xs font-medium text-muted-foreground">Models</span>
                        </div>
                    </div>
                    <div className="px-2">
                        <SpotlightCard className="transition-colors cursor-pointer bg-transparent">
                            <DropdownMenuSub>
                                <DropdownMenuSubTrigger className="flex items-center gap-3 text-sm cursor-pointer px-1 py-1 hover:bg-transparent focus:bg-transparent data-[state=open]:bg-transparent w-full">
                                    <ModelProviderIcon
                                        modelId={selectedModel}
                                        size={32}
                                        className="flex-shrink-0"
                                    />
                                    <span className="flex-1 truncate font-medium text-left">
                                        {modelOptions.find(m => m.id === selectedModel)?.label || 'Select Model'}
                                    </span>
                                </DropdownMenuSubTrigger>
                                <DropdownMenuPortal>
                                    <DropdownMenuSubContent className="w-[320px] p-3 border-[1.5px] border-border rounded-2xl max-h-[500px] overflow-y-auto" sideOffset={8}>
                                        <div className="mb-3">
                                            <span className="text-xs font-medium text-muted-foreground pl-1">Available Models</span>
                                        </div>
                                        <div className="space-y-0.5">
                                            {modelOptions.map((model) => {
                                                const isActive = selectedModel === model.id;
                                                return (
                                                    <SpotlightCard
                                                        key={model.id}
                                                        className="transition-colors cursor-pointer bg-transparent"
                                                    >
                                                        <div
                                                            className="flex items-center gap-3 text-sm cursor-pointer px-1 py-1"
                                                            onClick={() => {
                                                                onModelChange(model.id);
                                                                setIsOpen(false);
                                                            }}
                                                        >
                                                            <ModelProviderIcon
                                                                modelId={model.id}
                                                                size={32}
                                                                className="flex-shrink-0"
                                                            />
                                                            <span className="flex-1 truncate font-medium">{model.label}</span>
                                                            {isActive && (
                                                                <Check className="h-4 w-4 text-blue-500 flex-shrink-0" />
                                                            )}
                                                        </div>
                                                    </SpotlightCard>
                                                );
                                            })}
                                        </div>
                                    </DropdownMenuSubContent>
                                </DropdownMenuPortal>
                            </DropdownMenuSub>
                        </SpotlightCard>
                    </div>
                    <div className="h-px bg-border/50 -mx-3 my-3" />
                    {onAgentSelect && (selectedAgentId || displayAgent?.agent_id) && (
                        <div className="px-3">
                            <div className="mb-3">
                                <span className="text-xs font-medium text-muted-foreground">Worker Settings</span>
                            </div>
                            <div className="flex justify-between items-center gap-2">
                                {[
                                    { action: 'instructions' as const, icon: Plug },
                                    { action: 'knowledge' as const, icon: Brain },
                                    { action: 'integrations' as const, icon: LibraryBig },
                                    { action: 'triggers' as const, icon: Zap },
                                    { action: 'playbooks' as const, icon: Workflow },
                                ].map(({ action, icon: Icon }) => (
                                    <Button
                                        key={action}
                                        variant="ghost"
                                        size="icon"
                                        className="h-8 flex-1 p-0 cursor-pointer hover:bg-muted/60 border-[1.5px] border-border rounded-2xl"
                                        onClick={() => action === 'integrations' ? setIntegrationsOpen(true) : handleQuickAction(action as any)}
                                    >
                                        <Icon className="h-4 w-4" />
                                    </Button>
                                ))}
                            </div>
                        </div>
                    )}
                </DropdownMenuContent>
            </DropdownMenu>
            <Dialog open={integrationsOpen} onOpenChange={setIntegrationsOpen}>
                <DialogContent className="p-0 max-w-6xl h-[90vh] overflow-hidden">
                    <DialogHeader className="sr-only">
                        <DialogTitle>Integrations</DialogTitle>
                    </DialogHeader>
                    <IntegrationsRegistry
                        showAgentSelector={true}
                        selectedAgentId={selectedAgentId}
                        onAgentChange={onAgentSelect}
                        onClose={() => setIntegrationsOpen(false)}
                    />
                </DialogContent>
            </Dialog>
            <NewAgentDialog
                open={showNewAgentDialog}
                onOpenChange={setShowNewAgentDialog}
                onSuccess={(agentId) => {
                    setShowNewAgentDialog(false);
                    onAgentSelect?.(agentId);
                }}
            />
            {(selectedAgentId || displayAgent?.agent_id) && agentConfigDialog.open && (
                <AgentConfigurationDialog
                    open={agentConfigDialog.open}
                    onOpenChange={(open) => setAgentConfigDialog({ ...agentConfigDialog, open })}
                    agentId={selectedAgentId || displayAgent?.agent_id}
                    initialTab={agentConfigDialog.tab}
                    onAgentChange={onAgentSelect}
                />
            )}

        </>
    );
});

const GuestMenu: React.FC<UnifiedConfigMenuProps> = memo(function GuestMenu() {
    return (
        <TooltipProvider>
            <Tooltip>
                <TooltipTrigger asChild>
                    <span className="inline-flex">
                        <Button
                            variant="ghost"
                            size="sm"
                            className="h-8 px-2 bg-border border-0 rounded-xl text-muted-foreground hover:text-foreground hover:bg-accent/50 flex items-center gap-1.5 cursor-not-allowed opacity-80 pointer-events-none"
                            disabled
                        >
                            <div className="flex items-center gap-2 min-w-0 max-w-[180px]">
                                <div className="flex-shrink-0">
                                    <KortixLogo size={20} />
                                </div>
                                <span className="truncate text-sm font-medium">Machine</span>
                                <ChevronDown size={12} className="opacity-60 flex-shrink-0" />
                            </div>
                        </Button>
                    </span>
                </TooltipTrigger>
                <TooltipContent side="top" className="text-xs">
                    <p>Log in to change agent</p>
                </TooltipContent>
            </Tooltip>
        </TooltipProvider>
    );
});

export const UnifiedConfigMenu: React.FC<UnifiedConfigMenuProps> = (props) => {
    if (props.isLoggedIn) {
        return <LoggedInMenu {...props} />;
    }
    return <GuestMenu {...props} />;
};

export default UnifiedConfigMenu;

<|MERGE_RESOLUTION|>--- conflicted
+++ resolved
@@ -198,11 +198,7 @@
                             <div className="flex items-center gap-2 min-w-0 max-w-[180px]">
                                 {renderAgentIcon(displayAgent)}
                                 <span className="truncate text-sm font-medium">
-<<<<<<< HEAD
                                     {displayAgent?.name || 'Machine'}
-=======
-                                    {displayAgent?.name || 'Super Worker'}
->>>>>>> 140ce10f
                                 </span>
                                 <ChevronDown size={12} className="opacity-60 flex-shrink-0" />
                             </div>
