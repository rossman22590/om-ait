'use client';

import { useSubscription } from '@/hooks/react-query/subscriptions/use-subscriptions';
import { useState, useEffect, useMemo } from 'react';
import { isLocalMode } from '@/lib/config';
import { useAvailableModels } from '@/hooks/react-query/subscriptions/use-model';

export const STORAGE_KEY_MODEL = 'suna-preferred-model-v3';
export const STORAGE_KEY_CUSTOM_MODELS = 'customModels';
export const DEFAULT_PREMIUM_MODEL_ID = 'gpt-5';
// export const DEFAULT_FREE_MODEL_ID = 'moonshotai/kimi-k2';
export const DEFAULT_FREE_MODEL_ID = 'gpt-5';

export type SubscriptionStatus = 'no_subscription' | 'active';

export interface ModelOption {
  id: string;
  label: string;
  requiresSubscription: boolean;
  description?: string;
  top?: boolean;
  isCustom?: boolean;
  priority?: number;
}

export interface CustomModel {
  id: string;
  label: string;
}

// SINGLE SOURCE OF TRUTH for all model data - aligned with backend constants
export const MODELS = {
  // Free tier models (available to all users)
  'claude-sonnet-4': { 
    tier: 'free',
    priority: 100, 
    recommended: true,
    lowQuality: false
  },

  // 'gemini-flash-2.5': { 
  //   tier: 'free', 
  //   priority: 70,
  //   recommended: false,
  //   lowQuality: false
  // },
  // 'qwen3': { 
  //   tier: 'free', 
  //   priority: 60,
  //   recommended: false,
  //   lowQuality: false
  // },

  // Premium/Paid tier models (require subscription) - except specific free models
  'moonshotai/kimi-k2': { 
    tier: 'free', 
    priority: 96,
    recommended: false,
    lowQuality: false
  },
  'grok-4': { 
    tier: 'premium', 
    priority: 94,
    recommended: false,
    lowQuality: false
  },
  'sonnet-3.7': { 
    tier: 'premium', 
<<<<<<< HEAD
    priority: 97, 
    recommended: true,
=======
    priority: 93, 
    recommended: false,
>>>>>>> 796b42b4
    lowQuality: false
  },
  'google/gemini-2.5-pro': {
    tier: 'premium',
    priority: 96,
    recommended: true,
    lowQuality: false
  },
<<<<<<< HEAD
  'gemini-2.5-pro': {
    tier: 'premium',
    priority: 96,
    recommended: true,
    lowQuality: false
  },
  'gpt-5': {
    tier: 'premium',
    priority: 99,
    recommended: true,
    lowQuality: false
  },
  'gpt-5-mini': {
    tier: 'premium',
    priority: 92,
    recommended: true,
    lowQuality: false
  },
  'openai/gpt-5-mini': {
    tier: 'premium',
    priority: 92,
    recommended: true,
    lowQuality: false
  },
  'gpt-4.1': {
    tier: 'premium',
    priority: 96,
    recommended: false,
    lowQuality: false
  },
=======
>>>>>>> 796b42b4
  'sonnet-3.5': { 
    tier: 'premium', 
    priority: 90,
    recommended: true,
    lowQuality: false
  },
<<<<<<< HEAD
  'gpt-4o': { 
    tier: 'premium', 
    priority: 88,
    recommended: false,
    lowQuality: false
  },
  'gemini-2.5-flash': { 
=======
  'gpt-5': { 
>>>>>>> 796b42b4
    tier: 'premium', 
    priority: 84,
    recommended: true,
    lowQuality: false
  },
<<<<<<< HEAD
  'google/gemini-2.5-flash': {
    tier: 'premium',
    priority: 84,
    recommended: true,
=======
  'gpt-5-mini': { 
    tier: 'premium', 
    priority: 98,
    recommended: false,
>>>>>>> 796b42b4
    lowQuality: false
  },
  'flash-2.5': {
    tier: 'premium',
    priority: 84,
    recommended: true,
    lowQuality: false
  },
  'google/flash-2.5': {
    tier: 'premium',
    priority: 84,
    recommended: true,
    lowQuality: false
  },
  'gemini-flash-2.5': {
    tier: 'premium',
    priority: 84,
    recommended: true,
    lowQuality: false
  },
  'google/gemini-flash-2.5': {
    tier: 'premium',
    priority: 84,
    recommended: true,
    lowQuality: false
  },
  // 'deepseek/deepseek-chat-v3-0324': { 
  //   tier: 'free', 
  //   priority: 75,
  //   recommended: false,
  //   lowQuality: false
  // },
};

// Helper to check if a user can access a model based on subscription status
export const canAccessModel = (
  subscriptionStatus: SubscriptionStatus,
  requiresSubscription: boolean,
): boolean => {
  if (isLocalMode()) {
    return true;
  }
  return subscriptionStatus === 'active' || !requiresSubscription;
};

// Helper to format a model name for display
export const formatModelName = (name: string): string => {
  return name
    .split('-')
    .map(word => word.charAt(0).toUpperCase() + word.slice(1))
    .join(' ');
};

// Add openrouter/ prefix to custom models
export const getPrefixedModelId = (modelId: string, isCustom: boolean): string => {
  if (isCustom && !modelId.startsWith('openrouter/')) {
    return `openrouter/${modelId}`;
  }
  return modelId;
};

// Helper to get custom models from localStorage
export const getCustomModels = (): CustomModel[] => {
  if (!isLocalMode() || typeof window === 'undefined') return [];
  
  try {
    const storedModels = localStorage.getItem(STORAGE_KEY_CUSTOM_MODELS);
    if (!storedModels) return [];
    
    const parsedModels = JSON.parse(storedModels);
    if (!Array.isArray(parsedModels)) return [];
    
    return parsedModels
      .filter((model: any) => 
        model && typeof model === 'object' && 
        typeof model.id === 'string' && 
        typeof model.label === 'string');
  } catch (e) {
    console.error('Error parsing custom models:', e);
    return [];
  }
};

// Helper to save model preference to localStorage safely
const saveModelPreference = (modelId: string): void => {
  try {
    localStorage.setItem(STORAGE_KEY_MODEL, modelId);
  } catch (error) {
    console.warn('Failed to save model preference to localStorage:', error);
  }
};

export const useModelSelection = () => {
  const [selectedModel, setSelectedModel] = useState(DEFAULT_FREE_MODEL_ID);
  const [customModels, setCustomModels] = useState<CustomModel[]>([]);
  const [hasInitialized, setHasInitialized] = useState(false);
  
  const { data: subscriptionData } = useSubscription();
  const { data: modelsData, isLoading: isLoadingModels } = useAvailableModels({
    refetchOnMount: false,
  });
  
  const subscriptionStatus: SubscriptionStatus = subscriptionData?.status === 'active' 
    ? 'active' 
    : 'no_subscription';

  // Function to refresh custom models from localStorage
  const refreshCustomModels = () => {
    if (isLocalMode() && typeof window !== 'undefined') {
      const freshCustomModels = getCustomModels();
      setCustomModels(freshCustomModels);
    }
  };

  // Load custom models from localStorage
  useEffect(() => {
    refreshCustomModels();
  }, []);

  // Generate model options list with consistent structure
  const MODEL_OPTIONS = useMemo(() => {
    let models = [] as any[];
    
    // Default models if API data not available
    if (!modelsData?.models || isLoadingModels) {
      models = [
        { 
          id: DEFAULT_FREE_MODEL_ID, 
          label: 'GPT-5', 
          requiresSubscription: false,
          priority: MODELS[DEFAULT_FREE_MODEL_ID]?.priority || 50
        },
        { 
          id: DEFAULT_PREMIUM_MODEL_ID, 
          label: 'GPT-5', 
          requiresSubscription: true, 
          priority: MODELS[DEFAULT_PREMIUM_MODEL_ID]?.priority || 100
        },
      ];
    } else {
      // Process API-provided models
      models = modelsData.models.map(model => {
        const shortName = model.short_name || model.id;
        const displayName = model.display_name || shortName;
        
        // Format the display label
        let cleanLabel = displayName;
        if (cleanLabel.includes('/')) {
          cleanLabel = cleanLabel.split('/').pop() || cleanLabel;
        }
        
        cleanLabel = cleanLabel
          .replace(/-/g, ' ')
          .split(' ')
          .map(word => word.charAt(0).toUpperCase() + word.slice(1))
          .join(' ');
        
        // Get model data from our central MODELS constant
        const modelData = MODELS[shortName] || {} as any;
        const isPremium = model?.requires_subscription || modelData.tier === 'premium' || false;
        
        return {
          id: shortName,
          label: cleanLabel,
          fullId: model.id, // canonical provider-prefixed id from backend
          requiresSubscription: isPremium,
          top: modelData.priority >= 90, // Mark high-priority models as "top"
          priority: modelData.priority || 0,
          lowQuality: modelData.lowQuality || false,
          recommended: modelData.recommended || false
        };
      });
    }
    
    // Add custom models if in local mode
    if (isLocalMode() && customModels.length > 0) {
      const customModelOptions = customModels.map(model => ({
        id: model.id,
        label: model.label || formatModelName(model.id),
        requiresSubscription: false,
        top: false,
        isCustom: true,
        priority: 30, // Low priority by default
        lowQuality: false,
        recommended: false
      }));
      
      models = [...models, ...customModelOptions];
    }

    // Robust de-duplication:
    // 1) Prefer canonical backend id (fullId) when present
    // 2) Fallback to label-based de-dupe
    const byFullId = new Map<string, any>();
    for (const m of models) {
      const key = (m as any).fullId || m.id;
      if (!byFullId.has(key)) byFullId.set(key, m);
    }
    let deduped = Array.from(byFullId.values());

    const byLabel = new Map<string, any>();
    for (const m of deduped) {
      if (!byLabel.has(m.label)) byLabel.set(m.label, m);
    }
    models = Array.from(byLabel.values());
    
    // Sort models consistently in one place:
    // 1. First by recommended (recommended first)
    // 2. Then by priority (higher first)
    // 3. Finally by name (alphabetical)
    const sortedModels = models.sort((a, b) => {
      // First by recommended status
      if (a.recommended !== b.recommended) {
        return a.recommended ? -1 : 1;
      }

      // Then by priority (higher first)
      if (a.priority !== b.priority) {
        return b.priority - a.priority;
      }
      
      // Finally by name
      return a.label.localeCompare(b.label);
    });
    return sortedModels;
  }, [modelsData, isLoadingModels, customModels]);

  // Get filtered list of models the user can access (no additional sorting)
  const availableModels = useMemo(() => {
    return isLocalMode() 
      ? MODEL_OPTIONS 
      : MODEL_OPTIONS.filter(model => 
          canAccessModel(subscriptionStatus, model.requiresSubscription)
        );
  }, [MODEL_OPTIONS, subscriptionStatus]);

  // Initialize selected model from localStorage ONLY ONCE
  useEffect(() => {
    if (typeof window === 'undefined' || hasInitialized) return;
    
    console.log('Initializing model selection from localStorage...');
    
    try {
      const savedModel = localStorage.getItem(STORAGE_KEY_MODEL);
      console.log('Saved model from localStorage:', savedModel);
      
      // If we have a saved model, validate it's still available and accessible
      if (savedModel) {
        // Wait for models to load before validating
        if (isLoadingModels) {
          console.log('Models still loading, waiting...');
          return;
        }
        
        const modelOption = MODEL_OPTIONS.find(option => option.id === savedModel);
        const isCustomModel = isLocalMode() && customModels.some(model => model.id === savedModel);
        
        // Check if saved model is still valid and accessible
        if (modelOption || isCustomModel) {
          const isAccessible = isLocalMode() || 
            canAccessModel(subscriptionStatus, modelOption?.requiresSubscription ?? false);
          
          if (isAccessible) {
            console.log('Using saved model:', savedModel);
            setSelectedModel(savedModel);
            setHasInitialized(true);
            return;
          } else {
            console.log('Saved model not accessible, falling back to default');
          }
        } else {
          console.log('Saved model not found in available models, falling back to default');
        }
      }
      
      // Fallback to default model
      const defaultModel = subscriptionStatus === 'active' ? DEFAULT_PREMIUM_MODEL_ID : DEFAULT_FREE_MODEL_ID;
      console.log('Using default model:', defaultModel);
      setSelectedModel(defaultModel);
      saveModelPreference(defaultModel);
      setHasInitialized(true);
      
    } catch (error) {
      console.warn('Failed to load preferences from localStorage:', error);
      const defaultModel = subscriptionStatus === 'active' ? DEFAULT_PREMIUM_MODEL_ID : DEFAULT_FREE_MODEL_ID;
      setSelectedModel(defaultModel);
      saveModelPreference(defaultModel);
      setHasInitialized(true);
    }
  }, [subscriptionStatus, MODEL_OPTIONS, isLoadingModels, customModels, hasInitialized]);

  // Handle model selection change
  const handleModelChange = (modelId: string) => {
    console.log('handleModelChange called with:', modelId);
    
    // Refresh custom models from localStorage to ensure we have the latest
    if (isLocalMode()) {
      refreshCustomModels();
    }
    
    // First check if it's a custom model in local mode
    const isCustomModel = isLocalMode() && customModels.some(model => model.id === modelId);
    
    // Then check if it's in standard MODEL_OPTIONS
    const modelOption = MODEL_OPTIONS.find(option => option.id === modelId);
    
    // Check if model exists in either custom models or standard options
    if (!modelOption && !isCustomModel) {
      console.warn('Model not found in options:', modelId, MODEL_OPTIONS, isCustomModel, customModels);
      
      // Reset to default model when the selected model is not found
      const defaultModel = isLocalMode() ? DEFAULT_PREMIUM_MODEL_ID : DEFAULT_FREE_MODEL_ID;
      setSelectedModel(defaultModel);
      saveModelPreference(defaultModel);
      return;
    }

    // Check access permissions (except for custom models in local mode)
    if (!isCustomModel && !isLocalMode() && 
        !canAccessModel(subscriptionStatus, modelOption?.requiresSubscription ?? false)) {
      console.warn('Model not accessible:', modelId);
      return;
    }
    
    console.log('Setting selected model and saving to localStorage:', modelId);
    setSelectedModel(modelId);
    saveModelPreference(modelId);
  };

  // Get the actual model ID to send to the backend
  const getActualModelId = (modelId: string): string => {
    // No need for automatic prefixing in most cases - just return as is
    return modelId;
  };

  return {
    selectedModel,
    setSelectedModel: (modelId: string) => {
      handleModelChange(modelId);
    },
    subscriptionStatus,
    availableModels,
    allModels: MODEL_OPTIONS,  // Already pre-sorted
    customModels,
    getActualModelId,
    refreshCustomModels,
    canAccessModel: (modelId: string) => {
      if (isLocalMode()) return true;
      const model = MODEL_OPTIONS.find(m => m.id === modelId);
      return model ? canAccessModel(subscriptionStatus, model.requiresSubscription) : false;
    },
    isSubscriptionRequired: (modelId: string) => {
      return MODEL_OPTIONS.find(m => m.id === modelId)?.requiresSubscription || false;
    }
  };
};<|MERGE_RESOLUTION|>--- conflicted
+++ resolved
@@ -66,13 +66,8 @@
   },
   'sonnet-3.7': { 
     tier: 'premium', 
-<<<<<<< HEAD
-    priority: 97, 
-    recommended: true,
-=======
     priority: 93, 
     recommended: false,
->>>>>>> 796b42b4
     lowQuality: false
   },
   'google/gemini-2.5-pro': {
@@ -81,7 +76,6 @@
     recommended: true,
     lowQuality: false
   },
-<<<<<<< HEAD
   'gemini-2.5-pro': {
     tier: 'premium',
     priority: 96,
@@ -112,59 +106,40 @@
     recommended: false,
     lowQuality: false
   },
-=======
->>>>>>> 796b42b4
   'sonnet-3.5': { 
     tier: 'premium', 
     priority: 90,
     recommended: true,
     lowQuality: false
   },
-<<<<<<< HEAD
-  'gpt-4o': { 
-    tier: 'premium', 
-    priority: 88,
-    recommended: false,
-    lowQuality: false
-  },
   'gemini-2.5-flash': { 
-=======
-  'gpt-5': { 
->>>>>>> 796b42b4
     tier: 'premium', 
     priority: 84,
     recommended: true,
     lowQuality: false
   },
-<<<<<<< HEAD
   'google/gemini-2.5-flash': {
     tier: 'premium',
     priority: 84,
     recommended: true,
-=======
+    lowQuality: false
+  },
+  'flash-2.5': {
+    tier: 'premium',
+    priority: 84,
+    recommended: true,
+    lowQuality: false
+  },
+  'google/flash-2.5': {
+    tier: 'premium',
+    priority: 84,
+    recommended: true,
+    lowQuality: false
+  },
   'gpt-5-mini': { 
     tier: 'premium', 
     priority: 98,
     recommended: false,
->>>>>>> 796b42b4
-    lowQuality: false
-  },
-  'flash-2.5': {
-    tier: 'premium',
-    priority: 84,
-    recommended: true,
-    lowQuality: false
-  },
-  'google/flash-2.5': {
-    tier: 'premium',
-    priority: 84,
-    recommended: true,
-    lowQuality: false
-  },
-  'gemini-flash-2.5': {
-    tier: 'premium',
-    priority: 84,
-    recommended: true,
     lowQuality: false
   },
   'google/gemini-flash-2.5': {
