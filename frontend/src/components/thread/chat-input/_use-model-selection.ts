--- conflicted
+++ resolved
@@ -225,33 +225,6 @@
         const shortName = model.short_name || model.id;
         const displayName = model.display_name || shortName;
         
-<<<<<<< HEAD
-        // Format the display label
-        let cleanLabel = displayName;
-        if (cleanLabel.includes('/')) {
-          cleanLabel = cleanLabel.split('/').pop() || cleanLabel;
-        }
-        
-        cleanLabel = cleanLabel
-          .replace(/-/g, ' ')
-          .split(' ')
-          .map(word => word.charAt(0).toUpperCase() + word.slice(1))
-          .join(' ');
-        
-        // Get model data from our central MODELS constant
-        const modelData = MODELS[shortName] || {} as any;
-        const isPremium = model?.requires_subscription || modelData.tier === 'premium' || false;
-        
-        return {
-          id: shortName,
-          label: cleanLabel,
-          fullId: model.id, // canonical provider-prefixed id from backend
-          requiresSubscription: isPremium,
-          top: modelData.priority >= 90, // Mark high-priority models as "top"
-          priority: modelData.priority || 0,
-          lowQuality: modelData.lowQuality || false,
-          recommended: modelData.recommended || false
-=======
         return {
           id: shortName,
           label: displayName,
@@ -262,7 +235,6 @@
           lowQuality: false, // All models in new system are quality controlled
           capabilities: model.capabilities || [],
           contextWindow: model.context_window || 128000
->>>>>>> 578a8e4a
         };
       });
     }
@@ -547,13 +519,9 @@
       console.log('  availableModels:', availableModels.map(m => ({ id: m.id, requiresSubscription: m.requiresSubscription })));
     }
   };
-<<<<<<< HEAD
-};
-=======
 };
 
 // Export the new model selection hook
 export { useModelSelection } from './_use-model-selection-new';
 
-// Export the hook but not any sorting logic - sorting is handled internally
->>>>>>> 578a8e4a
+// Export the hook but not any sorting logic - sorting is handled internally