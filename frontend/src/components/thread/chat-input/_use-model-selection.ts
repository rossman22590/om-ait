--- conflicted
+++ resolved
@@ -7,11 +7,6 @@
 
 export const STORAGE_KEY_MODEL = 'suna-preferred-model-v3';
 export const STORAGE_KEY_CUSTOM_MODELS = 'customModels';
-<<<<<<< HEAD
-export const DEFAULT_PREMIUM_MODEL_ID = 'gpt-5';
-// export const DEFAULT_FREE_MODEL_ID = 'moonshotai/kimi-k2';
-export const DEFAULT_FREE_MODEL_ID = 'gpt-5';
-=======
 export const DEFAULT_PREMIUM_MODEL_ID = 'claude-sonnet-4';
 export const DEFAULT_FREE_MODEL_ID = 'gpt-5-mini';
 
@@ -30,7 +25,6 @@
     return false;
   }
 };
->>>>>>> 0335d6d3
 
 export type SubscriptionStatus = 'no_subscription' | 'active';
 
@@ -82,81 +76,12 @@
     recommended: false,
     lowQuality: false
   },
-<<<<<<< HEAD
-  'google/gemini-2.5-pro': {
-    tier: 'premium',
-    priority: 96,
-    recommended: true,
-    lowQuality: false
-  },
-  'gemini-2.5-pro': {
-    tier: 'premium',
-    priority: 96,
-    recommended: true,
-    lowQuality: false
-  },
-  'gpt-5': {
-    tier: 'premium',
-    priority: 99,
-    recommended: true,
-    lowQuality: false
-  },
-  'gpt-5-mini': {
-    tier: 'premium',
-    priority: 92,
-    recommended: true,
-    lowQuality: false
-  },
-  'openai/gpt-5-mini': {
-    tier: 'premium',
-    priority: 92,
-    recommended: true,
-    lowQuality: false
-  },
-  'gpt-4.1': {
-    tier: 'premium',
-    priority: 96,
-    recommended: false,
-    lowQuality: false
-  },
-=======
->>>>>>> 0335d6d3
   'sonnet-3.5': { 
     tier: 'premium', 
     priority: 90,
     recommended: true,
     lowQuality: false
   },
-<<<<<<< HEAD
-  'gemini-2.5-flash': { 
-    tier: 'premium', 
-    priority: 84,
-    recommended: true,
-    lowQuality: false
-  },
-  'google/gemini-2.5-flash': {
-    tier: 'premium',
-    priority: 84,
-    recommended: true,
-    lowQuality: false
-  },
-  'flash-2.5': {
-    tier: 'premium',
-    priority: 84,
-    recommended: true,
-    lowQuality: false
-  },
-  'google/flash-2.5': {
-    tier: 'premium',
-    priority: 84,
-    recommended: true,
-    lowQuality: false
-  },
-  'google/gemini-flash-2.5': {
-    tier: 'premium',
-    priority: 84,
-    recommended: true,
-=======
 
   // Free tier models (available to all users)
   'gpt-5-mini': { 
@@ -169,7 +94,6 @@
     tier: 'premium', // Updated to match backend - this is actually paid tier
     priority: 85,
     recommended: false,
->>>>>>> 0335d6d3
     lowQuality: false
   },
 };
@@ -264,24 +188,6 @@
   const MODEL_OPTIONS = useMemo(() => {
     let models = [] as any[];
     
-<<<<<<< HEAD
-    // Default models if API data not available
-    if (!modelsData?.models || isLoadingModels) {
-      models = [
-        { 
-          id: DEFAULT_FREE_MODEL_ID, 
-          label: 'GPT-5', 
-          requiresSubscription: false,
-          priority: MODELS[DEFAULT_FREE_MODEL_ID]?.priority || 50
-        },
-        { 
-          id: DEFAULT_PREMIUM_MODEL_ID, 
-          label: 'GPT-5', 
-          requiresSubscription: true, 
-          priority: MODELS[DEFAULT_PREMIUM_MODEL_ID]?.priority || 100
-        },
-      ];
-=======
             // Default models if API data not available
         if (!modelsData?.models || isLoadingModels) {
           models = [
@@ -298,7 +204,6 @@
               priority: MODELS[DEFAULT_PREMIUM_MODEL_ID]?.priority || 100
             },
           ];
->>>>>>> 0335d6d3
     } else {
       // Process API-provided models
       models = modelsData.models.map(model => {
