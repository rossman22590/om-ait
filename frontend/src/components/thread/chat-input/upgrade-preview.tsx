import React from 'react';
import { motion } from 'framer-motion';
import { X } from 'lucide-react';
import { cn } from '@/lib/utils';
import { isLocalMode } from '@/lib/config';
import { Button } from '@/components/ui/button';
import { TierBadge } from '@/components/billing/tier-badge';

export interface UpgradePreviewProps {
    subscriptionData?: any;
    onClose?: () => void;
    onOpenUpgrade?: () => void;
    hasMultiple?: boolean;
    showIndicators?: boolean;
    currentIndex?: number;
    totalCount?: number;
    onIndicatorClick?: (index: number) => void;
}

export const UpgradePreview: React.FC<UpgradePreviewProps> = ({
    subscriptionData,
    onClose,
    onOpenUpgrade,
    hasMultiple = false,
    showIndicators = false,
    currentIndex = 0,
    totalCount = 1,
    onIndicatorClick,
}) => {
    if (isLocalMode()) return null;

    return (
        <div className="flex items-center gap-3">
            {/* Stacked Tier Badges - vertical stack with Ultra on top */}
            <div className="flex-shrink-0 flex flex-col items-center justify-center">
            <div className="mb-[-6px] z-30">
        <TierBadge planName="Ultra" size="xxs" />
    </div>
    <div className="mb-[-6px] z-20">
        <TierBadge planName="Plus" size="xxs" />
    </div>
    <div className=" z-10">
        <TierBadge planName="Pro" size="xxs" />
    </div>
            </div>

            {/* Content */}
            <div className="flex-1 min-w-0">
                <motion.div className="flex items-center gap-2 mb-0.5">
                    <h4 className="text-sm font-medium text-foreground truncate">
<<<<<<< HEAD
                        Upgrade now to get the full Machine experience
=======
                        Unlock the full Kortix experience
>>>>>>> 8e1279b3
                    </h4>
                </motion.div>

                <span className="text-xs text-muted-foreground truncate block">
                    Kortix Power mode, 100+ Integrations, Triggers, Custom AI Workers & more
                </span>
            </div>

            {/* Apple-style notification indicators - only for multiple notification types */}
            {showIndicators && totalCount > 1 && (
                <button
                    data-indicator-click
                    onClick={(e) => {
                        e.stopPropagation();
                        // For 2 notifications, toggle. For more, cycle through
                        const nextIndex = totalCount === 2 
                            ? (currentIndex === 0 ? 1 : 0)
                            : (currentIndex + 1) % totalCount;
                        onIndicatorClick?.(nextIndex);
                    }}
                    className="flex items-center gap-1.5 mr-3 px-2 py-1.5 rounded-lg hover:bg-muted/30 transition-colors"
                >
                    {Array.from({ length: totalCount }).map((_, index) => (
                        <div
                            key={index}
                            className={cn(
                                "transition-all duration-300 ease-out rounded-full",
                                index === currentIndex
                                    ? "w-6 h-2 bg-foreground"
                                    : "w-3 h-2 bg-muted-foreground/40"
                            )}
                        />
                    ))}
                </button>
            )}

            <Button variant="ghost" size="icon" className="h-8 w-8 flex-shrink-0 hover:bg-muted/50" onClick={(e) => { e.stopPropagation(); onClose?.(); }}>
                <X className="h-4 w-4 text-muted-foreground hover:text-foreground transition-colors" />
            </Button>
        </div>
    );
};
<|MERGE_RESOLUTION|>--- conflicted
+++ resolved
@@ -48,11 +48,7 @@
             <div className="flex-1 min-w-0">
                 <motion.div className="flex items-center gap-2 mb-0.5">
                     <h4 className="text-sm font-medium text-foreground truncate">
-<<<<<<< HEAD
-                        Upgrade now to get the full Machine experience
-=======
-                        Unlock the full Kortix experience
->>>>>>> 8e1279b3
+                        Unlock the full Machine experience
                     </h4>
                 </motion.div>
 
