--- conflicted
+++ resolved
@@ -158,18 +158,11 @@
     };
 
     const renderDropdown = () => {
-<<<<<<< HEAD
       const showAdvancedFeatures = isLoggedIn && (enableAdvancedConfig || (customAgentsEnabled && !flagsLoading));
-=======
       // Don't render dropdown components until after hydration to prevent ID mismatches
       if (!mounted) {
         return <div className="flex items-center gap-2 h-8" />; // Placeholder with same height
       }
-
-      if (isLoggedIn) {
-        const showAdvancedFeatures = enableAdvancedConfig || (customAgentsEnabled && !flagsLoading);
->>>>>>> 217915b1
-
       // Unified compact menu for both logged and non-logged (non-logged shows only models subset via menu trigger)
       return (
         <div className="flex items-center gap-2">
