'use client';

import React, {
  useState,
  useRef,
  useEffect,
  forwardRef,
  useImperativeHandle,
  useCallback,
  useMemo,
  memo,
} from 'react';
import { useAgents } from '@/hooks/react-query/agents/use-agents';
import { useAgentSelection } from '@/lib/stores/agent-selection-store';

import { Card, CardContent } from '@/components/ui/card';
import { handleFiles, FileUploadHandler } from './file-upload-handler';
import { Textarea } from '@/components/ui/textarea';
import { Button } from '@/components/ui/button';
import { Loader2, ArrowUp } from 'lucide-react';
import { VoiceRecorder } from './voice-recorder';
import { UnifiedConfigMenu } from './unified-config-menu';
import { AttachmentGroup } from '../attachment-group';
import { cn } from '@/lib/utils';
import { useModelSelection } from '@/hooks/use-model-selection';
import { useFileDelete } from '@/hooks/react-query/files';
import { useQueryClient } from '@tanstack/react-query';
import { ToolCallInput } from './floating-tool-preview';
import { ChatSnack } from './chat-snack';
import { Brain, Zap, Workflow, Database, ArrowDown } from 'lucide-react';
import { useComposioToolkitIcon } from '@/hooks/react-query/composio/use-composio';
import { Skeleton } from '@/components/ui/skeleton';

import { IntegrationsRegistry } from '@/components/agents/integrations-registry';
import { Dialog, DialogContent, DialogHeader, DialogTitle } from '@/components/ui/dialog';
import { useSubscriptionData } from '@/contexts/SubscriptionContext';
import { isLocalMode } from '@/lib/config';
import { BillingModal } from '@/components/billing/billing-modal';
import { AgentConfigurationDialog } from '@/components/agents/agent-configuration-dialog';
import posthog from 'posthog-js';

export type SubscriptionStatus = 'no_subscription' | 'active';

export interface ChatInputHandles {
  getPendingFiles: () => File[];
  clearPendingFiles: () => void;
}

export interface ChatInputProps {
  onSubmit: (
    message: string,
    options?: {
      model_name?: string;
      agent_id?: string;
    },
  ) => void;
  placeholder?: string;
  loading?: boolean;
  disabled?: boolean;
  isAgentRunning?: boolean;
  onStopAgent?: () => void;
  autoFocus?: boolean;
  value?: string;
  onChange?: (value: string) => void;
  onFileBrowse?: () => void;
  sandboxId?: string;
  hideAttachments?: boolean;
  selectedAgentId?: string;
  onAgentSelect?: (agentId: string | undefined) => void;
  agentName?: string;
  messages?: any[];
  bgColor?: string;
  toolCalls?: ToolCallInput[];
  toolCallIndex?: number;
  showToolPreview?: boolean;
  onExpandToolPreview?: () => void;
  isLoggedIn?: boolean;
  enableAdvancedConfig?: boolean;
  onConfigureAgent?: (agentId: string) => void;
  hideAgentSelection?: boolean;
  defaultShowSnackbar?: 'tokens' | 'upgrade' | false;
  showToLowCreditUsers?: boolean;
  agentMetadata?: {
    is_suna_default?: boolean;
  };
  showScrollToBottomIndicator?: boolean;
  onScrollToBottom?: () => void;
}

export interface UploadedFile {
  name: string;
  path: string;
  size: number;
  type: string;
  localUrl?: string;
}

<<<<<<< HEAD
export const ChatInput = forwardRef<ChatInputHandles, ChatInputProps>(
=======


export const ChatInput = memo(forwardRef<ChatInputHandles, ChatInputProps>(
>>>>>>> 4de5299a
  (
    {
      onSubmit,
      placeholder = 'Describe what you need help with...',
      loading = false,
      disabled = false,
      isAgentRunning = false,
      onStopAgent,
      autoFocus = true,
      value: controlledValue,
      onChange: controlledOnChange,
      onFileBrowse,
      sandboxId,
      hideAttachments = false,
      selectedAgentId,
      onAgentSelect,
      agentName,
      messages = [],
      bgColor = 'bg-card',
      toolCalls = [],
      toolCallIndex = 0,
      showToolPreview = false,
      onExpandToolPreview,
      isLoggedIn = true,
      enableAdvancedConfig = false,
      onConfigureAgent,
      hideAgentSelection = false,
      defaultShowSnackbar = false,
      showToLowCreditUsers = true,
      agentMetadata,
      showScrollToBottomIndicator = false,
      onScrollToBottom,
    },
    ref,
  ) => {
    const isControlled =
      controlledValue !== undefined && controlledOnChange !== undefined;

    const [uncontrolledValue, setUncontrolledValue] = useState('');
    const value = isControlled ? controlledValue : uncontrolledValue;

    const isSunaAgent = !!agentMetadata?.is_suna_default;

    const [uploadedFiles, setUploadedFiles] = useState<UploadedFile[]>([]);
    const [pendingFiles, setPendingFiles] = useState<File[]>([]);
    const [isUploading, setIsUploading] = useState(false);
    const [isDraggingOver, setIsDraggingOver] = useState(false);

    const [registryDialogOpen, setRegistryDialogOpen] = useState(false);
    const [showSnackbar, setShowSnackbar] = useState(defaultShowSnackbar);
    const [userDismissedUsage, setUserDismissedUsage] = useState(false);
    const [billingModalOpen, setBillingModalOpen] = useState(false);
    const [agentConfigDialog, setAgentConfigDialog] = useState<{ open: boolean; tab: 'instructions' | 'knowledge' | 'triggers' | 'playbooks' | 'tools' | 'integrations' }>({ open: false, tab: 'instructions' });
    const [mounted, setMounted] = useState(false);

    const {
      selectedModel,
      setSelectedModel: handleModelChange,
      subscriptionStatus,
      allModels: modelOptions,
      canAccessModel,
      getActualModelId,
      refreshCustomModels,
    } = useModelSelection();

    const { data: subscriptionData } = useSubscriptionData();
    const deleteFileMutation = useFileDelete();
    const queryClient = useQueryClient();

    // Fetch integration icons only when logged in and advanced config UI is in use
    const shouldFetchIcons = isLoggedIn && !!enableAdvancedConfig;
    const { data: googleDriveIcon } = useComposioToolkitIcon('googledrive', { enabled: shouldFetchIcons });
    const { data: slackIcon } = useComposioToolkitIcon('slack', { enabled: shouldFetchIcons });
    const { data: notionIcon } = useComposioToolkitIcon('notion', { enabled: shouldFetchIcons });

    // Show usage preview logic:
    // - Always show to free users when showToLowCreditUsers is true
    // - For paid users, only show when they're at 70% or more of their cost limit (30% or below remaining)
    const shouldShowUsage = useMemo(() => {
      if (!subscriptionData || !showToLowCreditUsers || isLocalMode()) return false;
      
      // Free users: always show
      if (subscriptionStatus === 'no_subscription') {
        return true;
      }

      // Paid users: only show when at 70% or more of cost limit
      const currentUsage = subscriptionData.current_usage || 0;
      const costLimit = subscriptionData.cost_limit || 0;

      if (costLimit === 0) return false; // No limit set

      return currentUsage >= (costLimit * 0.7); // 70% or more used (30% or less remaining)
    }, [subscriptionData, showToLowCreditUsers, subscriptionStatus]);

    // Auto-show usage preview when we have subscription data
    useEffect(() => {
      if (shouldShowUsage && defaultShowSnackbar !== false && !userDismissedUsage && (showSnackbar === false || showSnackbar === defaultShowSnackbar)) {
        setShowSnackbar('upgrade');
      } else if (!shouldShowUsage && showSnackbar !== false) {
        setShowSnackbar(false);
      }
    }, [subscriptionData, showSnackbar, defaultShowSnackbar, shouldShowUsage, subscriptionStatus, showToLowCreditUsers, userDismissedUsage]);

    const textareaRef = useRef<HTMLTextAreaElement>(null);
    const fileInputRef = useRef<HTMLInputElement>(null);

    const { data: agentsResponse } = useAgents({}, { enabled: isLoggedIn });
    const agents = agentsResponse?.agents || [];

    const { initializeFromAgents } = useAgentSelection();
    useImperativeHandle(ref, () => ({
      getPendingFiles: () => pendingFiles,
      clearPendingFiles: () => setPendingFiles([]),
    }));

    useEffect(() => {
      if (agents.length > 0 && !onAgentSelect) {
        initializeFromAgents(agents);
      }
    }, [agents, onAgentSelect, initializeFromAgents]);

    useEffect(() => {
      setMounted(true);
    }, []);

    // Auto-resize textarea
    useEffect(() => {
      if (!textareaRef.current) return;

      const adjustHeight = () => {
        const el = textareaRef.current;
        if (!el) return;
        el.style.height = 'auto';
        el.style.maxHeight = '200px';
        el.style.overflowY = el.scrollHeight > 200 ? 'auto' : 'hidden';

        const newHeight = Math.min(el.scrollHeight, 200);
        el.style.height = `${newHeight}px`;
      };

      adjustHeight();

      window.addEventListener('resize', adjustHeight);
      return () => window.removeEventListener('resize', adjustHeight);
    }, [value]);



    useEffect(() => {
      if (autoFocus && textareaRef.current) {
        textareaRef.current.focus();
      }
    }, [autoFocus]);

    const handleSubmit = useCallback(async (e: React.FormEvent) => {
      e.preventDefault();
      if (
        (!value.trim() && uploadedFiles.length === 0) ||
        loading ||
        (disabled && !isAgentRunning)
      )
        return;

      if (isAgentRunning && onStopAgent) {
        onStopAgent();
        return;
      }

      let message = value;

      if (uploadedFiles.length > 0) {
        const fileInfo = uploadedFiles
          .map((file) => `[Uploaded File: ${file.path}]`)
          .join('\n');
        message = message ? `${message}\n\n${fileInfo}` : fileInfo;
      }

      const baseModelName = getActualModelId(selectedModel);

      posthog.capture("task_prompt_submitted", { message });

      onSubmit(message, {
        agent_id: selectedAgentId,
        model_name: baseModelName,
      });

      if (!isControlled) {
        setUncontrolledValue('');
      }

      setUploadedFiles([]);
    }, [value, uploadedFiles, loading, disabled, isAgentRunning, onStopAgent, getActualModelId, selectedModel, onSubmit, selectedAgentId, isControlled]);

    const handleChange = useCallback((e: React.ChangeEvent<HTMLTextAreaElement>) => {
      const newValue = e.target.value;
      if (isControlled) {
        controlledOnChange(newValue);
      } else {
        setUncontrolledValue(newValue);
      }
    }, [isControlled, controlledOnChange]);

    const handleKeyDown = useCallback((e: React.KeyboardEvent<HTMLTextAreaElement>) => {
      if (e.key === 'Enter' && !e.shiftKey && !e.nativeEvent.isComposing) {
        e.preventDefault();
        if (
          (value.trim() || uploadedFiles.length > 0) &&
          !loading &&
          (!disabled || isAgentRunning)
        ) {
          handleSubmit(e as unknown as React.FormEvent);
        }
      }
    }, [value, uploadedFiles, loading, disabled, isAgentRunning, handleSubmit]);

    const handlePaste = (e: React.ClipboardEvent<HTMLTextAreaElement>) => {
      if (!e.clipboardData) return;
      const items = Array.from(e.clipboardData.items);
      const imageFiles: File[] = [];
      for (const item of items) {
        if (item.kind === 'file' && item.type.startsWith('image/')) {
          const file = item.getAsFile();
          if (file) imageFiles.push(file);
        }
      }
      if (imageFiles.length > 0) {
        e.preventDefault();
        handleFiles(
          imageFiles,
          sandboxId,
          setPendingFiles,
          setUploadedFiles,
          setIsUploading,
          messages,
          queryClient,
        );
      }
    };

    const handleTranscription = useCallback((transcribedText: string) => {
      const currentValue = isControlled ? controlledValue : uncontrolledValue;
      const newValue = currentValue ? `${currentValue} ${transcribedText}` : transcribedText;

      if (isControlled) {
        controlledOnChange(newValue);
      } else {
        setUncontrolledValue(newValue);
      }
    }, [isControlled, controlledValue, uncontrolledValue, controlledOnChange]);

    const removeUploadedFile = useCallback(async (index: number) => {
      const fileToRemove = uploadedFiles[index];

      // Clean up local URL if it exists
      if (fileToRemove.localUrl) {
        URL.revokeObjectURL(fileToRemove.localUrl);
      }

      // Remove from local state immediately for responsive UI
      setUploadedFiles((prev) => prev.filter((_, i) => i !== index));
      if (!sandboxId && pendingFiles.length > index) {
        setPendingFiles((prev) => prev.filter((_, i) => i !== index));
      }

      // Check if file is referenced in existing chat messages before deleting from server
      const isFileUsedInChat = messages.some(message => {
        const content = typeof message.content === 'string' ? message.content : '';
        return content.includes(`[Uploaded File: ${fileToRemove.path}]`);
      });

      // Only delete from server if file is not referenced in chat history
      if (sandboxId && fileToRemove.path && !isFileUsedInChat) {
        deleteFileMutation.mutate({
          sandboxId,
          filePath: fileToRemove.path,
        }, {
          onError: (error) => {
            console.error('Failed to delete file from server:', error);
          }
        });
      } else {
        // File exists in chat history, don't delete from server
      }
    }, [uploadedFiles, sandboxId, pendingFiles, messages, deleteFileMutation]);

    const handleDragOver = (e: React.DragEvent<HTMLDivElement>) => {
      e.preventDefault();
      e.stopPropagation();
      setIsDraggingOver(true);
    };

    const handleDragLeave = (e: React.DragEvent<HTMLDivElement>) => {
      e.preventDefault();
      e.stopPropagation();
      setIsDraggingOver(false);
    };

<<<<<<< HEAD
=======
    const renderConfigDropdown = useMemo(() => {
      // Don't render dropdown components until after hydration to prevent ID mismatches
      if (!mounted) {
        return <div className="flex items-center gap-2 h-8" />; // Placeholder with same height
      }
      // Unified compact menu for both logged and non-logged (non-logged shows only models subset via menu trigger)
      return (
        <div className="flex items-center gap-2" data-tour="agent-selector">
          <UnifiedConfigMenu
            isLoggedIn={isLoggedIn}
            selectedAgentId={!hideAgentSelection ? selectedAgentId : undefined}
            onAgentSelect={!hideAgentSelection ? onAgentSelect : undefined}
            selectedModel={selectedModel}
            onModelChange={handleModelChange}
            modelOptions={modelOptions}
            subscriptionStatus={subscriptionStatus}
            canAccessModel={canAccessModel}
            refreshCustomModels={refreshCustomModels}
          />
        </div>
      );
    }, [mounted, isLoggedIn, hideAgentSelection, selectedAgentId, onAgentSelect, selectedModel, handleModelChange, modelOptions, subscriptionStatus, canAccessModel, refreshCustomModels]);

    const renderTextArea = useMemo(() => (
      <div className="flex flex-col gap-1 px-2">
        <Textarea
          ref={textareaRef}
          value={value}
          onChange={handleChange}
          onKeyDown={handleKeyDown}
          onPaste={handlePaste}
          placeholder={placeholder}
          className={cn(
            'w-full bg-transparent dark:bg-transparent border-none shadow-none focus-visible:ring-0 px-0.5 pb-6 pt-4 !text-[15px] min-h-[36px] max-h-[200px] overflow-y-auto resize-none',
            isDraggingOver ? 'opacity-40' : '',
          )}
          disabled={loading || (disabled && !isAgentRunning)}
          rows={1}
        />
      </div>
    ), [value, handleChange, handleKeyDown, handlePaste, placeholder, isDraggingOver, loading, disabled, isAgentRunning]);

    const renderControls = useMemo(() => (
      <div className="flex items-center justify-between mt-0 mb-1 px-2">
        <div className="flex items-center gap-3">
          {!hideAttachments && (
            <FileUploadHandler
              ref={fileInputRef}
              loading={loading}
              disabled={disabled}
              isAgentRunning={isAgentRunning}
              isUploading={isUploading}
              sandboxId={sandboxId}
              setPendingFiles={setPendingFiles}
              setUploadedFiles={setUploadedFiles}
              setIsUploading={setIsUploading}
              messages={messages}
              isLoggedIn={isLoggedIn}
            />
          )}
        </div>

        <div className='flex items-center gap-2'>
          {renderConfigDropdown}
          <BillingModal
            open={billingModalOpen}
            onOpenChange={setBillingModalOpen}
            returnUrl={typeof window !== 'undefined' ? window.location.href : '/'}
          />

          {isLoggedIn && <VoiceRecorder
            onTranscription={handleTranscription}
            disabled={loading || (disabled && !isAgentRunning)}
          />}

          <Button
            type="submit"
            onClick={isAgentRunning && onStopAgent ? onStopAgent : handleSubmit}
            size="sm"
            className={cn(
              'w-8 h-8 flex-shrink-0 self-end rounded-xl',
              (!value.trim() && uploadedFiles.length === 0 && !isAgentRunning) ||
                loading ||
                (disabled && !isAgentRunning)
                ? 'opacity-50'
                : '',
            )}
            disabled={
              (!value.trim() && uploadedFiles.length === 0 && !isAgentRunning) ||
              loading ||
              (disabled && !isAgentRunning)
            }
          >
            {loading ? (
              <Loader2 className="h-5 w-5 animate-spin" />
            ) : isAgentRunning ? (
              <div className="min-h-[14px] min-w-[14px] w-[14px] h-[14px] rounded-sm bg-current" />
            ) : (
              <ArrowUp className="h-5 w-5" />
            )}
          </Button>
        </div>
      </div>
    ), [hideAttachments, loading, disabled, isAgentRunning, isUploading, sandboxId, messages, isLoggedIn, renderConfigDropdown, billingModalOpen, setBillingModalOpen, handleTranscription, onStopAgent, handleSubmit, value, uploadedFiles]);



>>>>>>> 4de5299a
    return (
      <div className="mx-auto w-full max-w-4xl relative">
        <div className="relative">
          <ChatSnack
            toolCalls={toolCalls}
            toolCallIndex={toolCallIndex}
            onExpandToolPreview={onExpandToolPreview}
            agentName={agentName}
            showToolPreview={showToolPreview}
            showUsagePreview={showSnackbar}
            subscriptionData={subscriptionData}
            onCloseUsage={() => { setShowSnackbar(false); setUserDismissedUsage(true); }}
            onOpenUpgrade={() => setBillingModalOpen(true)}
            isVisible={showToolPreview || !!showSnackbar}
          />

          {/* Scroll to bottom button */}
          {showScrollToBottomIndicator && onScrollToBottom && (
            <button
              onClick={onScrollToBottom}
              className={`absolute cursor-pointer right-3 z-50 w-8 h-8 rounded-full bg-card border border-border transition-all duration-200 hover:scale-105 flex items-center justify-center ${showToolPreview || !!showSnackbar ? '-top-12' : '-top-5'
                }`}
              title="Scroll to bottom"
            >
              <ArrowDown className="w-4 h-4 text-muted-foreground" />
            </button>
          )}
          <Card
            className={`-mb-2 shadow-none w-full max-w-4xl mx-auto bg-transparent border-none overflow-visible ${enableAdvancedConfig && selectedAgentId ? '' : 'rounded-3xl'} relative z-10`}
            onDragOver={handleDragOver}
            onDragLeave={handleDragLeave}
            onDrop={(e) => {
              e.preventDefault();
              e.stopPropagation();
              setIsDraggingOver(false);
              if (fileInputRef.current && e.dataTransfer.files.length > 0) {
                const files = Array.from(e.dataTransfer.files);
                handleFiles(
                  files,
                  sandboxId,
                  setPendingFiles,
                  setUploadedFiles,
                  setIsUploading,
                  messages,
                  queryClient,
                );
              }
            }}
          >
            <div className="w-full text-sm flex flex-col justify-between items-start rounded-lg">
              <CardContent className={`w-full p-1.5 pb-2 ${bgColor} border rounded-3xl`}>
                <AttachmentGroup
                  files={uploadedFiles || []}
                  sandboxId={sandboxId}
                  onRemove={removeUploadedFile}
                  layout="inline"
                  maxHeight="216px"
                  showPreviews={true}
                />
                <div className="relative flex flex-col w-full h-full gap-2 justify-between">
                  {renderTextArea}
                  {renderControls}
                </div>
              </CardContent>
            </div>
          </Card>

          {enableAdvancedConfig && selectedAgentId && (
            <div className="w-full max-w-4xl mx-auto -mt-12 relative z-20">
              <div className="bg-gradient-to-b from-transparent via-transparent to-muted/30 pt-8 pb-2 px-4 rounded-b-3xl border border-t-0 border-border/50 transition-all duration-300 ease-out">
                <div className="flex items-center justify-between gap-1 overflow-x-auto scrollbar-none relative">
                  <button
                    onClick={() => setAgentConfigDialog({ open: true, tab: 'integrations' })}
                    className="flex items-center gap-1.5 text-muted-foreground hover:text-foreground transition-all duration-200 px-2.5 py-1.5 rounded-lg hover:bg-muted/50 border border-transparent hover:border-border/30 flex-shrink-0 cursor-pointer relative pointer-events-auto"
                  >
                    <div className="flex items-center -space-x-0.5">
                      {googleDriveIcon?.icon_url && slackIcon?.icon_url && notionIcon?.icon_url ? (
                        <>
                          <div className="w-4 h-4 bg-white dark:bg-muted border border-border rounded-full flex items-center justify-center shadow-sm">
                            {/* eslint-disable-next-line @next/next/no-img-element */}
                            <img src={googleDriveIcon.icon_url} className="w-2.5 h-2.5" alt="Google Drive" />
                          </div>
                          <div className="w-4 h-4 bg-white dark:bg-muted border border-border rounded-full flex items-center justify-center shadow-sm">
                            {/* eslint-disable-next-line @next/next/no-img-element */}
                            <img src={slackIcon.icon_url} className="w-2.5 h-2.5" alt="Slack" />
                          </div>
                          <div className="w-4 h-4 bg-white dark:bg-muted border border-border rounded-full flex items-center justify-center shadow-sm">
                            {/* eslint-disable-next-line @next/next/no-img-element */}
                            <img src={notionIcon.icon_url} className="w-2.5 h-2.5" alt="Notion" />
                          </div>
                        </>
                      ) : (
                        <>
                          <div className="w-4 h-4 bg-white dark:bg-muted border border-border rounded-full flex items-center justify-center shadow-sm">
                            <Skeleton className="w-2.5 h-2.5 rounded" />
                          </div>
                          <div className="w-4 h-4 bg-white dark:bg-muted border border-border rounded-full flex items-center justify-center shadow-sm">
                            <Skeleton className="w-2.5 h-2.5 rounded" />
                          </div>
                          <div className="w-4 h-4 bg-white dark:bg-muted border border-border rounded-full flex items-center justify-center shadow-sm">
                            <Skeleton className="w-2.5 h-2.5 rounded" />
                          </div>
                        </>
                      )}
                    </div>
                    <span className="text-xs font-medium">Integrations</span>
                  </button>
                  <button
                    onClick={() => setAgentConfigDialog({ open: true, tab: 'instructions' })}
                    className="flex items-center gap-1.5 text-muted-foreground hover:text-foreground transition-all duration-200 px-2.5 py-1.5 rounded-lg hover:bg-muted/50 border border-transparent hover:border-border/30 flex-shrink-0 cursor-pointer relative pointer-events-auto"
                  >
                    <Brain className="h-3.5 w-3.5 flex-shrink-0" />
                    <span className="text-xs font-medium">Instructions</span>
                  </button>
                  <button
                    onClick={() => setAgentConfigDialog({ open: true, tab: 'knowledge' })}
                    className="flex items-center gap-1.5 text-muted-foreground hover:text-foreground transition-all duration-200 px-2.5 py-1.5 rounded-lg hover:bg-muted/50 border border-transparent hover:border-border/30 flex-shrink-0 cursor-pointer relative pointer-events-auto"
                  >
                    <Database className="h-3.5 w-3.5 flex-shrink-0" />
                    <span className="text-xs font-medium">Knowledge</span>
                  </button>
                  <button
                    onClick={() => setAgentConfigDialog({ open: true, tab: 'triggers' })}
                    className="flex items-center gap-1.5 text-muted-foreground hover:text-foreground transition-all duration-200 px-2.5 py-1.5 rounded-lg hover:bg-muted/50 border border-transparent hover:border-border/30 flex-shrink-0 cursor-pointer relative pointer-events-auto"
                  >
                    <Zap className="h-3.5 w-3.5 flex-shrink-0" />
                    <span className="text-xs font-medium">Triggers</span>
                  </button>
                  <button
                    onClick={() => setAgentConfigDialog({ open: true, tab: 'playbooks' })}
                    className="flex items-center gap-1.5 text-muted-foreground hover:text-foreground transition-all duration-200 px-2.5 py-1.5 rounded-lg hover:bg-muted/50 border border-transparent hover:border-border/30 flex-shrink-0 cursor-pointer relative pointer-events-auto"
                  >
                    <Workflow className="h-3.5 w-3.5 flex-shrink-0" />
                    <span className="text-xs font-medium">Playbooks</span>
                  </button>
                </div>
              </div>
            </div>
          )}

          <Dialog open={registryDialogOpen} onOpenChange={setRegistryDialogOpen}>
            <DialogContent className="p-0 max-w-6xl h-[90vh] overflow-auto">
              <DialogHeader className="sr-only">
                <DialogTitle>Integrations</DialogTitle>
              </DialogHeader>
              <IntegrationsRegistry
                showAgentSelector={true}
                selectedAgentId={selectedAgentId}
                onAgentChange={onAgentSelect}
                onToolsSelected={(profileId, selectedTools, appName, appSlug) => {
                }}
              />
            </DialogContent>
          </Dialog>
          <BillingModal
            open={billingModalOpen}
            onOpenChange={setBillingModalOpen}
          />
          {selectedAgentId && agentConfigDialog.open && (
            <AgentConfigurationDialog
              open={agentConfigDialog.open}
              onOpenChange={(open) => setAgentConfigDialog({ ...agentConfigDialog, open })}
              agentId={selectedAgentId}
              initialTab={agentConfigDialog.tab}
              onAgentChange={onAgentSelect}
            />
          )}
        </div>
      </div>
    );
  },
));

ChatInput.displayName = 'ChatInput';<|MERGE_RESOLUTION|>--- conflicted
+++ resolved
@@ -95,13 +95,9 @@
   localUrl?: string;
 }
 
-<<<<<<< HEAD
-export const ChatInput = forwardRef<ChatInputHandles, ChatInputProps>(
-=======
 
 
 export const ChatInput = memo(forwardRef<ChatInputHandles, ChatInputProps>(
->>>>>>> 4de5299a
   (
     {
       onSubmit,
@@ -400,8 +396,6 @@
       setIsDraggingOver(false);
     };
 
-<<<<<<< HEAD
-=======
     const renderConfigDropdown = useMemo(() => {
       // Don't render dropdown components until after hydration to prevent ID mismatches
       if (!mounted) {
@@ -509,7 +503,6 @@
 
 
 
->>>>>>> 4de5299a
     return (
       <div className="mx-auto w-full max-w-4xl relative">
         <div className="relative">
