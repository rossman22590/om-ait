import React, { useCallback, useEffect, useState, useRef } from 'react';
import { Button } from '@/components/ui/button';
import {
  Play,
  Pause,
  ArrowDown,
  FileText,
  PanelRightOpen,
  ArrowUp,
} from 'lucide-react';
import { UnifiedMessage } from '@/components/thread/types';
import { safeJsonParse } from '@/components/thread/utils';
import Link from 'next/link';
import { parseXmlToolCalls } from '../tool-views/xml-parser';
import { HIDE_STREAMING_XML_TAGS } from '@/components/thread/utils';
import { KortixLogo } from '@/components/sidebar/kortix-logo';

export interface PlaybackControlsProps {
  messages: UnifiedMessage[];
  isSidePanelOpen: boolean;
  onToggleSidePanel: () => void;
  toolCalls: any[];
  setCurrentToolIndex: React.Dispatch<React.SetStateAction<number>>;
  onFileViewerOpen: () => void;
  projectName?: string;
}

export interface PlaybackState {
  isPlaying: boolean;
  currentMessageIndex: number;
  visibleMessages: UnifiedMessage[];
  streamingText: string;
  isStreamingText: boolean;
  currentToolCall: any | null;
}

export interface PlaybackController {
  playbackState: PlaybackState;
  updatePlaybackState: (updates: Partial<PlaybackState>) => void;
  renderHeader: () => JSX.Element;
  renderFloatingControls: () => JSX.Element;
  renderWelcomeOverlay: () => JSX.Element;
  togglePlayback: () => void;
  resetPlayback: () => void;
  skipToEnd: () => void;
  forward: (step?: number) => void;
}

export const PlaybackControls = ({
  messages,
  isSidePanelOpen,
  onToggleSidePanel,
  toolCalls,
  setCurrentToolIndex,
  onFileViewerOpen,
  projectName = 'Shared Conversation',
}: PlaybackControlsProps): PlaybackController => {
  const [playbackState, setPlaybackState] = useState<PlaybackState>({
    isPlaying: false,
    currentMessageIndex: 0,
    visibleMessages: [],
    streamingText: '',
    isStreamingText: false,
    currentToolCall: null,
  });

  // Extract state variables for easier access
  const {
    isPlaying,
    currentMessageIndex,
    visibleMessages,
    streamingText,
    isStreamingText,
    currentToolCall,
  } = playbackState;

  const playbackTimeout = useRef<NodeJS.Timeout | null>(null);
  const [isToolInitialized, setIsToolInitialized] = useState(false);

  // Helper function to update playback state
  const updatePlaybackState = useCallback((updates: Partial<PlaybackState>) => {
    setPlaybackState((prev) => ({ ...prev, ...updates }));
  }, []);

  // Define togglePlayback and resetPlayback functions
  const togglePlayback = useCallback(() => {
    updatePlaybackState({
      isPlaying: !isPlaying,
    });

    // When starting playback, show the side panel
    if (!isPlaying && !isSidePanelOpen) {
      onToggleSidePanel();
    }
  }, [isPlaying, isSidePanelOpen, onToggleSidePanel, updatePlaybackState]);

  const resetPlayback = useCallback(() => {
    updatePlaybackState({
      isPlaying: false,
      currentMessageIndex: 0,
      visibleMessages: [],
      streamingText: '',
      isStreamingText: false,
      currentToolCall: null,
    });
    setCurrentToolIndex(0);
    setIsToolInitialized(false);

    if (playbackTimeout.current) {
      clearTimeout(playbackTimeout.current);
    }

    // If the side panel is open, close it
    if (isSidePanelOpen) {
      onToggleSidePanel();
    }
  }, [
    updatePlaybackState,
    setCurrentToolIndex,
    isSidePanelOpen,
    onToggleSidePanel,
  ]);

  const forward = useCallback(
    (step: number = 1) => {
      const newMessageIndex = Math.min(
        currentMessageIndex + step,
        messages.length,
      );

      if (!isSidePanelOpen) {
        onToggleSidePanel();
      }

      // If we're moving to a new message, update the visible messages
      if (newMessageIndex > currentMessageIndex) {
        const newVisibleMessages = messages.slice(0, newMessageIndex);
        updatePlaybackState({
          currentMessageIndex: newMessageIndex,
          visibleMessages: newVisibleMessages,
          streamingText: '',
          isStreamingText: false,
        });
      }

      // If we're at the end, stop playback
      if (newMessageIndex >= messages.length) {
        updatePlaybackState({ isPlaying: false });
      }
    },
    [
      currentMessageIndex,
      messages,
      isSidePanelOpen,
      onToggleSidePanel,
      updatePlaybackState,
    ],
  );

  const skipToEnd = useCallback(() => {
    updatePlaybackState({
      isPlaying: false,
      currentMessageIndex: messages.length,
      visibleMessages: messages,
      streamingText: '',
      isStreamingText: false,
      currentToolCall: null,
    });

    if (toolCalls.length > 0) {
      setCurrentToolIndex(toolCalls.length - 1);
      if (!isSidePanelOpen) {
        onToggleSidePanel();
      }
    }
  }, [
    messages,
    toolCalls,
    isSidePanelOpen,
    onToggleSidePanel,
    setCurrentToolIndex,
    updatePlaybackState,
  ]);

  // Streaming text function
  const streamText = useCallback(
    (text: string, onComplete: () => void) => {
      if (!text || !isPlaying) {
        onComplete();
        return () => { };
      }

      updatePlaybackState({
        isStreamingText: true,
        streamingText: '',
      });

      // Define regex to find tool calls in text
      const toolCallRegex =
        /<([a-zA-Z\-_]+)(?:\s+[^>]*)?>(?:[\s\S]*?)<\/\1>|<([a-zA-Z\-_]+)(?:\s+[^>]*)?\/>/g;

      // Split text into chunks (handling tool calls as special chunks)
      const chunks: { text: string; isTool: boolean; toolName?: string }[] = [];
      let lastIndex = 0;
      let match;

      while ((match = toolCallRegex.exec(text)) !== null) {
        // Add text before the tool call
        if (match.index > lastIndex) {
          chunks.push({
            text: text.substring(lastIndex, match.index),
            isTool: false,
          });
        }

        // Add the tool call
        chunks.push({
          text: match[0],
          isTool: true,
        });

        lastIndex = toolCallRegex.lastIndex;
      }

      // Add any remaining text after the last tool call
      if (lastIndex < text.length) {
        chunks.push({
          text: text.substring(lastIndex),
          isTool: false,
        });
      }

      let currentIndex = 0;
      let chunkIndex = 0;
      let currentText = '';
      let isPaused = false;

      const processNextCharacter = () => {
        // Check if component is unmounted or playback is stopped
        if (!isPlaying || isPaused) {
          setTimeout(processNextCharacter, 100); // Check again after a short delay
          return;
        }

        if (chunkIndex >= chunks.length) {
          // All chunks processed, we're done
          updatePlaybackState({
            isStreamingText: false,
          });

          // Update visible messages with the complete message
          const currentMessage = messages[currentMessageIndex];
          const lastMessage = visibleMessages[visibleMessages.length - 1];

          if (lastMessage?.message_id === currentMessage.message_id) {
            // Replace the streaming message with the complete one
            updatePlaybackState({
              visibleMessages: [
                ...visibleMessages.slice(0, -1),
                currentMessage,
              ],
            });
          } else {
            // Add the complete message
            updatePlaybackState({
              visibleMessages: [...visibleMessages, currentMessage],
            });
          }

          onComplete();
          return;
        }

        const currentChunk = chunks[chunkIndex];

        // If this is a tool call chunk and we're at the start of it
        if (currentChunk.isTool && currentIndex === 0) {
          // For tool calls, check if they should be hidden during streaming
          if (isToolInitialized) {
            // TODO: better to change tool index by uniq tool id
            setCurrentToolIndex((prev) => prev + 1);
          } else {
            setIsToolInitialized(true);
          }

          // Pause streaming briefly while showing the tool
          isPaused = true;
          setTimeout(() => {
            isPaused = false;
            updatePlaybackState({ currentToolCall: null });
            chunkIndex++; // Move to next chunk
            currentIndex = 0; // Reset index for next chunk
            processNextCharacter();
          }, 500); // Reduced from 1500ms to 500ms pause for tool display

          return;
        }

        // Handle normal text streaming for non-tool chunks or visible tool chunks
        if (currentIndex < currentChunk.text.length) {
          // Dynamically adjust typing speed for a more realistic effect
          const baseDelay = 5; // Reduced from 15ms to 5ms
          let typingDelay = baseDelay;

          // Add more delay for punctuation to make it feel more natural
          const char = currentChunk.text[currentIndex];
          if ('.!?,;:'.includes(char)) {
            typingDelay = baseDelay + Math.random() * 100 + 50; // Reduced from 300+100 to 100+50ms pause after punctuation
          } else {
            const variableDelay = Math.random() * 5; // Reduced from 15 to 5ms
            typingDelay = baseDelay + variableDelay; // 5-10ms for normal typing
          }

          // Add the next character
          currentText += currentChunk.text[currentIndex];
          updatePlaybackState({ streamingText: currentText });
          currentIndex++;

          // Process next character with dynamic delay
          setTimeout(processNextCharacter, typingDelay);
        } else {
          // Move to the next chunk
          chunkIndex++;
          currentIndex = 0;
          processNextCharacter();
        }
      };

      processNextCharacter();

      // Return cleanup function
      return () => {
        updatePlaybackState({
          isStreamingText: false,
          streamingText: '',
        });
        isPaused = true; // Stop processing
      };
    },
    [
      isPlaying,
      messages,
      currentMessageIndex,
      setCurrentToolIndex,
      isSidePanelOpen,
      onToggleSidePanel,
      updatePlaybackState,
      visibleMessages,
    ],
  );

  // Main playback function
  useEffect(() => {
    if (!isPlaying || messages.length === 0) return;

    let cleanupStreaming: (() => void) | undefined;

    const playbackNextMessage = async () => {
      // Ensure we're within bounds
      if (currentMessageIndex >= messages.length) {
        updatePlaybackState({ isPlaying: false });
        return;
      }

      const currentMessage = messages[currentMessageIndex];
      // If it's an assistant message, stream it
      if (currentMessage.type === 'assistant') {
        try {
          // Parse the content if it's JSON
          let content = currentMessage.content;
          try {
            const parsed = JSON.parse(content);
            if (parsed.content) {
              content = parsed.content;
            }
          } catch (e) {
            // Not JSON, use as is
          }

          // Stream the message content
          await new Promise<void>((resolve) => {
            cleanupStreaming = streamText(content, resolve);
          });
        } catch (error) {
          console.error('Error streaming message:', error);
        }
      } else {
        // For non-assistant messages, just add them to visible messages
        updatePlaybackState({
          visibleMessages: [...visibleMessages, currentMessage],
        });

        // Wait a moment before showing the next message
        await new Promise((resolve) => setTimeout(resolve, 500));
      }

      // Move to the next message
      updatePlaybackState({
        currentMessageIndex: currentMessageIndex + 1,
      });
    };

    // Start playback with a small delay
    playbackTimeout.current = setTimeout(playbackNextMessage, 500);

    return () => {
      clearTimeout(playbackTimeout.current);
      if (cleanupStreaming) cleanupStreaming();
    };
  }, [
    isPlaying,
    currentMessageIndex,
    messages,
    streamText,
    updatePlaybackState,
    visibleMessages,
  ]);

  // Floating playback controls position based on side panel state
  const controlsPositionClass = isSidePanelOpen
    ? 'left-1/2 -translate-x-1/4 sm:left-[calc(50%-225px)] md:left-[calc(50%-250px)] lg:left-[calc(50%-275px)] xl:left-[calc(50%-325px)]'
    : 'left-1/2 -translate-x-1/2';

  const PlayButton = useCallback(
    () => (
      <Button
        variant="ghost"
        disabled={currentMessageIndex === messages.length}
        size="icon"
        onClick={togglePlayback}
        className="h-8 w-8"
        aria-label={isPlaying ? 'Pause Replay' : 'Play Replay'}
      >
        {isPlaying ? (
          <Pause className="h-4 w-4" />
        ) : (
          <Play className="h-4 w-4" />
        )}
      </Button>
    ),
    [isPlaying, togglePlayback, currentMessageIndex, messages],
  );

  const ForwardButton = useCallback(
    () => (
      <Button
        variant="ghost"
        size="icon"
        onClick={() => forward(1)}
        disabled={currentMessageIndex === messages.length}
        className="h-8 w-8"
      >
        <ArrowUp className="h-4 w-4 rotate-90" />
      </Button>
    ),
    [currentMessageIndex, messages, forward],
  );

  const ResetButton = useCallback(
    () => (
      <Button
        variant="ghost"
        size="icon"
        disabled={currentMessageIndex === 0}
        onClick={resetPlayback}
        className="h-8 w-8"
        aria-label="Restart Replay"
      >
        <ArrowDown className="h-4 w-4 rotate-90" />
      </Button>
    ),
    [currentMessageIndex, resetPlayback],
  );

  // Header with playback controls
  const renderHeader = useCallback(
    () => (
      <div className="border-b bg-background/95 backdrop-blur supports-[backdrop-filter]:bg-background/60 relative z-[50]">
        <div className="flex h-14 items-center gap-4 px-4">
          <div className="flex-1">
            <div className="flex items-center gap-2">
              <div className="flex items-center justify-center w-6 h-6 rounded-md overflow-hidden bg-primary/10">
                <Link href="/">
<<<<<<< HEAD
                  <img
                    src="/logo.png"
                    alt="Machine"
                    width={16}
                    height={16}
                    className="object-contain"
                  />
=======
                  <KortixLogo size={16} />
>>>>>>> 140ce10f
                </Link>
              </div>
              <h1>
                <span className="font-medium text-foreground">
                  {projectName}
                </span>
              </h1>
            </div>
          </div>
          <div className="flex items-center gap-2">
            <PlayButton />
            <ResetButton />
            <ForwardButton />
            <Button
              variant="ghost"
              size="icon"
              onClick={onToggleSidePanel}
              className={`h-8 w-8 ${isSidePanelOpen ? 'text-primary' : ''}`}
              aria-label="Toggle Tool Panel"
            >
              <PanelRightOpen className="h-4 w-4" />
            </Button>
          </div>
        </div>
      </div>
    ),
    [
      isSidePanelOpen,
      onToggleSidePanel,
      projectName,
      PlayButton,
      ResetButton,
      ForwardButton,
    ],
  );

  const renderFloatingControls = useCallback(
    () => (
      <>
        {messages.length > 0 && (
          <div
            className={`fixed bottom-4 z-10 transform bg-background/90 backdrop-blur rounded-full border shadow-md px-3 py-1.5 transition-all duration-200 ${controlsPositionClass}`}
          >
            <div className="flex items-center gap-2">
              <PlayButton />
              <div className="flex items-center text-xs text-muted-foreground">
                <span>
                  {Math.max(1, Math.min(currentMessageIndex, messages.length))}/
                  {messages.length}
                </span>
              </div>
              <ResetButton />
              <ForwardButton />
              <Button
                variant="ghost"
                size="sm"
                onClick={skipToEnd}
                className="text-xs"
              >
                Skip to end
              </Button>
            </div>
          </div>
        )}
      </>
    ),
    [
      controlsPositionClass,
      currentMessageIndex,
      messages.length,
      skipToEnd,
      PlayButton,
      ResetButton,
      ForwardButton,
    ],
  );

  // When s are displayed yet, show the welcome overlay
  const renderWelcomeOverlay = useCallback(
    () => (
      <>
        {visibleMessages.length === 0 && !streamingText && !currentToolCall && (
          <div className="fixed inset-0 flex flex-col items-center justify-center">
            {/* Gradient overlay */}
            <div className="absolute inset-0 bg-gradient-to-t from-black/90 via-black/50 to-transparent dark:from-black/90 dark:via-black/50 dark:to-transparent" />

            <div className="text-center max-w-md mx-auto relative z-10 px-4">
              <div className="rounded-full bg-primary/10 backdrop-blur-sm w-12 h-12 mx-auto flex items-center justify-center mb-4">
                <Play className="h-5 w-5 text-primary" />
              </div>
              <h3 className="text-lg font-medium mb-2 text-white">
                Watch this agent in action
              </h3>
              <p className="text-sm text-white/80 mb-4">
                This is a shared view-only agent run. Click play to replay the
                entire conversation with realistic timing.
              </p>
              <Button
                onClick={togglePlayback}
                className="flex items-center mx-auto bg-white/10 hover:bg-white/20 backdrop-blur-sm text-white border-white/20"
                size="lg"
                variant="outline"
              >
                <Play className="h-4 w-4 mr-2" />
                Start Playback
              </Button>
            </div>
          </div>
        )}
      </>
    ),
    [currentToolCall, streamingText, togglePlayback, visibleMessages.length],
  );

  return {
    playbackState,
    updatePlaybackState,
    renderHeader,
    renderFloatingControls,
    renderWelcomeOverlay,
    togglePlayback,
    resetPlayback,
    skipToEnd,
    forward,
  };
};

export default PlaybackControls;<|MERGE_RESOLUTION|>--- conflicted
+++ resolved
@@ -481,7 +481,6 @@
             <div className="flex items-center gap-2">
               <div className="flex items-center justify-center w-6 h-6 rounded-md overflow-hidden bg-primary/10">
                 <Link href="/">
-<<<<<<< HEAD
                   <img
                     src="/logo.png"
                     alt="Machine"
@@ -489,9 +488,6 @@
                     height={16}
                     className="object-contain"
                   />
-=======
-                  <KortixLogo size={16} />
->>>>>>> 140ce10f
                 </Link>
               </div>
               <h1>
