import React, { useCallback, useEffect, useState, useRef } from 'react';
import { Button } from '@/components/ui/button';
import { Play, Pause, ArrowDown, FileText, Info, ArrowUp } from 'lucide-react';
import { UnifiedMessage } from '@/components/thread/types';
import { safeJsonParse } from '@/components/thread/utils';
import Link from 'next/link';

// Define the set of tags whose raw XML should be hidden during streaming
const HIDE_STREAMING_XML_TAGS = new Set([
  'execute-command',
  'create-file',
  'delete-file',
  'full-file-rewrite',
  'edit-file',
  'str-replace',
  'browser-click-element',
  'browser-close-tab',
  'browser-drag-drop',
  'browser-get-dropdown-options',
  'browser-go-back',
  'browser-input-text',
  'browser-navigate-to',
  'browser-scroll-down',
  'browser-scroll-to-text',
  'browser-scroll-up',
  'browser-select-dropdown-option',
  'browser-send-keys',
  'browser-switch-tab',
  'browser-wait',
  'deploy',
  'ask',
  'complete',
  'crawl-webpage',
  'web-search',
]);

export interface PlaybackControlsProps {
  messages: UnifiedMessage[];
  isSidePanelOpen: boolean;
  onToggleSidePanel: () => void;
  toolCalls: any[];
  setCurrentToolIndex: (index: number) => void;
  onFileViewerOpen: () => void;
  projectName?: string;
}

export interface PlaybackState {
  isPlaying: boolean;
  currentMessageIndex: number;
  visibleMessages: UnifiedMessage[];
  streamingText: string;
  isStreamingText: boolean;
  currentToolCall: any | null;
  toolPlaybackIndex: number;
}

export interface PlaybackController {
  playbackState: PlaybackState;
  updatePlaybackState: (updates: Partial<PlaybackState>) => void;
  renderHeader: () => JSX.Element;
  renderFloatingControls: () => JSX.Element;
  renderWelcomeOverlay: () => JSX.Element;
  togglePlayback: () => void;
  resetPlayback: () => void;
  skipToEnd: () => void;
}

export const PlaybackControls = ({
  messages,
  isSidePanelOpen,
  onToggleSidePanel,
  toolCalls,
  setCurrentToolIndex,
  onFileViewerOpen,
  projectName = 'Shared Conversation',
}: PlaybackControlsProps): PlaybackController => {
  const [playbackState, setPlaybackState] = useState<PlaybackState>({
    isPlaying: false,
    currentMessageIndex: 0,
    visibleMessages: [],
    streamingText: '',
    isStreamingText: false,
    currentToolCall: null,
    toolPlaybackIndex: -1,
  });

  // Extract state variables for easier access
  const {
    isPlaying,
    currentMessageIndex,
    visibleMessages,
    streamingText,
    isStreamingText,
    currentToolCall,
    toolPlaybackIndex,
  } = playbackState;

  // Helper function to update playback state
  const updatePlaybackState = useCallback((updates: Partial<PlaybackState>) => {
    setPlaybackState((prev) => ({ ...prev, ...updates }));
  }, []);

  // Define togglePlayback and resetPlayback functions
  const togglePlayback = useCallback(() => {
    updatePlaybackState({
      isPlaying: !isPlaying,
    });

    // When starting playback, show the side panel
    if (!isPlaying && !isSidePanelOpen) {
      onToggleSidePanel();
    }
  }, [isPlaying, isSidePanelOpen, onToggleSidePanel, updatePlaybackState]);

  const resetPlayback = useCallback(() => {
    updatePlaybackState({
      isPlaying: false,
      currentMessageIndex: 0,
      visibleMessages: [],
      streamingText: '',
      isStreamingText: false,
      currentToolCall: null,
      toolPlaybackIndex: -1,
    });
<<<<<<< HEAD
    if (isSidePanelOpen) {
      onToggleSidePanel();
    }
  }, [updatePlaybackState, isSidePanelOpen, onToggleSidePanel]);
=======
    setCurrentToolIndex(-1);
    if (isSidePanelOpen) {
      onToggleSidePanel();
    }
  }, [
    updatePlaybackState,
    setCurrentToolIndex,
    isSidePanelOpen,
    onToggleSidePanel,
  ]);

  const forward = useCallback(
    (step: number = 1) => {
      const newMessageIndex = Math.min(
        currentMessageIndex + step,
        messages.length,
      );

      // If we're moving to a new message, update the visible messages
      if (newMessageIndex > currentMessageIndex) {
        const newVisibleMessages = messages.slice(0, newMessageIndex);
        updatePlaybackState({
          currentMessageIndex: newMessageIndex,
          visibleMessages: newVisibleMessages,
          streamingText: '',
          isStreamingText: false,
        });
      }

      // If we're at the end, stop playback
      if (newMessageIndex >= messages.length) {
        updatePlaybackState({ isPlaying: false });
      }
    },
    [currentMessageIndex, messages, updatePlaybackState],
  );
>>>>>>> 75532717

  const skipToEnd = useCallback(() => {
    updatePlaybackState({
      isPlaying: false,
      currentMessageIndex: messages.length,
      visibleMessages: messages,
      streamingText: '',
      isStreamingText: false,
      currentToolCall: null,
      toolPlaybackIndex: toolCalls.length - 1,
    });

    if (toolCalls.length > 0) {
      setCurrentToolIndex(toolCalls.length - 1);
      if (!isSidePanelOpen) {
        onToggleSidePanel();
      }
    }
  }, [
    messages,
    toolCalls,
    isSidePanelOpen,
    onToggleSidePanel,
    setCurrentToolIndex,
    updatePlaybackState,
  ]);

  // Streaming text function
  const streamText = useCallback(
    (text: string, onComplete: () => void) => {
      if (!text || !isPlaying) {
        onComplete();
        return () => {};
      }

      updatePlaybackState({
        isStreamingText: true,
        streamingText: '',
      });

      // Define regex to find tool calls in text
      const toolCallRegex =
        /<([a-zA-Z\-_]+)(?:\s+[^>]*)?>(?:[\s\S]*?)<\/\1>|<([a-zA-Z\-_]+)(?:\s+[^>]*)?\/>/g;

      // Split text into chunks (handling tool calls as special chunks)
      const chunks: { text: string; isTool: boolean; toolName?: string }[] = [];
      let lastIndex = 0;
      let match;

      while ((match = toolCallRegex.exec(text)) !== null) {
        // Add text before the tool call
        if (match.index > lastIndex) {
          chunks.push({
            text: text.substring(lastIndex, match.index),
            isTool: false,
          });
        }

        // Add the tool call
        const toolName = match[1] || match[2];
        chunks.push({
          text: match[0],
          isTool: true,
          toolName,
        });

        lastIndex = toolCallRegex.lastIndex;
      }

      // Add any remaining text after the last tool call
      if (lastIndex < text.length) {
        chunks.push({
          text: text.substring(lastIndex),
          isTool: false,
        });
      }

      let currentIndex = 0;
      let chunkIndex = 0;
      let currentText = '';
      let isPaused = false;

      const processNextCharacter = () => {
        // Check if component is unmounted or playback is stopped
        if (!isPlaying || isPaused) {
          setTimeout(processNextCharacter, 100); // Check again after a short delay
          return;
        }

        if (chunkIndex >= chunks.length) {
          // All chunks processed, we're done
          updatePlaybackState({
            isStreamingText: false,
          });

          // Update visible messages with the complete message
          const currentMessage = messages[currentMessageIndex];
          const lastMessage = visibleMessages[visibleMessages.length - 1];

          if (lastMessage?.message_id === currentMessage.message_id) {
            // Replace the streaming message with the complete one
            updatePlaybackState({
              visibleMessages: [
                ...visibleMessages.slice(0, -1),
                currentMessage,
              ],
            });
          } else {
            // Add the complete message
            updatePlaybackState({
              visibleMessages: [...visibleMessages, currentMessage],
            });
          }

          onComplete();
          return;
        }

        const currentChunk = chunks[chunkIndex];

        // If this is a tool call chunk and we're at the start of it
        if (currentChunk.isTool && currentIndex === 0) {
          // For tool calls, check if they should be hidden during streaming
          if (
            currentChunk.toolName &&
            HIDE_STREAMING_XML_TAGS.has(currentChunk.toolName)
          ) {
            // Instead of showing the XML, create a tool call object
            const toolCall = {
              name: currentChunk.toolName,
              arguments: currentChunk.text,
              xml_tag_name: currentChunk.toolName,
            };

            updatePlaybackState({
              currentToolCall: toolCall,
              toolPlaybackIndex: toolPlaybackIndex + 1,
            });

            if (!isSidePanelOpen) {
              onToggleSidePanel();
            }

            setCurrentToolIndex(toolPlaybackIndex + 1);

            // Pause streaming briefly while showing the tool
            isPaused = true;
            setTimeout(() => {
              isPaused = false;
              updatePlaybackState({ currentToolCall: null });
              chunkIndex++; // Move to next chunk
              currentIndex = 0; // Reset index for next chunk
              processNextCharacter();
            }, 500); // Reduced from 1500ms to 500ms pause for tool display

            return;
          }
        }

        // Handle normal text streaming for non-tool chunks or visible tool chunks
        if (currentIndex < currentChunk.text.length) {
          // Dynamically adjust typing speed for a more realistic effect
          const baseDelay = 5; // Reduced from 15ms to 5ms
          let typingDelay = baseDelay;

          // Add more delay for punctuation to make it feel more natural
          const char = currentChunk.text[currentIndex];
          if ('.!?,;:'.includes(char)) {
            typingDelay = baseDelay + Math.random() * 100 + 50; // Reduced from 300+100 to 100+50ms pause after punctuation
          } else {
            const variableDelay = Math.random() * 5; // Reduced from 15 to 5ms
            typingDelay = baseDelay + variableDelay; // 5-10ms for normal typing
          }

          // Add the next character
          currentText += currentChunk.text[currentIndex];
          updatePlaybackState({ streamingText: currentText });
          currentIndex++;

          // Process next character with dynamic delay
          setTimeout(processNextCharacter, typingDelay);
        } else {
          // Move to the next chunk
          chunkIndex++;
          currentIndex = 0;
          processNextCharacter();
        }
      };

      processNextCharacter();

      // Return cleanup function
      return () => {
        updatePlaybackState({
          isStreamingText: false,
          streamingText: '',
        });
        isPaused = true; // Stop processing
      };
    },
    [
      isPlaying,
      messages,
      currentMessageIndex,
      toolPlaybackIndex,
      setCurrentToolIndex,
      isSidePanelOpen,
      onToggleSidePanel,
      updatePlaybackState,
      visibleMessages,
    ],
  );

  // Main playback function
  useEffect(() => {
    if (!isPlaying || messages.length === 0) return;

    let playbackTimeout: NodeJS.Timeout;
    let cleanupStreaming: (() => void) | undefined;

    const playbackNextMessage = async () => {
      // Ensure we're within bounds
      if (currentMessageIndex >= messages.length) {
        updatePlaybackState({ isPlaying: false });
        return;
      }

      const currentMessage = messages[currentMessageIndex];
      console.log(
        `Playing message ${currentMessageIndex}:`,
        currentMessage.type,
        currentMessage.message_id,
      );

      // If it's an assistant message, stream it
      if (currentMessage.type === 'assistant') {
        try {
          // Parse the content if it's JSON
          let content = currentMessage.content;
          try {
            const parsed = JSON.parse(content);
            if (parsed.content) {
              content = parsed.content;
            }
          } catch (e) {
            // Not JSON, use as is
          }

          // Stream the message content
          await new Promise<void>((resolve) => {
            cleanupStreaming = streamText(content, resolve);
          });
        } catch (error) {
          console.error('Error streaming message:', error);
        }
      } else {
        // For non-assistant messages, just add them to visible messages
        updatePlaybackState({
          visibleMessages: [...visibleMessages, currentMessage],
        });

        // Wait a moment before showing the next message
        await new Promise((resolve) => setTimeout(resolve, 500));
      }

      // Move to the next message
      updatePlaybackState({
        currentMessageIndex: currentMessageIndex + 1,
      });
    };

    // Start playback with a small delay
    playbackTimeout = setTimeout(playbackNextMessage, 500);

    return () => {
      clearTimeout(playbackTimeout);
      if (cleanupStreaming) cleanupStreaming();
    };
  }, [
    isPlaying,
    currentMessageIndex,
    messages,
    streamText,
    updatePlaybackState,
    visibleMessages,
  ]);

  // Floating playback controls position based on side panel state
  const controlsPositionClass = isSidePanelOpen
    ? 'left-1/2 -translate-x-1/4 sm:left-[calc(50%-225px)] md:left-[calc(50%-250px)] lg:left-[calc(50%-275px)] xl:left-[calc(50%-325px)]'
    : 'left-1/2 -translate-x-1/2';

  const PlayButton = useCallback(
    () => (
      <Button
        variant="ghost"
        disabled={currentMessageIndex === messages.length}
        size="icon"
        onClick={togglePlayback}
        className="h-8 w-8"
        aria-label={isPlaying ? 'Pause Replay' : 'Play Replay'}
      >
        {isPlaying ? (
          <Pause className="h-4 w-4" />
        ) : (
          <Play className="h-4 w-4" />
        )}
      </Button>
    ),
    [isPlaying, togglePlayback, currentMessageIndex, messages],
  );

  const ForwardButton = useCallback(
    () => (
      <Button
        variant="ghost"
        size="icon"
        onClick={() => forward(1)}
        disabled={currentMessageIndex === messages.length}
        className="h-8 w-8"
      >
        <ArrowUp className="h-4 w-4 rotate-90" />
      </Button>
    ),
    [currentMessageIndex, messages, forward],
  );

  const ResetButton = useCallback(
    () => (
      <Button
        variant="ghost"
        size="icon"
        disabled={currentMessageIndex === 0}
        onClick={resetPlayback}
        className="h-8 w-8"
        aria-label="Restart Replay"
      >
        <ArrowDown className="h-4 w-4 rotate-90" />
      </Button>
    ),
    [currentMessageIndex, resetPlayback],
  );

  // Header with playback controls
  const renderHeader = useCallback(
    () => (
      <div className="border-b bg-background/95 backdrop-blur supports-[backdrop-filter]:bg-background/60 relative z-[50]">
        <div className="flex h-14 items-center gap-4 px-4">
          <div className="flex-1">
            <div className="flex items-center gap-2">
              <div className="flex items-center justify-center w-6 h-6 rounded-md overflow-hidden bg-primary/10">
                <Link href="/">
                  <img
                    src="/logo.png"
                    alt="Machine"
                    width={16}
                    height={16}
                    className="object-contain"
                  />
                </Link>
              </div>
              <h1>
                <span className="font-medium text-foreground">
                  {projectName}
                </span>
              </h1>
            </div>
          </div>
          <div className="flex items-center gap-2">
            <PlayButton />
            <ResetButton />
            <ForwardButton />
            <Button
              variant="ghost"
              size="icon"
              onClick={onToggleSidePanel}
              className={`h-8 w-8 ${isSidePanelOpen ? 'text-primary' : ''}`}
              aria-label="Toggle Tool Panel"
            >
              <Info className="h-4 w-4" />
            </Button>
          </div>
        </div>
      </div>
    ),
    [
      isSidePanelOpen,
      onToggleSidePanel,
      projectName,
      PlayButton,
      ResetButton,
      ForwardButton,
    ],
  );

  const renderFloatingControls = useCallback(
    () => (
      <>
        {messages.length > 0 && (
          <div
            className={`fixed bottom-4 z-10 transform bg-background/90 backdrop-blur rounded-full border shadow-md px-3 py-1.5 transition-all duration-200 ${controlsPositionClass}`}
          >
            <div className="flex items-center gap-2">
              <PlayButton />
              <div className="flex items-center text-xs text-muted-foreground">
                <span>
                  {Math.max(1, Math.min(currentMessageIndex, messages.length))}/
                  {messages.length}
                </span>
              </div>
              <ResetButton />
              <ForwardButton />
              <Button
                variant="ghost"
                size="sm"
                onClick={skipToEnd}
                className="text-xs"
              >
                Skip to end
              </Button>
            </div>
          </div>
        )}
      </>
    ),
    [
      controlsPositionClass,
      currentMessageIndex,
      messages.length,
      skipToEnd,
      togglePlayback,
      isPlaying,
      ResetButton,
      ForwardButton,
    ],
  );

  // When s are displayed yet, show the welcome overlay
  const renderWelcomeOverlay = useCallback(
    () => (
      <>
        {visibleMessages.length === 0 && !streamingText && !currentToolCall && (
          <div className="fixed inset-0 flex flex-col items-center justify-center">
            {/* Gradient overlay */}
            <div className="absolute inset-0 bg-gradient-to-t from-black/90 via-black/50 to-transparent dark:from-black/90 dark:via-black/50 dark:to-transparent" />

            <div className="text-center max-w-md mx-auto relative z-10 px-4">
              <div className="rounded-full bg-primary/10 backdrop-blur-sm w-12 h-12 mx-auto flex items-center justify-center mb-4">
                <Play className="h-5 w-5 text-primary" />
              </div>
              <h3 className="text-lg font-medium mb-2 text-white">
                Watch this agent in action
              </h3>
              <p className="text-sm text-white/80 mb-4">
                This is a shared view-only agent run. Click play to replay the
                entire conversation with realistic timing.
              </p>
              <Button
                onClick={togglePlayback}
                className="flex items-center mx-auto bg-white/10 hover:bg-white/20 backdrop-blur-sm text-white border-white/20"
                size="lg"
                variant="outline"
              >
                <Play className="h-4 w-4 mr-2" />
                Start Playback
              </Button>
            </div>
          </div>
        )}
      </>
    ),
    [currentToolCall, streamingText, togglePlayback, visibleMessages.length],
  );

  return {
    playbackState,
    updatePlaybackState,
    renderHeader,
    renderFloatingControls,
    renderWelcomeOverlay,
    togglePlayback,
    resetPlayback,
    skipToEnd,
  };
};

export default PlaybackControls;<|MERGE_RESOLUTION|>--- conflicted
+++ resolved
@@ -122,12 +122,6 @@
       currentToolCall: null,
       toolPlaybackIndex: -1,
     });
-<<<<<<< HEAD
-    if (isSidePanelOpen) {
-      onToggleSidePanel();
-    }
-  }, [updatePlaybackState, isSidePanelOpen, onToggleSidePanel]);
-=======
     setCurrentToolIndex(-1);
     if (isSidePanelOpen) {
       onToggleSidePanel();
@@ -164,7 +158,6 @@
     },
     [currentMessageIndex, messages, updatePlaybackState],
   );
->>>>>>> 75532717
 
   const skipToEnd = useCallback(() => {
     updatePlaybackState({
