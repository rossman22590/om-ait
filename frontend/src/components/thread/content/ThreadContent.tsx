--- conflicted
+++ resolved
@@ -452,11 +452,8 @@
     const contentRef = useRef<HTMLDivElement>(null);
     const [shouldJustifyToTop, setShouldJustifyToTop] = useState(false);
     const { session } = useAuth();
-<<<<<<< HEAD
+    const t = useTranslations();
     const hasInitiallyScrolledRef = useRef(false);
-=======
-    const t = useTranslations();
->>>>>>> 899dcf04
 
     // React Query file preloader
     const { preloadFiles } = useFilePreloader();
