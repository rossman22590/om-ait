--- conflicted
+++ resolved
@@ -1,10 +1,5 @@
 import React, { useRef, useState, useCallback, useEffect } from 'react';
-<<<<<<< HEAD
-import { ArrowDown, CircleDashed, CheckCircle, AlertTriangle } from 'lucide-react';
-import { Button } from '@/components/ui/button';
-=======
 import { CircleDashed, CheckCircle, AlertTriangle } from 'lucide-react';
->>>>>>> 75532717
 import { UnifiedMessage, ParsedContent, ParsedMetadata } from '@/components/thread/types';
 import { FileAttachmentGrid } from '@/components/thread/file-attachment';
 import { useFilePreloader } from '@/hooks/react-query/files';
@@ -20,12 +15,7 @@
 import { AgentLoader } from './loader';
 import { parseXmlToolCalls, isNewXmlFormat } from '@/components/thread/tool-views/xml-parser';
 import { ShowToolStream } from './ShowToolStream';
-<<<<<<< HEAD
-import { PipedreamUrlDetector } from './pipedream-url-detector';
-import { cn } from '@/lib/utils';
-=======
 import { ComposioUrlDetector } from './composio-url-detector';
->>>>>>> 75532717
 
 const HIDE_STREAMING_XML_TAGS = new Set([
     'execute-command',
@@ -322,12 +312,7 @@
     agentAvatar?: React.ReactNode;
     emptyStateComponent?: React.ReactNode; // Add custom empty state component prop
     threadMetadata?: any; // Add thread metadata prop
-<<<<<<< HEAD
-    isSidePanelOpen?: boolean; // Add isSidePanelOpen prop
-    leftSidebarState?: string; 
-=======
     scrollContainerRef?: React.RefObject<HTMLDivElement>; // Add scroll container ref prop
->>>>>>> 75532717
 }
 
 export const ThreadContent: React.FC<ThreadContentProps> = ({
@@ -351,12 +336,7 @@
     agentAvatar = <KortixLogo size={16} />,
     emptyStateComponent,
     threadMetadata,
-<<<<<<< HEAD
-    isSidePanelOpen = false,
-    leftSidebarState = 'collapsed',
-=======
     scrollContainerRef,
->>>>>>> 75532717
 }) => {
     const messagesContainerRef = useRef<HTMLDivElement>(null);
     const latestMessageRef = useRef<HTMLDivElement>(null);
@@ -440,42 +420,6 @@
         // No scroll logic needed with flex-column-reverse
     }, []);
 
-<<<<<<< HEAD
-    
-    // Initial scroll to bottom when thread opens
-    useEffect(() => {
-        if (!hasInitiallyScrolledRef.current && displayMessages.length > 0) {
-            hasInitiallyScrolledRef.current = true;
-            // Use instant scroll for initial load
-            setTimeout(() => {
-                scrollToBottom('instant');
-            }, 100);
-        }
-    }, [displayMessages.length, scrollToBottom]);
-
-    // Calculate scroll button position based on sidebar states
-    const getScrollButtonPosition = () => {
-        // Base positioning
-        let position = "right-96"; // Default 24px from right
-
-        // If side panel is open, move button left to account for side panel width
-        if (isSidePanelOpen) {
-            if (leftSidebarState === 'expanded') {
-                // Both left sidebar expanded and side panel open
-                position = "right-[calc(90%-2rem)] sm:right-[calc(450px+1rem)] md:right-[calc(500px+1rem)] lg:right-[calc(550px+1rem)] xl:right-[calc(650px+1rem)] bottom-36";
-            } else {
-                // Only side panel open
-                position = "right-[calc(90%-2rem)] sm:right-[calc(450px+1rem)] md:right-[calc(500px+1rem)] lg:right-[calc(550px+1rem)] xl:right-[calc(650px+1rem)]";
-            }
-        } else if (leftSidebarState === 'expanded') {
-            // Only left sidebar expanded (doesn't affect right positioning)
-            position = "right-72";
-        }
-
-        return position;
-    };
-
-=======
     // No scroll-to-bottom needed with flex-column-reverse
 
     // No auto-scroll needed with flex-column-reverse - CSS handles it
@@ -500,7 +444,6 @@
 
         return () => resizeObserver.disconnect();
     }, [displayMessages, streamingTextContent, agentStatus, scrollContainerRef]);
->>>>>>> 75532717
 
     // Preload all message attachments when messages change or sandboxId is provided
     React.useEffect(() => {
@@ -1063,25 +1006,7 @@
                 </div>
             )}
 
-<<<<<<< HEAD
-            {/* Scroll to bottom button */}
-            {showScrollButton && (
-                <Button
-                    variant="outline"
-                    size="icon"
-                    className={cn(
-                        "fixed bottom-6 z-99 h-8 w-8 rounded-full shadow-md transition-all duration-200 ease-in-out",
-                        getScrollButtonPosition()
-                    )}
-                    onClick={() => scrollToBottom('smooth')}
-                >
-                    <ArrowDown className="h-4 w-4" />
-                </Button>
- 
-            )}
-=======
             {/* No scroll button needed with flex-column-reverse */}
->>>>>>> 75532717
         </>
     );
 };
