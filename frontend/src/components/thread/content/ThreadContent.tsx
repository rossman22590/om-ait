--- conflicted
+++ resolved
@@ -435,18 +435,9 @@
         }
 
         if (recentAssistantWithAgent?.agents?.name) {
-<<<<<<< HEAD
             const isSunaAgent = recentAssistantWithAgent.agents.name === 'Machine' || isSunaDefaultAgent;
-            // Prefer profile image if available on the agent payload
-            const profileUrl = (recentAssistantWithAgent as any)?.agents?.profile_image_url;
-            const avatar = profileUrl && !isSunaDefaultAgent ? (
-                <img src={profileUrl} alt={recentAssistantWithAgent.agents.name} className="h-5 w-5 rounded object-cover" />
-            ) : !isSunaDefaultAgent ? (
-=======
-            const isSunaAgent = recentAssistantWithAgent.agents.name === 'Suna' || isSunaDefaultAgent;
             // Use modern icon system for agent display  
             const avatar = !isSunaDefaultAgent ? (
->>>>>>> 4de5299a
                 <>
                     {isSunaAgent ? (
                         <div className="h-5 w-5 flex items-center justify-center rounded text-xs">
