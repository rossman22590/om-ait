--- conflicted
+++ resolved
@@ -381,17 +381,12 @@
         }
 
         if (recentAssistantWithAgent?.agents?.name) {
-<<<<<<< HEAD
-            const isSunaAgent = recentAssistantWithAgent.agents.name === 'Machine';
-            const avatar = recentAssistantWithAgent.agents.avatar ? (
-=======
-            const isSunaAgent = recentAssistantWithAgent.agents.name === 'Suna' || isSunaDefaultAgent;
+            const isSunaAgent = recentAssistantWithAgent.agents.name === 'Machine' || isSunaDefaultAgent;
             // Prefer profile image if available on the agent payload
             const profileUrl = (recentAssistantWithAgent as any)?.agents?.profile_image_url;
             const avatar = profileUrl && !isSunaDefaultAgent ? (
                 <img src={profileUrl} alt={recentAssistantWithAgent.agents.name} className="h-5 w-5 rounded object-cover" />
             ) : !isSunaDefaultAgent ? (
->>>>>>> 0335d6d3
                 <>
                     {isSunaAgent ? (
                         <div className="h-5 w-5 flex items-center justify-center rounded text-xs">
