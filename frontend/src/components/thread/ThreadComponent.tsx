--- conflicted
+++ resolved
@@ -711,11 +711,7 @@
   // SEO title update
   useEffect(() => {
     if (projectName) {
-<<<<<<< HEAD
       document.title = `${projectName} | Machine`;
-=======
-      document.title = `${projectName} | Kortix`;
->>>>>>> 140ce10f
 
       const metaDescription = document.querySelector(
         'meta[name="description"]',
@@ -723,21 +719,13 @@
       if (metaDescription) {
         metaDescription.setAttribute(
           'content',
-<<<<<<< HEAD
           `${projectName} - Interactive agent conversation powered by Machine`,
-=======
-          `${projectName} - Interactive agent conversation powered by Kortix`,
->>>>>>> 140ce10f
         );
       }
 
       const ogTitle = document.querySelector('meta[property="og:title"]');
       if (ogTitle) {
-<<<<<<< HEAD
         ogTitle.setAttribute('content', `${projectName} | Machine`);
-=======
-        ogTitle.setAttribute('content', `${projectName} | Kortix`);
->>>>>>> 140ce10f
       }
 
       const ogDescription = document.querySelector(
