'use client';

import { Project } from '@/lib/api';
import { getToolIcon, getUserFriendlyToolName } from '@/components/thread/utils';
import React from 'react';
import { Slider } from '@/components/ui/slider';
import { Skeleton } from '@/components/ui/skeleton';
import { ApiMessageType } from '@/components/thread/types';
import { CircleDashed, X, ChevronLeft, ChevronRight, Computer, Radio, Maximize2, Minimize2, Copy, Check, Globe, Wrench } from 'lucide-react';
import { cn } from '@/lib/utils';
import { useIsMobile } from '@/hooks/use-mobile';
import { Button } from '@/components/ui/button';
import { Badge } from '@/components/ui/badge';
import { ToolView } from './tool-views/wrapper';
import { motion, AnimatePresence } from 'framer-motion';
import { toast } from 'sonner';
import { HealthCheckedVncIframe } from './HealthCheckedVncIframe';
import { BrowserHeader } from './tool-views/BrowserToolView';

import {
  Drawer,
  DrawerContent,
  DrawerHeader,
  DrawerTitle,
} from '@/components/ui/drawer';

export interface ToolCallInput {
  assistantCall: {
    content?: string;
    name?: string;
    timestamp?: string;
  };
  toolResult?: {
    content?: string;
    isSuccess?: boolean;
    timestamp?: string;
  };
  messages?: ApiMessageType[];
}

interface ToolCallSidePanelProps {
  isOpen: boolean;
  onClose: () => void;
  toolCalls: ToolCallInput[];
  currentIndex: number;
  onNavigate: (newIndex: number) => void;
  externalNavigateToIndex?: number;
  messages?: ApiMessageType[];
  agentStatus: string;
  project?: Project;
  renderAssistantMessage?: (
    assistantContent?: string,
    toolContent?: string,
  ) => React.ReactNode;
  renderToolResult?: (
    toolContent?: string,
    isSuccess?: boolean,
  ) => React.ReactNode;
  isLoading?: boolean;
  agentName?: string;
  onFileClick?: (filePath: string) => void;
  disableInitialAnimation?: boolean;
}

interface ToolCallSnapshot {
  id: string;
  toolCall: ToolCallInput;
  index: number;
  timestamp: number;
}

const FLOATING_LAYOUT_ID = 'tool-panel-float';
const CONTENT_LAYOUT_ID = 'tool-panel-content';

interface ViewToggleProps {
  currentView: 'tools' | 'browser';
  onViewChange: (view: 'tools' | 'browser') => void;
}

const ViewToggle: React.FC<ViewToggleProps> = ({ currentView, onViewChange }) => {
  return (
    <div className="relative flex items-center gap-1 bg-muted rounded-3xl px-1 py-1">
      {/* Sliding background */}
      <motion.div
        className="absolute h-7 w-7 bg-white rounded-xl shadow-sm"
        initial={false}
        animate={{
          x: currentView === 'tools' ? 0 : 32, // 28px button width + 4px gap
        }}
        transition={{
          type: "spring",
          stiffness: 300,
          damping: 30
        }}
      />
      
      {/* Buttons */}
      <Button
        size="sm"
        onClick={() => onViewChange('tools')}
        className={`relative z-10 h-7 w-7 p-0 rounded-xl bg-transparent hover:bg-transparent shadow-none ${
          currentView === 'tools'
            ? 'text-black'
            : 'text-gray-500 dark:text-gray-400'
        }`}
        title="Switch to Tool View"
      >
        <Wrench className="h-3.5 w-3.5" />
      </Button>

      <Button
        size="sm"
        onClick={() => onViewChange('browser')}
        className={`relative z-10 h-7 w-7 p-0 rounded-xl bg-transparent hover:bg-transparent shadow-none ${
          currentView === 'browser'
            ? 'text-black'
            : 'text-gray-500 dark:text-gray-400'
        }`}
        title="Switch to Browser View"
      >
        <Globe className="h-3.5 w-3.5" />
      </Button>
    </div>
  );
};

// Helper function to generate the computer title
const getComputerTitle = (agentName?: string): string => {
  return agentName ? `${agentName}'s Computer` : "Suna's Computer";
};

// Reusable header component for the tool panel
interface PanelHeaderProps {
  agentName?: string;
  onClose: () => void;
  isStreaming?: boolean;
  variant?: 'drawer' | 'desktop' | 'motion';
  showMinimize?: boolean;
  hasToolResult?: boolean;
  layoutId?: string;
}

const PanelHeader: React.FC<PanelHeaderProps> = ({
  agentName,
  onClose,
  isStreaming = false,
  variant = 'desktop',
  showMinimize = false,
  hasToolResult = false,
  layoutId,
}) => {
  const title = getComputerTitle(agentName);
  
  if (variant === 'drawer') {
    return (
      <DrawerHeader className="pb-2">
        <div className="flex items-center justify-between">
          <DrawerTitle className="text-lg font-medium">
            {title}
          </DrawerTitle>
          <Button
            variant="ghost"
            size="icon"
            onClick={onClose}
            className="h-8 w-8"
            title="Minimize to floating preview"
          >
            <Minimize2 className="h-4 w-4" />
          </Button>
        </div>
      </DrawerHeader>
    );
  }

  if (variant === 'motion') {
    return (
      <motion.div
        layoutId={layoutId}
        className="p-3"
      >
        <div className="flex items-center justify-between">
          <div className="flex items-center gap-3">
            <motion.div layoutId="tool-icon" className="ml-2">
              <h2 className="text-lg font-medium text-zinc-900 dark:text-zinc-100">
                {title}
              </h2>
            </motion.div>
          </div>

          <div className="flex items-center gap-2">
            {isStreaming && (
              <div className="px-2.5 py-0.5 rounded-full text-xs font-medium bg-blue-50 text-blue-700 dark:bg-blue-900/20 dark:text-blue-400 flex items-center gap-1.5">
                <CircleDashed className="h-3 w-3 animate-spin" />
                <span>Running</span>
              </div>
            )}
            <Button
              variant="ghost"
              size="icon"
              onClick={onClose}
              className="h-8 w-8"
              title="Minimize to floating preview"
            >
              <Minimize2 className="h-4 w-4" />
            </Button>
          </div>
        </div>
      </motion.div>
    );
  }

  return (
    <div className="pt-4 pl-4 pr-4">
      <div className="flex items-center justify-between">
        <div className="flex items-center gap-3">
          <div className="ml-2">
            <h2 className="text-lg font-medium text-zinc-900 dark:text-zinc-100">
              {title}
            </h2>
          </div>
        </div>
        <div className="flex items-center gap-2">
          {isStreaming && (
            <Badge variant="outline" className="gap-1.5 p-2 rounded-3xl">
              <CircleDashed className="h-3 w-3 animate-spin" />
              <span>Running</span>
            </Badge>
          )}
          <Button
            variant="ghost"
            size="icon"
            onClick={onClose}
            className="h-8 w-8"
            title={showMinimize ? "Minimize to floating preview" : "Close"}
          >
            {showMinimize ? <Minimize2 className="h-4 w-4" /> : <X className="h-4 w-4" />}
          </Button>
        </div>
      </div>
    </div>
  );
};

export function ToolCallSidePanel({
  isOpen,
  onClose,
  toolCalls,
  currentIndex,
  onNavigate,
  messages,
  agentStatus,
  project,
  isLoading = false,
  externalNavigateToIndex,
  agentName,
  onFileClick,
  disableInitialAnimation,
}: ToolCallSidePanelProps) {
  const [dots, setDots] = React.useState('');
  const [internalIndex, setInternalIndex] = React.useState(0);
  const [navigationMode, setNavigationMode] = React.useState<'live' | 'manual'>('live');
  const [toolCallSnapshots, setToolCallSnapshots] = React.useState<ToolCallSnapshot[]>([]);
  const [isInitialized, setIsInitialized] = React.useState(false);
  const [showViewToggle, setShowViewToggle] = React.useState(false);

  // Add copy functionality state
  const [isCopyingContent, setIsCopyingContent] = React.useState(false);
  // Add view toggle state  
  const [currentView, setCurrentView] = React.useState<'tools' | 'browser'>('tools');
  const currentViewRef = React.useRef(currentView);
  
  // Update ref when state changes
  React.useEffect(() => {
    currentViewRef.current = currentView;
  }, [currentView]);

  const isMobile = useIsMobile();

  const sandbox = project?.sandbox;
  
  // Add refresh key state for VNC iframe
  const [vncRefreshKey, setVncRefreshKey] = React.useState(0);
  
  const handleVncRefresh = React.useCallback(() => {
    setVncRefreshKey(prev => prev + 1);
  }, []);

  const persistentVncIframe = React.useMemo(() => {
    if (!sandbox || !sandbox.vnc_preview || !sandbox.pass || !sandbox.id) return null;
    
    return (
      <div>
        <HealthCheckedVncIframe 
          key={vncRefreshKey}
          sandbox={{
            id: sandbox.id,
            vnc_preview: sandbox.vnc_preview,
            pass: sandbox.pass
          }}
        />
      </div>
    );
  }, [sandbox, vncRefreshKey]);

  // Helper function to check if a tool is browser-related
  const isBrowserTool = React.useCallback((toolName: string | undefined): boolean => {
    if (!toolName) return false;
    const lowerName = toolName.toLowerCase();
    return [
      'browser-navigate-to',
      'browser-act', 
      'browser-extract-content',
      'browser-screenshot'
    ].includes(lowerName);
  }, []);

  // Handle view toggle visibility and auto-switching logic
  React.useEffect(() => {
    const safeIndex = Math.min(internalIndex, Math.max(0, toolCallSnapshots.length - 1));
    const currentSnapshot = toolCallSnapshots[safeIndex];
    const isCurrentSnapshotBrowserTool = isBrowserTool(currentSnapshot?.toolCall.assistantCall?.name);
    setShowViewToggle(isCurrentSnapshotBrowserTool);
    
    // Handle view switching based on agent status
    if (agentStatus === 'idle') {
      // Switch to tools view when navigating to a non-browser tool
      if (!isCurrentSnapshotBrowserTool && currentViewRef.current === 'browser') {
        setCurrentView('tools');
      }
      // Switch to browser view when navigating to the latest browser tool
      if (isCurrentSnapshotBrowserTool && currentViewRef.current === 'tools' && safeIndex === toolCallSnapshots.length - 1) {
        setCurrentView('browser');
      }
    } else if (agentStatus === 'running') {
      // Auto-switch for streaming tools when agent is actively running
      const streamingSnapshot = toolCallSnapshots.find(snapshot => 
        snapshot.toolCall.toolResult?.content === 'STREAMING'
      );
      
      if (streamingSnapshot) {
        const streamingToolCall = streamingSnapshot.toolCall;
        const toolName = streamingToolCall.assistantCall?.name;
        const isStreamingBrowserTool = isBrowserTool(toolName);
        
        // Switch to browser view when a browser tool starts streaming and we're in tools view
        if (isStreamingBrowserTool && currentViewRef.current === 'tools') {
          setCurrentView('browser');
        }
        
        // Switch to tools view when a non-browser tool starts streaming and we're in browser view
        if (!isStreamingBrowserTool && currentViewRef.current === 'browser') {
          setCurrentView('tools');
        }
      }
    }
  }, [toolCallSnapshots, internalIndex, isBrowserTool, agentStatus]);

  const handleClose = React.useCallback(() => {
    onClose();
  }, [onClose]);

  React.useEffect(() => {
    const newSnapshots = toolCalls.map((toolCall, index) => ({
      id: `${index}-${toolCall.assistantCall.timestamp || Date.now()}`,
      toolCall,
      index,
      timestamp: Date.now(),
    }));

    const hadSnapshots = toolCallSnapshots.length > 0;
    const hasNewSnapshots = newSnapshots.length > toolCallSnapshots.length;
    setToolCallSnapshots(newSnapshots);

    if (!isInitialized && newSnapshots.length > 0) {
      const completedCount = newSnapshots.filter(s =>
        s.toolCall.toolResult?.content &&
        s.toolCall.toolResult.content !== 'STREAMING'
      ).length;

      if (completedCount > 0) {
        let lastCompletedIndex = -1;
        for (let i = newSnapshots.length - 1; i >= 0; i--) {
          const snapshot = newSnapshots[i];
          if (snapshot.toolCall.toolResult?.content &&
            snapshot.toolCall.toolResult.content !== 'STREAMING') {
            lastCompletedIndex = i;
            break;
          }
        }
        setInternalIndex(Math.max(0, lastCompletedIndex));
      } else {
        setInternalIndex(Math.max(0, newSnapshots.length - 1));
      }
      setIsInitialized(true);
    } else if (hasNewSnapshots && navigationMode === 'live') {
      const latestSnapshot = newSnapshots[newSnapshots.length - 1];
      const isLatestStreaming = latestSnapshot?.toolCall.toolResult?.content === 'STREAMING';
      if (isLatestStreaming) {
        let lastCompletedIndex = -1;
        for (let i = newSnapshots.length - 1; i >= 0; i--) {
          const snapshot = newSnapshots[i];
          if (snapshot.toolCall.toolResult?.content &&
            snapshot.toolCall.toolResult.content !== 'STREAMING') {
            lastCompletedIndex = i;
            break;
          }
        }
        if (lastCompletedIndex >= 0) {
          setInternalIndex(lastCompletedIndex);
        } else {
          setInternalIndex(newSnapshots.length - 1);
        }
      } else {
        setInternalIndex(newSnapshots.length - 1);
      }
    } else if (hasNewSnapshots && navigationMode === 'manual') {
    }
  }, [toolCalls, navigationMode, toolCallSnapshots.length, isInitialized]);

  React.useEffect(() => {
    // This is used to sync the internal index to the current index
    setInternalIndex(Math.min(currentIndex, toolCallSnapshots.length - 1));
  }, [currentIndex, toolCallSnapshots.length]);

  const safeInternalIndex = Math.min(internalIndex, Math.max(0, toolCallSnapshots.length - 1));
  const currentSnapshot = toolCallSnapshots[safeInternalIndex];
  const currentToolCall = currentSnapshot?.toolCall;
  const totalCalls = toolCallSnapshots.length;

  const completedToolCalls = toolCallSnapshots.filter(snapshot =>
    snapshot.toolCall.toolResult?.content &&
    snapshot.toolCall.toolResult.content !== 'STREAMING'
  );
  const totalCompletedCalls = completedToolCalls.length;

  let displayToolCall = currentToolCall;
  let displayIndex = safeInternalIndex;
  let displayTotalCalls = totalCalls;

  const isCurrentToolStreaming = currentToolCall?.toolResult?.content === 'STREAMING';
  if (isCurrentToolStreaming && totalCompletedCalls > 0) {
    const lastCompletedSnapshot = completedToolCalls[completedToolCalls.length - 1];
    displayToolCall = lastCompletedSnapshot.toolCall;
    displayIndex = totalCompletedCalls - 1;
    displayTotalCalls = totalCompletedCalls;
  } else if (!isCurrentToolStreaming) {
    const completedIndex = completedToolCalls.findIndex(snapshot => snapshot.id === currentSnapshot?.id);
    if (completedIndex >= 0) {
      displayIndex = completedIndex;
      displayTotalCalls = totalCompletedCalls;
    }
  }

  const currentToolName = displayToolCall?.assistantCall?.name || 'Tool Call';
  const CurrentToolIcon = getToolIcon(
    currentToolCall?.assistantCall?.name || 'unknown',
  );
  const isStreaming = displayToolCall?.toolResult?.content === 'STREAMING';

  // Extract actual success value from tool content with fallbacks
  const getActualSuccess = (toolCall: any): boolean => {
    const content = toolCall?.toolResult?.content;
    if (!content) return toolCall?.toolResult?.isSuccess ?? true;

    const safeParse = (data: any) => {
      try { return typeof data === 'string' ? JSON.parse(data) : data; }
      catch { return null; }
    };

    const parsed = safeParse(content);
    if (!parsed) return toolCall?.toolResult?.isSuccess ?? true;

    if (parsed.content) {
      const inner = safeParse(parsed.content);
      if (inner?.tool_execution?.result?.success !== undefined) {
        return inner.tool_execution.result.success;
      }
    }
    const success = parsed.tool_execution?.result?.success ??
      parsed.result?.success ??
      parsed.success;

    return success !== undefined ? success : (toolCall?.toolResult?.isSuccess ?? true);
  };

  const isSuccess = isStreaming ? true : getActualSuccess(displayToolCall);

  // Copy functions
  const copyToClipboard = React.useCallback(async (text: string) => {
    try {
      await navigator.clipboard.writeText(text);
      return true;
    } catch (err) {
      console.error('Failed to copy text: ', err);
      return false;
    }
  }, []);

  const handleCopyContent = React.useCallback(async () => {
    const toolContent = displayToolCall?.toolResult?.content;
    if (!toolContent || toolContent === 'STREAMING') return;

    // Try to extract file content from tool result
    let fileContent = '';

    // If the tool result is JSON, try to extract file content
    try {
      const parsed = JSON.parse(toolContent);
      if (parsed.content && typeof parsed.content === 'string') {
        fileContent = parsed.content;
      } else if (parsed.file_content && typeof parsed.file_content === 'string') {
        fileContent = parsed.file_content;
      } else if (parsed.result && typeof parsed.result === 'string') {
        fileContent = parsed.result;
      } else if (parsed.toolOutput && typeof parsed.toolOutput === 'string') {
        fileContent = parsed.toolOutput;
      } else {
        // If no string content found, stringify the object
        fileContent = JSON.stringify(parsed, null, 2);
      }
    } catch (e) {
      // If it's not JSON, use the content as is
      fileContent = typeof toolContent === 'string' ? toolContent : JSON.stringify(toolContent, null, 2);
    }

    setIsCopyingContent(true);
    const success = await copyToClipboard(fileContent);
    if (success) {
      toast.success('File content copied to clipboard');
    } else {
      toast.error('Failed to copy file content');
    }
    setTimeout(() => setIsCopyingContent(false), 500);
  }, [displayToolCall?.toolResult?.content, copyToClipboard]);

  const internalNavigate = React.useCallback((newIndex: number, source: string = 'internal') => {
    if (newIndex < 0 || newIndex >= totalCalls) return;

    const isNavigatingToLatest = newIndex === totalCalls - 1;
    setInternalIndex(newIndex);

    if (isNavigatingToLatest) {
      setNavigationMode('live');
    } else {
      setNavigationMode('manual');
    }

    if (source === 'user_explicit') {
      onNavigate(newIndex);
    }
  }, [totalCalls, onNavigate]);

  const isLiveMode = navigationMode === 'live';
  const showJumpToLive = navigationMode === 'manual' && agentStatus === 'running';
  const showJumpToLatest = navigationMode === 'manual' && agentStatus !== 'running';

  const navigateToPrevious = React.useCallback(() => {
    if (displayIndex > 0) {
      const targetCompletedIndex = displayIndex - 1;
      const targetSnapshot = completedToolCalls[targetCompletedIndex];
      if (targetSnapshot) {
        const actualIndex = toolCallSnapshots.findIndex(s => s.id === targetSnapshot.id);
        if (actualIndex >= 0) {
          setNavigationMode('manual');
          internalNavigate(actualIndex, 'user_explicit');
        }
      }
    }
  }, [displayIndex, completedToolCalls, toolCallSnapshots, internalNavigate]);

  const navigateToNext = React.useCallback(() => {
    if (displayIndex < displayTotalCalls - 1) {
      const targetCompletedIndex = displayIndex + 1;
      const targetSnapshot = completedToolCalls[targetCompletedIndex];
      if (targetSnapshot) {
        const actualIndex = toolCallSnapshots.findIndex(s => s.id === targetSnapshot.id);
        if (actualIndex >= 0) {
          const isLatestCompleted = targetCompletedIndex === completedToolCalls.length - 1;
          if (isLatestCompleted) {
            setNavigationMode('live');
          } else {
            setNavigationMode('manual');
          }
          internalNavigate(actualIndex, 'user_explicit');
        }
      }
    }
  }, [displayIndex, displayTotalCalls, completedToolCalls, toolCallSnapshots, internalNavigate]);

  const jumpToLive = React.useCallback(() => {
    setNavigationMode('live');
    internalNavigate(totalCalls - 1, 'user_explicit');
  }, [totalCalls, internalNavigate]);

  const jumpToLatest = React.useCallback(() => {
    setNavigationMode('manual');
    internalNavigate(totalCalls - 1, 'user_explicit');
  }, [totalCalls, internalNavigate]);

  const renderStatusButton = React.useCallback(() => {
    const baseClasses = "flex items-center justify-center gap-1.5 px-2 py-0.5 rounded-full w-[116px]";
    const dotClasses = "w-1.5 h-1.5 rounded-full";
    const textClasses = "text-xs font-medium";

    if (isLiveMode) {
      if (agentStatus === 'running') {
        return (
          <div className={`${baseClasses} bg-green-50 dark:bg-green-900/20 border border-green-200 dark:border-green-800`}>
            <div className={`${dotClasses} bg-green-500 animate-pulse`} />
            <span className={`${textClasses} text-green-700 dark:text-green-400`}>Live Updates</span>
          </div>
        );
      } else {
        return (
          <div className={`${baseClasses} bg-neutral-50 dark:bg-neutral-900/20 border border-neutral-200 dark:border-neutral-800`}>
            <div className={`${dotClasses} bg-neutral-500`} />
            <span className={`${textClasses} text-neutral-700 dark:text-neutral-400`}>Latest Tool</span>
          </div>
        );
      }
    } else {
      if (agentStatus === 'running') {
        return (
          <div
            className={`${baseClasses} bg-green-50 dark:bg-green-900/20 border border-green-200 dark:border-green-800 hover:bg-green-100 dark:hover:bg-green-900/30 transition-colors cursor-pointer`}
            onClick={jumpToLive}
          >
            <div className={`${dotClasses} bg-green-500 animate-pulse`} />
            <span className={`${textClasses} text-green-700 dark:text-green-400`}>Jump to Live</span>
          </div>
        );
      } else {
        return (
          <div
            className={`${baseClasses} bg-blue-50 dark:bg-blue-900/20 border border-blue-200 dark:border-blue-800 hover:bg-blue-100 dark:hover:bg-blue-900/30 transition-colors cursor-pointer`}
            onClick={jumpToLatest}
          >
            <div className={`${dotClasses} bg-blue-500`} />
            <span className={`${textClasses} text-blue-700 dark:text-blue-400`}>Jump to Latest</span>
          </div>
        );
      }
    }
  }, [isLiveMode, agentStatus, jumpToLive, jumpToLatest]);

  const handleSliderChange = React.useCallback(([newValue]: [number]) => {
    const targetSnapshot = completedToolCalls[newValue];
    if (targetSnapshot) {
      const actualIndex = toolCallSnapshots.findIndex(s => s.id === targetSnapshot.id);
      if (actualIndex >= 0) {
        const isLatestCompleted = newValue === completedToolCalls.length - 1;
        if (isLatestCompleted) {
          setNavigationMode('live');
        } else {
          setNavigationMode('manual');
        }

        internalNavigate(actualIndex, 'user_explicit');
      }
    }
  }, [completedToolCalls, toolCallSnapshots, internalNavigate]);

  React.useEffect(() => {
    if (!isOpen) return;

    const handleKeyDown = (event: KeyboardEvent) => {
      if ((event.metaKey || event.ctrlKey) && event.key === 'i') {
        event.preventDefault();
        handleClose();
      }
    };

    window.addEventListener('keydown', handleKeyDown);
    return () => window.removeEventListener('keydown', handleKeyDown);
  }, [isOpen, handleClose]);

  React.useEffect(() => {
    if (!isOpen) return;
    const handleSidebarToggle = (event: CustomEvent) => {
      if (event.detail.expanded) {
        handleClose();
      }
    };

    window.addEventListener(
      'sidebar-left-toggled',
      handleSidebarToggle as EventListener,
    );
    return () =>
      window.removeEventListener(
        'sidebar-left-toggled',
        handleSidebarToggle as EventListener,
      );
  }, [isOpen, handleClose]);

  React.useEffect(() => {
    if (externalNavigateToIndex !== undefined && externalNavigateToIndex >= 0 && externalNavigateToIndex < totalCalls) {
      internalNavigate(externalNavigateToIndex, 'external_click');
    }
  }, [externalNavigateToIndex, totalCalls, internalNavigate]);

  React.useEffect(() => {
    if (!isStreaming) return;
    const interval = setInterval(() => {
      setDots((prev) => {
        if (prev === '...') return '';
        return prev + '.';
      });
    }, 500);

    return () => clearInterval(interval);
  }, [isStreaming]);

  if (!isOpen) {
    return null;
  }

  if (isLoading) {
    if (isMobile) {
      return (
        <Drawer open={isOpen} onOpenChange={(open) => !open && onClose()}>
          <DrawerContent className="h-[85vh]">
            <PanelHeader 
              agentName={agentName}
              onClose={handleClose}
              variant="drawer"
            />
            
            <div className="flex-1 p-4 overflow-auto">
              <div className="space-y-4">
                <Skeleton className="h-8 w-32" />
                <Skeleton className="h-20 w-full rounded-md" />
                <Skeleton className="h-40 w-full rounded-md" />
                <Skeleton className="h-20 w-full rounded-md" />
              </div>
            </div>
          </DrawerContent>
        </Drawer>
      );
    }

    return (
      <div className="fixed inset-0 z-30 pointer-events-none">
        <div className="p-4 h-full flex items-stretch justify-end pointer-events-auto">
          <div className="border rounded-2xl flex flex-col shadow-2xl bg-background w-[90%] sm:w-[450px] md:w-[500px] lg:w-[550px] xl:w-[650px]">
            <div className="flex-1 flex flex-col overflow-hidden">
              <div className="flex flex-col h-full">
<<<<<<< HEAD
                <div className="pt-4 pl-4 pr-4">
                  <div className="flex items-center justify-between">
                    <div className="ml-2 flex items-center gap-2">
                      <h2 className="text-lg font-medium text-zinc-900 dark:text-zinc-100">
                        {agentName ? `${agentName}'s Computer` : 'Machine\'s Computer'}
                      </h2>
                    </div>
                    <Button
                      variant="ghost"
                      size="icon"
                      onClick={handleClose}
                      className="h-8 w-8"
                      title="Minimize to floating preview"
                    >
                      <Minimize2 className="h-4 w-4" />
                    </Button>
                  </div>
                </div>
=======
                <PanelHeader 
                  agentName={agentName}
                  onClose={handleClose}
                  showMinimize={true}
                />
>>>>>>> 0335d6d3
                <div className="flex-1 p-4 overflow-auto">
                  <div className="space-y-4">
                    <Skeleton className="h-8 w-32" />
                    <Skeleton className="h-20 w-full rounded-md" />
                    <Skeleton className="h-40 w-full rounded-md" />
                    <Skeleton className="h-20 w-full rounded-md" />
                  </div>
                </div>
              </div>
            </div>
          </div>
        </div>
      </div>
    );
  }

  const renderContent = () => {
    if (!displayToolCall && toolCallSnapshots.length === 0) {
      return (
        <div className="flex flex-col h-full">
<<<<<<< HEAD
          <div className="pt-4 pl-4 pr-4">
            <div className="flex items-center justify-between">
              <div className="ml-2 flex items-center gap-2">
                <h2 className="text-lg font-medium text-zinc-900 dark:text-zinc-100">
                  {agentName ? `${agentName}'s Computer` : 'Machine\'s Computer'}
                </h2>
              </div>
              <Button
                variant="ghost"
                size="icon"
                onClick={handleClose}
                className="h-8 w-8"
              >
                <X className="h-4 w-4" />
              </Button>
            </div>
          </div>
=======
          {!isMobile && (
            <PanelHeader 
              agentName={agentName}
              onClose={handleClose}
            />
          )}
>>>>>>> 0335d6d3
          <div className="flex flex-col items-center justify-center flex-1 p-8">
            <div className="flex flex-col items-center space-y-4 max-w-sm text-center">
              <div className="relative">
                <div className="w-16 h-16 bg-zinc-100 dark:bg-zinc-800 rounded-full flex items-center justify-center">
                  <Computer className="h-8 w-8 text-zinc-400 dark:text-zinc-500" />
                </div>
                <div className="absolute -bottom-1 -right-1 w-6 h-6 bg-zinc-200 dark:bg-zinc-700 rounded-full flex items-center justify-center">
                  <div className="w-2 h-2 bg-zinc-400 dark:text-zinc-500 rounded-full"></div>
                </div>
              </div>
              <div className="space-y-2">
                <h3 className="text-lg font-medium text-zinc-900 dark:text-zinc-100">
                  No tool activity
                </h3>
                <p className="text-sm text-zinc-500 dark:text-zinc-400 leading-relaxed">
                  Tool calls and computer interactions will appear here when they're being executed.
                </p>
              </div>
            </div>
          </div>
        </div>
      );
    }

    if (!displayToolCall && toolCallSnapshots.length > 0) {
      const firstStreamingTool = toolCallSnapshots.find(s => s.toolCall.toolResult?.content === 'STREAMING');
      if (firstStreamingTool && totalCompletedCalls === 0) {
        return (
          <div className="flex flex-col h-full">
<<<<<<< HEAD
            <div className="pt-4 pl-4 pr-4">
              <div className="flex items-center justify-between">
                <div className="ml-2 flex items-center gap-2">
                  <h2 className="text-lg font-medium text-zinc-900 dark:text-zinc-100">
                    {agentName ? `${agentName}'s Computer` : 'Machine\'s Computer'}
                  </h2>
                </div>
                <div className="flex items-center gap-2">
=======
            {!isMobile && (
              <PanelHeader 
                agentName={agentName}
                onClose={handleClose}
                isStreaming={true}
              />
            )}
            {isMobile && (
              <div className="px-4 pb-2">
                <div className="flex items-center justify-center">
>>>>>>> 0335d6d3
                  <div className="px-2.5 py-0.5 rounded-full text-xs font-medium bg-blue-50 text-blue-700 dark:bg-blue-900/20 dark:text-blue-400 flex items-center gap-1.5">
                    <CircleDashed className="h-3 w-3 animate-spin" />
                    <span>Running</span>
                  </div>
                </div>
              </div>
            )}
            <div className="flex flex-col items-center justify-center flex-1 p-8">
              <div className="flex flex-col items-center space-y-4 max-w-sm text-center">
                <div className="relative">
                  <div className="w-16 h-16 bg-blue-50 dark:bg-blue-900/20 rounded-full flex items-center justify-center">
                    <CircleDashed className="h-8 w-8 text-blue-500 dark:text-blue-400 animate-spin" />
                  </div>
                </div>
                <div className="space-y-2">
                  <h3 className="text-lg font-medium text-zinc-900 dark:text-zinc-100">
                    Tool is running
                  </h3>
                  <p className="text-sm text-zinc-500 dark:text-zinc-400 leading-relaxed">
                    {getUserFriendlyToolName(firstStreamingTool.toolCall.assistantCall.name || 'Tool')} is currently executing. Results will appear here when complete.
                  </p>
                </div>
              </div>
            </div>
          </div>
        );
      }

      return (
        <div className="flex flex-col h-full">
<<<<<<< HEAD
          <div className="pt-4 pl-4 pr-4">
            <div className="flex items-center justify-between">
              <div className="ml-2 flex items-center gap-2">
                <h2 className="text-lg font-medium text-zinc-900 dark:text-zinc-100">
                  {agentName ? `${agentName}'s Computer` : 'Machine\'s Computer'}
                </h2>
              </div>
              <Button
                variant="ghost"
                size="icon"
                onClick={handleClose}
                className="h-8 w-8"
              >
                <X className="h-4 w-4" />
              </Button>
            </div>
          </div>
=======
          {!isMobile && (
            <PanelHeader 
              agentName={agentName}
              onClose={handleClose}
            />
          )}
>>>>>>> 0335d6d3
          <div className="flex-1 p-4 overflow-auto">
            <div className="space-y-4">
              <Skeleton className="h-8 w-32" />
              <Skeleton className="h-20 w-full rounded-md" />
            </div>
          </div>
        </div>
      );
    }

    const toolView = (
      <ToolView
        name={displayToolCall.assistantCall.name}
        assistantContent={displayToolCall.assistantCall.content}
        toolContent={displayToolCall.toolResult?.content}
        assistantTimestamp={displayToolCall.assistantCall.timestamp}
        toolTimestamp={displayToolCall.toolResult?.timestamp}
        isSuccess={isSuccess}
        isStreaming={isStreaming}
        project={project}
        messages={messages}
        agentStatus={agentStatus}
        currentIndex={displayIndex}
        totalCalls={displayTotalCalls}
        onFileClick={onFileClick}
        viewToggle={<ViewToggle currentView={currentView} onViewChange={setCurrentView} />}  
      />
    );

    return (
      <div className="flex flex-col h-full">
<<<<<<< HEAD
        <motion.div
          layoutId={CONTENT_LAYOUT_ID}
          className="p-3"
        >
          <div className="flex items-center justify-between">
            <motion.div layoutId="tool-icon" className="ml-2 flex items-center gap-2">
              <h2 className="text-lg font-medium text-zinc-900 dark:text-zinc-100">
                {agentName ? `${agentName}'s Computer` : 'Machine\'s Computer'}
              </h2>
            </motion.div>
=======
        {!isMobile && (
          <PanelHeader 
            agentName={agentName}
            onClose={handleClose}
            isStreaming={isStreaming}
            variant="motion"
            hasToolResult={!!displayToolCall.toolResult?.content}
            layoutId={CONTENT_LAYOUT_ID}
          />
        )}

        <div className={`flex-1 ${currentView === 'browser' ? 'overflow-hidden' : 'overflow-auto'} scrollbar-thin scrollbar-thumb-zinc-300 dark:scrollbar-thumb-zinc-700 scrollbar-track-transparent`}>
          {/* Always render VNC iframe to maintain connection when available */}
          {persistentVncIframe && (
            <div className={`${currentView === 'browser' ? 'h-full flex flex-col' : 'hidden'}`}>
              <BrowserHeader isConnected={true} onRefresh={handleVncRefresh} viewToggle={<ViewToggle currentView={currentView} onViewChange={setCurrentView} />} />
              {/* VNC iframe container - unchanged */}
              <div className="flex-1 overflow-hidden grid items-center">
                {persistentVncIframe}
              </div>
            </div>
          )}
          
          {/* Show browser not available message when no VNC and browser tab is selected */}
          {!persistentVncIframe && currentView === 'browser' && (
            <div className="h-full flex flex-col">
              <BrowserHeader isConnected={false} viewToggle={<ViewToggle currentView={currentView} onViewChange={setCurrentView} />} />
              
              {/* Message content */}
              <div className="flex-1 flex flex-col items-center justify-center p-8 bg-zinc-50 dark:bg-zinc-900/50">
                <div className="flex flex-col items-center space-y-4 max-w-sm text-center">
                  <div className="w-16 h-16 bg-zinc-100 dark:bg-zinc-800 rounded-full flex items-center justify-center border-2 border-zinc-200 dark:border-zinc-700">
                    <Globe className="h-8 w-8 text-zinc-400 dark:text-zinc-500" />
                  </div>
                  <div className="space-y-2">
                    <h3 className="text-lg font-semibold text-zinc-900 dark:text-zinc-100">
                      Browser not available
                    </h3>
                    <p className="text-sm text-zinc-500 dark:text-zinc-400 leading-relaxed">
                      No active browser session available. The browser will appear here when a sandbox is created and Browser tools are used.
                    </p>
                  </div>
                </div>
              </div>
            </div>
          )}
          
          {/* Render tool view when tools tab is selected */}
          {currentView === 'tools' && toolView}
        </div>
      </div>
    );
  };
>>>>>>> 0335d6d3

  // Mobile version - use drawer
  if (isMobile) {
    return (
      <Drawer open={isOpen} onOpenChange={(open) => !open && onClose()}>
        <DrawerContent className="h-[85vh]">
          <PanelHeader 
            agentName={agentName}
            onClose={handleClose}
            variant="drawer"
          />
          
          <div className="flex-1 flex flex-col overflow-hidden">
            {renderContent()}
          </div>
          
          {(displayTotalCalls > 1 || (isCurrentToolStreaming && totalCompletedCalls > 0)) && (
            <div className="border-t border-zinc-200 dark:border-zinc-800 bg-zinc-50 dark:bg-zinc-900 p-3">
              <div className="flex items-center justify-between">
                <Button
                  variant="outline"
                  size="sm"
                  onClick={navigateToPrevious}
                  disabled={displayIndex <= 0}
                  className="h-8 px-2.5 text-xs"
                >
                  <ChevronLeft className="h-3.5 w-3.5 mr-1" />
                  <span>Prev</span>
                </Button>

                <div className="flex items-center gap-1.5">
                  <span className="text-xs text-zinc-600 dark:text-zinc-400 font-medium tabular-nums min-w-[44px]">
                    {displayIndex + 1}/{displayTotalCalls}
                  </span>
                  {renderStatusButton()}
                </div>

                <Button
                  variant="outline"
                  size="sm"
                  onClick={navigateToNext}
                  disabled={displayIndex >= displayTotalCalls - 1}
                  className="h-8 px-2.5 text-xs"
                >
                  <span>Next</span>
                  <ChevronRight className="h-3.5 w-3.5 ml-1" />
                </Button>
              </div>
            </div>
          )}
        </DrawerContent>
      </Drawer>
    );
  }

  // Desktop version - use fixed panel
  return (
    <AnimatePresence mode="wait">
      {isOpen && (
        <motion.div
          key="sidepanel"
          layoutId={FLOATING_LAYOUT_ID}
          initial={disableInitialAnimation ? { opacity: 1 } : { opacity: 0 }}
          animate={{ opacity: 1 }}
          exit={{ opacity: 0 }}
          transition={{
            opacity: { duration: disableInitialAnimation ? 0 : 0.15 },
            layout: {
              type: "spring",
              stiffness: 400,
              damping: 35
            }
          }}
          className="fixed top-2 right-2 bottom-4 border rounded-3xl flex flex-col z-30 w-[40vw] sm:w-[450px] md:w-[500px] lg:w-[550px] xl:w-[645px]"
          style={{
            overflow: 'hidden',
          }}
        >
          <div className="flex-1 flex flex-col overflow-scroll bg-card">
            {renderContent()}
          </div>
          {(displayTotalCalls > 1 || (isCurrentToolStreaming && totalCompletedCalls > 0)) && (
            <div className="border-t border-zinc-200 dark:border-zinc-800 bg-zinc-50 dark:bg-zinc-900 px-4 py-2.5">
              <div className="flex items-center gap-3">
                <div className="flex items-center gap-1">
                  <Button
                    variant="ghost"
                    size="icon"
                    onClick={navigateToPrevious}
                    disabled={displayIndex <= 0}
                    className="h-7 w-7 text-zinc-500 hover:text-zinc-700 dark:text-zinc-400 dark:hover:text-zinc-200"
                  >
                    <ChevronLeft className="h-4 w-4" />
                  </Button>
                  <span className="text-xs text-zinc-600 dark:text-zinc-400 font-medium tabular-nums px-1 min-w-[44px] text-center">
                    {displayIndex + 1}/{displayTotalCalls}
                  </span>
                  <Button
                    variant="ghost"
                    size="icon"
                    onClick={navigateToNext}
                    disabled={displayIndex >= displayTotalCalls - 1}
                    className="h-7 w-7 text-zinc-500 hover:text-zinc-700 dark:text-zinc-400 dark:hover:text-zinc-200"
                  >
                    <ChevronRight className="h-4 w-4" />
                  </Button>
                </div>

                <div className="flex-1 relative">
                  <Slider
                    min={0}
                    max={displayTotalCalls - 1}
                    step={1}
                    value={[displayIndex]}
                    onValueChange={handleSliderChange}
                    className="w-full [&>span:first-child]:h-1.5 [&>span:first-child]:bg-zinc-200 dark:[&>span:first-child]:bg-zinc-800 [&>span:first-child>span]:bg-zinc-500 dark:[&>span:first-child>span]:bg-zinc-400 [&>span:first-child>span]:h-1.5"
                  />
                </div>

                <div className="flex items-center gap-1.5">
                  {renderStatusButton()}
                </div>
              </div>
            </div>
          )}
        </motion.div>
      )}
    </AnimatePresence>
  );
}<|MERGE_RESOLUTION|>--- conflicted
+++ resolved
@@ -745,32 +745,11 @@
           <div className="border rounded-2xl flex flex-col shadow-2xl bg-background w-[90%] sm:w-[450px] md:w-[500px] lg:w-[550px] xl:w-[650px]">
             <div className="flex-1 flex flex-col overflow-hidden">
               <div className="flex flex-col h-full">
-<<<<<<< HEAD
-                <div className="pt-4 pl-4 pr-4">
-                  <div className="flex items-center justify-between">
-                    <div className="ml-2 flex items-center gap-2">
-                      <h2 className="text-lg font-medium text-zinc-900 dark:text-zinc-100">
-                        {agentName ? `${agentName}'s Computer` : 'Machine\'s Computer'}
-                      </h2>
-                    </div>
-                    <Button
-                      variant="ghost"
-                      size="icon"
-                      onClick={handleClose}
-                      className="h-8 w-8"
-                      title="Minimize to floating preview"
-                    >
-                      <Minimize2 className="h-4 w-4" />
-                    </Button>
-                  </div>
-                </div>
-=======
                 <PanelHeader 
                   agentName={agentName}
                   onClose={handleClose}
                   showMinimize={true}
                 />
->>>>>>> 0335d6d3
                 <div className="flex-1 p-4 overflow-auto">
                   <div className="space-y-4">
                     <Skeleton className="h-8 w-32" />
@@ -791,32 +770,12 @@
     if (!displayToolCall && toolCallSnapshots.length === 0) {
       return (
         <div className="flex flex-col h-full">
-<<<<<<< HEAD
-          <div className="pt-4 pl-4 pr-4">
-            <div className="flex items-center justify-between">
-              <div className="ml-2 flex items-center gap-2">
-                <h2 className="text-lg font-medium text-zinc-900 dark:text-zinc-100">
-                  {agentName ? `${agentName}'s Computer` : 'Machine\'s Computer'}
-                </h2>
-              </div>
-              <Button
-                variant="ghost"
-                size="icon"
-                onClick={handleClose}
-                className="h-8 w-8"
-              >
-                <X className="h-4 w-4" />
-              </Button>
-            </div>
-          </div>
-=======
           {!isMobile && (
             <PanelHeader 
               agentName={agentName}
               onClose={handleClose}
             />
           )}
->>>>>>> 0335d6d3
           <div className="flex flex-col items-center justify-center flex-1 p-8">
             <div className="flex flex-col items-center space-y-4 max-w-sm text-center">
               <div className="relative">
@@ -846,16 +805,6 @@
       if (firstStreamingTool && totalCompletedCalls === 0) {
         return (
           <div className="flex flex-col h-full">
-<<<<<<< HEAD
-            <div className="pt-4 pl-4 pr-4">
-              <div className="flex items-center justify-between">
-                <div className="ml-2 flex items-center gap-2">
-                  <h2 className="text-lg font-medium text-zinc-900 dark:text-zinc-100">
-                    {agentName ? `${agentName}'s Computer` : 'Machine\'s Computer'}
-                  </h2>
-                </div>
-                <div className="flex items-center gap-2">
-=======
             {!isMobile && (
               <PanelHeader 
                 agentName={agentName}
@@ -866,7 +815,6 @@
             {isMobile && (
               <div className="px-4 pb-2">
                 <div className="flex items-center justify-center">
->>>>>>> 0335d6d3
                   <div className="px-2.5 py-0.5 rounded-full text-xs font-medium bg-blue-50 text-blue-700 dark:bg-blue-900/20 dark:text-blue-400 flex items-center gap-1.5">
                     <CircleDashed className="h-3 w-3 animate-spin" />
                     <span>Running</span>
@@ -897,32 +845,12 @@
 
       return (
         <div className="flex flex-col h-full">
-<<<<<<< HEAD
-          <div className="pt-4 pl-4 pr-4">
-            <div className="flex items-center justify-between">
-              <div className="ml-2 flex items-center gap-2">
-                <h2 className="text-lg font-medium text-zinc-900 dark:text-zinc-100">
-                  {agentName ? `${agentName}'s Computer` : 'Machine\'s Computer'}
-                </h2>
-              </div>
-              <Button
-                variant="ghost"
-                size="icon"
-                onClick={handleClose}
-                className="h-8 w-8"
-              >
-                <X className="h-4 w-4" />
-              </Button>
-            </div>
-          </div>
-=======
           {!isMobile && (
             <PanelHeader 
               agentName={agentName}
               onClose={handleClose}
             />
           )}
->>>>>>> 0335d6d3
           <div className="flex-1 p-4 overflow-auto">
             <div className="space-y-4">
               <Skeleton className="h-8 w-32" />
@@ -954,18 +882,6 @@
 
     return (
       <div className="flex flex-col h-full">
-<<<<<<< HEAD
-        <motion.div
-          layoutId={CONTENT_LAYOUT_ID}
-          className="p-3"
-        >
-          <div className="flex items-center justify-between">
-            <motion.div layoutId="tool-icon" className="ml-2 flex items-center gap-2">
-              <h2 className="text-lg font-medium text-zinc-900 dark:text-zinc-100">
-                {agentName ? `${agentName}'s Computer` : 'Machine\'s Computer'}
-              </h2>
-            </motion.div>
-=======
         {!isMobile && (
           <PanelHeader 
             agentName={agentName}
@@ -1019,7 +935,6 @@
       </div>
     );
   };
->>>>>>> 0335d6d3
 
   // Mobile version - use drawer
   if (isMobile) {
