--- conflicted
+++ resolved
@@ -158,13 +158,8 @@
   showMinimize = false,
   layoutId,
 }: PanelHeaderProps) {
-<<<<<<< HEAD
   const title = agentName ? `${agentName}'s Computer` : "Machine's Computer";
-  
-=======
-  const title = agentName ? `${agentName}'s Computer` : "Suna's Computer";
-
->>>>>>> 4a7deb20
+
   if (variant === 'drawer') {
     return (
       <DrawerHeader className="pb-2">
