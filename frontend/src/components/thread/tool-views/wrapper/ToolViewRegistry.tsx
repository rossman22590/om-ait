--- conflicted
+++ resolved
@@ -136,7 +136,6 @@
   'designer-create-or-edit': DesignerToolView,
   'designer_create_or_edit': DesignerToolView,
 
-<<<<<<< HEAD
   // Avatar tools
   'list-argil-avatars': AvatarToolView,
   'list_argil_avatars': AvatarToolView,
@@ -147,10 +146,6 @@
   'check-argil-video-status': AvatarToolView,
   'check_argil_video_status': AvatarToolView,
 
-  'ask': AskToolView,
-  'complete': CompleteToolView,
-=======
->>>>>>> 899dcf04
   'wait': WaitToolView,
   'expand_message': ExpandMessageToolView,
   'expand-message': ExpandMessageToolView,
