/**
 * Tool Result Parser for handling both old and new tool result formats
 * 
 * Supports:
 * - New structured format with tool_execution
 * - Legacy XML-wrapped format
 * - Legacy direct format
 */

export interface ParsedToolResult {
  toolName: string;
  functionName: string;
  toolOutput: string;
  isSuccess: boolean;
  arguments?: Record<string, any>;
  timestamp?: string;
  toolCallId?: string;
  summary?: string;
}

/**
 * Parse tool result from metadata ONLY
 * NO backwards compatibility
 */
export function parseToolResult(content: any): ParsedToolResult | null {
  // This function is kept for compatibility but should not be used
  // Tool results should come from metadata.result
    return null;
  }

// Removed parseObjectToolResult - we only use metadata now

/**
 * Check if message has tool result in metadata
 */
export function isToolResult(message: any): boolean {
  if (!message || !message.metadata) return false;
  try {
    const metadata = typeof message.metadata === 'string' 
      ? JSON.parse(message.metadata) 
      : message.metadata;
    return !!metadata.result;
  } catch {
<<<<<<< HEAD
    // Not JSON, continue with string parsing
  }

  // Extract tool name from XML tags
  const toolMatch = content.match(/<\/?([\w-]+)>/);
  const toolName = toolMatch ? toolMatch[1] : 'unknown';

  // Check for success in ToolResult format
  let isSuccess = true;
  let actualOutput = content;
  
  if (content.includes('ToolResult')) {
    const successMatch = content.match(/success\s*=\s*(True|False|true|false)/i);
    if (successMatch) {
      isSuccess = successMatch[1].toLowerCase() === 'true';
    }
    
    // Extract the actual output from ToolResult(success=True, output='...')
    // Handle both single and double quotes, and handle escaped content
    const outputMatch = content.match(/output\s*=\s*['"]([\s\S]*?)['"]\s*\)/);
    if (outputMatch && outputMatch[1]) {
      actualOutput = outputMatch[1]
        .replace(/\\n/g, '\n')  // Unescape newlines
        .replace(/\\"/g, '"')   // Unescape quotes
        .replace(/\\'/g, "'")   // Unescape single quotes
        .replace(/\\\\/g, '\\'); // Unescape backslashes
    }
  }

  return {
    toolName: toolName.replace(/_/g, '-'),
    functionName: toolName.replace(/-/g, '_'),
    toolOutput: actualOutput,
    isSuccess,
  };
}

/**
 * Parse object-based tool result (new and legacy formats)
 */
function parseObjectToolResult(content: any): ParsedToolResult | null {
  // New structured format with tool_execution
  if ('tool_execution' in content && typeof content.tool_execution === 'object') {
    const toolExecution = content.tool_execution;
    const functionName = toolExecution.function_name || 'unknown';
    const xmlTagName = toolExecution.xml_tag_name || '';
    const toolName = (xmlTagName || functionName).replace(/_/g, '-');

    return {
      toolName,
      functionName,
      xmlTagName: xmlTagName || undefined,
      toolOutput: toolExecution.result?.output || '',
      isSuccess: toolExecution.result?.success !== false,
      arguments: toolExecution.arguments,
      timestamp: toolExecution.execution_details?.timestamp,
      toolCallId: toolExecution.tool_call_id,
      summary: content.summary,
    };
=======
    return false;
>>>>>>> 7376383a
  }
}

/**
 * Format tool name for display (convert kebab-case to Title Case)
 */
export function formatToolNameForDisplay(toolName: string): string {
  return toolName
    .split('-')
    .map(word => word.charAt(0).toUpperCase() + word.slice(1))
    .join(' ');
} <|MERGE_RESOLUTION|>--- conflicted
+++ resolved
@@ -41,69 +41,7 @@
       : message.metadata;
     return !!metadata.result;
   } catch {
-<<<<<<< HEAD
-    // Not JSON, continue with string parsing
-  }
-
-  // Extract tool name from XML tags
-  const toolMatch = content.match(/<\/?([\w-]+)>/);
-  const toolName = toolMatch ? toolMatch[1] : 'unknown';
-
-  // Check for success in ToolResult format
-  let isSuccess = true;
-  let actualOutput = content;
-  
-  if (content.includes('ToolResult')) {
-    const successMatch = content.match(/success\s*=\s*(True|False|true|false)/i);
-    if (successMatch) {
-      isSuccess = successMatch[1].toLowerCase() === 'true';
-    }
-    
-    // Extract the actual output from ToolResult(success=True, output='...')
-    // Handle both single and double quotes, and handle escaped content
-    const outputMatch = content.match(/output\s*=\s*['"]([\s\S]*?)['"]\s*\)/);
-    if (outputMatch && outputMatch[1]) {
-      actualOutput = outputMatch[1]
-        .replace(/\\n/g, '\n')  // Unescape newlines
-        .replace(/\\"/g, '"')   // Unescape quotes
-        .replace(/\\'/g, "'")   // Unescape single quotes
-        .replace(/\\\\/g, '\\'); // Unescape backslashes
-    }
-  }
-
-  return {
-    toolName: toolName.replace(/_/g, '-'),
-    functionName: toolName.replace(/-/g, '_'),
-    toolOutput: actualOutput,
-    isSuccess,
-  };
-}
-
-/**
- * Parse object-based tool result (new and legacy formats)
- */
-function parseObjectToolResult(content: any): ParsedToolResult | null {
-  // New structured format with tool_execution
-  if ('tool_execution' in content && typeof content.tool_execution === 'object') {
-    const toolExecution = content.tool_execution;
-    const functionName = toolExecution.function_name || 'unknown';
-    const xmlTagName = toolExecution.xml_tag_name || '';
-    const toolName = (xmlTagName || functionName).replace(/_/g, '-');
-
-    return {
-      toolName,
-      functionName,
-      xmlTagName: xmlTagName || undefined,
-      toolOutput: toolExecution.result?.output || '',
-      isSuccess: toolExecution.result?.success !== false,
-      arguments: toolExecution.arguments,
-      timestamp: toolExecution.execution_details?.timestamp,
-      toolCallId: toolExecution.tool_call_id,
-      summary: content.summary,
-    };
-=======
     return false;
->>>>>>> 7376383a
   }
 }
 
