import React, { useState } from 'react';
import {
  CheckCircle,
  AlertTriangle,
  ExternalLink,
  Loader2,
  Code,
  Eye,
  File,
  Copy,
  Check,
} from 'lucide-react';
import {
  extractFilePath,
  extractFileContent,
  extractStreamingFileContent,
  formatTimestamp,
  getToolTitle,
  normalizeContentToString,
  extractToolData,
} from '../utils';
import {
  MarkdownRenderer,
  processUnicodeContent,
} from '@/components/file-renderers/markdown-renderer';
import { CsvRenderer } from '@/components/file-renderers/csv-renderer';
import { cn } from '@/lib/utils';
import { useTheme } from 'next-themes';
import { CodeBlockCode } from '@/components/ui/code-block';
import { constructHtmlPreviewUrl } from '@/lib/utils/url';
import {
  Card,
  CardContent,
  CardHeader,
  CardTitle,
} from '@/components/ui/card';
import { Badge } from '@/components/ui/badge';
import { Button } from '@/components/ui/button';
import { Tabs, TabsContent, TabsList, TabsTrigger } from "@/components/ui/tabs";
import { ScrollArea } from "@/components/ui/scroll-area";

import {
  getLanguageFromFileName,
  getOperationType,
  getOperationConfigs,
  getFileIcon,
  processFilePath,
  getFileName,
  getFileExtension,
  isFileType,
  hasLanguageHighlighting,
  splitContentIntoLines,
  type FileOperation,
  type OperationConfig,
} from './_utils';
import { ToolViewProps } from '../types';
import { GenericToolView } from '../GenericToolView';
import { LoadingState } from '../shared/LoadingState';
import { toast } from 'sonner';

export function FileOperationToolView({
  assistantContent,
  toolContent,
  assistantTimestamp,
  toolTimestamp,
  isSuccess = true,
  isStreaming = false,
  name,
  project,
}: ToolViewProps) {
  const { resolvedTheme } = useTheme();
  const isDarkTheme = resolvedTheme === 'dark';

  // Add copy functionality state
  const [isCopyingContent, setIsCopyingContent] = useState(false);

  // Copy functions
  const copyToClipboard = async (text: string) => {
    try {
      await navigator.clipboard.writeText(text);
      return true;
    } catch (err) {
      console.error('Failed to copy text: ', err);
      return false;
    }
  };

  const handleCopyContent = async () => {
    if (!fileContent) return;
<<<<<<< HEAD
    
=======

>>>>>>> 5e9cd614
    setIsCopyingContent(true);
    const success = await copyToClipboard(fileContent);
    if (success) {
      toast.success('File content copied to clipboard');
    } else {
      toast.error('Failed to copy file content');
    }
    setTimeout(() => setIsCopyingContent(false), 500);
  };

  const operation = getOperationType(name, assistantContent);
  const configs = getOperationConfigs();
  const config = configs[operation];
  const Icon = config.icon;

  let filePath: string | null = null;
  let fileContent: string | null = null;

  const assistantToolData = extractToolData(assistantContent);
  const toolToolData = extractToolData(toolContent);

  if (assistantToolData.toolResult) {
    filePath = assistantToolData.filePath;
    fileContent = assistantToolData.fileContent;
  } else if (toolToolData.toolResult) {
    filePath = toolToolData.filePath;
    fileContent = toolToolData.fileContent;
  }

  if (!filePath) {
    filePath = extractFilePath(assistantContent);
  }

  if (!fileContent && operation !== 'delete') {
    fileContent = isStreaming
      ? extractStreamingFileContent(
        assistantContent,
        operation === 'create' ? 'create-file' : operation === 'edit' ? 'edit-file' : 'full-file-rewrite',
      ) || ''
      : extractFileContent(
        assistantContent,
        operation === 'create' ? 'create-file' : operation === 'edit' ? 'edit-file' : 'full-file-rewrite',
      );
  }

  const toolTitle = getToolTitle(name || `file-${operation}`);
  const processedFilePath = processFilePath(filePath);
  const fileName = getFileName(processedFilePath);
  const fileExtension = getFileExtension(fileName);

  const isMarkdown = isFileType.markdown(fileExtension);
  const isHtml = isFileType.html(fileExtension);
  const isCsv = isFileType.csv(fileExtension);

  const language = getLanguageFromFileName(fileName);
  const hasHighlighting = hasLanguageHighlighting(language);
  const contentLines = splitContentIntoLines(fileContent);

  const htmlPreviewUrl =
    isHtml && project?.sandbox?.sandbox_url && processedFilePath
      ? constructHtmlPreviewUrl(project.sandbox.sandbox_url, processedFilePath)
      : undefined;

  const FileIcon = getFileIcon(fileName);

  if (!isStreaming && !processedFilePath && !fileContent) {
    return (
      <GenericToolView
        name={name || `file-${operation}`}
        assistantContent={assistantContent}
        toolContent={toolContent}
        assistantTimestamp={assistantTimestamp}
        toolTimestamp={toolTimestamp}
        isSuccess={isSuccess}
        isStreaming={isStreaming}
      />
    );
  }

  const renderFilePreview = () => {
    if (!fileContent) {
      return (
        <div className="flex items-center justify-center h-full p-12">
          <div className="text-center">
            <FileIcon className="h-12 w-12 mx-auto mb-4 text-zinc-400" />
            <p className="text-sm text-zinc-500 dark:text-zinc-400">No content to preview</p>
          </div>
        </div>
      );
    }

    if (isHtml && htmlPreviewUrl) {
      return (
        <div className="flex flex-col h-[calc(100vh-16rem)]">
          <iframe
            src={htmlPreviewUrl}
            title={`HTML Preview of ${fileName}`}
            className="flex-grow border-0"
            sandbox="allow-same-origin allow-scripts"
          />
        </div>
      );
    }

    if (isMarkdown) {
      return (
        <div className="p-1 py-0 prose dark:prose-invert prose-zinc max-w-none">
          <MarkdownRenderer
            content={processUnicodeContent(fileContent)}
          />
        </div>
      );
    }

    if (isCsv) {
      return (
        <div className="h-full w-full p-4">
          <div className="h-[calc(100vh-17rem)] w-full bg-muted/20 border rounded-xl overflow-auto">
            <CsvRenderer content={processUnicodeContent(fileContent)} />
          </div>
        </div>
      );
    }

    return (
      <div className="p-4">
        <div className='w-full h-full bg-muted/20 border rounded-xl px-4 py-2 pb-6'>
          <pre className="text-sm font-mono text-zinc-800 dark:text-zinc-300 whitespace-pre-wrap break-words">
            {processUnicodeContent(fileContent)}
          </pre>
        </div>
      </div>
    );
  };

  const renderDeleteOperation = () => (
    <div className="flex flex-col items-center justify-center h-full py-12 px-6 bg-gradient-to-b from-white to-zinc-50 dark:from-zinc-950 dark:to-zinc-900">
      <div className={cn("w-20 h-20 rounded-full flex items-center justify-center mb-6", config.bgColor)}>
        <Icon className={cn("h-10 w-10", config.color)} />
      </div>
      <h3 className="text-xl font-semibold mb-6 text-zinc-900 dark:text-zinc-100">
        File Deleted
      </h3>
      <div className="bg-zinc-50 dark:bg-zinc-900 border border-zinc-200 dark:border-zinc-800 rounded-lg p-4 w-full max-w-md text-center mb-4 shadow-sm">
        <code className="text-sm font-mono text-zinc-700 dark:text-zinc-300 break-all">
          {processedFilePath || 'Unknown file path'}
        </code>
      </div>
      <p className="text-sm text-zinc-500 dark:text-zinc-400">
        This file has been permanently removed
      </p>
    </div>
  );

  const renderSourceCode = () => {
    if (!fileContent) {
      return (
        <div className="flex items-center justify-center h-full p-12">
          <div className="text-center">
            <FileIcon className="h-12 w-12 mx-auto mb-4 text-zinc-400" />
            <p className="text-sm text-zinc-500 dark:text-zinc-400">No source code to display</p>
          </div>
        </div>
      );
    }

    if (hasHighlighting) {
      return (
        <div className="relative">
          <div className="absolute left-0 top-0 bottom-0 w-12 border-r border-zinc-200 dark:border-zinc-800 z-10 flex flex-col bg-zinc-50 dark:bg-zinc-900">
            {contentLines.map((_, idx) => (
              <div
                key={idx}
                className="h-6 text-right pr-3 text-xs font-mono text-zinc-500 dark:text-zinc-500 select-none"
              >
                {idx + 1}
              </div>
            ))}
          </div>
          <div className="pl-12">
            <CodeBlockCode
              code={processUnicodeContent(fileContent)}
              language={language}
              className="text-xs"
            />
          </div>
        </div>
      );
    }

    return (
      <div className="min-w-full table">
        {contentLines.map((line, idx) => (
          <div
            key={idx}
            className={cn("table-row transition-colors", config.hoverColor)}
          >
            <div className="table-cell text-right pr-3 pl-6 py-0.5 text-xs font-mono text-zinc-500 dark:text-zinc-500 select-none w-12 border-r border-zinc-200 dark:border-zinc-800 bg-zinc-50 dark:bg-zinc-900">
              {idx + 1}
            </div>
            <div className="table-cell pl-3 py-0.5 pr-4 text-xs font-mono whitespace-pre-wrap text-zinc-800 dark:text-zinc-300">
              {processUnicodeContent(line) || ' '}
            </div>
          </div>
        ))}
        <div className="table-row h-4"></div>
      </div>
    );
  };

  return (
    <Card className="flex border shadow-none border-t border-b-0 border-x-0 p-0 rounded-none flex-col h-full overflow-hidden bg-card">
      <Tabs defaultValue={isMarkdown || isHtml ? 'preview' : 'code'} className="w-full h-full">
        <CardHeader className="h-14 bg-zinc-50/80 dark:bg-zinc-900/80 backdrop-blur-sm border-b p-2 px-4 space-y-2 mb-0">
          <div className="flex flex-row items-center justify-between">
            <div className="flex items-center gap-2">
              <div className={cn("relative p-2 rounded-lg border", config.gradientBg, config.borderColor)}>
                <Icon className={cn("h-5 w-5", config.color)} />
              </div>
              <div>
                <CardTitle className="text-base font-medium text-zinc-900 dark:text-zinc-100">
                  {toolTitle}
                </CardTitle>
              </div>
            </div>
            <div className='flex items-center gap-2'>
              {isHtml && htmlPreviewUrl && !isStreaming && (
                <Button variant="outline" size="sm" className="h-8 text-xs bg-white dark:bg-muted/50 hover:bg-zinc-100 dark:hover:bg-zinc-800 shadow-none" asChild>
                  <a href={htmlPreviewUrl} target="_blank" rel="noopener noreferrer">
                    <ExternalLink className="h-3.5 w-3.5 mr-1.5" />
                    Open in Browser
                  </a>
                </Button>
              )}
              {/* Copy button - only show when there's file content */}
              {fileContent && !isStreaming && (
                <Button
                  variant="outline"
                  size="sm"
                  onClick={handleCopyContent}
                  disabled={isCopyingContent}
                  className="h-8 text-xs bg-white dark:bg-muted/50 hover:bg-zinc-100 dark:hover:bg-zinc-800 shadow-none"
                  title="Copy file content"
                >
                  {isCopyingContent ? (
                    <Check className="h-3.5 w-3.5 mr-1.5" />
                  ) : (
                    <Copy className="h-3.5 w-3.5 mr-1.5" />
                  )}
                  <span className="hidden sm:inline">Copy</span>
                </Button>
              )}
              <TabsList className="h-8 bg-muted/50 border border-border/50 p-0.5 gap-1">
                <TabsTrigger
                  value="code"
                  className="flex items-center gap-1.5 px-4 py-2 text-xs font-medium transition-all [&[data-state=active]]:bg-white [&[data-state=active]]:dark:bg-primary/10 [&[data-state=active]]:text-foreground hover:bg-background/50 text-muted-foreground shadow-none"
                >
                  <Code className="h-3.5 w-3.5" />
                  Source
                </TabsTrigger>
                <TabsTrigger
                  value="preview"
                  className="flex items-center gap-1.5 px-4 py-2 text-xs font-medium transition-all [&[data-state=active]]:bg-white [&[data-state=active]]:dark:bg-primary/10 [&[data-state=active]]:text-foreground hover:bg-background/50 text-muted-foreground shadow-none"
                >
                  <Eye className="h-3.5 w-3.5" />
                  Preview
                </TabsTrigger>
              </TabsList>
            </div>
          </div>
        </CardHeader>

        <CardContent className="p-0 -my-2 h-full flex-1 overflow-hidden relative">
          <TabsContent value="code" className="flex-1 h-full mt-0 p-0 overflow-hidden">
            <ScrollArea className="h-screen w-full min-h-0">
              {isStreaming && !fileContent ? (
                <LoadingState
                  icon={Icon}
                  iconColor={config.color}
                  bgColor={config.bgColor}
                  title={config.progressMessage}
                  filePath={processedFilePath || 'Processing file...'}
                  subtitle="Please wait while the file is being processed"
                  showProgress={false}
                />
              ) : operation === 'delete' ? (
                <div className="flex flex-col items-center justify-center h-full py-12 px-6">
                  <div className={cn("w-20 h-20 rounded-full flex items-center justify-center mb-6", config.bgColor)}>
                    <Icon className={cn("h-10 w-10", config.color)} />
                  </div>
                  <h3 className="text-xl font-semibold mb-6 text-zinc-900 dark:text-zinc-100">
                    Delete Operation
                  </h3>
                  <div className="bg-zinc-50 dark:bg-zinc-900 border border-zinc-200 dark:border-zinc-800 rounded-lg p-4 w-full max-w-md text-center">
                    <code className="text-sm font-mono text-zinc-700 dark:text-zinc-300 break-all">
                      {processedFilePath || 'Unknown file path'}
                    </code>
                  </div>
                </div>
              ) : (
                renderSourceCode()
              )}
            </ScrollArea>
          </TabsContent>

          <TabsContent value="preview" className="w-full flex-1 h-full mt-0 p-0 overflow-hidden">
            <ScrollArea className="h-full w-full min-h-0">
              {isStreaming && !fileContent ? (
                <LoadingState
                  icon={Icon}
                  iconColor={config.color}
                  bgColor={config.bgColor}
                  title={config.progressMessage}
                  filePath={processedFilePath || 'Processing file...'}
                  subtitle="Please wait while the file is being processed"
                  showProgress={false}
                />
              ) : operation === 'delete' ? (
                renderDeleteOperation()
              ) : (
                renderFilePreview()
              )}
              {isStreaming && fileContent && (
                <div className="sticky bottom-4 right-4 float-right mr-4 mb-4">
                  <Badge className="bg-blue-500/90 text-white border-none shadow-lg animate-pulse">
                    <Loader2 className="h-3 w-3 animate-spin mr-1" />
                    Streaming...
                  </Badge>
                </div>
              )}
            </ScrollArea>
          </TabsContent>
        </CardContent>

        <div className="px-4 py-2 h-10 bg-gradient-to-r from-zinc-50/90 to-zinc-100/90 dark:from-zinc-900/90 dark:to-zinc-800/90 backdrop-blur-sm border-t border-zinc-200 dark:border-zinc-800 flex justify-between items-center gap-4">
          <div className="h-full flex items-center gap-2 text-sm text-zinc-500 dark:text-zinc-400">
            <Badge variant="outline" className="py-0.5 h-6">
              <FileIcon className="h-3 w-3" />
              {hasHighlighting ? language.toUpperCase() : fileExtension.toUpperCase() || 'TEXT'}
            </Badge>
          </div>

          <div className="text-xs text-zinc-500 dark:text-zinc-400">
            {toolTimestamp && !isStreaming
              ? formatTimestamp(toolTimestamp)
              : assistantTimestamp
                ? formatTimestamp(assistantTimestamp)
                : ''}
          </div>
        </div>
      </Tabs>
    </Card>
  );
}<|MERGE_RESOLUTION|>--- conflicted
+++ resolved
@@ -87,11 +87,7 @@
 
   const handleCopyContent = async () => {
     if (!fileContent) return;
-<<<<<<< HEAD
-    
-=======
-
->>>>>>> 5e9cd614
+
     setIsCopyingContent(true);
     const success = await copyToClipboard(fileContent);
     if (success) {
