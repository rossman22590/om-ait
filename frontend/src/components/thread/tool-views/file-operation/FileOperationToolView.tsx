--- conflicted
+++ resolved
@@ -87,11 +87,7 @@
 
   const handleCopyContent = async () => {
     if (!fileContent) return;
-<<<<<<< HEAD
-    
-=======
-
->>>>>>> 75532717
+
     setIsCopyingContent(true);
     const success = await copyToClipboard(fileContent);
     if (success) {
