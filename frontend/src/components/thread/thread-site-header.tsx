'use client';

import { Button } from "@/components/ui/button"
import { FolderOpen, Share2, Monitor } from "lucide-react"
import { usePathname } from "next/navigation"
import { toast } from "sonner"
import {
  Tooltip,
  TooltipContent,
  TooltipProvider,
  TooltipTrigger,
} from "@/components/ui/tooltip"
import { useState, useRef, KeyboardEvent } from "react"
import { Input } from "@/components/ui/input"
import { useUpdateProject } from "@/hooks/react-query"
import { Skeleton } from "@/components/ui/skeleton"
import { useIsMobile } from "@/hooks/use-mobile"
import { cn } from "@/lib/utils"
import { ShareModal } from "@/components/sidebar/share-modal"
import { useQueryClient } from "@tanstack/react-query";
import { projectKeys } from "@/hooks/react-query/sidebar/keys";
import { threadKeys } from "@/hooks/react-query/threads/keys";
import {
  Dialog,
  DialogContent,
  DialogHeader,
  DialogTitle,
} from "@/components/ui/dialog";
import { useFeatureFlags } from "@/lib/feature-flags";
import { UsageDisplay } from './usage-display';

interface ThreadSiteHeaderProps {
  threadId: string;
  projectId: string;
  projectName: string;
  onViewFiles: () => void;
  onToggleSidePanel: () => void;
  onProjectRenamed?: (newName: string) => void;
  isMobileView?: boolean;
  debugMode?: boolean;
}

export function SiteHeader({
  threadId,
  projectId,
  projectName,
  onViewFiles,
  onToggleSidePanel,
  onProjectRenamed,
  isMobileView,
  debugMode,
}: ThreadSiteHeaderProps) {
  const pathname = usePathname()
  const [isEditing, setIsEditing] = useState(false)
  const [editName, setEditName] = useState(projectName)
  const inputRef = useRef<HTMLInputElement>(null)
  const [showShareModal, setShowShareModal] = useState(false);
  const [showKnowledgeBase, setShowKnowledgeBase] = useState(false);
  const queryClient = useQueryClient();
  const { flags, loading: flagsLoading } = useFeatureFlags(['knowledge_base']);
  const knowledgeBaseEnabled = flags.knowledge_base;

  const isMobile = useIsMobile() || isMobileView
  const updateProjectMutation = useUpdateProject()

  const openShareModal = () => {
    setShowShareModal(true)
  }

  const openKnowledgeBase = () => {
    setShowKnowledgeBase(true)
  }

  const startEditing = () => {
    setEditName(projectName);
    setIsEditing(true);
    setTimeout(() => {
      inputRef.current?.focus();
      inputRef.current?.select();
    }, 0);
  };

  const cancelEditing = () => {
    setIsEditing(false);
    setEditName(projectName);
  };

  const saveNewName = async () => {
    if (editName.trim() === '') {
      setEditName(projectName);
      setIsEditing(false);
      return;
    }

    if (editName !== projectName) {
      try {
        if (!projectId) {
          toast.error('Cannot rename: Project ID is missing');
          setEditName(projectName);
          setIsEditing(false);
          return;
        }

        const updatedProject = await updateProjectMutation.mutateAsync({
          projectId,
          data: { name: editName }
        })
        if (updatedProject) {
          onProjectRenamed?.(editName);
          queryClient.invalidateQueries({ queryKey: threadKeys.project(projectId) });
        } else {
          throw new Error('Failed to update project');
        }
      } catch (error) {
        const errorMessage =
          error instanceof Error ? error.message : 'Failed to rename project';
        console.error('Failed to rename project:', errorMessage);
        toast.error(errorMessage);
        setEditName(projectName);
      }
    }

    setIsEditing(false)
  }

  const handleKeyDown = (e: KeyboardEvent<HTMLInputElement>) => {
    if (e.key === 'Enter') {
      saveNewName();
    } else if (e.key === 'Escape') {
      cancelEditing();
    }
  };

  return (
    <>
      <header className={cn(
        "bg-background sticky top-0 flex h-14 shrink-0 items-center gap-2 z-20 w-full",
        isMobile && "px-2"
      )}>


        <div className="flex flex-1 items-center gap-2 px-3">
          {isEditing ? (
            <Input
              ref={inputRef}
              value={editName}
              onChange={(e) => setEditName(e.target.value)}
              onKeyDown={handleKeyDown}
              onBlur={saveNewName}
              className="h-8 w-auto min-w-[180px] text-base font-medium"
              maxLength={50}
            />
          ) : !projectName || projectName === 'Project' ? (
            <Skeleton className="h-5 w-32" />
          ) : (
            <div
              className="text-base font-medium text-muted-foreground hover:text-foreground cursor-pointer flex items-center"
              onClick={startEditing}
              title="Click to rename project"
            >
              {projectName}
            </div>
          )}
        </div>

        <div className="flex items-center gap-1 pr-4">
          {/* Debug mode indicator */}
          {debugMode && (
            <div className="bg-amber-500 text-black text-xs px-2 py-0.5 rounded-md mr-2">
              Debug
            </div>
          )}

<<<<<<< HEAD
          {isMobile ? (
            // Mobile view - only show the side panel toggle
            <Button
              variant="ghost"
              size="icon"
              onClick={onToggleSidePanel}
              className="h-9 w-9 cursor-pointer"
              aria-label="Toggle computer panel"
            >
              <PanelRightOpen className="h-4 w-4" />
            </Button>
          ) : (
            // Desktop view - show all buttons with tooltips
            <>
                <UsageDisplay
                  threadId={threadId}
                  projectId={projectId}
                  className="mr-2" /><TooltipProvider>
                  <Tooltip>
                    <TooltipTrigger asChild>
                      <Button
                        variant="ghost"
                        size="icon"
                        onClick={onViewFiles}
                        className="h-9 w-9 cursor-pointer"
                      >
                        <FolderOpen className="h-4 w-4" />
                      </Button>
                    </TooltipTrigger>
                    <TooltipContent>
                      <p>View Files in Task</p>
                    </TooltipContent>
                  </Tooltip>

                  <Tooltip>
                    <TooltipTrigger asChild>
                      <Button
                        variant="ghost"
                        size="icon"
                        onClick={openShareModal}
                        className="h-9 w-9 cursor-pointer"
                      >
                        <Share2 className="h-4 w-4" />
                      </Button>
                    </TooltipTrigger>
                    <TooltipContent>
                      <p>Share Chat</p>
                    </TooltipContent>
                  </Tooltip>

                  {/* <Tooltip>
      <TooltipTrigger asChild>
        <Button
          variant="ghost"
          size="icon"
          onClick={onToggleSidePanel}
          className="h-9 w-9 cursor-pointer"
        >
          <PanelRightOpen className="h-4 w-4" />
        </Button>
      </TooltipTrigger>
      <TooltipContent>
        <p>Toggle Computer Preview (CMD+I)</p>
      </TooltipContent>
    </Tooltip> */}
                </TooltipProvider></>
          )}
=======
          {/* Show all buttons on both mobile and desktop - responsive tooltips */}
          <TooltipProvider>
            <Tooltip>
              <TooltipTrigger asChild>
                <Button
                  variant="ghost"
                  size="icon"
                  onClick={onViewFiles}
                  className="h-9 w-9 cursor-pointer"
                >
                  <FolderOpen className="h-4 w-4" />
                </Button>
              </TooltipTrigger>
              <TooltipContent side={isMobile ? "bottom" : "bottom"}>
                <p>View Files in Task</p>
              </TooltipContent>
            </Tooltip>

            <Tooltip>
              <TooltipTrigger asChild>
                <Button
                  variant="ghost"
                  size="icon"
                  onClick={openShareModal}
                  className="h-9 w-9 cursor-pointer"
                >
                  <Share2 className="h-4 w-4" />
                </Button>
              </TooltipTrigger>
              <TooltipContent side={isMobile ? "bottom" : "bottom"}>
                <p>Share Chat</p>
              </TooltipContent>
            </Tooltip>

            <Tooltip>
              <TooltipTrigger asChild>
                <Button
                  variant="ghost"
                  size="icon"
                  onClick={onToggleSidePanel}
                  className="h-9 w-9 cursor-pointer"
                >
                  <Monitor className="h-4 w-4" />
                </Button>
              </TooltipTrigger>
              <TooltipContent side={isMobile ? "bottom" : "bottom"}>
                <p>Toggle Computer Preview (CMD+I)</p>
              </TooltipContent>
            </Tooltip>
          </TooltipProvider>
>>>>>>> 0335d6d3
        </div>
      </header>
      <ShareModal
        isOpen={showShareModal}
        onClose={() => setShowShareModal(false)}
        threadId={threadId}
        projectId={projectId}
      />
      
    </>
  )
} <|MERGE_RESOLUTION|>--- conflicted
+++ resolved
@@ -171,75 +171,6 @@
             </div>
           )}
 
-<<<<<<< HEAD
-          {isMobile ? (
-            // Mobile view - only show the side panel toggle
-            <Button
-              variant="ghost"
-              size="icon"
-              onClick={onToggleSidePanel}
-              className="h-9 w-9 cursor-pointer"
-              aria-label="Toggle computer panel"
-            >
-              <PanelRightOpen className="h-4 w-4" />
-            </Button>
-          ) : (
-            // Desktop view - show all buttons with tooltips
-            <>
-                <UsageDisplay
-                  threadId={threadId}
-                  projectId={projectId}
-                  className="mr-2" /><TooltipProvider>
-                  <Tooltip>
-                    <TooltipTrigger asChild>
-                      <Button
-                        variant="ghost"
-                        size="icon"
-                        onClick={onViewFiles}
-                        className="h-9 w-9 cursor-pointer"
-                      >
-                        <FolderOpen className="h-4 w-4" />
-                      </Button>
-                    </TooltipTrigger>
-                    <TooltipContent>
-                      <p>View Files in Task</p>
-                    </TooltipContent>
-                  </Tooltip>
-
-                  <Tooltip>
-                    <TooltipTrigger asChild>
-                      <Button
-                        variant="ghost"
-                        size="icon"
-                        onClick={openShareModal}
-                        className="h-9 w-9 cursor-pointer"
-                      >
-                        <Share2 className="h-4 w-4" />
-                      </Button>
-                    </TooltipTrigger>
-                    <TooltipContent>
-                      <p>Share Chat</p>
-                    </TooltipContent>
-                  </Tooltip>
-
-                  {/* <Tooltip>
-      <TooltipTrigger asChild>
-        <Button
-          variant="ghost"
-          size="icon"
-          onClick={onToggleSidePanel}
-          className="h-9 w-9 cursor-pointer"
-        >
-          <PanelRightOpen className="h-4 w-4" />
-        </Button>
-      </TooltipTrigger>
-      <TooltipContent>
-        <p>Toggle Computer Preview (CMD+I)</p>
-      </TooltipContent>
-    </Tooltip> */}
-                </TooltipProvider></>
-          )}
-=======
           {/* Show all buttons on both mobile and desktop - responsive tooltips */}
           <TooltipProvider>
             <Tooltip>
@@ -290,7 +221,6 @@
               </TooltipContent>
             </Tooltip>
           </TooltipProvider>
->>>>>>> 0335d6d3
         </div>
       </header>
       <ShareModal
