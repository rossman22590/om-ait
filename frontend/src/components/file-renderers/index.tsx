--- conflicted
+++ resolved
@@ -10,11 +10,7 @@
 import { HtmlRenderer } from './html-renderer';
 import { constructHtmlPreviewUrl } from '@/lib/utils/url';
 import { CsvRenderer } from './csv-renderer';
-<<<<<<< HEAD
-import { SheetRenderer } from './sheet-renderer';
-=======
 import { XlsxRenderer } from './xlsx-renderer';
->>>>>>> cd3ebb5e
 
 export type FileType =
   | 'markdown'
@@ -24,11 +20,7 @@
   | 'text'
   | 'binary'
   | 'csv'
-<<<<<<< HEAD
-  | 'sheet';
-=======
   | 'xlsx';
->>>>>>> cd3ebb5e
 
 interface FileRendererProps {
   content: string | null;
@@ -103,11 +95,7 @@
   ];
   const pdfExtensions = ['pdf'];
   const csvExtensions = ['csv', 'tsv'];
-<<<<<<< HEAD
-  const sheetExtensions = ['xlsx', 'xls'];
-=======
   const xlsxExtensions = ['xlsx', 'xls'];
->>>>>>> cd3ebb5e
   const textExtensions = ['txt', 'log', 'env', 'ini'];
 
   if (markdownExtensions.includes(extension)) {
@@ -120,13 +108,8 @@
     return 'pdf';
   } else if (csvExtensions.includes(extension)) {
     return 'csv';
-<<<<<<< HEAD
-  } else if (sheetExtensions.includes(extension)) {
-    return 'sheet';
-=======
   } else if (xlsxExtensions.includes(extension)) {
     return 'xlsx';
->>>>>>> cd3ebb5e
   } else if (textExtensions.includes(extension)) {
     return 'text';
   } else {
@@ -220,10 +203,6 @@
         <MarkdownRenderer content={content || ''} ref={markdownRef} />
       ) : fileType === 'csv' ? (
         <CsvRenderer content={content || ''} />
-<<<<<<< HEAD
-      ) : fileType === 'sheet' && binaryUrl ? (
-        <SheetRenderer url={binaryUrl} fileName={fileName} />
-=======
       ) : fileType === 'xlsx' ? (
         <XlsxRenderer 
           content={content}
@@ -233,7 +212,6 @@
           onDownload={onDownload}
           isDownloading={isDownloading}
         />
->>>>>>> cd3ebb5e
       ) : isHtmlFile ? (
         <HtmlRenderer
           content={content || ''}
