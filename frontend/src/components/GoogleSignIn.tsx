--- conflicted
+++ resolved
@@ -59,10 +59,7 @@
   const [isGoogleLoaded, setIsGoogleLoaded] = useState(false);
 
   const { wasLastMethod, markAsUsed } = useAuthMethodTracking('google');
-<<<<<<< HEAD
-=======
   const supabase = createClient();
->>>>>>> aa7ab3e4
 
   const handleGoogleSignIn = useCallback(
     async (response: GoogleSignInResponse) => {
@@ -114,20 +111,13 @@
         setIsLoading(false);
         toast.error('Google sign-in popup failed to load. Please try again.');
       }, 5000);
-<<<<<<< HEAD
-
-      window.google.accounts.id.prompt((notification) => {
-=======
       window.google.accounts.id.prompt(async (notification) => {
->>>>>>> aa7ab3e4
         clearTimeout(timeoutId);
         
         if (notification.isNotDisplayed() || notification.isSkippedMoment()) {
           console.log('Google sign-in was not displayed or skipped:', 
             notification.isNotDisplayed() ? notification.getNotDisplayedReason() : notification.getSkippedReason()
           );
-<<<<<<< HEAD
-=======
           await supabase.auth.signInWithOAuth({
             provider: 'google',
             options: {
@@ -137,7 +127,6 @@
               redirectTo: `${window.location.origin}/dashboard`,
             },
           });
->>>>>>> aa7ab3e4
           setIsLoading(false);
         } else if (notification.isDismissedMoment()) {
           console.log('Google sign-in was dismissed:', notification.getDismissedReason());
