--- conflicted
+++ resolved
@@ -35,10 +35,6 @@
       onClick={onClick}
       className={cn(
         "relative flex items-center justify-center gap-2 rounded-2xl px-4 py-2.5 text-sm font-medium transition-all duration-300 ease-out",
-<<<<<<< HEAD
-        // Only apply hover background when not active - subtle and elegant
-=======
->>>>>>> aa7ab3e4
         !isActive && (isDark ? "hover:bg-white/8" : "hover:bg-muted/60"),
         isActive 
           ? isDark ? "text-white" : "text-foreground bg-background border border-border/50"
