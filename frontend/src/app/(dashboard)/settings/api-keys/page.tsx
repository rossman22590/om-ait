--- conflicted
+++ resolved
@@ -211,11 +211,7 @@
             <h1 className="text-2xl font-medium">API Keys</h1>
           </div>
           <p className="text-muted-foreground">
-<<<<<<< HEAD
             Manage your API keys for programmatic access to Machine
-=======
-            Manage your API keys for programmatic access to Kortix
->>>>>>> 140ce10f
           </p>
         </div>
 
@@ -236,11 +232,7 @@
               <div className="flex-1 space-y-3">
                 <div>
                   <h3 className="text-base font-semibold text-blue-900 dark:text-blue-100 mb-1">
-<<<<<<< HEAD
                     Machine SDK & API
-=======
-                    Kortix SDK & API
->>>>>>> 140ce10f
                   </h3>
                   <p className="text-sm text-blue-700 dark:text-blue-300 leading-relaxed">
                     Our SDK and API are currently in beta. Use these API keys to integrate with our
@@ -248,15 +240,9 @@
                   </p>
                 </div>
                 <div className="flex items-center gap-3">
-<<<<<<< HEAD
                   <a 
                     href="#" 
                     target="_blank" 
-=======
-                  <a
-                    href="https://github.com/kortix-ai/suna/tree/main/sdk"
-                    target="_blank"
->>>>>>> 140ce10f
                     rel="noopener noreferrer"
                     className="inline-flex items-center gap-2 text-sm font-medium text-blue-600 hover:text-blue-800 dark:text-blue-400 dark:hover:text-blue-300 transition-colors"
                   >
@@ -407,11 +393,7 @@
               <Key className="w-12 h-12 text-muted-foreground mx-auto mb-4" />
               <h3 className="text-lg font-medium mb-2">No API keys yet</h3>
               <p className="text-muted-foreground mb-4">
-<<<<<<< HEAD
                 Create your first API key pair to start using the Machine API
-=======
-                Create your first API key pair to start using the Kortix API
->>>>>>> 140ce10f
                 programmatically. Each key includes a public identifier and
                 secret for secure authentication.
               </p>
