'use client';

import React, {
  useCallback,
  useEffect,
  useRef,
  useState,
  useMemo,
} from 'react';
import { useSearchParams } from 'next/navigation';
import { BillingError, AgentRunLimitError } from '@/lib/api';
import { toast } from 'sonner';
import { ChatInput } from '@/components/thread/chat-input/chat-input';
import { useSidebar } from '@/components/ui/sidebar';
import { useAgentStream } from '@/hooks/useAgentStream';
import { cn } from '@/lib/utils';
import { useIsMobile } from '@/hooks/use-mobile';
import { isLocalMode } from '@/lib/config';
import { ThreadContent } from '@/components/thread/content/ThreadContent';
import { ThreadSkeleton } from '@/components/thread/content/ThreadSkeleton';
import { useAddUserMessageMutation } from '@/hooks/react-query/threads/use-messages';
import { useStartAgentMutation, useStopAgentMutation } from '@/hooks/react-query/threads/use-agent-run';
import { useSubscription } from '@/hooks/react-query/subscriptions/use-subscriptions';
import { SubscriptionStatus } from '@/components/thread/chat-input/_use-model-selection';

import { UnifiedMessage, ApiMessageType, ToolCallInput, Project } from '../_types';
import { useThreadData, useToolCalls, useBilling, useKeyboardShortcuts } from '../_hooks';
import { ThreadError, UpgradeDialog, ThreadLayout } from '../_components';
import { useVncPreloader } from '@/hooks/useVncPreloader';
import { useThreadAgent } from '@/hooks/react-query/agents/use-agents';
import { AgentRunLimitDialog } from '@/components/thread/agent-run-limit-dialog';

export default function ThreadPage({
  params,
}: {
  params: Promise<{
    projectId: string;
    threadId: string;
  }>;
}) {
  const unwrappedParams = React.use(params);
  const { projectId, threadId } = unwrappedParams;
  const isMobile = useIsMobile();
  const searchParams = useSearchParams();

  // State
  const [newMessage, setNewMessage] = useState('');
  const [isSending, setIsSending] = useState(false);
  const [fileViewerOpen, setFileViewerOpen] = useState(false);
  const [fileToView, setFileToView] = useState<string | null>(null);
  const [filePathList, setFilePathList] = useState<string[] | undefined>(undefined);
  const [showUpgradeDialog, setShowUpgradeDialog] = useState(false);
  const [debugMode, setDebugMode] = useState(false);
  const [initialPanelOpenAttempted, setInitialPanelOpenAttempted] = useState(false);
  const [selectedAgentId, setSelectedAgentId] = useState<string | undefined>(undefined);
  const [isSidePanelAnimating, setIsSidePanelAnimating] = useState(false);
  const [userInitiatedRun, setUserInitiatedRun] = useState(false);
  const [showScrollToBottom, setShowScrollToBottom] = useState(false);
  const [showAgentLimitDialog, setShowAgentLimitDialog] = useState(false);
  const [agentLimitData, setAgentLimitData] = useState<{
    runningCount: number;
    runningThreadIds: string[];
  } | null>(null);
  

  // Refs - simplified for flex-column-reverse
  const latestMessageRef = useRef<HTMLDivElement>(null);
  const initialLayoutAppliedRef = useRef(false);
  const scrollContainerRef = useRef<HTMLDivElement>(null);

  // Sidebar
  const { state: leftSidebarState, setOpen: setLeftSidebarOpen } = useSidebar();

  // Custom hooks
  const {
    messages,
    setMessages,
    project,
    sandboxId,
    projectName,
    agentRunId,
    setAgentRunId,
    agentStatus,
    setAgentStatus,
    isLoading,
    error,
    initialLoadCompleted,
    threadQuery,
    messagesQuery,
    projectQuery,
    agentRunsQuery,
  } = useThreadData(threadId, projectId);

  const {
    toolCalls,
    setToolCalls,
    currentToolIndex,
    setCurrentToolIndex,
    isSidePanelOpen,
    setIsSidePanelOpen,
    autoOpenedPanel,
    setAutoOpenedPanel,
    externalNavIndex,
    setExternalNavIndex,
    handleToolClick,
    handleStreamingToolCall,
    toggleSidePanel,
    handleSidePanelNavigate,
    userClosedPanelRef,
  } = useToolCalls(messages, setLeftSidebarOpen, agentStatus);

  const {
    showBillingAlert,
    setShowBillingAlert,
    billingData,
    setBillingData,
    checkBillingLimits,
    billingStatusQuery,
  } = useBilling(project?.account_id, agentStatus, initialLoadCompleted);

  // Keyboard shortcuts
  useKeyboardShortcuts({
    isSidePanelOpen,
    setIsSidePanelOpen,
    leftSidebarState,
    setLeftSidebarOpen,
    userClosedPanelRef,
  });

  const addUserMessageMutation = useAddUserMessageMutation();
  const startAgentMutation = useStartAgentMutation();
  const stopAgentMutation = useStopAgentMutation();
  const { data: threadAgentData } = useThreadAgent(threadId);
  const agent = threadAgentData?.agent;
  const workflowId = threadQuery.data?.metadata?.workflow_id;

  // Set initial selected agent from thread data
  useEffect(() => {
    if (threadAgentData?.agent && !selectedAgentId) {
      setSelectedAgentId(threadAgentData.agent.agent_id);
    }
  }, [threadAgentData, selectedAgentId]);

  const { data: subscriptionData } = useSubscription();
  const subscriptionStatus: SubscriptionStatus = subscriptionData?.status === 'active'
    ? 'active'
    : 'no_subscription';

  // Memoize project for VNC preloader to prevent re-preloading on every render
  const memoizedProject = useMemo(() => project, [project?.id, project?.sandbox?.vnc_preview, project?.sandbox?.pass]);

  useVncPreloader(memoizedProject);


  const handleProjectRenamed = useCallback((newName: string) => {
  }, []);

  // scrollToBottom for flex-column-reverse layout
  const scrollToBottom = useCallback(() => {
    if (scrollContainerRef.current) {
      scrollContainerRef.current.scrollTo({ top: 0, behavior: 'smooth' });
    }
  }, []);

  const handleNewMessageFromStream = useCallback((message: UnifiedMessage) => {
    console.log(
      `[STREAM HANDLER] Received message: ID=${message.message_id}, Type=${message.type}`,
    );

    if (!message.message_id) {
      console.warn(
        `[STREAM HANDLER] Received message is missing ID: Type=${message.type}, Content=${message.content?.substring(0, 50)}...`,
      );
    }

    setMessages((prev) => {
      const messageExists = prev.some(
        (m) => m.message_id === message.message_id,
      );
      if (messageExists) {
        return prev.map((m) =>
          m.message_id === message.message_id ? message : m,
        );
      } else {
        // If this is a user message, replace any optimistic user message with temp ID
        if (message.type === 'user') {
          const optimisticIndex = prev.findIndex(m => 
            m.type === 'user' && 
            m.message_id?.startsWith('temp-') &&
            m.content === message.content
          );
          if (optimisticIndex !== -1) {
            // Replace the optimistic message with the real one
            return prev.map((m, index) => 
              index === optimisticIndex ? message : m
            );
          }
        }
        return [...prev, message];
      }
    });

    if (message.type === 'tool') {
      setAutoOpenedPanel(false);
    }
  }, [setMessages, setAutoOpenedPanel]);

  const handleStreamStatusChange = useCallback((hookStatus: string) => {
    console.log(`[PAGE] Hook status changed: ${hookStatus}`);
    switch (hookStatus) {
      case 'idle':
      case 'completed':
      case 'stopped':
      case 'agent_not_running':
      case 'error':
      case 'failed':
        setAgentStatus('idle');
        setAgentRunId(null);
        setAutoOpenedPanel(false);

        // No scroll needed with flex-column-reverse
        break;
      case 'connecting':
        setAgentStatus('connecting');
        break;
      case 'streaming':
        setAgentStatus('running');
        break;
    }
  }, [setAgentStatus, setAgentRunId, setAutoOpenedPanel]);

  const handleStreamError = useCallback((errorMessage: string) => {
    console.error(`[PAGE] Stream hook error: ${errorMessage}`);
    if (
      !errorMessage.toLowerCase().includes('not found') &&
      !errorMessage.toLowerCase().includes('agent run is not running')
    ) {
      toast.error(`Stream Error: ${errorMessage}`);
    }
  }, []);

  const handleStreamClose = useCallback(() => {
    console.log(`[PAGE] Stream hook closed with final status: ${agentStatus}`);
  }, [agentStatus]);

  // Agent stream hook
  const {
    status: streamHookStatus,
    textContent: streamingTextContent,
    toolCall: streamingToolCall,
    error: streamError,
    agentRunId: currentHookRunId,
    startStreaming,
    stopStreaming,
  } = useAgentStream(
    {
      onMessage: handleNewMessageFromStream,
      onStatusChange: handleStreamStatusChange,
      onError: handleStreamError,
      onClose: handleStreamClose,
    },
    threadId,
    setMessages,
  );

  const handleSubmitMessage = useCallback(
    async (
      message: string,
      options?: { model_name?: string; enable_thinking?: boolean },
    ) => {
      if (!message.trim()) return;
      setIsSending(true);

      const optimisticUserMessage: UnifiedMessage = {
        message_id: `temp-${Date.now()}`,
        thread_id: threadId,
        type: 'user',
        is_llm_message: false,
        content: message,
        metadata: '{}',
        created_at: new Date().toISOString(),
        updated_at: new Date().toISOString(),
      };

      setMessages((prev) => [...prev, optimisticUserMessage]);
      setNewMessage('');
      // No scroll needed - flex-column-reverse handles positioning

      try {
        const messagePromise = addUserMessageMutation.mutateAsync({
          threadId,
          message
        });

        const agentPromise = startAgentMutation.mutateAsync({
          threadId,
          options: {
            ...options,
            agent_id: selectedAgentId
          }
        });

        const results = await Promise.allSettled([messagePromise, agentPromise]);

        if (results[0].status === 'rejected') {
          const reason = results[0].reason;
          console.error("Failed to send message:", reason);
          throw new Error(`Failed to send message: ${reason?.message || reason}`);
        }

        if (results[1].status === 'rejected') {
          const error = results[1].reason;
          console.error("Failed to start agent:", error);

          if (error instanceof BillingError) {
            console.log("Caught BillingError:", error.detail);
            setBillingData({
              currentUsage: error.detail.currentUsage as number | undefined,
              limit: error.detail.limit as number | undefined,
              message: error.detail.message || 'Monthly usage limit reached. Please upgrade.',
              accountId: project?.account_id || null
            });
            setShowBillingAlert(true);

            setMessages(prev => prev.filter(m => m.message_id !== optimisticUserMessage.message_id));
            return;
          }

          if (error instanceof AgentRunLimitError) {
            console.log("Caught AgentRunLimitError:", error.detail);
            const { running_thread_ids, running_count } = error.detail;
            
            // Show the dialog with limit information
            setAgentLimitData({
              runningCount: running_count,
              runningThreadIds: running_thread_ids,
            });
            setShowAgentLimitDialog(true);

            setMessages(prev => prev.filter(m => m.message_id !== optimisticUserMessage.message_id));
            return;
          }

          throw new Error(`Failed to start agent: ${error?.message || error}`);
        }

        const agentResult = results[1].value;
        console.log('[STREAM STUFF] User submitted message, setting userInitiatedRun to true');
        setUserInitiatedRun(true);
        console.log('[STREAM STUFF] Setting agentRunId to:', agentResult.agent_run_id);
        setAgentRunId(agentResult.agent_run_id);

      } catch (err) {
        console.error('Error sending message or starting agent:', err);
        if (!(err instanceof BillingError) && !(err instanceof AgentRunLimitError)) {
          toast.error(err instanceof Error ? err.message : 'Operation failed');
        }
        setMessages((prev) =>
          prev.filter((m) => m.message_id !== optimisticUserMessage.message_id),
        );
      } finally {
        setIsSending(false);
      }
    },
    [threadId, project?.account_id, addUserMessageMutation, startAgentMutation, setMessages, setBillingData, setShowBillingAlert, setAgentRunId],
  );

  const handleStopAgent = useCallback(async () => {
    console.log(`[PAGE] Requesting agent stop via hook.`);
    setAgentStatus('idle');

    await stopStreaming();

    if (agentRunId) {
      try {
        await stopAgentMutation.mutateAsync(agentRunId);
      } catch (error) {
        console.error('Error stopping agent:', error);
      }
    }
  }, [stopStreaming, agentRunId, stopAgentMutation, setAgentStatus]);

  const handleOpenFileViewer = useCallback((filePath?: string, filePathList?: string[]) => {
    if (filePath) {
      setFileToView(filePath);
    } else {
      setFileToView(null);
    }
    setFilePathList(filePathList);
    setFileViewerOpen(true);
  }, []);

  const toolViewAssistant = useCallback(
    (assistantContent?: string, toolContent?: string) => {
      if (!assistantContent) return null;

      return (
        <div className="space-y-1">
          <div className="text-xs font-medium text-muted-foreground">
            Assistant Message
          </div>
          <div className="rounded-md border bg-muted/50 p-3">
            <div className="text-xs prose prose-xs dark:prose-invert chat-markdown max-w-none">{assistantContent}</div>
          </div>
        </div>
      );
    },
    [],
  );

  const toolViewResult = useCallback(
    (toolContent?: string, isSuccess?: boolean) => {
      if (!toolContent) return null;

      return (
        <div className="space-y-1">
          <div className="flex justify-between items-center">
            <div className="text-xs font-medium text-muted-foreground">
              Tool Result
            </div>
            <div
              className={`px-2 py-0.5 rounded-full text-xs ${isSuccess
                ? 'bg-green-50 text-green-700 dark:bg-green-900 dark:text-green-300'
                : 'bg-red-50 text-red-700 dark:bg-red-900 dark:text-red-300'
                }`}
            >
              {isSuccess ? 'Success' : 'Failed'}
            </div>
          </div>
          <div className="rounded-md border bg-muted/50 p-3">
            <div className="text-xs prose prose-xs dark:prose-invert chat-markdown max-w-none">{toolContent}</div>
          </div>
        </div>
      );
    },
    [],
  );

  // Effects
  useEffect(() => {
    if (!initialLayoutAppliedRef.current) {
      setLeftSidebarOpen(false);
      initialLayoutAppliedRef.current = true;
    }
  }, [setLeftSidebarOpen]);

  useEffect(() => {
    if (initialLoadCompleted && !initialPanelOpenAttempted) {
      setInitialPanelOpenAttempted(true);

      if (toolCalls.length > 0) {
        setIsSidePanelOpen(true);
        setCurrentToolIndex(toolCalls.length - 1);
      } else {
        if (messages.length > 0) {
          setIsSidePanelOpen(true);
        }
      }
    }
  }, [initialPanelOpenAttempted, messages, toolCalls, initialLoadCompleted, setIsSidePanelOpen, setCurrentToolIndex]);

  useEffect(() => {
    console.log('[STREAM STUFF] Stream effect triggered:', { 
      agentRunId, 
      currentHookRunId, 
      initialLoadCompleted, 
      userInitiatedRun 
    });
    
    // Start streaming if user initiated a run (don't wait for initialLoadCompleted for first-time users)
    if (agentRunId && agentRunId !== currentHookRunId && userInitiatedRun) {
      console.log('[STREAM STUFF] User-initiated stream starting for agentRunId:', agentRunId);
      startStreaming(agentRunId);
      setUserInitiatedRun(false); // Reset flag after starting
    }
    // Also start streaming if this is from page load with recent active runs
    else if (agentRunId && agentRunId !== currentHookRunId && initialLoadCompleted && !userInitiatedRun) {
      console.log('[STREAM STUFF] Page load stream starting for agentRunId:', agentRunId);
      startStreaming(agentRunId);
    } else {
      console.log('[STREAM STUFF] Not starting stream, conditions not met:', {
        hasAgentRunId: !!agentRunId,
        differentFromCurrent: agentRunId !== currentHookRunId,
        loadCompleted: initialLoadCompleted,
        userInitiated: userInitiatedRun
      });
    }
  }, [agentRunId, startStreaming, currentHookRunId, initialLoadCompleted, userInitiatedRun]);

  // No auto-scroll needed with flex-column-reverse

  // No intersection observer needed with flex-column-reverse

  useEffect(() => {
    console.log(`[PAGE] 🔄 Page AgentStatus: ${agentStatus}, Hook Status: ${streamHookStatus}, Target RunID: ${agentRunId || 'none'}, Hook RunID: ${currentHookRunId || 'none'}`);

    if ((streamHookStatus === 'completed' || streamHookStatus === 'stopped' ||
      streamHookStatus === 'agent_not_running' || streamHookStatus === 'error') &&
      (agentStatus === 'running' || agentStatus === 'connecting')) {
      console.log('[PAGE] Detected hook completed but UI still shows running, updating status');
      setAgentStatus('idle');
      setAgentRunId(null);
      setAutoOpenedPanel(false);
    }
  }, [agentStatus, streamHookStatus, agentRunId, currentHookRunId, setAgentStatus, setAgentRunId, setAutoOpenedPanel]);

  // SEO title update
  useEffect(() => {
    if (projectName) {
      document.title = `${projectName} | Machine`;

      const metaDescription = document.querySelector(
        'meta[name="description"]',
      );
      if (metaDescription) {
        metaDescription.setAttribute(
          'content',
          `${projectName} - Interactive agent conversation powered by Machine`,
        );
      }

      const ogTitle = document.querySelector('meta[property="og:title"]');
      if (ogTitle) {
        ogTitle.setAttribute('content', `${projectName} | Machine`);
      }

      const ogDescription = document.querySelector(
        'meta[property="og:description"]',
      );
      if (ogDescription) {
        ogDescription.setAttribute(
          'content',
          `Interactive AI conversation for ${projectName}`,
        );
      }
    }
  }, [projectName]);

  useEffect(() => {
    const debugParam = searchParams.get('debug');
    setDebugMode(debugParam === 'true');
  }, [searchParams]);

  const hasCheckedUpgradeDialog = useRef(false);

  useEffect(() => {
    if (initialLoadCompleted && subscriptionData && !hasCheckedUpgradeDialog.current) {
      hasCheckedUpgradeDialog.current = true;
      const hasSeenUpgradeDialog = localStorage.getItem('suna_upgrade_dialog_displayed');
      const isFreeTier = subscriptionStatus === 'no_subscription';
      if (!hasSeenUpgradeDialog && isFreeTier && !isLocalMode()) {
        setShowUpgradeDialog(true);
      }
    }
  }, [subscriptionData, subscriptionStatus, initialLoadCompleted]);

  const handleDismissUpgradeDialog = () => {
    setShowUpgradeDialog(false);
    localStorage.setItem('suna_upgrade_dialog_displayed', 'true');
  };

  useEffect(() => {
    if (streamingToolCall) {
      handleStreamingToolCall(streamingToolCall);
    }
  }, [streamingToolCall, handleStreamingToolCall]);

  useEffect(() => {
    setIsSidePanelAnimating(true);
    const timer = setTimeout(() => setIsSidePanelAnimating(false), 200); // Match transition duration
    return () => clearTimeout(timer);
  }, [isSidePanelOpen]);

  // Scroll detection for show/hide scroll-to-bottom button
  useEffect(() => {
    const handleScroll = () => {
      if (!scrollContainerRef.current) return;
      
      const scrollTop = scrollContainerRef.current.scrollTop;
      const scrollHeight = scrollContainerRef.current.scrollHeight;
      const clientHeight = scrollContainerRef.current.clientHeight;
      const threshold = 100;
      
      // With flex-column-reverse, scrollTop becomes NEGATIVE when scrolling up
      // Show button when scrollTop < -threshold (scrolled up enough from bottom)
      const shouldShow = scrollTop < -threshold && scrollHeight > clientHeight;
      setShowScrollToBottom(shouldShow);
    };

    const scrollContainer = scrollContainerRef.current;
    if (scrollContainer) {
      scrollContainer.addEventListener('scroll', handleScroll, { passive: true });
      // Check initial state
      setTimeout(() => handleScroll(), 100);
      
      return () => {
        scrollContainer.removeEventListener('scroll', handleScroll);
      };
    }
  }, [messages, initialLoadCompleted]);

  if (!initialLoadCompleted || isLoading) {
    return <ThreadSkeleton isSidePanelOpen={isSidePanelOpen} />;
  }

  if (error) {
    return (
      <ThreadLayout
        threadId={threadId}
        projectName={projectName}
        projectId={project?.id || ''}
        project={project}
        sandboxId={sandboxId}
        isSidePanelOpen={isSidePanelOpen}
        onToggleSidePanel={toggleSidePanel}
        onViewFiles={handleOpenFileViewer}
        fileViewerOpen={fileViewerOpen}
        setFileViewerOpen={setFileViewerOpen}
        fileToView={fileToView}
        filePathList={filePathList}
        toolCalls={toolCalls}
        messages={messages as ApiMessageType[]}
        externalNavIndex={externalNavIndex}
        agentStatus={agentStatus}
        currentToolIndex={currentToolIndex}
        onSidePanelNavigate={handleSidePanelNavigate}
        onSidePanelClose={() => {
          setIsSidePanelOpen(false);
          userClosedPanelRef.current = true;
          setAutoOpenedPanel(true);
        }}
        renderAssistantMessage={toolViewAssistant}
        renderToolResult={toolViewResult}
        isLoading={!initialLoadCompleted || isLoading}
        showBillingAlert={showBillingAlert}
        billingData={billingData}
        onDismissBilling={() => setShowBillingAlert(false)}
        debugMode={debugMode}
        isMobile={isMobile}
        initialLoadCompleted={initialLoadCompleted}
        agentName={agent && agent.name}
      >
        <ThreadError error={error} />
      </ThreadLayout>
    );
  }

  return (
    <>
      <ThreadLayout
        threadId={threadId}
        projectName={projectName}
        projectId={project?.id || ''}
        project={project}
        sandboxId={sandboxId}
        isSidePanelOpen={isSidePanelOpen}
        onToggleSidePanel={toggleSidePanel}
        onProjectRenamed={handleProjectRenamed}
        onViewFiles={handleOpenFileViewer}
        fileViewerOpen={fileViewerOpen}
        setFileViewerOpen={setFileViewerOpen}
        fileToView={fileToView}
        filePathList={filePathList}
        toolCalls={toolCalls}
        messages={messages as ApiMessageType[]}
        externalNavIndex={externalNavIndex}
        agentStatus={agentStatus}
        currentToolIndex={currentToolIndex}
        onSidePanelNavigate={handleSidePanelNavigate}
        onSidePanelClose={() => {
          setIsSidePanelOpen(false);
          userClosedPanelRef.current = true;
          setAutoOpenedPanel(true);
        }}
        renderAssistantMessage={toolViewAssistant}
        renderToolResult={toolViewResult}
        isLoading={!initialLoadCompleted || isLoading}
        showBillingAlert={showBillingAlert}
        billingData={billingData}
        onDismissBilling={() => setShowBillingAlert(false)}
        debugMode={debugMode}
        isMobile={isMobile}
        initialLoadCompleted={initialLoadCompleted}
        agentName={agent && agent.name}
        disableInitialAnimation={!initialLoadCompleted && toolCalls.length > 0}
      >
        {/* {workflowId && (
          <div className="px-4 pt-4">
            <WorkflowInfo workflowId={workflowId} />
          </div>
        )} */}

        <ThreadContent
          messages={messages}
          streamingTextContent={streamingTextContent}
          streamingToolCall={streamingToolCall}
          agentStatus={agentStatus}
          handleToolClick={handleToolClick}
          handleOpenFileViewer={handleOpenFileViewer}
          readOnly={false}
          streamHookStatus={streamHookStatus}
          sandboxId={sandboxId}
          project={project}
          debugMode={debugMode}
          agentName={agent && agent.name}
          agentAvatar={agent && agent.avatar}
<<<<<<< HEAD
          isSidePanelOpen={isSidePanelOpen}
          leftSidebarState={leftSidebarState}
=======
          scrollContainerRef={scrollContainerRef}
>>>>>>> 5e9cd614
        />


        <div
          className={cn(
            "fixed bottom-0 z-10 bg-gradient-to-t from-background via-background/90 to-transparent px-4 pt-8",
            isSidePanelAnimating ? "" : "transition-all duration-200 ease-in-out",
            leftSidebarState === 'expanded' ? 'left-[72px] md:left-[256px]' : 'left-[72px]',
            isSidePanelOpen ? 'right-[90%] sm:right-[450px] md:right-[500px] lg:right-[550px] xl:right-[650px]' : 'right-0',
            isMobile ? 'left-0 right-0' : ''
          )}>
          <div className={cn(
            "mx-auto",
            isMobile ? "w-full" : "max-w-3xl"
          )}>
            <ChatInput
              value={newMessage}
              onChange={setNewMessage}
              onSubmit={handleSubmitMessage}
              placeholder={`Describe what you need help with...`}
              loading={isSending}
              disabled={isSending || agentStatus === 'running' || agentStatus === 'connecting'}
              isAgentRunning={agentStatus === 'running' || agentStatus === 'connecting'}
              onStopAgent={handleStopAgent}
              autoFocus={!isLoading}
              onFileBrowse={handleOpenFileViewer}
              sandboxId={sandboxId || undefined}
              messages={messages}
              agentName={agent && agent.name}
              selectedAgentId={selectedAgentId}
              onAgentSelect={setSelectedAgentId}
              toolCalls={toolCalls}
              toolCallIndex={currentToolIndex}
              showToolPreview={!isSidePanelOpen && toolCalls.length > 0}
              onExpandToolPreview={() => {
                setIsSidePanelOpen(true);
                userClosedPanelRef.current = false;
              }}
              defaultShowSnackbar="tokens"
              showScrollToBottomIndicator={showScrollToBottom}
              onScrollToBottom={scrollToBottom}
            />
          </div>
        </div>
      </ThreadLayout>

      <UpgradeDialog
        open={showUpgradeDialog}
        onOpenChange={setShowUpgradeDialog}
        onDismiss={handleDismissUpgradeDialog}
      />

      {agentLimitData && (
        <AgentRunLimitDialog
          open={showAgentLimitDialog}
          onOpenChange={setShowAgentLimitDialog}
          runningCount={agentLimitData.runningCount}
          runningThreadIds={agentLimitData.runningThreadIds}
          projectId={projectId}
        />
      )}
    </>
  );
} <|MERGE_RESOLUTION|>--- conflicted
+++ resolved
@@ -704,12 +704,9 @@
           debugMode={debugMode}
           agentName={agent && agent.name}
           agentAvatar={agent && agent.avatar}
-<<<<<<< HEAD
+          scrollContainerRef={scrollContainerRef}
           isSidePanelOpen={isSidePanelOpen}
           leftSidebarState={leftSidebarState}
-=======
-          scrollContainerRef={scrollContainerRef}
->>>>>>> 5e9cd614
         />
 
 
