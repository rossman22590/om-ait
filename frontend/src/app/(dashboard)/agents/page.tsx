'use client';

import React, { useState, useMemo, useEffect, useCallback } from 'react';
import { toast } from 'sonner';
import { usePathname, useRouter, useSearchParams } from 'next/navigation';

import { useAgents, useUpdateAgent, useDeleteAgent, useOptimisticAgentUpdate, useAgentDeletionState } from '@/hooks/react-query/agents/use-agents';
import { useMarketplaceTemplates, useInstallTemplate, useMyTemplates, useUnpublishTemplate, usePublishTemplate, useCreateTemplate, useDeleteTemplate } from '@/hooks/react-query/secure-mcp/use-secure-mcp';
import { useFeatureFlag } from '@/lib/feature-flags';
import { useAuth } from '@/components/AuthProvider';

import { StreamlinedInstallDialog } from '@/components/agents/installation/streamlined-install-dialog';
import type { MarketplaceTemplate } from '@/components/agents/installation/types';

import { getAgentAvatar } from '../../../lib/utils/get-agent-style';
import { AgentsParams } from '@/hooks/react-query/agents/utils';

import { AgentsPageHeader } from '@/components/agents/custom-agents-page/header';
import { TabsNavigation } from '@/components/agents/custom-agents-page/tabs-navigation';
import { MyAgentsTab } from '@/components/agents/custom-agents-page/my-agents-tab';
import { MarketplaceTab } from '@/components/agents/custom-agents-page/marketplace-tab';
import { PublishDialog } from '@/components/agents/custom-agents-page/publish-dialog';
import { LoadingSkeleton } from '@/components/agents/custom-agents-page/loading-skeleton';
import { NewAgentDialog } from '@/components/agents/new-agent-dialog';
<<<<<<< HEAD

=======
import { MarketplaceAgentPreviewDialog } from '@/components/agents/marketplace-agent-preview-dialog';
>>>>>>> 5e9cd614

type ViewMode = 'grid' | 'list';
type AgentSortOption = 'name' | 'created_at' | 'updated_at' | 'tools_count';
type MarketplaceSortOption = 'newest' | 'popular' | 'most_downloaded' | 'name';
type SortOrder = 'asc' | 'desc';

interface FilterOptions {
  hasDefaultAgent: boolean;
  hasMcpTools: boolean;
  hasAgentpressTools: boolean;
  selectedTools: string[];
}

interface PublishDialogData {
  templateId: string;
  templateName: string;
}

export default function AgentsPage() {
  const { user } = useAuth();
  const { enabled: customAgentsEnabled, loading: agentsFlagLoading } = useFeatureFlag("custom_agents");
  const { enabled: agentMarketplaceEnabled, loading: marketplaceFlagLoading } = useFeatureFlag("agent_marketplace");
  const router = useRouter();
  const flagLoading = agentsFlagLoading || marketplaceFlagLoading;

  useEffect(() => {
    if (!flagLoading && !customAgentsEnabled) {
      router.replace("/dashboard");
    }
  }, [flagLoading, customAgentsEnabled, router]);

  const [editDialogOpen, setEditDialogOpen] = useState(false);
  const [editingAgentId, setEditingAgentId] = useState<string | null>(null);
  const [viewMode, setViewMode] = useState<ViewMode>('grid');
  const searchParams = useSearchParams();
  const pathname = usePathname();
  
  const [agentsPage, setAgentsPage] = useState(1);
  const [agentsSearchQuery, setAgentsSearchQuery] = useState('');
  const [agentsSortBy, setAgentsSortBy] = useState<AgentSortOption>('created_at');
  const [agentsSortOrder, setAgentsSortOrder] = useState<SortOrder>('desc');
  const [agentsFilters, setAgentsFilters] = useState<FilterOptions>({
    hasDefaultAgent: false,
    hasMcpTools: false,
    hasAgentpressTools: false,
    selectedTools: []
  });

  const [marketplacePage, setMarketplacePage] = useState(1);
  const [marketplaceSearchQuery, setMarketplaceSearchQuery] = useState('');
  const [marketplaceSelectedTags, setMarketplaceSelectedTags] = useState<string[]>([]);
  const [marketplaceSortBy, setMarketplaceSortBy] = useState<MarketplaceSortOption>('newest');
  const [installingItemId, setInstallingItemId] = useState<string | null>(null);
  const [selectedItem, setSelectedItem] = useState<MarketplaceTemplate | null>(null);
  const [showInstallDialog, setShowInstallDialog] = useState(false);
<<<<<<< HEAD
=======
  const [showPreviewDialog, setShowPreviewDialog] = useState(false);
>>>>>>> 5e9cd614
  const [marketplaceFilter, setMarketplaceFilter] = useState<'all' | 'kortix' | 'community' | 'mine'>('all');

  const [templatesActioningId, setTemplatesActioningId] = useState<string | null>(null);
  const [publishDialog, setPublishDialog] = useState<PublishDialogData | null>(null);

  const [publishingAgentId, setPublishingAgentId] = useState<string | null>(null);
  const [showNewAgentDialog, setShowNewAgentDialog] = useState(false);

  const activeTab = useMemo(() => {
    return searchParams.get('tab') || 'my-agents';
  }, [searchParams]);

  const agentsQueryParams: AgentsParams = useMemo(() => {
    const params: AgentsParams = {
      page: agentsPage,
      limit: 20,
      search: agentsSearchQuery || undefined,
      sort_by: agentsSortBy,
      sort_order: agentsSortOrder,
    };

    if (agentsFilters.hasDefaultAgent) {
      params.has_default = true;
    }
    if (agentsFilters.hasMcpTools) {
      params.has_mcp_tools = true;
    }
    if (agentsFilters.hasAgentpressTools) {
      params.has_agentpress_tools = true;
    }
    if (agentsFilters.selectedTools.length > 0) {
      params.tools = agentsFilters.selectedTools.join(',');
    }

    return params;
  }, [agentsPage, agentsSearchQuery, agentsSortBy, agentsSortOrder, agentsFilters]);

  const marketplaceQueryParams = useMemo(() => ({
    limit: 20,
    offset: (marketplacePage - 1) * 20,
    search: marketplaceSearchQuery || undefined,
    tags: marketplaceSelectedTags.length > 0 ? marketplaceSelectedTags.join(',') : undefined,
  }), [marketplacePage, marketplaceSearchQuery, marketplaceSelectedTags]);

  const { data: agentsResponse, isLoading: agentsLoading, error: agentsError, refetch: loadAgents } = useAgents(agentsQueryParams);
  const { data: marketplaceTemplates, isLoading: marketplaceLoading } = useMarketplaceTemplates(marketplaceQueryParams);
  const { data: myTemplates, isLoading: templatesLoading, error: templatesError } = useMyTemplates();
  
  const updateAgentMutation = useUpdateAgent();
  const { optimisticallyUpdateAgent, revertOptimisticUpdate } = useOptimisticAgentUpdate();
  const { deleteAgent, isDeletingAgent, isDeleting } = useAgentDeletionState();
  const installTemplateMutation = useInstallTemplate();
  const unpublishMutation = useUnpublishTemplate();
  const publishMutation = usePublishTemplate();
  const createTemplateMutation = useCreateTemplate();
  const deleteTemplateMutation = useDeleteTemplate();

  const agents = agentsResponse?.agents || [];
  const agentsPagination = agentsResponse?.pagination;

  const { kortixTeamItems, communityItems, mineItems } = useMemo(() => {
    const kortixItems: MarketplaceTemplate[] = [];
    const communityItems: MarketplaceTemplate[] = [];
    const mineItems: MarketplaceTemplate[] = [];

    if (marketplaceTemplates) {
      marketplaceTemplates.forEach(template => {

        const item: MarketplaceTemplate = {
          id: template.template_id,
          creator_id: template.creator_id,
          name: template.name,
          description: template.description,
          tags: template.tags || [],
          download_count: template.download_count || 0,
          creator_name: template.creator_name || 'Anonymous',
          created_at: template.created_at,
          marketplace_published_at: template.marketplace_published_at,
          avatar: template.avatar,
          avatar_color: template.avatar_color,
          template_id: template.template_id,
          is_kortix_team: template.is_kortix_team,
          mcp_requirements: template.mcp_requirements,
          metadata: template.metadata,
        };

<<<<<<< HEAD
=======
        // Apply search filtering to each item
        const matchesSearch = !marketplaceSearchQuery.trim() || (() => {
          const searchLower = marketplaceSearchQuery.toLowerCase();
          return item.name.toLowerCase().includes(searchLower) ||
                 item.description?.toLowerCase().includes(searchLower) ||
                 item.tags.some(tag => tag.toLowerCase().includes(searchLower)) ||
                 item.creator_name?.toLowerCase().includes(searchLower);
        })();

        if (!matchesSearch) return; // Skip items that don't match search

>>>>>>> 5e9cd614
        // Always add user's own templates to mineItems for the "mine" filter
        if (user?.id === template.creator_id) {
          mineItems.push(item);
        }
        
        // Categorize all templates (including user's own) for the "all" view
        if (template.is_kortix_team) {
          kortixItems.push(item);
        } else {
          communityItems.push(item);
        }
      });
    }

    const sortItems = (items: MarketplaceTemplate[]) => {
      return items.sort((a, b) => {
        switch (marketplaceSortBy) {
          case 'newest':
            return new Date(b.marketplace_published_at || b.created_at).getTime() - 
                   new Date(a.marketplace_published_at || a.created_at).getTime();
          case 'popular':
          case 'most_downloaded':
            return b.download_count - a.download_count;
          case 'name':
            return a.name.localeCompare(b.name);
          default:
            return 0;
        }
      });
    };

    const filterItems = (items: MarketplaceTemplate[]) => {
      if (!marketplaceSearchQuery.trim()) {
        return items;
      }
      
      const query = marketplaceSearchQuery.toLowerCase().trim();
      return items.filter(item => 
        item.name.toLowerCase().includes(query) ||
        item.description.toLowerCase().includes(query) ||
        item.creator_name.toLowerCase().includes(query) ||
        item.tags.some(tag => tag.toLowerCase().includes(query))
      );
    };

    return {
      kortixTeamItems: sortItems(kortixItems),
      communityItems: sortItems(communityItems),
      mineItems: sortItems(mineItems)
    };
<<<<<<< HEAD
  }, [marketplaceTemplates, marketplaceSortBy, user?.id]);
=======
  }, [marketplaceTemplates, marketplaceSortBy, user?.id, marketplaceSearchQuery]);
>>>>>>> 5e9cd614

  const allMarketplaceItems = useMemo(() => {
    if (marketplaceFilter === 'kortix') {
      return kortixTeamItems;
    } else if (marketplaceFilter === 'community') {
      return communityItems;
    } else if (marketplaceFilter === 'mine') {
      return mineItems;
    }
    return [...kortixTeamItems, ...communityItems];
  }, [kortixTeamItems, communityItems, mineItems, marketplaceFilter]);

  const handleTabChange = (newTab: string) => {
    const params = new URLSearchParams(searchParams.toString());
    params.set('tab', newTab);
    router.replace(`${pathname}?${params.toString()}`);
  };


  const clearAgentsFilters = () => {
    setAgentsSearchQuery('');
    setAgentsFilters({
      hasDefaultAgent: false,
      hasMcpTools: false,
      hasAgentpressTools: false,
      selectedTools: []
    });
    setAgentsPage(1);
  };

  useEffect(() => {
    setAgentsPage(1);
  }, [agentsSearchQuery, agentsSortBy, agentsSortOrder, agentsFilters]);

  useEffect(() => {
    setMarketplacePage(1);
  }, [marketplaceSearchQuery, marketplaceSelectedTags, marketplaceSortBy]);

  // Handle shared agent URL parameter
  useEffect(() => {
    const agentId = searchParams.get('agent');
    if (agentId && allMarketplaceItems.length > 0) {
      const sharedAgent = allMarketplaceItems.find(agent => agent.id === agentId);
      if (sharedAgent) {
        setSelectedItem(sharedAgent);
        setShowPreviewDialog(true);
      }
    }
  }, [searchParams, allMarketplaceItems]);

  const handleDeleteAgent = async (agentId: string) => {
    try {
      await deleteAgent(agentId);
    } catch (error) {
      console.error('Error deleting agent:', error);
    }
  };

  const handleToggleDefault = async (agentId: string, currentDefault: boolean) => {
    optimisticallyUpdateAgent(agentId, { is_default: !currentDefault });
    try {
      await updateAgentMutation.mutateAsync({
        agentId,
        is_default: !currentDefault
      });
    } catch (error) {
      revertOptimisticUpdate(agentId);
      console.error('Error updating agent:', error);
    }
  };

  const handleEditAgent = (agentId: string) => {
    setEditingAgentId(agentId);
    setEditDialogOpen(true);
  };

  const handleCreateNewAgent = useCallback(() => {
    setShowNewAgentDialog(true);
  }, []);

  const handleInstallClick = (item: MarketplaceTemplate, e?: React.MouseEvent) => {
    if (e) {
      e.stopPropagation();
    }
    setSelectedItem(item);
    setShowInstallDialog(true);
  };

  const handlePreviewClose = () => {
    setShowPreviewDialog(false);
    setSelectedItem(null);
    
    // Remove agent parameter from URL
    const currentUrl = new URL(window.location.href);
    if (currentUrl.searchParams.has('agent')) {
      currentUrl.searchParams.delete('agent');
      router.replace(currentUrl.pathname + (currentUrl.searchParams.toString() ? '?' + currentUrl.searchParams.toString() : ''), { scroll: false });
    }
  };

  const handlePreviewInstall = (agent: MarketplaceTemplate) => {
    setShowPreviewDialog(false);
    setSelectedItem(agent);
    setShowInstallDialog(true);
  };

  const handleAgentPreview = (agent: MarketplaceTemplate) => {
    setSelectedItem(agent);
    setShowPreviewDialog(true);
    
    // Update URL with agent parameter for sharing
    const currentUrl = new URL(window.location.href);
    currentUrl.searchParams.set('agent', agent.id);
    currentUrl.searchParams.set('tab', 'marketplace');
    router.replace(currentUrl.toString(), { scroll: false });
  };

  const handleInstall = async (
    item: MarketplaceTemplate, 
    instanceName?: string, 
    profileMappings?: Record<string, string>, 
    customMcpConfigs?: Record<string, Record<string, any>>
  ) => {
    setInstallingItemId(item.id);
    
    try {
      if (!instanceName || instanceName.trim() === '') {
        toast.error('Please provide a name for the agent');
        return;
      }

      const regularRequirements = item.mcp_requirements?.filter(req => 
        !req.custom_type
      ) || [];
      const missingProfiles = regularRequirements.filter(req => 
        !profileMappings || !profileMappings[req.qualified_name] || profileMappings[req.qualified_name].trim() === ''
      );
      
      if (missingProfiles.length > 0) {
        const missingNames = missingProfiles.map(req => req.display_name).join(', ');
        toast.error(`Please select credential profiles for: ${missingNames}`);
        return;
      }

      const customRequirements = item.mcp_requirements?.filter(req => 
        req.custom_type && req.custom_type !== 'pipedream'
      ) || [];
      const missingCustomConfigs = customRequirements.filter(req => 
        !customMcpConfigs || !customMcpConfigs[req.qualified_name] || 
        req.required_config.some(field => !customMcpConfigs[req.qualified_name][field]?.trim())
      );
      
      if (missingCustomConfigs.length > 0) {
        const missingNames = missingCustomConfigs.map(req => req.display_name).join(', ');
        toast.error(`Please provide all required configuration for: ${missingNames}`);
        return;
      }

      const pipedreamRequirements = item.mcp_requirements?.filter(req => 
        req.custom_type === 'pipedream'
      ) || [];
      const missingPipedreamConfigs = pipedreamRequirements.filter(req => 
        !customMcpConfigs || !customMcpConfigs[req.qualified_name] || 
        !customMcpConfigs[req.qualified_name].profile_id
      );
      
      if (missingPipedreamConfigs.length > 0) {
        const missingNames = missingPipedreamConfigs.map(req => req.display_name).join(', ');
        toast.error(`Please select Pipedream profiles for: ${missingNames}`);
        return;
      }

      const result = await installTemplateMutation.mutateAsync({
        template_id: item.template_id,
        instance_name: instanceName,
        profile_mappings: profileMappings,
        custom_mcp_configs: customMcpConfigs
      });

      if (result.status === 'installed') {
        toast.success(`Agent "${instanceName}" installed successfully!`);
        setShowInstallDialog(false);
        handleTabChange('my-agents');
      } else if (result.status === 'configs_required') {
        toast.error('Please provide all required configurations');
        return;
      } else {
        toast.error('Unexpected response from server. Please try again.');
        return;
      }
    } catch (error: any) {
      console.error('Installation error:', error);

      if (error.message?.includes('already in your library')) {
        toast.error('This agent is already in your library');
      } else if (error.message?.includes('Credential profile not found')) {
        toast.error('One or more selected credential profiles could not be found. Please refresh and try again.');
      } else if (error.message?.includes('Missing credential profile')) {
        toast.error('Please select credential profiles for all required services');
      } else if (error.message?.includes('Invalid credential profile')) {
        toast.error('One or more selected credential profiles are invalid. Please select valid profiles.');
      } else if (error.message?.includes('inactive')) {
        toast.error('One or more selected credential profiles are inactive. Please select active profiles.');
      } else if (error.message?.includes('Template not found')) {
        toast.error('This agent template is no longer available');
      } else if (error.message?.includes('Access denied')) {
        toast.error('You do not have permission to install this agent');
      } else {
        toast.error(error.message || 'Failed to install agent. Please try again.');
      }
    } finally {
      setInstallingItemId(null);
    }
  };

  const getItemStyling = (item: MarketplaceTemplate) => {
    if (item.avatar && item.avatar_color) {
      return {
        avatar: item.avatar,
        color: item.avatar_color,
      };
    }
    return getAgentAvatar(item.id);
  };

  const handleUnpublish = async (templateId: string, templateName: string) => {
    try {
      setTemplatesActioningId(templateId);
      await unpublishMutation.mutateAsync(templateId);
      toast.success(`${templateName} has been unpublished from the marketplace`);
    } catch (error: any) {
      toast.error(error.message || 'Failed to unpublish template');
    } finally {
      setTemplatesActioningId(null);
    }
  };

  const handleDeleteTemplate = async (item: MarketplaceTemplate, e?: React.MouseEvent) => {
    try {
      setTemplatesActioningId(item.template_id);
      await deleteTemplateMutation.mutateAsync(item.template_id);
      toast.success(`"${item.name}" has been permanently deleted from the marketplace`, {
        description: 'The template is no longer available for installation.'
      });
    } catch (error: any) {
      toast.error('Failed to delete template', {
        description: error.message || 'Please try again later.'
      });
    } finally {
      setTemplatesActioningId(null);
    }
  };

  const openPublishDialog = (template: any) => {
    setPublishDialog({
      templateId: template.template_id,
      templateName: template.name
    });
  };

  const handleAgentPublish = (agent: any) => {
    setPublishDialog({
      templateId: agent.agent_id,
      templateName: agent.name
    });
  };

  const handlePublish = async () => {
    if (!publishDialog) return;

    try {
      const isAgent = publishDialog.templateId.length > 20;
      
      if (isAgent) {
        setPublishingAgentId(publishDialog.templateId);
        
        const result = await createTemplateMutation.mutateAsync({
          agent_id: publishDialog.templateId,
          make_public: true
        });
        
        toast.success(`${publishDialog.templateName} has been published to the marketplace`);
      } else {
        // Publishing an existing template
        setTemplatesActioningId(publishDialog.templateId);
        
        await publishMutation.mutateAsync({
          template_id: publishDialog.templateId
        });
        
        toast.success(`${publishDialog.templateName} has been published to the marketplace`);
      }
      
      setPublishDialog(null);
    } catch (error: any) {
      toast.error(error.message || 'Failed to publish template');
    } finally {
      setTemplatesActioningId(null);
      setPublishingAgentId(null);
    }
  };

  const getTemplateStyling = (template: any) => {
    if (template.avatar && template.avatar_color) {
      return {
        avatar: template.avatar,
        color: template.avatar_color,
      };
    }
    return getAgentAvatar(template.template_id);
  };

  if (flagLoading) {
    return (
      <div className="min-h-screen">
        <div className="container max-w-7xl mx-auto px-4 py-8">
          <AgentsPageHeader />
        </div>
        
        <div className="sticky top-0 z-50 bg-background/95 backdrop-blur-md border-b border-border/40 shadow-sm">
          <div className="container max-w-7xl mx-auto px-4 py-4">
            <TabsNavigation activeTab={activeTab} onTabChange={handleTabChange} onCreateAgent={handleCreateNewAgent} />
          </div>
        </div>

        <div className="container max-w-7xl mx-auto px-4 py-8">
          <LoadingSkeleton />
        </div>
      </div>
    );
  }

  if (!customAgentsEnabled) {
    return null;
  }

  return (
    <div className="min-h-screen">
      <div className="container mx-auto max-w-7xl px-4 py-8">
        <AgentsPageHeader />
      </div>
      <div className="sticky top-0 z-50">
        <div className="absolute inset-0 backdrop-blur-md" style={{
          maskImage: 'linear-gradient(to bottom, black 0%, black 60%, transparent 100%)',
          WebkitMaskImage: 'linear-gradient(to bottom, black 0%, black 60%, transparent 100%)'
        }}></div>
        <div className="relative bg-gradient-to-b from-background/95 via-background/70 to-transparent">
          <div className="container mx-auto max-w-7xl px-4 py-4">
            <TabsNavigation activeTab={activeTab} onTabChange={handleTabChange} onCreateAgent={handleCreateNewAgent} />
          </div>
        </div>
      </div>
      <div className="container mx-auto max-w-7xl px-4 py-2">
        {/* Fixed height container to prevent layout shifts on tab change */}
        <div className="w-full min-h-[calc(100vh-300px)]">
          {activeTab === "my-agents" && (
            <MyAgentsTab
              agentsSearchQuery={agentsSearchQuery}
              setAgentsSearchQuery={setAgentsSearchQuery}
              agentsLoading={agentsLoading}
              agents={agents}
              agentsPagination={agentsPagination}
              viewMode={viewMode}
              onCreateAgent={handleCreateNewAgent}
              onEditAgent={handleEditAgent}
              onDeleteAgent={handleDeleteAgent}
              onToggleDefault={handleToggleDefault}
              onClearFilters={clearAgentsFilters}
              isDeletingAgent={isDeletingAgent}
              setAgentsPage={setAgentsPage}
              myTemplates={myTemplates}
              templatesLoading={templatesLoading}
              templatesError={templatesError}
              templatesActioningId={templatesActioningId}
              onPublish={openPublishDialog}
              onUnpublish={handleUnpublish}
              getTemplateStyling={getTemplateStyling}
              onPublishAgent={handleAgentPublish}
              publishingAgentId={publishingAgentId}
            />
          )}

          {activeTab === "marketplace" && (
            <MarketplaceTab
              marketplaceSearchQuery={marketplaceSearchQuery}
              setMarketplaceSearchQuery={setMarketplaceSearchQuery}
              marketplaceFilter={marketplaceFilter}
              setMarketplaceFilter={setMarketplaceFilter}
              marketplaceLoading={marketplaceLoading}
              allMarketplaceItems={allMarketplaceItems}
              kortixTeamItems={kortixTeamItems}
              communityItems={communityItems}
              mineItems={mineItems}
              installingItemId={installingItemId}
              onInstallClick={handleInstallClick}
              onDeleteTemplate={handleDeleteTemplate}
              getItemStyling={getItemStyling}
              currentUserId={user?.id}
<<<<<<< HEAD
=======
              onAgentPreview={handleAgentPreview}
>>>>>>> 5e9cd614
            />
          )}
        </div>

        <PublishDialog
          publishDialog={publishDialog}
          templatesActioningId={templatesActioningId}
          onClose={() => setPublishDialog(null)}
          onPublish={handlePublish}
        />

        <StreamlinedInstallDialog
          item={selectedItem}
          open={showInstallDialog}
          onOpenChange={setShowInstallDialog}
          onInstall={handleInstall}
          isInstalling={installingItemId === selectedItem?.id}
        />

        <NewAgentDialog 
          open={showNewAgentDialog} 
          onOpenChange={setShowNewAgentDialog}
        />
<<<<<<< HEAD
=======

        <MarketplaceAgentPreviewDialog
          agent={selectedItem}
          isOpen={showPreviewDialog}
          onClose={handlePreviewClose}
          onInstall={handlePreviewInstall}
          isInstalling={installingItemId === selectedItem?.id}
        />
>>>>>>> 5e9cd614
      </div>
    </div>
  );
}<|MERGE_RESOLUTION|>--- conflicted
+++ resolved
@@ -22,11 +22,7 @@
 import { PublishDialog } from '@/components/agents/custom-agents-page/publish-dialog';
 import { LoadingSkeleton } from '@/components/agents/custom-agents-page/loading-skeleton';
 import { NewAgentDialog } from '@/components/agents/new-agent-dialog';
-<<<<<<< HEAD
-
-=======
 import { MarketplaceAgentPreviewDialog } from '@/components/agents/marketplace-agent-preview-dialog';
->>>>>>> 5e9cd614
 
 type ViewMode = 'grid' | 'list';
 type AgentSortOption = 'name' | 'created_at' | 'updated_at' | 'tools_count';
@@ -82,10 +78,7 @@
   const [installingItemId, setInstallingItemId] = useState<string | null>(null);
   const [selectedItem, setSelectedItem] = useState<MarketplaceTemplate | null>(null);
   const [showInstallDialog, setShowInstallDialog] = useState(false);
-<<<<<<< HEAD
-=======
   const [showPreviewDialog, setShowPreviewDialog] = useState(false);
->>>>>>> 5e9cd614
   const [marketplaceFilter, setMarketplaceFilter] = useState<'all' | 'kortix' | 'community' | 'mine'>('all');
 
   const [templatesActioningId, setTemplatesActioningId] = useState<string | null>(null);
@@ -172,8 +165,6 @@
           metadata: template.metadata,
         };
 
-<<<<<<< HEAD
-=======
         // Apply search filtering to each item
         const matchesSearch = !marketplaceSearchQuery.trim() || (() => {
           const searchLower = marketplaceSearchQuery.toLowerCase();
@@ -185,7 +176,6 @@
 
         if (!matchesSearch) return; // Skip items that don't match search
 
->>>>>>> 5e9cd614
         // Always add user's own templates to mineItems for the "mine" filter
         if (user?.id === template.creator_id) {
           mineItems.push(item);
@@ -236,11 +226,7 @@
       communityItems: sortItems(communityItems),
       mineItems: sortItems(mineItems)
     };
-<<<<<<< HEAD
-  }, [marketplaceTemplates, marketplaceSortBy, user?.id]);
-=======
   }, [marketplaceTemplates, marketplaceSortBy, user?.id, marketplaceSearchQuery]);
->>>>>>> 5e9cd614
 
   const allMarketplaceItems = useMemo(() => {
     if (marketplaceFilter === 'kortix') {
@@ -639,10 +625,7 @@
               onDeleteTemplate={handleDeleteTemplate}
               getItemStyling={getItemStyling}
               currentUserId={user?.id}
-<<<<<<< HEAD
-=======
               onAgentPreview={handleAgentPreview}
->>>>>>> 5e9cd614
             />
           )}
         </div>
@@ -666,8 +649,6 @@
           open={showNewAgentDialog} 
           onOpenChange={setShowNewAgentDialog}
         />
-<<<<<<< HEAD
-=======
 
         <MarketplaceAgentPreviewDialog
           agent={selectedItem}
@@ -676,7 +657,6 @@
           onInstall={handlePreviewInstall}
           isInstalling={installingItemId === selectedItem?.id}
         />
->>>>>>> 5e9cd614
       </div>
     </div>
   );
