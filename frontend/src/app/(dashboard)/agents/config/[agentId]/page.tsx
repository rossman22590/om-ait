'use client';

import React, { useState, useCallback, useEffect } from 'react';
import { useParams, useRouter } from 'next/navigation';
import { Loader2, Save, Eye } from 'lucide-react';
import { Button } from '@/components/ui/button';
import { Alert, AlertDescription } from '@/components/ui/alert';
import { Drawer, DrawerContent, DrawerHeader, DrawerTitle, DrawerTrigger } from '@/components/ui/drawer';
import { Tabs, TabsContent, TabsList, TabsTrigger } from '@/components/ui/tabs';
import { useUpdateAgent } from '@/hooks/react-query/agents/use-agents';
import { useCreateAgentVersion, useActivateAgentVersion } from '@/hooks/react-query/agents/use-agent-versions';
import { useQueryClient } from '@tanstack/react-query';
import { toast } from 'sonner';
import { getAgentAvatar } from '../../../../../lib/utils/get-agent-style';
import { AgentPreview } from '../../../../../components/agents/agent-preview';
import { AgentVersionSwitcher } from '@/components/agents/agent-version-switcher';
import { CreateVersionButton } from '@/components/agents/create-version-button';
import { useAgentVersionData } from '../../../../../hooks/use-agent-version-data';
import { useSearchParams } from 'next/navigation';
import { useAgentVersionStore } from '../../../../../lib/stores/agent-version-store';

import { cn } from '@/lib/utils';

import { AgentHeader, VersionAlert, AgentBuilderTab, ConfigurationTab } from '@/components/agents/config';
import { UpcomingRunsDropdown } from '@/components/agents/upcoming-runs-dropdown';
<<<<<<< HEAD
=======
import { DEFAULT_AGENTPRESS_TOOLS } from '@/components/agents/tools';
>>>>>>> 5e9cd614
import { useExportAgent } from '@/hooks/react-query/agents/use-agent-export-import';

interface FormData {
  name: string;
  description: string;
  system_prompt: string;
  agentpress_tools: any;
  configured_mcps: any[];
  custom_mcps: any[];
  is_default: boolean;
  avatar: string;
  avatar_color: string;
}

export default function AgentConfigurationPage() {
  const params = useParams();
  const agentId = params.agentId as string;
  const queryClient = useQueryClient();

  const { agent, versionData, isViewingOldVersion, isLoading, error } = useAgentVersionData({ agentId });
  const searchParams = useSearchParams();
  const tabParam = searchParams.get('tab');
  const initialAccordion = searchParams.get('accordion');
  const { setHasUnsavedChanges } = useAgentVersionStore();
  
  const updateAgentMutation = useUpdateAgent();
  const createVersionMutation = useCreateAgentVersion();
  const activateVersionMutation = useActivateAgentVersion();
  const exportMutation = useExportAgent();

  const [formData, setFormData] = useState<FormData>({
    name: '',
    description: '',
    system_prompt: '',
    agentpress_tools: DEFAULT_AGENTPRESS_TOOLS,
    configured_mcps: [],
    custom_mcps: [],
    is_default: false,
    avatar: '',
    avatar_color: '',
  });

  const [originalData, setOriginalData] = useState<FormData>(formData);
  const [isPreviewOpen, setIsPreviewOpen] = useState(false);
  const initialTab = tabParam === 'configuration' ? 'configuration' : 'agent-builder';
  const [activeTab, setActiveTab] = useState(initialTab);

  useEffect(() => {
    if (!agent) return;
    
    let configSource = agent;
    if (versionData) {
      configSource = versionData;
    } 
    else if (agent.current_version) {
      configSource = agent.current_version;
    }
    
    const initialData: FormData = {
      name: agent.name || '',
      description: agent.description || '',
      system_prompt: configSource.system_prompt || '',
      agentpress_tools: configSource.agentpress_tools || DEFAULT_AGENTPRESS_TOOLS,
      configured_mcps: configSource.configured_mcps || [],
      custom_mcps: configSource.custom_mcps || [],
      is_default: agent.is_default || false,
      avatar: agent.avatar || '',
      avatar_color: agent.avatar_color || '',
    };
    
    setFormData(initialData);
    setOriginalData(initialData);
  }, [agent, versionData]);

  // Save handler for manual saves
  const [isSaving, setIsSaving] = useState(false);
  
  const handleSave = useCallback(async () => {
    if (!agent || isViewingOldVersion || isSaving) return;
    
    const isSunaAgent = agent?.metadata?.is_suna_default || false;
    const restrictions = agent?.metadata?.restrictions || {};
    
    if (isSunaAgent) {
      if (restrictions.name_editable === false && formData.name !== originalData.name) {
<<<<<<< HEAD
        throw new Error("Machine's name cannot be modified.");
      }

      if (restrictions.tools_editable === false && JSON.stringify(formData.agentpress_tools) !== JSON.stringify(originalData.agentpress_tools)) {
        throw new Error("Machine's default tools cannot be modified.");
=======
        toast.error("Suna's name cannot be modified.");
        return;
      }

      if (restrictions.tools_editable === false && JSON.stringify(formData.agentpress_tools) !== JSON.stringify(originalData.agentpress_tools)) {
        toast.error("Suna's default tools cannot be modified.");
        return;
>>>>>>> 5e9cd614
      }
    }
    
    const normalizedCustomMcps = (formData.custom_mcps || []).map(mcp => ({
      name: mcp.name || 'Unnamed MCP',
      type: mcp.type || mcp.customType || 'sse',
      config: mcp.config || {},
      enabledTools: Array.isArray(mcp.enabledTools) ? mcp.enabledTools : [],
    }));
    
    setIsSaving(true);
    
    try {
      // Create new version and update agent
      await Promise.all([
        createVersionMutation.mutateAsync({
          agentId,
          data: {
            system_prompt: isSunaAgent ? '' : formData.system_prompt,
            configured_mcps: formData.configured_mcps,
            custom_mcps: normalizedCustomMcps,
            agentpress_tools: formData.agentpress_tools,
            description: 'Manual save'
          }
        }),
        updateAgentMutation.mutateAsync({
          agentId,
          name: formData.name,
          description: formData.description,
          is_default: formData.is_default,
          avatar: formData.avatar,
          avatar_color: formData.avatar_color
        })
      ]);
      
      // Force refetch latest data from server
      await queryClient.refetchQueries({ queryKey: ['agent', agentId] });
      
      toast.success('Agent saved successfully');
    } catch (error) {
      console.error('Save error:', error);
      toast.error('Failed to save agent');
    } finally {
      setIsSaving(false);
    }
  }, [agent, formData, originalData, isViewingOldVersion, agentId, createVersionMutation, updateAgentMutation, isSaving, queryClient]);

  // Check for unsaved changes
  const hasUnsavedChanges = JSON.stringify(formData) !== JSON.stringify(originalData);
  
  // Update the version store with unsaved changes status
  useEffect(() => {
    setHasUnsavedChanges(hasUnsavedChanges);
  }, [hasUnsavedChanges, setHasUnsavedChanges]);

  // Add keyboard shortcut for save (Cmd/Ctrl + S)
  useEffect(() => {
    const handleKeyDown = (e: KeyboardEvent) => {
      if ((e.metaKey || e.ctrlKey) && e.key === 's') {
        e.preventDefault();
        if (hasUnsavedChanges && !isViewingOldVersion && !isSaving) {
          handleSave();
        }
      }
    };

    document.addEventListener('keydown', handleKeyDown);
    return () => document.removeEventListener('keydown', handleKeyDown);
  }, [hasUnsavedChanges, isViewingOldVersion, isSaving, handleSave]);

  const handleFieldChange = useCallback((field: keyof FormData, value: any) => {
    if (isViewingOldVersion) {
      toast.error('Cannot edit old versions. Please activate this version first to make changes.');
      return;
    }
    setFormData(prev => ({ ...prev, [field]: value }));
  }, [isViewingOldVersion]);

  // Immediate save handler for system prompt changes
  const handleSystemPromptSave = useCallback(async (value: string) => {
    console.log('🔥 System prompt save triggered with value:', { value, length: value.length });
    
    if (!agent || isViewingOldVersion || isSaving) {
      console.log('❌ Save blocked:', { hasAgent: !!agent, isViewingOldVersion, isSaving });
      return;
    }
    
    const isSunaAgent = agent?.metadata?.is_suna_default || false;
    
    if (isSunaAgent) {
      console.log('❌ Suna agent system prompt edit blocked');
      toast.error("System prompt cannot be edited", {
        description: "Suna's system prompt is managed centrally and cannot be changed.",
      });
      return;
    }
    
    // Update form data first
    setFormData(prev => ({ ...prev, system_prompt: value }));
    
    const normalizedCustomMcps = (formData.custom_mcps || []).map(mcp => ({
      name: mcp.name || 'Unnamed MCP',
      type: mcp.type || mcp.customType || 'sse',
      config: mcp.config || {},
      enabledTools: Array.isArray(mcp.enabledTools) ? mcp.enabledTools : [],
    }));
    
    const saveData = {
      system_prompt: value,
      configured_mcps: formData.configured_mcps,
      custom_mcps: normalizedCustomMcps,
      agentpress_tools: formData.agentpress_tools,
      description: 'System prompt update'
    };
    
    console.log('💾 Saving system prompt with data:', saveData);
    setIsSaving(true);
    
    try {
      const result = await createVersionMutation.mutateAsync({
        agentId,
        data: saveData
      });
      
      console.log('✅ Version created successfully:', result);
      
      // Force refetch latest data from server
      await queryClient.refetchQueries({ queryKey: ['agent', agentId] });
      
      // Update original data to reflect the save
      setOriginalData(prev => ({ ...prev, system_prompt: value }));
      
      console.log('✅ System prompt saved and state updated');
      toast.success('System prompt saved');
    } catch (error) {
      console.error('❌ Save error:', error);
      toast.error('Failed to save system prompt');
    } finally {
      setIsSaving(false);
    }
  }, [isViewingOldVersion, formData, agent, agentId, createVersionMutation, isSaving, queryClient]);

  // Immediate save handler for tools changes
  const handleToolsSave = useCallback(async (tools: Record<string, boolean | { enabled: boolean; description: string }>) => {
    console.log('🔧 Tools save triggered with:', { tools, toolsCount: Object.keys(tools).length });
    
    if (!agent || isViewingOldVersion || isSaving) {
      console.log('❌ Tools save blocked:', { hasAgent: !!agent, isViewingOldVersion, isSaving });
      return;
    }
    
    const isSunaAgent = agent?.metadata?.is_suna_default || false;
    const restrictions = agent?.metadata?.restrictions || {};
    
    if (isSunaAgent && restrictions.tools_editable === false) {
      console.log('❌ Suna agent tools edit blocked');
      toast.error("Suna's default tools cannot be modified.");
      return;
    }
    
    // Update form data first
    setFormData(prev => ({ ...prev, agentpress_tools: tools }));
    
    const normalizedCustomMcps = (formData.custom_mcps || []).map(mcp => ({
      name: mcp.name || 'Unnamed MCP',
      type: mcp.type || mcp.customType || 'sse',
      config: mcp.config || {},
      enabledTools: Array.isArray(mcp.enabledTools) ? mcp.enabledTools : [],
    }));
    
    const saveData = {
      system_prompt: isSunaAgent ? '' : formData.system_prompt,
      configured_mcps: formData.configured_mcps,
      custom_mcps: normalizedCustomMcps,
      agentpress_tools: tools,
      description: 'Tools configuration update'
    };
    
    console.log('💾 Saving tools with data:', saveData);
    setIsSaving(true);
    
    try {
      const result = await createVersionMutation.mutateAsync({
        agentId,
        data: saveData
      });
      
      console.log('✅ Tools version created successfully:', result);
      
      // Force refetch latest data from server
      await queryClient.refetchQueries({ queryKey: ['agent', agentId] });
      
      // Update original data to reflect the save
      setOriginalData(prev => ({ ...prev, agentpress_tools: tools }));
      
      console.log('✅ Tools saved and state updated');
      toast.success('Tools configuration saved');
    } catch (error) {
      console.error('❌ Tools save error:', error);
      toast.error('Failed to save tools configuration');
    } finally {
      setIsSaving(false);
    }
  }, [isViewingOldVersion, formData, agent, agentId, createVersionMutation, isSaving, queryClient]);

  const handleMCPChange = useCallback(async (updates: { configured_mcps: any[]; custom_mcps: any[] }) => {
    if (isViewingOldVersion) {
      toast.error('Cannot edit old versions. Please activate this version first to make changes.');
      return;
    }
    
    const newFormData = {
      ...formData,
      configured_mcps: updates.configured_mcps,
      custom_mcps: updates.custom_mcps
    };
    
    setFormData(newFormData);
    
    // Save immediately on integration changes
    if (!agent || isViewingOldVersion || isSaving) return;
    
    const normalizedCustomMcps = (newFormData.custom_mcps || []).map(mcp => ({
      name: mcp.name || 'Unnamed MCP',
      type: mcp.type || mcp.customType || 'sse',
      config: mcp.config || {},
      enabledTools: Array.isArray(mcp.enabledTools) ? mcp.enabledTools : [],
    }));
    
    setIsSaving(true);
    
    try {
      await createVersionMutation.mutateAsync({
        agentId,
        data: {
          system_prompt: agent?.metadata?.is_suna_default ? '' : newFormData.system_prompt,
          configured_mcps: newFormData.configured_mcps,
          custom_mcps: normalizedCustomMcps,
          agentpress_tools: newFormData.agentpress_tools,
          description: 'Integration change'
        }
      });
      
      // Force refetch latest data from server
      await queryClient.refetchQueries({ queryKey: ['agent', agentId] });
      
      toast.success('Integration saved');
    } catch (error) {
      console.error('Save error:', error);
      toast.error('Failed to save integration');
    } finally {
      setIsSaving(false);
    }
  }, [isViewingOldVersion, formData, agent, agentId, createVersionMutation, isSaving, queryClient]);

  const handleStyleChange = useCallback((emoji: string, color: string) => {
    if (isViewingOldVersion) {
      toast.error('Cannot edit old versions. Please activate this version first to make changes.');
      return;
    }
    setFormData(prev => ({
      ...prev,
      avatar: emoji,
      avatar_color: color
    }));
  }, [isViewingOldVersion]);

  const handleActivateVersion = useCallback(async (versionId: string) => {
    try {
      await activateVersionMutation.mutateAsync({ agentId, versionId });
    } catch (error) {
      toast.error('Failed to activate version');
    }
  }, [agentId, activateVersionMutation]);

  const handleExport = useCallback(() => {
    if (!agentId) return;
    exportMutation.mutate(agentId);
  }, [agentId, exportMutation]);

  useEffect(() => {
    if (isViewingOldVersion && activeTab === 'agent-builder') {
      setActiveTab('configuration');
    }
  }, [isViewingOldVersion, activeTab]);

  if (error) {
    return (
      <div className="flex items-center justify-center h-screen">
        <Alert variant="destructive" className="max-w-md">
          <AlertDescription>
            {error.message || 'Failed to load agent configuration'}
          </AlertDescription>
        </Alert>
      </div>
    );
  }

  if (isLoading) {
    return (
      <div className="flex items-center justify-center h-screen">
        <div className="flex flex-col items-center gap-3">
          <Loader2 className="h-8 w-8 animate-spin text-muted-foreground" />
          <p className="text-sm text-muted-foreground">Loading agent configuration...</p>
        </div>
      </div>
    );
  }

  if (!agent) {
    return (
      <div className="flex items-center justify-center h-screen">
        <Alert className="max-w-md">
          <AlertDescription>Agent not found</AlertDescription>
        </Alert>
      </div>
    );
  }

  const displayData = isViewingOldVersion && versionData ? {
    name: agent?.name || '',
    description: agent?.description || '',
    system_prompt: versionData.system_prompt || '',
    agentpress_tools: versionData.agentpress_tools || DEFAULT_AGENTPRESS_TOOLS,
    configured_mcps: versionData.configured_mcps || [],
    custom_mcps: versionData.custom_mcps || [],
    is_default: agent?.is_default || false,
    avatar: agent?.avatar || '',
    avatar_color: agent?.avatar_color || '',
  } : formData;

  const currentStyle = displayData.avatar && displayData.avatar_color
    ? { avatar: displayData.avatar, color: displayData.avatar_color }
    : getAgentAvatar(agentId);

  const previewAgent = {
    ...agent,
    ...displayData,
    agent_id: agentId,
  };

  return (
    <div className="h-screen flex flex-col bg-background">
      <div className="flex-1 flex overflow-hidden">
        <div className="hidden lg:flex w-full h-full">
          <div className="w-1/2 border-r border-border/40 bg-background h-full flex flex-col">
            <div className="h-full flex flex-col">
              <div className="flex-shrink-0 bg-background/95 backdrop-blur supports-[backdrop-filter]:bg-background/60">
                <div className="px-4 pt-4 pb-1">
                  <div className="flex items-center justify-between mb-4">
                    <div className="flex items-center gap-2">
                      {!agent?.metadata?.is_suna_default && (
                        <AgentVersionSwitcher
                          agentId={agentId}
                          currentVersionId={agent?.current_version_id}
                          currentFormData={{
                            system_prompt: formData.system_prompt,
                            configured_mcps: formData.configured_mcps,
                            custom_mcps: formData.custom_mcps,
                            agentpress_tools: formData.agentpress_tools
                          }}
                        />
                      )}
                      <CreateVersionButton
                        agentId={agentId}
                        currentFormData={{
                          system_prompt: formData.system_prompt,
                          configured_mcps: formData.configured_mcps,
                          custom_mcps: formData.custom_mcps,
                          agentpress_tools: formData.agentpress_tools
                        }}
                        hasChanges={hasUnsavedChanges && !isViewingOldVersion}
                        onVersionCreated={() => {
                          setOriginalData(formData);
                        }}
                      />
                      <UpcomingRunsDropdown agentId={agentId} />
                    </div>
                    <div className="flex items-center gap-2">
                      {!isViewingOldVersion && hasUnsavedChanges && (
                        <Button 
                          onClick={handleSave}
                          disabled={isSaving}
                          size="sm"
                          className="h-8"
                        >
                          {isSaving ? (
                            <>
<<<<<<< HEAD
                              <Loader2 className="h-3 w-3 animate-spin mr-2" />
=======
                              <Loader2 className="h-3 w-3 animate-spin" />
>>>>>>> 5e9cd614
                              Saving...
                            </>
                          ) : (
                            <>
<<<<<<< HEAD
                              <Save className="h-3 w-3 mr-2" />
=======
                              <Save className="h-3 w-3" />
>>>>>>> 5e9cd614
                              Save
                            </>
                          )}
                        </Button>
                      )}
                    </div>
                  </div>
                  {isViewingOldVersion && (
                    <VersionAlert
                      versionData={versionData}
                      isActivating={activateVersionMutation.isPending}
                      onActivateVersion={handleActivateVersion}
                    />
                  )}
                  <AgentHeader
                    agentId={agentId}
                    displayData={displayData}
                    currentStyle={currentStyle}
                    activeTab={activeTab}
                    isViewingOldVersion={isViewingOldVersion}
                    onFieldChange={handleFieldChange}
                    onStyleChange={handleStyleChange}
                    onTabChange={setActiveTab}
                    onExport={handleExport}
                    isExporting={exportMutation.isPending}
                    agentMetadata={agent?.metadata}
                  />
                </div>
              </div>
              <div className="flex-1 overflow-hidden">
                {agent?.metadata?.is_suna_default ? (
                  <div className="flex-1 h-full">
                    <ConfigurationTab
                      agentId={agentId}
                      displayData={displayData}
                      versionData={versionData}
                      isViewingOldVersion={isViewingOldVersion}
                      onFieldChange={handleFieldChange}
                      onMCPChange={handleMCPChange}
                      onSystemPromptSave={handleSystemPromptSave}
                      onToolsSave={handleToolsSave}
                      initialAccordion={initialAccordion}
                      agentMetadata={agent?.metadata}
                    />
                  </div>
                ) : (
                  <Tabs value={activeTab} onValueChange={setActiveTab} className="flex flex-col h-full">
                    <TabsContent value="agent-builder" className="flex-1 h-0 m-0">
                      <AgentBuilderTab
                        agentId={agentId}
                        displayData={displayData}
                        currentStyle={currentStyle}
                        isViewingOldVersion={isViewingOldVersion}
                        onFieldChange={handleFieldChange}
                        onStyleChange={handleStyleChange}
                      />
                    </TabsContent>
                    <TabsContent value="configuration" className="flex-1 h-0 m-0">
                      <ConfigurationTab
                        agentId={agentId}
                        displayData={displayData}
                        versionData={versionData}
                        isViewingOldVersion={isViewingOldVersion}
                        onFieldChange={handleFieldChange}
                        onMCPChange={handleMCPChange}
                        onSystemPromptSave={handleSystemPromptSave}
<<<<<<< HEAD
                        onToolsSave={handleToolsSave}
=======
                      onToolsSave={handleToolsSave}
>>>>>>> 5e9cd614
                        initialAccordion={initialAccordion}
                        agentMetadata={agent?.metadata}
                      />
                    </TabsContent>
                  </Tabs>
                )}
              </div>
            </div>
          </div>
          <div className="w-1/2 bg-muted/30 overflow-y-auto">
            <div className="h-full">
              {previewAgent && <AgentPreview agent={previewAgent} agentMetadata={agent?.metadata} />}
            </div>
          </div>
        </div>
        <div className="lg:hidden flex flex-col h-full w-full">
          <div className="flex-1 flex flex-col overflow-hidden">
            <div className="flex-shrink-0 bg-background/95 backdrop-blur supports-[backdrop-filter]:bg-background/60">
              <div className="px-4 pt-4 pb-1">
                <div className="flex items-center justify-between mb-4">
                  <div className="flex items-center gap-2">
                    <AgentVersionSwitcher
                      agentId={agentId}
                      currentVersionId={agent?.current_version_id}
                      currentFormData={{
                        system_prompt: formData.system_prompt,
                        configured_mcps: formData.configured_mcps,
                        custom_mcps: formData.custom_mcps,
                        agentpress_tools: formData.agentpress_tools
                      }}
                    />
                    <CreateVersionButton
                      agentId={agentId}
                      currentFormData={{
                        system_prompt: formData.system_prompt,
                        configured_mcps: formData.configured_mcps,
                        custom_mcps: formData.custom_mcps,
                        agentpress_tools: formData.agentpress_tools
                      }}
                      hasChanges={hasUnsavedChanges && !isViewingOldVersion}
                      onVersionCreated={() => {
                        setOriginalData(formData);
                      }}
                    />
                    <UpcomingRunsDropdown agentId={agentId} />
                  </div>
                  <div className="flex items-center gap-2">
                    {!isViewingOldVersion && hasUnsavedChanges && (
                      <Button 
                        onClick={handleSave}
                        disabled={isSaving}
                        size="sm"
                        className="h-8"
                      >
                        {isSaving ? (
                          <>
                            <Loader2 className="h-3 w-3 animate-spin mr-2" />
                            Saving...
                          </>
                        ) : (
                          <>
                            <Save className="h-3 w-3 mr-2" />
                            Save
                          </>
                        )}
                      </Button>
                    )}
                  </div>
                </div>

                {isViewingOldVersion && (
                  <VersionAlert
                    versionData={versionData}
                    isActivating={activateVersionMutation.isPending}
                    onActivateVersion={handleActivateVersion}
                  />
                )}

                <AgentHeader
                  agentId={agentId}
                  displayData={displayData}
                  currentStyle={currentStyle}
                  activeTab={activeTab}
                  isViewingOldVersion={isViewingOldVersion}
                  onFieldChange={handleFieldChange}
                  onStyleChange={handleStyleChange}
                  onTabChange={setActiveTab}
                  onExport={handleExport}
                  isExporting={exportMutation.isPending}
                  agentMetadata={agent?.metadata}
                />
              </div>
            </div>

            <div className="flex-1 overflow-hidden">
              {agent?.metadata?.is_suna_default ? (
                <div className="flex-1 h-full">
                  <ConfigurationTab
                    agentId={agentId}
                    displayData={displayData}
                    versionData={versionData}
                    isViewingOldVersion={isViewingOldVersion}
                    onFieldChange={handleFieldChange}
                    onMCPChange={handleMCPChange}
                    onSystemPromptSave={handleSystemPromptSave}
                    initialAccordion={initialAccordion}
                    agentMetadata={agent?.metadata}
                  />
                </div>
              ) : (
                <Tabs value={activeTab} onValueChange={setActiveTab} className="flex flex-col h-full">
                  <TabsContent value="agent-builder" className="flex-1 h-0 m-0">
                    <AgentBuilderTab
                      agentId={agentId}
                      displayData={displayData}
                      currentStyle={currentStyle}
                      isViewingOldVersion={isViewingOldVersion}
                      onFieldChange={handleFieldChange}
                      onStyleChange={handleStyleChange}
                    />
                  </TabsContent>
                  <TabsContent value="configuration" className="flex-1 h-0 m-0">
                    <ConfigurationTab
                      agentId={agentId}
                      displayData={displayData}
                      versionData={versionData}
                      isViewingOldVersion={isViewingOldVersion}
                      onFieldChange={handleFieldChange}
                      onMCPChange={handleMCPChange}
                      onSystemPromptSave={handleSystemPromptSave}
                      onToolsSave={handleToolsSave}
                      initialAccordion={initialAccordion}
                      agentMetadata={agent?.metadata}
                    />
                  </TabsContent>
                </Tabs>
              )}
            </div>
          </div>

          <Drawer open={isPreviewOpen} onOpenChange={setIsPreviewOpen}>
            <DrawerTrigger asChild>
              <Button 
                className="fixed bottom-6 right-6 rounded-full shadow-lg h-14 w-14 bg-primary hover:bg-primary/90"
                size="icon"
              >
                <Eye className="h-5 w-5" />
              </Button>
            </DrawerTrigger>
            <DrawerContent className="h-[85vh]">
              <DrawerHeader className="border-b">
                <DrawerTitle>Agent Preview</DrawerTitle>
              </DrawerHeader>
              <div className="flex-1 overflow-y-auto p-4">
                {previewAgent && <AgentPreview agent={previewAgent} agentMetadata={agent?.metadata} />}
              </div>
            </DrawerContent>
          </Drawer>


        </div>
      </div>
    </div>
  );
} <|MERGE_RESOLUTION|>--- conflicted
+++ resolved
@@ -23,10 +23,7 @@
 
 import { AgentHeader, VersionAlert, AgentBuilderTab, ConfigurationTab } from '@/components/agents/config';
 import { UpcomingRunsDropdown } from '@/components/agents/upcoming-runs-dropdown';
-<<<<<<< HEAD
-=======
 import { DEFAULT_AGENTPRESS_TOOLS } from '@/components/agents/tools';
->>>>>>> 5e9cd614
 import { useExportAgent } from '@/hooks/react-query/agents/use-agent-export-import';
 
 interface FormData {
@@ -112,21 +109,17 @@
     
     if (isSunaAgent) {
       if (restrictions.name_editable === false && formData.name !== originalData.name) {
-<<<<<<< HEAD
         throw new Error("Machine's name cannot be modified.");
-      }
-
-      if (restrictions.tools_editable === false && JSON.stringify(formData.agentpress_tools) !== JSON.stringify(originalData.agentpress_tools)) {
-        throw new Error("Machine's default tools cannot be modified.");
-=======
+      if (restrictions.name_editable === false && formData.name !== originalData.name) {
         toast.error("Suna's name cannot be modified.");
         return;
       }
 
       if (restrictions.tools_editable === false && JSON.stringify(formData.agentpress_tools) !== JSON.stringify(originalData.agentpress_tools)) {
+        throw new Error("Machine's default tools cannot be modified.");
+      if (restrictions.tools_editable === false && JSON.stringify(formData.agentpress_tools) !== JSON.stringify(originalData.agentpress_tools)) {
         toast.error("Suna's default tools cannot be modified.");
         return;
->>>>>>> 5e9cd614
       }
     }
     
@@ -515,20 +508,12 @@
                         >
                           {isSaving ? (
                             <>
-<<<<<<< HEAD
-                              <Loader2 className="h-3 w-3 animate-spin mr-2" />
-=======
                               <Loader2 className="h-3 w-3 animate-spin" />
->>>>>>> 5e9cd614
                               Saving...
                             </>
                           ) : (
                             <>
-<<<<<<< HEAD
-                              <Save className="h-3 w-3 mr-2" />
-=======
                               <Save className="h-3 w-3" />
->>>>>>> 5e9cd614
                               Save
                             </>
                           )}
@@ -595,11 +580,7 @@
                         onFieldChange={handleFieldChange}
                         onMCPChange={handleMCPChange}
                         onSystemPromptSave={handleSystemPromptSave}
-<<<<<<< HEAD
-                        onToolsSave={handleToolsSave}
-=======
                       onToolsSave={handleToolsSave}
->>>>>>> 5e9cd614
                         initialAccordion={initialAccordion}
                         agentMetadata={agent?.metadata}
                       />
