'use client';

import React, { useState, useEffect } from 'react';
import { BillingModal } from '@/components/billing/billing-modal';
import { Alert, AlertTitle, AlertDescription } from '@/components/ui/alert';
import { Skeleton } from '@/components/ui/skeleton';
import { Button } from '@/components/ui/button';
import { useAccountBySlug } from '@/hooks/react-query';
import { useSharedSubscription } from '@/contexts/SubscriptionContext';
import { isLocalMode } from '@/lib/config';
import Link from 'next/link';
import { OpenInNewWindowIcon } from '@radix-ui/react-icons';
import { PricingSection } from '@/components/home/sections/pricing-section';
import {
  Tooltip,
  TooltipContent,
  TooltipProvider,
  TooltipTrigger,
} from '@/components/ui/tooltip';
import { useAgentLimits } from '@/hooks/react-query/agents/use-agents';

// CSS for the progress bar and keyframes animation for the gradient
const progressBarStyles = `
  .progress-bar-container {
    width: 100%;
    height: 0.75rem;
    background-color: rgba(75, 75, 75, 0.25);
    border-radius: 9999px;
    margin-top: 0.5rem;
    overflow: hidden;
  }

  @keyframes flow {
    0% { background-position: 200% 50%; }
    100% { background-position: 0% 50%; }
  }

  .progress-bar {
    height: 100%;
    border-radius: 9999px;
    background: linear-gradient(90deg, 
      #8b5cf6, 
      #a855f7, 
      #c084fc, 
      #d946ef, 
      #f472b6, 
      #ec4899, 
      #d946ef, 
      #c084fc, 
      #a855f7, 
      #8b5cf6
    );
    background-size: 500% 100%;
    animation: flow 12s linear infinite;
    transition: width 0.3s ease-in-out;
  }
`;

const returnUrl = process.env.NEXT_PUBLIC_URL as string;

type AccountParams = {
  accountSlug: string;
};

export default function TeamBillingPage({
  params,
}: {
  params: Promise<AccountParams>;
}) {
  const unwrappedParams = React.use(params);
  const { accountSlug } = unwrappedParams;
  const [showBillingModal, setShowBillingModal] = useState(false);

  const { 
    data: teamAccount, 
    isLoading, 
    error 
  } = useAccountBySlug(accountSlug);

  const {
    data: subscriptionData,
    isLoading: subscriptionLoading,
    error: subscriptionError,
  } = useSharedSubscription();

  // Fetch agent limits and usage
  const { data: agentLimitsData, isLoading: agentLimitsLoading } = useAgentLimits();

  // Debug log for subscription and agent limits
  useEffect(() => {
    if (subscriptionData) {
      console.log('[Team Billing] Subscription data loaded:', subscriptionData);
    }
    if (subscriptionError) {
      console.error('[Team Billing] Subscription error:', subscriptionError);
    }
    if (agentLimitsData) {
      console.log('[Team Billing] Agent limits data loaded:', agentLimitsData);
    }
  }, [subscriptionData, subscriptionError, agentLimitsData]);

  // Add the keyframes animation to the document head
  useEffect(() => {
    const style = document.createElement('style');
    style.innerHTML = progressBarStyles;
    document.head.appendChild(style);
    
    return () => {
      document.head.removeChild(style);
    };
  }, []);

  // Function to get friendly plan name
  const getPlanDisplayName = (planName?: string) => {
    if (!planName) return 'Free';
    
    const planMap: { [key: string]: string } = {
      'free': 'Free',
      'tier_2_20': 'Plus',
      'tier_6_50': 'Pro', 
      'tier_12_100': 'Business',
      'tier_25_200': 'Ultra',
      'tier_50_400': 'Enterprise',
      'tier_125_800': 'Scale',
      'tier_200_1000': 'Premium'
    };
    
    return planMap[planName] || planName.charAt(0).toUpperCase() + planName.slice(1);
  };



  if (error) {
    return (
      <Alert
        variant="destructive"
        className="border-red-300 dark:border-red-800 rounded-xl"
      >
        <AlertTitle>Error</AlertTitle>
        <AlertDescription>
          {error instanceof Error ? error.message : 'Failed to load account data'}
        </AlertDescription>
      </Alert>
    );
  }

  if (isLoading) {
    return (
      <div className="space-y-6">
        <Skeleton className="h-8 w-48" />
        <Skeleton className="h-64 w-full" />
      </div>
    );
  }

  if (!teamAccount) {
    return (
      <Alert
        variant="destructive"
        className="border-red-300 dark:border-red-800 rounded-xl"
      >
        <AlertTitle>Account Not Found</AlertTitle>
        <AlertDescription>
          The requested team account could not be found.
        </AlertDescription>
      </Alert>
    );
  }

  if (teamAccount.role !== 'owner') {
    return (
      <Alert
        variant="destructive"
        className="border-red-300 dark:border-red-800 rounded-xl"
      >
        <AlertTitle>Access Denied</AlertTitle>
        <AlertDescription>
          You do not have permission to access this page.
        </AlertDescription>
      </Alert>
    );
  }

  return (
    <div className="space-y-8">
      <BillingModal 
        open={showBillingModal} 
        onOpenChange={setShowBillingModal}
        returnUrl={`${returnUrl}/${accountSlug}/settings/billing`}
      />
      
      {/* Current Plan & Usage Header */}
      <div className="bg-gradient-to-br from-purple-50 to-pink-50 dark:from-purple-950/20 dark:to-pink-950/20 rounded-2xl border border-purple-200/50 dark:border-purple-800/50 p-6">
        <div className="flex flex-col sm:flex-row sm:items-center justify-between gap-4 mb-6">
          <div>
            <h2 className="text-2xl font-semibold text-gray-900 dark:text-gray-100 mb-2">
              Team Billing & Usage
            </h2>
            <p className="text-gray-600 dark:text-gray-400">
              Manage your team's subscription and monitor usage across all members
            </p>
          </div>
          
          <div className="flex flex-col sm:flex-row gap-3">
            <Button variant="outline" asChild className="whitespace-nowrap">
              <Link href="/settings/usage-logs">
                View Usage Logs
              </Link>
            </Button>
            {subscriptionData && (
              <Button
                onClick={() => setShowBillingModal(true)}
                className="whitespace-nowrap"
              >
                Manage Subscription
              </Button>
            )}
          </div>
        </div>

        {isLocalMode() ? (
          <div className="bg-white/70 dark:bg-gray-900/40 rounded-xl p-6 border border-white/50 dark:border-gray-700/50">
            <div className="p-4 bg-muted/30 border border-border rounded-lg text-center">
              <p className="text-sm text-muted-foreground">
                Running in local development mode - billing features are disabled
              </p>
              <p className="text-xs text-muted-foreground mt-2">
                Agent usage limits are not enforced in this environment
              </p>
            </div>
          </div>
        ) : subscriptionLoading ? (
          <div className="space-y-4">
            <Skeleton className="h-20 w-full" />
            <Skeleton className="h-10 w-full" />
          </div>
        ) : subscriptionError ? (
          <div className="bg-white/70 dark:bg-gray-900/40 rounded-xl p-6 border border-white/50 dark:border-gray-700/50">
            <div className="p-4 bg-destructive/10 border border-destructive/20 rounded-lg text-center">
              <p className="text-sm text-destructive">
                Error loading billing status: {subscriptionError.message}
              </p>
            </div>
          </div>
        ) : (
          <>
            {/* Usage Progress Section */}
            <div className="bg-white/70 dark:bg-gray-900/40 rounded-xl p-6 border border-white/50 dark:border-gray-700/50">
              <div className="flex flex-col sm:flex-row sm:items-center justify-between gap-4 mb-4">
                <div>
                  <h3 className="text-lg font-semibold text-gray-900 dark:text-gray-100 mb-1">
                    Team Usage This Month
                  </h3>
                  <div className="space-y-1">
                    <p className="text-sm text-gray-600 dark:text-gray-400">
                      Current Plan: <span className="font-medium">{getPlanDisplayName(subscriptionData?.plan_name)}</span>
                    </p>
                    <p className="text-sm text-gray-600 dark:text-gray-400">
                      Current Usage: <span className="font-medium text-purple-600 dark:text-purple-400">
                        ${subscriptionData?.current_usage?.toFixed(2) || '0.00'}
                      </span> this month
                    </p>
                  </div>
                </div>
              </div>

              {/* Usage Stats with Progress Bar */}
              <div className="space-y-3">
                                <div className="flex items-center justify-between">
                  <div className="flex items-center gap-2">
                    <span className="text-2xl font-bold bg-gradient-to-r from-purple-600 to-pink-600 bg-clip-text text-transparent">
                      ${subscriptionData?.current_usage?.toFixed(2) || '0.00'}
                    </span>
<<<<<<< HEAD
                    <span className="text-400">of</span>
                    <span className="text-xl font-semibold text-gray-700 dark:text-gray-300">
                      ${subscriptionData?.cost_limit?.toFixed(2) || '5.00'}
                    </span>
                    <span className="text-sm text-gray-500 dark:text-gray-400">budget</span>
=======
                    <span className="text-sm font-medium">
                      {subscriptionData.credits?.lifetime_used?.toFixed(2) || '0'} /{' '}
                      {subscriptionData.credits?.tier_credits || '0'}
                    </span>
                    <Button variant='outline' asChild className='text-sm'>
                      <Link href="/settings/transactions">
                        Transactions
                      </Link>
                    </Button>
>>>>>>> 8135c1ec
                  </div>
                  <div className="text-sm font-medium text-purple-600 dark:text-purple-400">
                    {subscriptionData?.cost_limit && subscriptionData?.current_usage 
                      ? `$${Math.max(0, (subscriptionData.cost_limit - subscriptionData.current_usage)).toFixed(2)} remaining`
                      : `$${subscriptionData?.cost_limit?.toFixed(2)} remaining`}
                  </div>
                </div>
                
                {/* Animated Progress Bar */}
                <div className="progress-bar-container">
                  <div 
                    className="progress-bar"
                    style={{
                      width: `${Math.min(100, ((subscriptionData?.current_usage || 0) / (subscriptionData?.cost_limit || 5)) * 100)}%`
                    }}
                  />
                </div>
                
                <div className="flex justify-between text-xs text-gray-500 dark:text-gray-400">
                  <span>$0</span>
                  <span>${subscriptionData?.cost_limit?.toFixed(2) || '5.00'}</span>
                </div>
              </div>
            </div>

            {/* Agent Capacity Section */}
            <div className="bg-white/70 dark:bg-gray-900/40 rounded-xl p-6 border border-white/50 dark:border-gray-700/50">
              <div className="flex items-center justify-between mb-3">
                <div>
                  <h3 className="text-lg font-semibold text-gray-900 dark:text-gray-100 mb-1">Team Agent Capacity</h3>
                  <p className="text-sm text-gray-600 dark:text-gray-400">
                    Custom agents created vs your {getPlanDisplayName(subscriptionData?.plan_name)} plan limit
                  </p>
                </div>
                {agentLimitsLoading ? (
                  <div className="text-right">
                    <div className="h-4 w-16 bg-gray-200 dark:bg-gray-700 animate-pulse rounded"></div>
                    <div className="h-3 w-12 bg-gray-200 dark:bg-gray-700 animate-pulse rounded mt-1"></div>
                  </div>
                ) : agentLimitsData ? (
                  <div className="text-right">
                    <div className="text-lg font-bold text-gray-900 dark:text-gray-100">
                      <span className={agentLimitsData.current_count >= agentLimitsData.limit ? "text-red-600 dark:text-red-400" : "text-green-600 dark:text-green-400"}>
                        {agentLimitsData.current_count}
                      </span>
                      <span className="text-gray-500 dark:text-gray-400">/{agentLimitsData.limit}</span>
                      {agentLimitsData.current_count >= agentLimitsData.limit && (
                        <span className="ml-2 inline-flex items-center rounded-md bg-red-100 px-2 py-0.5 text-[10px] font-medium text-red-800 dark:bg-red-900/40 dark:text-red-300">Limit Reached</span>
                      )}
                    </div>
                    <div className="text-xs text-gray-500 dark:text-gray-400">
                      {getPlanDisplayName(agentLimitsData.tier_name)} plan • {Math.max(0, agentLimitsData.limit - agentLimitsData.current_count)} slots remaining
                    </div>
                  </div>
                ) : (
                  <div className="text-right">
                    <div className="text-sm font-medium text-red-600 dark:text-red-400">Error loading</div>
                    <div className="text-xs text-gray-500 dark:text-gray-400">Check connection</div>
                  </div>
                )}
              </div>
              
              {agentLimitsData && (
                <>
                  <div className="progress-bar-container">
                    <div
                      className="progress-bar"
                      style={{
                        width: `${Math.min(100, agentLimitsData.usage_percentage)}%`
                      }}
                    />
                  </div>
                  <div className="flex justify-between text-xs text-gray-500 dark:text-gray-400 mt-1">
                    <span>0 agents</span>
                    <span>{agentLimitsData.limit} agent limit</span>
                  </div>
                  
                  {/* Show upgrade suggestion if approaching limit */}
                  {agentLimitsData.usage_percentage > 80 && (
                    <div className="mt-3 p-3 bg-amber-50 dark:bg-amber-950/20 border border-amber-200 dark:border-amber-800 rounded-lg">
                      <p className="text-sm text-amber-800 dark:text-amber-200">
                        <strong>Almost at limit!</strong> Upgrade your plan to create more agents.
                      </p>
                      <Button
                        onClick={() => setShowBillingModal(true)}
                        variant="outline"
                        size="sm"
                        className="mt-2 text-xs border-amber-300 text-amber-700 hover:bg-amber-100 dark:border-amber-700 dark:text-amber-300 dark:hover:bg-amber-950/20"
                      >
                        Upgrade Plan
                      </Button>
                    </div>
                  )}
                </>
              )}
            </div>
          </>
        )}
      </div>

      {/* Pricing Plans */}
      <div className="space-y-6">
        <div className="text-center">
          <h3 className="text-xl font-semibold text-gray-900 dark:text-gray-100 mb-2">
            Choose Your Team Plan
          </h3>
          <p className="text-gray-600 dark:text-gray-400">
            Select the perfect plan for your team's AI automation needs
          </p>
        </div>

        <PricingSection 
          returnUrl={`${returnUrl}/${accountSlug}/settings/billing`} 
          showTitleAndTabs={false} 
          insideDialog={true}
        />
      </div>

      {/* Model Pricing Link */}
      <div className="flex justify-center">
        <Button variant="outline" asChild className="gap-2">
          <Link href="/model-pricing">
            View Detailed Model Pricing
            <OpenInNewWindowIcon className="w-4 h-4" />
          </Link>
        </Button>
      </div>
    </div>
  );
}<|MERGE_RESOLUTION|>--- conflicted
+++ resolved
@@ -1,6 +1,6 @@
 'use client';
 
-import React, { useState, useEffect } from 'react';
+import React, { useState } from 'react';
 import { BillingModal } from '@/components/billing/billing-modal';
 import { Alert, AlertTitle, AlertDescription } from '@/components/ui/alert';
 import { Skeleton } from '@/components/ui/skeleton';
@@ -9,52 +9,6 @@
 import { useSharedSubscription } from '@/contexts/SubscriptionContext';
 import { isLocalMode } from '@/lib/config';
 import Link from 'next/link';
-import { OpenInNewWindowIcon } from '@radix-ui/react-icons';
-import { PricingSection } from '@/components/home/sections/pricing-section';
-import {
-  Tooltip,
-  TooltipContent,
-  TooltipProvider,
-  TooltipTrigger,
-} from '@/components/ui/tooltip';
-import { useAgentLimits } from '@/hooks/react-query/agents/use-agents';
-
-// CSS for the progress bar and keyframes animation for the gradient
-const progressBarStyles = `
-  .progress-bar-container {
-    width: 100%;
-    height: 0.75rem;
-    background-color: rgba(75, 75, 75, 0.25);
-    border-radius: 9999px;
-    margin-top: 0.5rem;
-    overflow: hidden;
-  }
-
-  @keyframes flow {
-    0% { background-position: 200% 50%; }
-    100% { background-position: 0% 50%; }
-  }
-
-  .progress-bar {
-    height: 100%;
-    border-radius: 9999px;
-    background: linear-gradient(90deg, 
-      #8b5cf6, 
-      #a855f7, 
-      #c084fc, 
-      #d946ef, 
-      #f472b6, 
-      #ec4899, 
-      #d946ef, 
-      #c084fc, 
-      #a855f7, 
-      #8b5cf6
-    );
-    background-size: 500% 100%;
-    animation: flow 12s linear infinite;
-    transition: width 0.3s ease-in-out;
-  }
-`;
 
 const returnUrl = process.env.NEXT_PUBLIC_URL as string;
 
@@ -82,53 +36,6 @@
     isLoading: subscriptionLoading,
     error: subscriptionError,
   } = useSharedSubscription();
-
-  // Fetch agent limits and usage
-  const { data: agentLimitsData, isLoading: agentLimitsLoading } = useAgentLimits();
-
-  // Debug log for subscription and agent limits
-  useEffect(() => {
-    if (subscriptionData) {
-      console.log('[Team Billing] Subscription data loaded:', subscriptionData);
-    }
-    if (subscriptionError) {
-      console.error('[Team Billing] Subscription error:', subscriptionError);
-    }
-    if (agentLimitsData) {
-      console.log('[Team Billing] Agent limits data loaded:', agentLimitsData);
-    }
-  }, [subscriptionData, subscriptionError, agentLimitsData]);
-
-  // Add the keyframes animation to the document head
-  useEffect(() => {
-    const style = document.createElement('style');
-    style.innerHTML = progressBarStyles;
-    document.head.appendChild(style);
-    
-    return () => {
-      document.head.removeChild(style);
-    };
-  }, []);
-
-  // Function to get friendly plan name
-  const getPlanDisplayName = (planName?: string) => {
-    if (!planName) return 'Free';
-    
-    const planMap: { [key: string]: string } = {
-      'free': 'Free',
-      'tier_2_20': 'Plus',
-      'tier_6_50': 'Pro', 
-      'tier_12_100': 'Business',
-      'tier_25_200': 'Ultra',
-      'tier_50_400': 'Enterprise',
-      'tier_125_800': 'Scale',
-      'tier_200_1000': 'Premium'
-    };
-    
-    return planMap[planName] || planName.charAt(0).toUpperCase() + planName.slice(1);
-  };
-
-
 
   if (error) {
     return (
@@ -182,52 +89,32 @@
   }
 
   return (
-    <div className="space-y-8">
+    <div className="space-y-6">
       <BillingModal 
         open={showBillingModal} 
         onOpenChange={setShowBillingModal}
         returnUrl={`${returnUrl}/${accountSlug}/settings/billing`}
       />
       
-      {/* Current Plan & Usage Header */}
-      <div className="bg-gradient-to-br from-purple-50 to-pink-50 dark:from-purple-950/20 dark:to-pink-950/20 rounded-2xl border border-purple-200/50 dark:border-purple-800/50 p-6">
-        <div className="flex flex-col sm:flex-row sm:items-center justify-between gap-4 mb-6">
-          <div>
-            <h2 className="text-2xl font-semibold text-gray-900 dark:text-gray-100 mb-2">
-              Team Billing & Usage
-            </h2>
-            <p className="text-gray-600 dark:text-gray-400">
-              Manage your team's subscription and monitor usage across all members
-            </p>
-          </div>
-          
-          <div className="flex flex-col sm:flex-row gap-3">
-            <Button variant="outline" asChild className="whitespace-nowrap">
-              <Link href="/settings/usage-logs">
-                View Usage Logs
-              </Link>
-            </Button>
-            {subscriptionData && (
-              <Button
-                onClick={() => setShowBillingModal(true)}
-                className="whitespace-nowrap"
-              >
-                Manage Subscription
-              </Button>
-            )}
-          </div>
-        </div>
+      <div>
+        <h3 className="text-lg font-medium text-card-title">Team Billing</h3>
+        <p className="text-sm text-foreground/70">
+          Manage your team's subscription and billing details.
+        </p>
+      </div>
+
+      {/* Billing Status Card */}
+      <div className="rounded-xl border shadow-sm bg-card p-6">
+        <h2 className="text-xl font-semibold mb-4">Billing Status</h2>
 
         {isLocalMode() ? (
-          <div className="bg-white/70 dark:bg-gray-900/40 rounded-xl p-6 border border-white/50 dark:border-gray-700/50">
-            <div className="p-4 bg-muted/30 border border-border rounded-lg text-center">
-              <p className="text-sm text-muted-foreground">
-                Running in local development mode - billing features are disabled
-              </p>
-              <p className="text-xs text-muted-foreground mt-2">
-                Agent usage limits are not enforced in this environment
-              </p>
-            </div>
+          <div className="p-4 mb-4 bg-muted/30 border border-border rounded-lg text-center">
+            <p className="text-sm text-muted-foreground">
+              Running in local development mode - billing features are disabled
+            </p>
+            <p className="text-xs text-muted-foreground mt-2">
+              Agent usage limits are not enforced in this environment
+            </p>
           </div>
         ) : subscriptionLoading ? (
           <div className="space-y-4">
@@ -235,49 +122,20 @@
             <Skeleton className="h-10 w-full" />
           </div>
         ) : subscriptionError ? (
-          <div className="bg-white/70 dark:bg-gray-900/40 rounded-xl p-6 border border-white/50 dark:border-gray-700/50">
-            <div className="p-4 bg-destructive/10 border border-destructive/20 rounded-lg text-center">
-              <p className="text-sm text-destructive">
-                Error loading billing status: {subscriptionError.message}
-              </p>
-            </div>
+          <div className="p-4 mb-4 bg-destructive/10 border border-destructive/20 rounded-lg text-center">
+            <p className="text-sm text-destructive">
+              Error loading billing status: {subscriptionError.message}
+            </p>
           </div>
         ) : (
           <>
-            {/* Usage Progress Section */}
-            <div className="bg-white/70 dark:bg-gray-900/40 rounded-xl p-6 border border-white/50 dark:border-gray-700/50">
-              <div className="flex flex-col sm:flex-row sm:items-center justify-between gap-4 mb-4">
-                <div>
-                  <h3 className="text-lg font-semibold text-gray-900 dark:text-gray-100 mb-1">
-                    Team Usage This Month
-                  </h3>
-                  <div className="space-y-1">
-                    <p className="text-sm text-gray-600 dark:text-gray-400">
-                      Current Plan: <span className="font-medium">{getPlanDisplayName(subscriptionData?.plan_name)}</span>
-                    </p>
-                    <p className="text-sm text-gray-600 dark:text-gray-400">
-                      Current Usage: <span className="font-medium text-purple-600 dark:text-purple-400">
-                        ${subscriptionData?.current_usage?.toFixed(2) || '0.00'}
-                      </span> this month
-                    </p>
-                  </div>
-                </div>
-              </div>
-
-              {/* Usage Stats with Progress Bar */}
-              <div className="space-y-3">
-                                <div className="flex items-center justify-between">
-                  <div className="flex items-center gap-2">
-                    <span className="text-2xl font-bold bg-gradient-to-r from-purple-600 to-pink-600 bg-clip-text text-transparent">
-                      ${subscriptionData?.current_usage?.toFixed(2) || '0.00'}
+            {subscriptionData && (
+              <div className="mb-6">
+                <div className="rounded-lg border bg-background p-4">
+                  <div className="flex justify-between items-center gap-4">
+                    <span className="text-sm font-medium text-foreground/90">
+                      Agent Usage This Month
                     </span>
-<<<<<<< HEAD
-                    <span className="text-400">of</span>
-                    <span className="text-xl font-semibold text-gray-700 dark:text-gray-300">
-                      ${subscriptionData?.cost_limit?.toFixed(2) || '5.00'}
-                    </span>
-                    <span className="text-sm text-gray-500 dark:text-gray-400">budget</span>
-=======
                     <span className="text-sm font-medium">
                       {subscriptionData.credits?.lifetime_used?.toFixed(2) || '0'} /{' '}
                       {subscriptionData.credits?.tier_credits || '0'}
@@ -287,134 +145,31 @@
                         Transactions
                       </Link>
                     </Button>
->>>>>>> 8135c1ec
-                  </div>
-                  <div className="text-sm font-medium text-purple-600 dark:text-purple-400">
-                    {subscriptionData?.cost_limit && subscriptionData?.current_usage 
-                      ? `$${Math.max(0, (subscriptionData.cost_limit - subscriptionData.current_usage)).toFixed(2)} remaining`
-                      : `$${subscriptionData?.cost_limit?.toFixed(2)} remaining`}
                   </div>
                 </div>
-                
-                {/* Animated Progress Bar */}
-                <div className="progress-bar-container">
-                  <div 
-                    className="progress-bar"
-                    style={{
-                      width: `${Math.min(100, ((subscriptionData?.current_usage || 0) / (subscriptionData?.cost_limit || 5)) * 100)}%`
-                    }}
-                  />
-                </div>
-                
-                <div className="flex justify-between text-xs text-gray-500 dark:text-gray-400">
-                  <span>$0</span>
-                  <span>${subscriptionData?.cost_limit?.toFixed(2) || '5.00'}</span>
-                </div>
               </div>
-            </div>
+            )}
 
-            {/* Agent Capacity Section */}
-            <div className="bg-white/70 dark:bg-gray-900/40 rounded-xl p-6 border border-white/50 dark:border-gray-700/50">
-              <div className="flex items-center justify-between mb-3">
-                <div>
-                  <h3 className="text-lg font-semibold text-gray-900 dark:text-gray-100 mb-1">Team Agent Capacity</h3>
-                  <p className="text-sm text-gray-600 dark:text-gray-400">
-                    Custom agents created vs your {getPlanDisplayName(subscriptionData?.plan_name)} plan limit
-                  </p>
-                </div>
-                {agentLimitsLoading ? (
-                  <div className="text-right">
-                    <div className="h-4 w-16 bg-gray-200 dark:bg-gray-700 animate-pulse rounded"></div>
-                    <div className="h-3 w-12 bg-gray-200 dark:bg-gray-700 animate-pulse rounded mt-1"></div>
-                  </div>
-                ) : agentLimitsData ? (
-                  <div className="text-right">
-                    <div className="text-lg font-bold text-gray-900 dark:text-gray-100">
-                      <span className={agentLimitsData.current_count >= agentLimitsData.limit ? "text-red-600 dark:text-red-400" : "text-green-600 dark:text-green-400"}>
-                        {agentLimitsData.current_count}
-                      </span>
-                      <span className="text-gray-500 dark:text-gray-400">/{agentLimitsData.limit}</span>
-                      {agentLimitsData.current_count >= agentLimitsData.limit && (
-                        <span className="ml-2 inline-flex items-center rounded-md bg-red-100 px-2 py-0.5 text-[10px] font-medium text-red-800 dark:bg-red-900/40 dark:text-red-300">Limit Reached</span>
-                      )}
-                    </div>
-                    <div className="text-xs text-gray-500 dark:text-gray-400">
-                      {getPlanDisplayName(agentLimitsData.tier_name)} plan • {Math.max(0, agentLimitsData.limit - agentLimitsData.current_count)} slots remaining
-                    </div>
-                  </div>
-                ) : (
-                  <div className="text-right">
-                    <div className="text-sm font-medium text-red-600 dark:text-red-400">Error loading</div>
-                    <div className="text-xs text-gray-500 dark:text-gray-400">Check connection</div>
-                  </div>
-                )}
-              </div>
-              
-              {agentLimitsData && (
-                <>
-                  <div className="progress-bar-container">
-                    <div
-                      className="progress-bar"
-                      style={{
-                        width: `${Math.min(100, agentLimitsData.usage_percentage)}%`
-                      }}
-                    />
-                  </div>
-                  <div className="flex justify-between text-xs text-gray-500 dark:text-gray-400 mt-1">
-                    <span>0 agents</span>
-                    <span>{agentLimitsData.limit} agent limit</span>
-                  </div>
-                  
-                  {/* Show upgrade suggestion if approaching limit */}
-                  {agentLimitsData.usage_percentage > 80 && (
-                    <div className="mt-3 p-3 bg-amber-50 dark:bg-amber-950/20 border border-amber-200 dark:border-amber-800 rounded-lg">
-                      <p className="text-sm text-amber-800 dark:text-amber-200">
-                        <strong>Almost at limit!</strong> Upgrade your plan to create more agents.
-                      </p>
-                      <Button
-                        onClick={() => setShowBillingModal(true)}
-                        variant="outline"
-                        size="sm"
-                        className="mt-2 text-xs border-amber-300 text-amber-700 hover:bg-amber-100 dark:border-amber-700 dark:text-amber-300 dark:hover:bg-amber-950/20"
-                      >
-                        Upgrade Plan
-                      </Button>
-                    </div>
-                  )}
-                </>
-              )}
+            <div className='flex justify-center items-center gap-4'>
+              <Button
+                variant="outline"
+                className="border-border hover:bg-muted/50 shadow-sm hover:shadow-md transition-all whitespace-nowrap flex items-center"
+                asChild
+              >
+                <Link href="/model-pricing">
+                  View Model Pricing
+                </Link>
+              </Button>
+              <Button
+                onClick={() => setShowBillingModal(true)}
+                className="bg-primary hover:bg-primary/90 shadow-md hover:shadow-lg transition-all"
+              >
+                Manage Subscription
+              </Button>
             </div>
           </>
         )}
       </div>
-
-      {/* Pricing Plans */}
-      <div className="space-y-6">
-        <div className="text-center">
-          <h3 className="text-xl font-semibold text-gray-900 dark:text-gray-100 mb-2">
-            Choose Your Team Plan
-          </h3>
-          <p className="text-gray-600 dark:text-gray-400">
-            Select the perfect plan for your team's AI automation needs
-          </p>
-        </div>
-
-        <PricingSection 
-          returnUrl={`${returnUrl}/${accountSlug}/settings/billing`} 
-          showTitleAndTabs={false} 
-          insideDialog={true}
-        />
-      </div>
-
-      {/* Model Pricing Link */}
-      <div className="flex justify-center">
-        <Button variant="outline" asChild className="gap-2">
-          <Link href="/model-pricing">
-            View Detailed Model Pricing
-            <OpenInNewWindowIcon className="w-4 h-4" />
-          </Link>
-        </Button>
-      </div>
     </div>
   );
 }