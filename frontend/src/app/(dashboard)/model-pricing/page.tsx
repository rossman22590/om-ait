'use client';

import { AlertCircle, Zap, Server, Globe } from 'lucide-react';
import { KortixLoader } from '@/components/ui/kortix-loader';
import { Button } from '@/components/ui/button';
import {
  Card,
  CardContent,
  CardDescription,
  CardHeader,
  CardTitle,
} from '@/components/ui/card';
import {
  Select,
  SelectContent,
  SelectItem,
  SelectTrigger,
  SelectValue,
} from '@/components/ui/select';
// Models now fetched via useModelSelection hook
import type { Model } from '@/lib/api';
import { useMemo, useState } from 'react';
import { useModelSelection } from '@/hooks/use-model-selection';

// Example task data with token usage
const exampleTasks = [
  {
    name: 'Social Automation System',
    complexity: 'Complex',
    complexityVariant: 'destructive' as const,
    inputTokens: 3410337,
    outputTokens: 93616,
    duration: '35 minutes',
    originalModel: 'claude-sonnet-4.5',
  },
  {
    name: 'Content Marketing Strategy',
    complexity: 'Standard Complexity',
    complexityVariant: 'secondary' as const,
    inputTokens: 212312,
    outputTokens: 3378,
    duration: '11 minutes',
    originalModel: 'claude-sonnet-4.5',
  },
  {
    name: 'Go-to-Market Strategy',
    complexity: 'Standard Complexity',
    complexityVariant: 'secondary' as const,
    inputTokens: 307719,
    outputTokens: 24033,
    duration: '16 minutes',
    originalModel: 'claude-sonnet-4.5',
  },
  {
    name: 'Learning Path Generator',
    complexity: 'Standard Complexity',
    complexityVariant: 'secondary' as const,
    inputTokens: 90953,
    outputTokens: 17472,
    duration: '5 minutes',
    originalModel: 'claude-sonnet-4.5',
  },
  {
    name: 'Customer Journey Mapping',
    complexity: 'Complex',
    complexityVariant: 'destructive' as const,
    inputTokens: 360013,
    outputTokens: 17287,
    duration: '20 minutes',
    originalModel: 'claude-sonnet-4.5',
  },
  {
    name: 'Sales Funnel Optimization',
    complexity: 'Complex',
    complexityVariant: 'destructive' as const,
    inputTokens: 559918,
    outputTokens: 33392,
    duration: '14 minutes',
    originalModel: 'claude-sonnet-4.5',
  },
  {
    name: 'Startup Pitch Deck',
    complexity: 'Standard Complexity',
    complexityVariant: 'secondary' as const,
    inputTokens: 169175,
    outputTokens: 10263,
    duration: '5 minutes',
    originalModel: 'claude-sonnet-4.5',
  },
  {
    name: 'Health Tracking Dashboard',
    complexity: 'Standard Complexity',
    complexityVariant: 'secondary' as const,
    inputTokens: 110952,
    outputTokens: 5639,
    duration: '3 minutes',
    originalModel: 'claude-sonnet-4.5',
  },
  {
    name: 'Recommendation Engine',
    complexity: 'Complex',
    complexityVariant: 'destructive' as const,
    inputTokens: 4220364,
    outputTokens: 21733,
    duration: '25 minutes',
    originalModel: 'claude-sonnet-4.5',
  },
  {
    name: 'Automated ETL Pipeline',
    complexity: 'Complex',
    complexityVariant: 'destructive' as const,
    inputTokens: 2513197,
    outputTokens: 78438,
    duration: '32 minutes',
    originalModel: 'claude-sonnet-4.5',
  },
  {
    name: 'Automated Code Reviewer',
    complexity: 'Complex',
    complexityVariant: 'destructive' as const,
    inputTokens: 1707944,
    outputTokens: 79117,
    duration: '29 minutes',
    originalModel: 'claude-sonnet-4.5',
  },
  {
    name: 'Risk Assessment',
    complexity: 'Complex',
    complexityVariant: 'destructive' as const,
    inputTokens: 693487,
    outputTokens: 43371,
    duration: '15 minutes',
    originalModel: 'claude-sonnet-4.5',
  },
];

const DISABLE_EXAMPLES = true;

export default function PricingPage() {
  const {
    allModels,
    modelsData: modelsResponse,
    isLoading: loading
  } = useModelSelection();

  const [selectedModelId, setSelectedModelId] = useState<string>(
<<<<<<< HEAD
    'anthropic/claude-sonnet-4.5',
=======
    'anthropic/claude-haiku-4-5-20251001-v1:0',
>>>>>>> 140ce10f
  );
  const [showAllTasks, setShowAllTasks] = useState<boolean>(false);

  // Filter to only show models that have pricing information available and sort by display name order
  const models = useMemo(() => {
    const filteredModels =
      modelsResponse?.models?.filter((model: Model) => {
        return (
          model.input_cost_per_million_tokens !== null &&
          model.input_cost_per_million_tokens !== undefined &&
          model.output_cost_per_million_tokens !== null &&
          model.output_cost_per_million_tokens !== undefined
        );
      }) || [];

    return filteredModels
      .map((v) => ({
        ...v,
        display_name: allModels.find((m) => m.id === v.short_name)?.label,
        priority: allModels.find((m) => m.id === v.short_name)?.priority,
        requiresSubscription: allModels.find((m) => m.id === v.short_name)?.requiresSubscription,
      }))
      .sort((a, b) => {
        // First by free/premium status (premium first)
        if (a.requiresSubscription !== b.requiresSubscription) {
          return a.requiresSubscription ? -1 : 1;
        }

        // Then by priority (higher first)
        if ((a.priority ?? 0) !== (b.priority ?? 0)) {
          return (b.priority ?? 0) - (a.priority ?? 0);
        }

        // Finally by name (alphabetical)
        return (a.display_name ?? a.id).localeCompare(b.display_name ?? b.id);
      });
  }, [modelsResponse?.models, allModels]);

  // Find the selected model
  const selectedModel = models.find((model) => model.id === selectedModelId);

  // Function to calculate cost based on tokens and model pricing
  const calculateCost = (
    inputTokens: number,
    outputTokens: number,
    model: Model,
  ) => {
    if (
      !model.input_cost_per_million_tokens ||
      !model.output_cost_per_million_tokens
    ) {
      return 0;
    }

    const inputCost =
      (inputTokens / 1000000) * model.input_cost_per_million_tokens;
    const outputCost =
      (outputTokens / 1000000) * model.output_cost_per_million_tokens;

    return inputCost + outputCost;
  };

  if (loading) {
    return (
      <div className="flex items-center justify-center min-h-[400px]">
        <div className="flex flex-col items-center gap-4">
          <KortixLoader size="large" />
          <p className="text-sm text-muted-foreground">
            Loading pricing data...
          </p>
        </div>
      </div>
    );
  }

  if (!modelsResponse && !loading) {
    return (
      <div className="flex items-center justify-center min-h-[400px]">
        <div className="max-w-md text-center space-y-4">
          <AlertCircle className="w-12 h-12 text-red-500 mx-auto" />
          <div className="space-y-2">
            <h3 className="text-lg font-semibold text-foreground">
              Pricing Unavailable
            </h3>
            <p className="text-sm text-muted-foreground">
              Failed to fetch model pricing. Please refresh the page.
            </p>
          </div>
        </div>
      </div>
    );
  }

  return (
    <div className="space-y-8 p-8 max-w-4xl mx-auto">
      {/* Header Section */}
      <div className="space-y-4">
        <h1 className="text-3xl font-medium text-foreground">Token Pricing</h1>
        <p className="text-lg text-muted-foreground max-w-3xl">
          Understand how tokens work, explore pricing for AI models, and find
          the right plan for your needs.
        </p>
      </div>

      {/* What are Tokens Section */}
      <Card>
        <CardHeader>
          <CardTitle className="flex items-center gap-2">
            <Zap className="w-5 h-5 text-blue-500" />
            Understanding Tokens & Compute
          </CardTitle>
        </CardHeader>
        <CardContent>
          <p className="text-muted-foreground">
            Tokens are the fundamental units that AI models use to process text
            - the more complex or lengthy your task, the more tokens it
            requires. Compute usage is measured by both input tokens (your
            prompts and context) and output tokens (the AI's responses), with
            different models having varying computational requirements and costs
            per token.
          </p>
        </CardContent>
      </Card>

      {/* How Pricing Works Section */}
      <Card>
        <CardHeader>
          <CardTitle className="flex items-center gap-2">
            <Server className="w-5 h-5 text-green-500" />
            How does pricing work?
          </CardTitle>
        </CardHeader>
        <CardContent>
          <p className="text-muted-foreground">
            Usage costs are calculated based on token consumption from AI model
            interactions. We apply a 50% markup over direct model provider costs
            to maintain our platform and services. Your total cost depends on
            the specific model used and the number of tokens processed for both
            input (prompts, context) and output (generated responses).
          </p>
        </CardContent>
      </Card>

      {/* Usage Examples Section */}
      {!DISABLE_EXAMPLES && (
        <Card>
          <CardHeader>
            <CardTitle className="flex items-center gap-2">
              <Globe className="w-5 h-5 text-orange-500" />
              Usage Examples
            </CardTitle>
            <CardDescription>
              Here are some examples demonstrating credits consumption across
              different task types and complexity levels.
            </CardDescription>
          </CardHeader>
          <CardContent>
            <div className="space-y-6">
              {/* Model Selection */}
              <div className="space-y-2">
                <label className="text-sm font-medium text-foreground">
                  Select a model to see pricing:
                </label>
                <Select
                  value={selectedModelId}
                  onValueChange={setSelectedModelId}
                >
                  <SelectTrigger className="w-full max-w-md">
                    <SelectValue placeholder="Choose a model to calculate costs" />
                  </SelectTrigger>
                  <SelectContent>
                    {models.map((model) => (
                      <SelectItem key={model.id} value={model.id}>
                        {model.display_name}
                      </SelectItem>
                    ))}
                  </SelectContent>
                </Select>
              </div>

              {/* Example Tasks Grid */}
              <div className="grid gap-4 md:grid-cols-2 lg:grid-cols-3">
                {(showAllTasks ? exampleTasks : exampleTasks.slice(0, 3)).map(
                  (task, index) => {
                    const calculatedCost = selectedModel
                      ? calculateCost(
                        task.inputTokens,
                        task.outputTokens,
                        selectedModel,
                      )
                      : null;

                    return (
                      <div
                        key={index}
                        className="p-4 border border-border rounded-lg space-y-3"
                      >
                        <div className="space-y-2">
                          <h4 className="font-semibold text-foreground">
                            {task.name}
                          </h4>
                        </div>
                        <div className="space-y-2 text-sm mt-6">
                          <div className="flex justify-between">
                            <span className="text-muted-foreground">
                              Model:
                            </span>
                            <span>
                              {selectedModel?.display_name ||
                                task.originalModel}
                            </span>
                          </div>
                          <div className="flex justify-between">
                            <span className="text-muted-foreground">
                              Input Tokens:
                            </span>
                            <span>{task.inputTokens.toLocaleString()}</span>
                          </div>
                          <div className="flex justify-between">
                            <span className="text-muted-foreground">
                              Output Tokens:
                            </span>
                            <span>{task.outputTokens.toLocaleString()}</span>
                          </div>
                          <div className="flex justify-between font-semibold">
                            <span className="text-muted-foreground">Cost:</span>
                            {calculatedCost !== null ? (
                              <span className="text-blue-600">
                                ${calculatedCost.toFixed(2)}
                              </span>
                            ) : (
                              <span className="text-muted-foreground">
                                Select model above
                              </span>
                            )}
                          </div>
                        </div>
                      </div>
                    );
                  },
                )}
              </div>

              {/* Show More/Less Button */}
              {exampleTasks.length > 3 && (
                <div className="flex justify-center mt-6">
                  <Button
                    variant="outline"
                    onClick={() => setShowAllTasks(!showAllTasks)}
                    className="gap-2"
                  >
                    {showAllTasks ? 'Show Less' : `Show More`}
                  </Button>
                </div>
              )}
            </div>
          </CardContent>
        </Card>
      )}
      <Card>
        <CardHeader>
          <CardTitle>Compute Pricing by Model</CardTitle>
          <CardDescription>
            Detailed pricing information for available AI models. We apply a 20%
            markup on direct LLM provider costs to maintain our service and
            generate profit.
          </CardDescription>
        </CardHeader>
        <CardContent>
          <div className="bg-card border border-border rounded-lg">
            <div className="px-6 py-4 border-b border-border">
              <div className="grid grid-cols-3 gap-4 text-sm font-medium text-muted-foreground">
                <div className="col-span-1">Model</div>
                <div className="col-span-1 text-center">Input Cost</div>
                <div className="col-span-1 text-center">Output Cost</div>
              </div>
            </div>

            <div className="divide-y divide-border">
              {models.map((model, index) => (
                <div
                  key={model.id}
                  className={`px-6 py-4 hover:bg-muted/50 transition-colors duration-150 ${selectedModelId === model.id
                      ? 'bg-blue-50 dark:bg-blue-950/20 border-l-4 border-l-blue-500'
                      : ''
                    }`}
                >
                  <div className="grid grid-cols-3 gap-4 items-center">
                    {/* Model Name */}
                    <div className="col-span-1">
                      <div className="flex items-center gap-3">
                        <div className="w-2 h-2 bg-blue-500 rounded-full flex-shrink-0"></div>
                        <div className="min-w-0">
                          <div className="font-medium text-foreground truncate">
                            {model.display_name ?? model.id}
                          </div>
                        </div>
                      </div>
                    </div>

                    {/* Input Cost */}
                    <div className="col-span-1 text-center">
                      <div className="space-y-1">
                        {model.input_cost_per_million_tokens !== null &&
                          model.input_cost_per_million_tokens !== undefined ? (
                          <>
                            <div className="font-semibold text-foreground">
                              ${model.input_cost_per_million_tokens.toFixed(2)}
                            </div>
                            <div className="text-xs text-muted-foreground">
                              per 1M tokens
                            </div>
                          </>
                        ) : (
                          <div className="font-semibold text-muted-foreground">
                            —
                          </div>
                        )}
                      </div>
                    </div>

                    {/* Output Cost */}
                    <div className="col-span-1 text-center">
                      <div className="space-y-1">
                        {model.output_cost_per_million_tokens !== null &&
                          model.output_cost_per_million_tokens !== undefined ? (
                          <>
                            <div className="font-semibold text-foreground">
                              ${model.output_cost_per_million_tokens.toFixed(2)}
                            </div>
                            <div className="text-xs text-muted-foreground">
                              per 1M tokens
                            </div>
                          </>
                        ) : (
                          <div className="font-semibold text-muted-foreground">
                            —
                          </div>
                        )}
                      </div>
                    </div>
                  </div>
                </div>
              ))}
            </div>
          </div>
        </CardContent>
      </Card>
    </div>
  );
}<|MERGE_RESOLUTION|>--- conflicted
+++ resolved
@@ -144,11 +144,7 @@
   } = useModelSelection();
 
   const [selectedModelId, setSelectedModelId] = useState<string>(
-<<<<<<< HEAD
     'anthropic/claude-sonnet-4.5',
-=======
-    'anthropic/claude-haiku-4-5-20251001-v1:0',
->>>>>>> 140ce10f
   );
   const [showAllTasks, setShowAllTasks] = useState<boolean>(false);
 
