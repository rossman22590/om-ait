--- conflicted
+++ resolved
@@ -1,11 +1,8 @@
 "use client";
 
-<<<<<<< HEAD
 import { useEffect, useState } from 'react';
 import Script from "next/script";
 // import { CTASection } from '@/components/home/sections/cta-section';
-=======
->>>>>>> 80b5047c
 import { FooterSection } from '@/components/home/sections/footer-section';
 import { OpenSourceSection } from '@/components/home/sections/open-source-section';
 import { PricingSection } from '@/components/home/sections/pricing-section';
@@ -13,19 +10,10 @@
 import { ModalProviders } from '@/providers/modal-providers';
 import { BackgroundAALChecker } from '@/components/auth/background-aal-checker';
 import { BentoSection } from '@/components/home/sections/bento-section';
-<<<<<<< HEAD
 import { CompanyShowcase } from '@/components/home/sections/company-showcase';
 import { FeatureSection } from '@/components/home/sections/feature-section';
 import { QuoteSection } from '@/components/home/sections/quote-section';
 import { TestimonialSection } from '@/components/home/sections/testimonial-section';
-=======
-import { CapabilitiesSection } from '@/components/home/sections/capabilities-section';
-import { HeroSection as NewHeroSection } from '@/components/home/sections/new/hero-section';
-import { AIWorkerSection } from '@/components/home/sections/new/ai-workers';
-import { SlidesSection } from '@/components/home/sections/new/slides-section';
-import { PersonalizationSection } from '@/components/home/sections/new/personalization-section';
-import { WordmarkFooter } from '@/components/home/sections/new/wordmark-footer';
->>>>>>> 80b5047c
 import { FAQSection } from '@/components/home/sections/faq-section';
 import { AgentShowcaseSection } from '@/components/home/sections/agent-showcase-section';
 import { DeliverablesSection } from '@/components/home/sections/deliverables-section';
@@ -38,7 +26,6 @@
     <>
       <ModalProviders />
       <BackgroundAALChecker>
-<<<<<<< HEAD
         <main className="flex flex-col items-center justify-center min-h-screen w-full">
           <div className="w-full divide-y divide-border">
             <HeroSection />
@@ -69,11 +56,6 @@
         
             <FooterSection />
           </div>
-=======
-        <main className="w-full">
-          <NewHeroSection />
-          <WordmarkFooter />
->>>>>>> 80b5047c
         </main>
       </BackgroundAALChecker>
     </>
