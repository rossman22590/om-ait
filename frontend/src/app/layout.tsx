--- conflicted
+++ resolved
@@ -10,11 +10,8 @@
 import { SpeedInsights } from '@vercel/speed-insights/next';
 import Script from 'next/script';
 import { PostHogIdentify } from '@/components/posthog-identify';
-<<<<<<< HEAD
+import '@/lib/polyfills'; // Load polyfills early
 import { IntercomLoader } from '@/components/intercom';
-=======
-import '@/lib/polyfills'; // Load polyfills early
->>>>>>> 0335d6d3
 
 const geistSans = Geist({
   variable: '--font-geist-sans',
