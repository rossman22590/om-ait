import { ThemeProvider } from '@/components/home/theme-provider';
import { siteConfig } from '@/lib/site';
import type { Metadata, Viewport } from 'next';
import './globals.css';
import { Providers } from './providers';
import { Toaster } from '@/components/ui/sonner';
import { Analytics } from '@vercel/analytics/react';
import { GoogleAnalytics } from '@next/third-parties/google';
import { SpeedInsights } from '@vercel/speed-insights/next';
import Script from 'next/script';
import { PostHogIdentify } from '@/components/posthog-identify';
import '@/lib/polyfills';
import { roobert } from './fonts/roobert';
import { roobertMono } from './fonts/roobert-mono';


export const viewport: Viewport = {
  themeColor: 'black',
};

export const metadata: Metadata = {
  metadataBase: new URL(siteConfig.url),
  title: {
    default: siteConfig.name,
    template: `%s - ${siteConfig.name}`,
  },
  description:
    'Machine is an AI assistant that helps you accomplish real-world tasks with ease. Through natural conversation, Machine becomes your digital companion for research, data analysis, and everyday challenges.',
  keywords: [
    'AI',
    'artificial intelligence',
    'browser automation',
    'web scraping',
    'file management',
    'AI assistant',
    'research',
    'data analysis',
  ],
  authors: [{ name: 'Machine Team', url: 'https://machine.myapps.ai' }],
  creator:
    'Machine Team',
  publisher:
    'Machine Team',
  category: 'Technology',
<<<<<<< HEAD
  applicationName: 'Machine',
=======
  applicationName: 'Kortix',
>>>>>>> 140ce10f
  formatDetection: {
    telephone: false,
    email: false,
    address: false,
  },
  robots: {
    index: true,
    follow: true,
    googleBot: {
      index: true,
      follow: true,
    },
  },
  openGraph: {
<<<<<<< HEAD
    title: 'Machine - Generalist AI Agent',
    description:
      'Machine is an AI assistant that helps you accomplish real-world tasks with ease through natural conversation.',
    url: siteConfig.url,
    siteName: 'Machine',
=======
    title: 'Kortix - Open Source Generalist AI Worker',
    description:
      'Kortix is a fully open source AI assistant that helps you accomplish real-world tasks with ease through natural conversation.',
    url: siteConfig.url,
    siteName: 'Kortix',
>>>>>>> 140ce10f
    images: [
      {
        url: new URL('/banner.png', siteConfig.url).toString(),
        width: 1200,
        height: 630,
<<<<<<< HEAD
        alt: 'Machine - Generalist AI Agent',
=======
        alt: 'Kortix - Open Source Generalist AI Worker',
>>>>>>> 140ce10f
        type: 'image/png',
      },
    ],
    locale: 'en_US',
  },
  twitter: {
    card: 'summary_large_image',
<<<<<<< HEAD
    title: 'Machine - Generalist AI Agent',
    description:
      'Machine is an AI assistant that helps you accomplish real-world tasks with ease through natural conversation.',
    creator: '@the_machine_ai',
    site: '@the_machine_ai',
    images: [
      {
        url: '/banner.png',
        width: 1200,
        height: 630,
        alt: 'Machine - Generalist AI Agent',
      },
    ],
=======
    title: 'Kortix - Open Source Generalist AI Worker',
    description:
      'Kortix is a fully open source AI assistant that helps you accomplish real-world tasks with ease through natural conversation.',
    creator: '@kortixai',
    site: '@kortixai',
    images: [new URL('/banner.png', siteConfig.url).toString()],
>>>>>>> 140ce10f
  },
  icons: {
    icon: [
      { url: '/favicon.png', sizes: 'any', media: '(prefers-color-scheme: light)' },
      { url: '/favicon-light.png', sizes: 'any', media: '(prefers-color-scheme: dark)' },
    ],
    shortcut: '/favicon.png',
  },
  alternates: {
    canonical: siteConfig.url,
  },
};

export default function RootLayout({
  children,
}: Readonly<{ children: React.ReactNode }>) {
  return (
    <html lang="en" suppressHydrationWarning className={`${roobert.variable} ${roobertMono.variable}`}>
      <head>
        <Script id="google-tag-manager" strategy="afterInteractive">
          {`(function(w,d,s,l,i){w[l]=w[l]||[];w[l].push({'gtm.start':
          new Date().getTime(),event:'gtm.js'});var f=d.getElementsByTagName(s)[0],
          j=d.createElement(s),dl=l!='dataLayer'?'&l='+l:'';j.async=true;j.src=
          'https://www.googletagmanager.com/gtm.js?id='+i+dl;f.parentNode.insertBefore(j,f);
          })(window,document,'script','dataLayer','GTM-PCHSN4M2');`}
        </Script>
        <Script async src="https://cdn.tolt.io/tolt.js" data-tolt={process.env.NEXT_PUBLIC_TOLT_REFERRAL_ID}></Script>
      </head>

      <body className="antialiased font-sans bg-background">
        <noscript>
          <iframe
            src="https://www.googletagmanager.com/ns.html?id=GTM-PCHSN4M2"
            height="0"
            width="0"
            style={{ display: 'none', visibility: 'hidden' }}
          />
        </noscript>
        {/* End Google Tag Manager (noscript) */}

        <ThemeProvider
          attribute="class"
          defaultTheme="system"
          enableSystem
          disableTransitionOnChange
        >
          <Providers>
            {children}
            <Toaster />
          </Providers>
          <Analytics />
          <GoogleAnalytics gaId="G-6ETJFB3PT3" />
          <SpeedInsights />
          <PostHogIdentify />
        </ThemeProvider>
      </body>
    </html>
  );
}<|MERGE_RESOLUTION|>--- conflicted
+++ resolved
@@ -42,11 +42,7 @@
   publisher:
     'Machine Team',
   category: 'Technology',
-<<<<<<< HEAD
   applicationName: 'Machine',
-=======
-  applicationName: 'Kortix',
->>>>>>> 140ce10f
   formatDetection: {
     telephone: false,
     email: false,
@@ -61,29 +57,17 @@
     },
   },
   openGraph: {
-<<<<<<< HEAD
     title: 'Machine - Generalist AI Agent',
     description:
       'Machine is an AI assistant that helps you accomplish real-world tasks with ease through natural conversation.',
     url: siteConfig.url,
     siteName: 'Machine',
-=======
-    title: 'Kortix - Open Source Generalist AI Worker',
-    description:
-      'Kortix is a fully open source AI assistant that helps you accomplish real-world tasks with ease through natural conversation.',
-    url: siteConfig.url,
-    siteName: 'Kortix',
->>>>>>> 140ce10f
     images: [
       {
         url: new URL('/banner.png', siteConfig.url).toString(),
         width: 1200,
         height: 630,
-<<<<<<< HEAD
         alt: 'Machine - Generalist AI Agent',
-=======
-        alt: 'Kortix - Open Source Generalist AI Worker',
->>>>>>> 140ce10f
         type: 'image/png',
       },
     ],
@@ -91,7 +75,6 @@
   },
   twitter: {
     card: 'summary_large_image',
-<<<<<<< HEAD
     title: 'Machine - Generalist AI Agent',
     description:
       'Machine is an AI assistant that helps you accomplish real-world tasks with ease through natural conversation.',
@@ -105,14 +88,6 @@
         alt: 'Machine - Generalist AI Agent',
       },
     ],
-=======
-    title: 'Kortix - Open Source Generalist AI Worker',
-    description:
-      'Kortix is a fully open source AI assistant that helps you accomplish real-world tasks with ease through natural conversation.',
-    creator: '@kortixai',
-    site: '@kortixai',
-    images: [new URL('/banner.png', siteConfig.url).toString()],
->>>>>>> 140ce10f
   },
   icons: {
     icon: [
