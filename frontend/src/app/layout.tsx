import { ThemeProvider } from '@/components/home/theme-provider';
import { siteConfig } from '@/lib/site';
import type { Metadata, Viewport } from 'next';
import './globals.css';
import { AuthProvider } from '@/components/AuthProvider';
import { ReactQueryProvider } from './react-query-provider';
import { Toaster } from '@/components/ui/sonner';
import { Analytics } from '@vercel/analytics/react';
import { GoogleAnalytics } from '@next/third-parties/google';
import { SpeedInsights } from '@vercel/speed-insights/next';
import Script from 'next/script';
import { PostHogIdentify } from '@/components/posthog-identify';
import '@/lib/polyfills';
import { roobert } from './fonts/roobert';
import { roobertMono } from './fonts/roobert-mono';
import { PlanSelectionModal } from '@/components/billing/pricing/plan-selection-modal';
import { Suspense } from 'react';
import { I18nProvider } from '@/components/i18n-provider';


export const viewport: Viewport = {
  themeColor: [
    { media: '(prefers-color-scheme: light)', color: 'white' },
    { media: '(prefers-color-scheme: dark)', color: 'black' }
  ],
  width: 'device-width',
  initialScale: 1,
  maximumScale: 5,
};

export const metadata: Metadata = {
  metadataBase: new URL(siteConfig.url),
  title: {
<<<<<<< HEAD
    default: 'Machine',
    template: '%s | Machine',
=======
    default: 'Kortix the Super Mega Giga Worker',
    template: `%s | ${siteConfig.name}`,
>>>>>>> 7376383a
  },
  description: 'Machine is an AI assistant that helps you accomplish real-world tasks with ease. Through natural conversation, Machine becomes your digital companion for research, data analysis, and everyday challenges.',
  keywords: [
    'AI assistant',
    'artificial intelligence',
    'AI worker',
    'browser automation',
    'web scraping',
    'file management',
    'research assistant',
    'data analysis',
    'task automation',
    'Machine',
    'generalist AI',
    'code generation',
    'AI coding assistant',
    'workflow automation',
    'AI productivity',
  ],
  authors: [
    { name: 'Machine Team', url: 'https://machine.myapps.ai' }
  ],
  creator: 'Machine Team',
  publisher: 'Machine Team',
  category: 'Technology',
  applicationName: 'Machine',
  formatDetection: {
    telephone: false,
    email: false,
    address: false,
  },
  robots: {
    index: true,
    follow: true,
    nocache: false,
    googleBot: {
      index: true,
      follow: true,
      'max-video-preview': -1,
      'max-image-preview': 'large',
      'max-snippet': -1,
    },
  },
  openGraph: {
    type: 'website',
<<<<<<< HEAD
    title: 'Machine - Generalist AI Agent',
    description: 'Machine is an AI assistant that helps you accomplish real-world tasks with ease through natural conversation.',
=======
    title: 'Kortix – the Super Mega Giga AI Worker',
    description: siteConfig.description,
>>>>>>> 7376383a
    url: siteConfig.url,
    siteName: 'Machine',
    locale: 'en_US',
    images: [
      {
        url: '/banner.png',
        width: 1200,
        height: 630,
<<<<<<< HEAD
        alt: 'Machine - Generalist AI Agent',
=======
        alt: 'Kortix the Super Mega Giga Worker – A generalist AI Worker that autonomously tackles complex tasks',
>>>>>>> 7376383a
        type: 'image/png',
      },
    ],
  },
  twitter: {
    card: 'summary_large_image',
<<<<<<< HEAD
    title: 'Machine - Generalist AI Agent',
    description: 'Machine is an AI assistant that helps you accomplish real-world tasks with ease through natural conversation.',
    creator: '@the_machine_ai',
    site: '@the_machine_ai',
    images: ['/banner.png'],
=======
    title: 'Kortix the Super Mega Giga Worker',
    description: siteConfig.description,
    creator: '@kortix',
    site: '@kortix',
    images: [
      {
        url: '/banner.png',
        alt: 'Kortix the Super Mega Giga Worker',
      }
    ],
>>>>>>> 7376383a
  },
  icons: {
    icon: [
      { url: '/favicon.png', sizes: '32x32', type: 'image/png' },
      { url: '/favicon-light.png', sizes: '32x32', type: 'image/png', media: '(prefers-color-scheme: dark)' },
    ],
    shortcut: '/favicon.png',
    apple: [
      { url: '/logo_black.png', sizes: '180x180', type: 'image/png' },
    ],
  },
  manifest: '/manifest.json',
  alternates: {
    canonical: siteConfig.url,
  },
  verification: {
    google: process.env.NEXT_PUBLIC_GOOGLE_SITE_VERIFICATION,
  },
  other: {
    'apple-mobile-web-app-capable': 'yes',
    'apple-mobile-web-app-status-bar-style': 'black-translucent',
    'apple-mobile-web-app-title': 'Kortix',
  },
};

export default function RootLayout({
  children,
}: Readonly<{ children: React.ReactNode }>) {
  return (
    <html lang="en" suppressHydrationWarning className={`${roobert.variable} ${roobertMono.variable}`}>
      <head>
<<<<<<< HEAD
        <meta property="og:title" content="Machine - Generalist AI Agent" />
        <meta property="og:description" content="Machine is an AI assistant that helps you accomplish real-world tasks with ease through natural conversation." />
        <meta property="og:image" content="/banner.png" />
        <meta property="og:url" content={siteConfig.url} />
        <meta name="twitter:card" content="summary_large_image" />
        <meta name="twitter:title" content="Machine - Generalist AI Agent" />
        <meta name="twitter:description" content="Machine is an AI assistant that helps you accomplish real-world tasks with ease through natural conversation." />
        <meta name="twitter:image" content="/banner.png" />
=======

        
        <Script id="facebook-pixel" strategy="afterInteractive">
          {`
            !function(f,b,e,v,n,t,s)
            {if(f.fbq)return;n=f.fbq=function(){n.callMethod?
            n.callMethod.apply(n,arguments):n.queue.push(arguments)};
            if(!f._fbq)f._fbq=n;n.push=n;n.loaded=!0;n.version='2.0';
            n.queue=[];t=b.createElement(e);t.async=!0;
            t.src=v;s=b.getElementsByTagName(e)[0];
            s.parentNode.insertBefore(t,s)}(window, document,'script',
            'https://connect.facebook.net/en_US/fbevents.js');

            fbq('init', '1385936776361131');
            fbq('track', 'PageView');
          `}
        </Script>
        <noscript>
          <img
            height="1"
            width="1"
            style={{ display: "none" }}
            src="https://www.facebook.com/tr?id=1385936776361131&ev=PageView&noscript=1"
          />
        </noscript>


>>>>>>> 7376383a
        <script
          type="application/ld+json"
          dangerouslySetInnerHTML={{
            __html: JSON.stringify({
              '@context': 'https://schema.org',
              '@type': 'Organization',
<<<<<<< HEAD
              name: 'Machine',
              alternateName: ['Machine', 'Machine AI'],
              url: siteConfig.url,
              logo: `${siteConfig.url}/favicon.png`,
              description: metadata.description,
=======
              name: 'Kortix',
              alternateName: ['Suna', 'Kortix AI', 'Kortix the Super Mega Giga Worker'],
              url: 'https://kortix.com',
              logo: 'https://kortix.com/favicon.png',
              description: siteConfig.description,
>>>>>>> 7376383a
              foundingDate: '2024',
              sameAs: ['https://x.com/the_machine_ai'],
              contactPoint: {
                '@type': 'ContactPoint',
                contactType: 'Customer Support',
                url: siteConfig.url,
              },
            }),
          }}
        />
        <script
          type="application/ld+json"
          dangerouslySetInnerHTML={{
            __html: JSON.stringify({
              '@context': 'https://schema.org',
              '@type': 'SoftwareApplication',
<<<<<<< HEAD
              name: 'Machine',
              alternateName: 'Machine',
=======
              name: 'Kortix the Super Mega Giga Worker',
              alternateName: ['Kortix', 'Suna'],
>>>>>>> 7376383a
              applicationCategory: 'BusinessApplication',
              operatingSystem: 'Web, macOS, Windows, Linux',
              description: siteConfig.description,
              offers: {
                '@type': 'Offer',
                price: '0',
                priceCurrency: 'USD',
              },
              aggregateRating: {
                '@type': 'AggregateRating',
                ratingValue: '4.8',
                ratingCount: '1000',
              },
            }),
          }}
        />
        <Script id="google-tag-manager" strategy="afterInteractive">
          {`(function(w,d,s,l,i){w[l]=w[l]||[];w[l].push({'gtm.start':
          new Date().getTime(),event:'gtm.js'});var f=d.getElementsByTagName(s)[0],
          j=d.createElement(s),dl=l!='dataLayer'?'&l='+l:'';j.async=true;j.src=
          'https://www.googletagmanager.com/gtm.js?id='+i+dl;f.parentNode.insertBefore(j,f);
          })(window,document,'script','dataLayer','GTM-PCHSN4M2');`}
        </Script>
      </head>

      <body className="antialiased font-sans bg-background">
        <noscript>
          <iframe
            src="https://www.googletagmanager.com/ns.html?id=GTM-PCHSN4M2"
            height="0"
            width="0"
            style={{ display: 'none', visibility: 'hidden' }}
          />
        </noscript>
        {/* End Google Tag Manager (noscript) */}

        <ThemeProvider
          attribute="class"
          defaultTheme="system"
          enableSystem
          disableTransitionOnChange
        >
          <I18nProvider>
          <AuthProvider>
            <ReactQueryProvider>
              {children}
              <Toaster />
              <Suspense fallback={null}>
                <PlanSelectionModal />
              </Suspense>
            </ReactQueryProvider>
          </AuthProvider>
          </I18nProvider>
          <Analytics />
          <GoogleAnalytics gaId="G-6ETJFB3PT3" />
          <SpeedInsights />
          <PostHogIdentify />
        </ThemeProvider>
      </body>
    </html>
  );
}<|MERGE_RESOLUTION|>--- conflicted
+++ resolved
@@ -31,13 +31,8 @@
 export const metadata: Metadata = {
   metadataBase: new URL(siteConfig.url),
   title: {
-<<<<<<< HEAD
     default: 'Machine',
     template: '%s | Machine',
-=======
-    default: 'Kortix the Super Mega Giga Worker',
-    template: `%s | ${siteConfig.name}`,
->>>>>>> 7376383a
   },
   description: 'Machine is an AI assistant that helps you accomplish real-world tasks with ease. Through natural conversation, Machine becomes your digital companion for research, data analysis, and everyday challenges.',
   keywords: [
@@ -83,13 +78,8 @@
   },
   openGraph: {
     type: 'website',
-<<<<<<< HEAD
     title: 'Machine - Generalist AI Agent',
     description: 'Machine is an AI assistant that helps you accomplish real-world tasks with ease through natural conversation.',
-=======
-    title: 'Kortix – the Super Mega Giga AI Worker',
-    description: siteConfig.description,
->>>>>>> 7376383a
     url: siteConfig.url,
     siteName: 'Machine',
     locale: 'en_US',
@@ -98,35 +88,18 @@
         url: '/banner.png',
         width: 1200,
         height: 630,
-<<<<<<< HEAD
         alt: 'Machine - Generalist AI Agent',
-=======
-        alt: 'Kortix the Super Mega Giga Worker – A generalist AI Worker that autonomously tackles complex tasks',
->>>>>>> 7376383a
         type: 'image/png',
       },
     ],
   },
   twitter: {
     card: 'summary_large_image',
-<<<<<<< HEAD
     title: 'Machine - Generalist AI Agent',
     description: 'Machine is an AI assistant that helps you accomplish real-world tasks with ease through natural conversation.',
     creator: '@the_machine_ai',
     site: '@the_machine_ai',
     images: ['/banner.png'],
-=======
-    title: 'Kortix the Super Mega Giga Worker',
-    description: siteConfig.description,
-    creator: '@kortix',
-    site: '@kortix',
-    images: [
-      {
-        url: '/banner.png',
-        alt: 'Kortix the Super Mega Giga Worker',
-      }
-    ],
->>>>>>> 7376383a
   },
   icons: {
     icon: [
@@ -158,7 +131,6 @@
   return (
     <html lang="en" suppressHydrationWarning className={`${roobert.variable} ${roobertMono.variable}`}>
       <head>
-<<<<<<< HEAD
         <meta property="og:title" content="Machine - Generalist AI Agent" />
         <meta property="og:description" content="Machine is an AI assistant that helps you accomplish real-world tasks with ease through natural conversation." />
         <meta property="og:image" content="/banner.png" />
@@ -167,54 +139,17 @@
         <meta name="twitter:title" content="Machine - Generalist AI Agent" />
         <meta name="twitter:description" content="Machine is an AI assistant that helps you accomplish real-world tasks with ease through natural conversation." />
         <meta name="twitter:image" content="/banner.png" />
-=======
-
-        
-        <Script id="facebook-pixel" strategy="afterInteractive">
-          {`
-            !function(f,b,e,v,n,t,s)
-            {if(f.fbq)return;n=f.fbq=function(){n.callMethod?
-            n.callMethod.apply(n,arguments):n.queue.push(arguments)};
-            if(!f._fbq)f._fbq=n;n.push=n;n.loaded=!0;n.version='2.0';
-            n.queue=[];t=b.createElement(e);t.async=!0;
-            t.src=v;s=b.getElementsByTagName(e)[0];
-            s.parentNode.insertBefore(t,s)}(window, document,'script',
-            'https://connect.facebook.net/en_US/fbevents.js');
-
-            fbq('init', '1385936776361131');
-            fbq('track', 'PageView');
-          `}
-        </Script>
-        <noscript>
-          <img
-            height="1"
-            width="1"
-            style={{ display: "none" }}
-            src="https://www.facebook.com/tr?id=1385936776361131&ev=PageView&noscript=1"
-          />
-        </noscript>
-
-
->>>>>>> 7376383a
         <script
           type="application/ld+json"
           dangerouslySetInnerHTML={{
             __html: JSON.stringify({
               '@context': 'https://schema.org',
               '@type': 'Organization',
-<<<<<<< HEAD
               name: 'Machine',
               alternateName: ['Machine', 'Machine AI'],
               url: siteConfig.url,
               logo: `${siteConfig.url}/favicon.png`,
               description: metadata.description,
-=======
-              name: 'Kortix',
-              alternateName: ['Suna', 'Kortix AI', 'Kortix the Super Mega Giga Worker'],
-              url: 'https://kortix.com',
-              logo: 'https://kortix.com/favicon.png',
-              description: siteConfig.description,
->>>>>>> 7376383a
               foundingDate: '2024',
               sameAs: ['https://x.com/the_machine_ai'],
               contactPoint: {
@@ -231,13 +166,8 @@
             __html: JSON.stringify({
               '@context': 'https://schema.org',
               '@type': 'SoftwareApplication',
-<<<<<<< HEAD
               name: 'Machine',
               alternateName: 'Machine',
-=======
-              name: 'Kortix the Super Mega Giga Worker',
-              alternateName: ['Kortix', 'Suna'],
->>>>>>> 7376383a
               applicationCategory: 'BusinessApplication',
               operatingSystem: 'Web, macOS, Windows, Linux',
               description: siteConfig.description,
