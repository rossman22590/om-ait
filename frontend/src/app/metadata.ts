import { Metadata } from 'next';
import { siteConfig } from '@/lib/site';

export const metadata: Metadata = {
  title: siteConfig.name,
  description: siteConfig.description,
  keywords: ['Machine', 'AI', 'Agent'],
  authors: [
    {
      name: 'Machine AI Corp',
<<<<<<< HEAD
      url: 'https://Machine.ai',
=======
      url: 'https://machine.myapps.ai',
>>>>>>> 8d1737ce
    },
  ],
  creator: 'Machine AI Corp',
  openGraph: {
    type: 'website',
    locale: 'en_US',
    url: siteConfig.url,
    title: siteConfig.name,
    description: siteConfig.description,
    siteName: siteConfig.name,
  },
  twitter: {
    card: 'summary_large_image',
    title: siteConfig.name,
    description: siteConfig.description,
<<<<<<< HEAD
    creator: '@Machineai',
=======
    creator: '@the_machine_ai',
>>>>>>> 8d1737ce
  },
  robots: {
    index: true,
    follow: true,
    googleBot: {
      index: true,
      follow: true,
      'max-video-preview': -1,
      'max-image-preview': 'large',
      'max-snippet': -1,
    },
  },
};<|MERGE_RESOLUTION|>--- conflicted
+++ resolved
@@ -8,11 +8,7 @@
   authors: [
     {
       name: 'Machine AI Corp',
-<<<<<<< HEAD
-      url: 'https://Machine.ai',
-=======
       url: 'https://machine.myapps.ai',
->>>>>>> 8d1737ce
     },
   ],
   creator: 'Machine AI Corp',
@@ -28,11 +24,7 @@
     card: 'summary_large_image',
     title: siteConfig.name,
     description: siteConfig.description,
-<<<<<<< HEAD
-    creator: '@Machineai',
-=======
     creator: '@the_machine_ai',
->>>>>>> 8d1737ce
   },
   robots: {
     index: true,
