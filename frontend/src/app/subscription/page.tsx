--- conflicted
+++ resolved
@@ -11,12 +11,8 @@
 import { clearUserLocalStorage } from '@/lib/utils/clear-local-storage';
 import { useMaintenanceNoticeQuery } from '@/hooks/edge-flags';
 import { useAdminRole } from '@/hooks/admin';
-<<<<<<< HEAD
-import { useSubscription } from '@/hooks/billing';
+import { useAccountState } from '@/hooks/billing';
 import { FixAccountButton } from '@/components/admin/fix-account-button';
-=======
-import { useAccountState } from '@/hooks/billing';
->>>>>>> 8e1279b3
 
 // Lazy load heavy components
 const PricingSection = lazy(() => import('@/components/billing/pricing').then(mod => ({ default: mod.PricingSection })));
@@ -57,12 +53,7 @@
         subscriptionData.subscription.status === 'active' &&
         !(subscriptionData.subscription as any).cancel_at_period_end;
 
-<<<<<<< HEAD
-      const hasActiveTrial = (subscriptionData as any).trial_status === 'active';
-      const trialConverted = (subscriptionData as any).trial_status === 'converted';
-=======
       const hasActiveTrial = subscriptionData.subscription?.is_trial === true;
->>>>>>> 8e1279b3
       
       // ✅ Use tier_key for consistency
       const tierKey = subscriptionData.subscription?.tier_key || subscriptionData.tier?.name;
