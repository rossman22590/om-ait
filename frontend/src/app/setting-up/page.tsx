'use client';

<<<<<<< HEAD
import { useEffect, useState, useRef } from 'react';
=======
import { useEffect, useState, Suspense, lazy, useRef } from 'react';
>>>>>>> 2158e8a1
import { useRouter } from 'next/navigation';
import { CheckCircle2, AlertCircle } from 'lucide-react';
import { useAuth } from '@/components/AuthProvider';
import { useInitializeAccount } from '@/hooks/account';
import { createClient } from '@/lib/supabase/client';
import { KortixLogo } from '@/components/sidebar/kortix-logo';
import { Card, CardContent } from '@/components/ui/card';
import { Button } from '@/components/ui/button';

<<<<<<< HEAD
// Simple confetti component (no library)
function ConfettiBurst({ show }: { show: boolean }) {
  const colors = ['#34d399', '#60a5fa', '#fbbf24', '#f472b6', '#a78bfa', '#f87171'];
  const confetti = useRef(
    Array.from({ length: 24 }).map((_, i) => ({
      left: Math.random() * 100,
      duration: 1.2 + Math.random() * 0.8,
      delay: Math.random(),
      size: 8 + Math.random() * 8,
      color: colors[i % colors.length],
      rotate: Math.random() * 360,
    }))
  );
  if (!show) return null;
  return (
    <div className="pointer-events-none fixed inset-0 z-50 overflow-hidden">
      {confetti.current.map((cfg, i) => (
        <div
          key={i}
          style={{
            left: `${cfg.left}%`,
            width: cfg.size,
            height: cfg.size * 2,
            background: cfg.color,
            position: 'absolute',
            top: '-24px',
            borderRadius: '2px',
            transform: `rotate(${cfg.rotate}deg)`,
            opacity: 0.85,
            animation: `confetti-fall ${cfg.duration}s ${cfg.delay}s cubic-bezier(.62,.01,.5,1) forwards`,
          }}
        />
      ))}
      <style>{`
        @keyframes confetti-fall {
          to {
            top: 100vh;
            opacity: 0.2;
            transform: translateY(0.5em) rotate(360deg);
          }
        }
        .animate-fade-in {
          animation: fadeIn 0.7s cubic-bezier(.4,0,.2,1);
        }
        @keyframes fadeIn {
          from { opacity: 0; transform: translateY(24px); }
          to { opacity: 1; transform: none; }
        }
      `}</style>
    </div>
  );
}
=======
// Lazy load heavy components
const AnimatedBg = lazy(() => import('@/components/ui/animated-bg').then(mod => ({ default: mod.AnimatedBg })));
const KortixLoader = lazy(() => import('@/components/ui/kortix-loader').then(mod => ({ default: mod.KortixLoader })));
>>>>>>> 2158e8a1

export default function SettingUpPage() {
  const router = useRouter();
  const { user } = useAuth();
<<<<<<< HEAD
  const [status, setStatus] = useState<'initializing' | 'success' | 'error'>('initializing');
  const [retryCount, setRetryCount] = useState(0);
=======
  const [status, setStatus] = useState<'checking' | 'initializing' | 'success' | 'error'>('checking');
>>>>>>> 2158e8a1
  const initializeMutation = useInitializeAccount();
  const hasAttemptedInit = useRef(false);
  const isInitializing = useRef(false);

  useEffect(() => {
<<<<<<< HEAD
    if (user && status === 'initializing' && !initializeMutation.isPending) {
      initializeMutation.mutate(undefined, {
        onSuccess: () => {
          setStatus('success');
          setTimeout(() => {
            router.push('/dashboard');
          }, 1500);
        },
        onError: (error) => {
          console.error('Setup error:', error);
          // Retry up to 3 times with delay (in case account creation is still in progress)
          if (retryCount < 3) {
            console.log(`Retrying initialization... Attempt ${retryCount + 1}/3`);
            setTimeout(() => {
              setRetryCount(prev => prev + 1);
            }, 2000);
          } else {
            setStatus('error');
          }
        },
      });
    }
  }, [user, status, router, initializeMutation, retryCount]);

  return (
    <div className="relative flex flex-col items-center w-full px-4 sm:px-6 min-h-screen justify-center">
      <ConfettiBurst show={status === 'success'} />
      <AnimatedBg variant="hero" />
      <div className="relative z-10 w-full max-w-[456px] flex flex-col items-center gap-8">
        <KortixLogo size={32} />
        {status === 'initializing' && (
          <div className="animate-fade-in w-full">
            <h1 className="text-[43px] font-normal tracking-tight text-foreground leading-none text-center">
              Setting Up
            </h1>
            <p className="text-[16px] text-foreground/60 text-center leading-relaxed">
              We're setting up your account. This may take a few moments.
            </p>
            <Card className="w-full h-24 bg-card border border-border mt-4">
              <CardContent className="p-6 h-full">
                <div className="flex items-center justify-between h-full">
                  <div className="flex items-center gap-3">
                    <div className="flex flex-col gap-1">
                      <div className='flex items-center gap-2'>
                        <div className="h-2.5 w-2.5 bg-blue-500 rounded-full animate-pulse"></div>
                        <span className="text-base font-medium text-blue-400 animate-pulse">Initializing</span>
                      </div>
                      <p className="text-base text-gray-400 animate-fade-in">Setting up your account...</p>
=======
    if (!user) return;
    if (hasAttemptedInit.current) return;
    if (status !== 'checking') return;
    if (isInitializing.current) return;

    // Mark as attempted immediately to prevent multiple calls
    hasAttemptedInit.current = true;
    isInitializing.current = true;

    // Check if account was already initialized via webhook
    const checkSubscription = async () => {
      try {
        const supabase = createClient();
        
        // Get user's account
        const { data: accountData } = await supabase
          .schema('basejump')
          .from('accounts')
          .select('id')
          .eq('primary_owner_user_id', user.id)
          .eq('personal_account', true)
          .single();

        if (accountData) {
          // Check if subscription exists
          const { data: creditAccount } = await supabase
            .from('credit_accounts')
            .select('tier, stripe_subscription_id')
            .eq('account_id', accountData.id)
            .single();

          // If subscription exists, webhook already succeeded - redirect to dashboard
          if (creditAccount && creditAccount.tier !== 'none' && creditAccount.stripe_subscription_id) {
            console.log('✅ Account already initialized via webhook, redirecting to dashboard');
            isInitializing.current = false;
            setStatus('success');
            setTimeout(() => {
              router.push('/dashboard');
            }, 500);
            return;
          }
        }

        // No subscription found - initialize manually (fallback)
        console.log('⚠️ No subscription detected - initializing manually (fallback)');
        setStatus('initializing');
        // Double-check mutation isn't already pending before calling
        if (!initializeMutation.isPending) {
          initializeMutation.mutate(undefined, {
            onSuccess: () => {
              isInitializing.current = false;
              setStatus('success');
              setTimeout(() => {
                router.push('/dashboard');
              }, 1500);
            },
            onError: (error) => {
              console.error('Setup error:', error);
              isInitializing.current = false;
              setStatus('error');
            },
          });
        } else {
          // Mutation already in progress, reset flag
          isInitializing.current = false;
        }
      } catch (error) {
        console.error('Error checking subscription:', error);
        // If check fails, try initialization anyway
        setStatus('initializing');
        // Double-check mutation isn't already pending before calling
        if (!initializeMutation.isPending) {
          initializeMutation.mutate(undefined, {
            onSuccess: () => {
              isInitializing.current = false;
              setStatus('success');
              setTimeout(() => {
                router.push('/dashboard');
              }, 1500);
            },
            onError: (error) => {
              console.error('Setup error:', error);
              isInitializing.current = false;
              setStatus('error');
            },
          });
        } else {
          // Mutation already in progress, reset flag
          isInitializing.current = false;
        }
      }
    };

    checkSubscription();
    // eslint-disable-next-line react-hooks/exhaustive-deps
  }, [user, status]);

  return (
    <div className="w-full relative overflow-hidden min-h-screen">
      <div className="relative flex flex-col items-center w-full px-4 sm:px-6 min-h-screen justify-center">
        <Suspense fallback={null}>
          <AnimatedBg variant="hero" />
        </Suspense>

        <div className="relative z-10 w-full max-w-[456px] flex flex-col items-center gap-8">
          <KortixLogo size={32} />

          {(status === 'checking' || status === 'initializing') && (
            <>
              <h1 className="text-[43px] font-normal tracking-tight text-foreground leading-none text-center">
                Setting Up Your Account
              </h1>

              <p className="text-[16px] text-foreground/60 text-center leading-relaxed">
                We're creating your workspace and preparing everything you need to get started.
              </p>

              <Card className="w-full h-24 bg-card border border-border">
                <CardContent className="p-6 h-full">
                  <div className="flex items-center justify-between h-full">
                    <div className="flex items-center gap-3">
                      <div className="flex flex-col gap-1">
                        <div className='flex items-center gap-2'>
                          <div className="h-2.5 w-2.5 bg-blue-500 rounded-full animate-pulse"></div>
                          <span className="text-base font-medium text-blue-400">Initializing</span>
                        </div>
                        <p className="text-base text-gray-400">Setting up your account...</p>
                      </div>
                    </div>
                    <div className="h-12 w-12 flex items-center justify-center">
                      <Suspense fallback={<div className="h-6 w-6 border-2 border-primary border-t-transparent rounded-full animate-spin" />}>
                        <KortixLoader size="small" customSize={24} />
                      </Suspense>
>>>>>>> 2158e8a1
                    </div>
                  </div>
                  <div className="h-12 w-12 flex items-center justify-center">
                    <KortixLoader size="large" customSize={48} />
                  </div>
                </div>
              </CardContent>
            </Card>
          </div>
        )}
        {status === 'success' && (
          <>
            <h1 className="text-[43px] font-normal tracking-tight text-foreground leading-none text-center">
              You're All Set!
            </h1>
            <p className="text-[16px] text-foreground/60 text-center leading-relaxed">
              Your account is ready. Redirecting you to the dashboard...
            </p>
            <Card className="w-full h-24 bg-card border border-border">
              <CardContent className="p-6 h-full">
                <div className="flex items-center justify-between h-full">
                  <div className="flex items-center gap-3">
                    <div className="flex flex-col gap-1">
                      <div className='flex items-center gap-2'>
                        <div className="h-2.5 w-2.5 bg-green-500 rounded-full"></div>
                        <span className="text-base font-medium text-green-400">Ready</span>
                      </div>
                      <p className="text-base text-gray-400">Welcome to your workspace!</p>
                    </div>
                  </div>
                  <div className="h-12 w-12 flex items-center justify-center">
                    <CheckCircle2 className="h-6 w-6 text-green-500 animate-bounce" />
                  </div>
                </div>
              </CardContent>
            </Card>
          </>
        )}

        {status === 'error' && (
          <>
            <h1 className="text-[43px] font-normal tracking-tight text-foreground leading-none text-center">
              Setup Issue
            </h1>

            <p className="text-[16px] text-foreground/60 text-center leading-relaxed">
              {initializeMutation.error instanceof Error 
                ? initializeMutation.error.message 
                : 'An error occurred during setup. You can still continue to your dashboard.'}
            </p>

            <Card className="w-full min-h-24 bg-card border border-border">
              <CardContent className="p-6">
                <div className="flex items-center justify-between">
                  <div className="flex items-center gap-3">
                    <div className="flex flex-col gap-1">
                      <div className='flex items-center gap-2'>
                        <div className="h-2.5 w-2.5 bg-red-500 rounded-full"></div>
                        <span className="text-base font-medium text-red-400">Setup Error</span>
                      </div>
                      <p className="text-base text-gray-400">Don't worry, you can try again later.</p>
                    </div>
                  </div>
                  <div className="h-12 w-12 flex items-center justify-center">
                    <AlertCircle className="h-6 w-6 text-red-500" />
                  </div>
                </div>
                <Button
                  onClick={() => router.push('/dashboard')}
                  className="w-full mt-4"
                  variant="default"
                >
                  Continue to Dashboard
                </Button>
              </CardContent>
            </Card>
          </>
        )}
      </div>
      <div
        className="absolute inset-0 opacity-[0.15] pointer-events-none z-50"
        style={{
          backgroundImage: 'url(/grain-texture.png)',
          backgroundRepeat: 'repeat',
          mixBlendMode: 'overlay'
        }}
      />
    </div>
  );
}<|MERGE_RESOLUTION|>--- conflicted
+++ resolved
@@ -1,10 +1,6 @@
 'use client';
 
-<<<<<<< HEAD
 import { useEffect, useState, useRef } from 'react';
-=======
-import { useEffect, useState, Suspense, lazy, useRef } from 'react';
->>>>>>> 2158e8a1
 import { useRouter } from 'next/navigation';
 import { CheckCircle2, AlertCircle } from 'lucide-react';
 import { useAuth } from '@/components/AuthProvider';
@@ -14,7 +10,6 @@
 import { Card, CardContent } from '@/components/ui/card';
 import { Button } from '@/components/ui/button';
 
-<<<<<<< HEAD
 // Simple confetti component (no library)
 function ConfettiBurst({ show }: { show: boolean }) {
   const colors = ['#34d399', '#60a5fa', '#fbbf24', '#f472b6', '#a78bfa', '#f87171'];
@@ -67,27 +62,17 @@
     </div>
   );
 }
-=======
-// Lazy load heavy components
-const AnimatedBg = lazy(() => import('@/components/ui/animated-bg').then(mod => ({ default: mod.AnimatedBg })));
-const KortixLoader = lazy(() => import('@/components/ui/kortix-loader').then(mod => ({ default: mod.KortixLoader })));
->>>>>>> 2158e8a1
 
 export default function SettingUpPage() {
   const router = useRouter();
   const { user } = useAuth();
-<<<<<<< HEAD
   const [status, setStatus] = useState<'initializing' | 'success' | 'error'>('initializing');
   const [retryCount, setRetryCount] = useState(0);
-=======
-  const [status, setStatus] = useState<'checking' | 'initializing' | 'success' | 'error'>('checking');
->>>>>>> 2158e8a1
   const initializeMutation = useInitializeAccount();
   const hasAttemptedInit = useRef(false);
   const isInitializing = useRef(false);
 
   useEffect(() => {
-<<<<<<< HEAD
     if (user && status === 'initializing' && !initializeMutation.isPending) {
       initializeMutation.mutate(undefined, {
         onSuccess: () => {
@@ -136,141 +121,6 @@
                         <span className="text-base font-medium text-blue-400 animate-pulse">Initializing</span>
                       </div>
                       <p className="text-base text-gray-400 animate-fade-in">Setting up your account...</p>
-=======
-    if (!user) return;
-    if (hasAttemptedInit.current) return;
-    if (status !== 'checking') return;
-    if (isInitializing.current) return;
-
-    // Mark as attempted immediately to prevent multiple calls
-    hasAttemptedInit.current = true;
-    isInitializing.current = true;
-
-    // Check if account was already initialized via webhook
-    const checkSubscription = async () => {
-      try {
-        const supabase = createClient();
-        
-        // Get user's account
-        const { data: accountData } = await supabase
-          .schema('basejump')
-          .from('accounts')
-          .select('id')
-          .eq('primary_owner_user_id', user.id)
-          .eq('personal_account', true)
-          .single();
-
-        if (accountData) {
-          // Check if subscription exists
-          const { data: creditAccount } = await supabase
-            .from('credit_accounts')
-            .select('tier, stripe_subscription_id')
-            .eq('account_id', accountData.id)
-            .single();
-
-          // If subscription exists, webhook already succeeded - redirect to dashboard
-          if (creditAccount && creditAccount.tier !== 'none' && creditAccount.stripe_subscription_id) {
-            console.log('✅ Account already initialized via webhook, redirecting to dashboard');
-            isInitializing.current = false;
-            setStatus('success');
-            setTimeout(() => {
-              router.push('/dashboard');
-            }, 500);
-            return;
-          }
-        }
-
-        // No subscription found - initialize manually (fallback)
-        console.log('⚠️ No subscription detected - initializing manually (fallback)');
-        setStatus('initializing');
-        // Double-check mutation isn't already pending before calling
-        if (!initializeMutation.isPending) {
-          initializeMutation.mutate(undefined, {
-            onSuccess: () => {
-              isInitializing.current = false;
-              setStatus('success');
-              setTimeout(() => {
-                router.push('/dashboard');
-              }, 1500);
-            },
-            onError: (error) => {
-              console.error('Setup error:', error);
-              isInitializing.current = false;
-              setStatus('error');
-            },
-          });
-        } else {
-          // Mutation already in progress, reset flag
-          isInitializing.current = false;
-        }
-      } catch (error) {
-        console.error('Error checking subscription:', error);
-        // If check fails, try initialization anyway
-        setStatus('initializing');
-        // Double-check mutation isn't already pending before calling
-        if (!initializeMutation.isPending) {
-          initializeMutation.mutate(undefined, {
-            onSuccess: () => {
-              isInitializing.current = false;
-              setStatus('success');
-              setTimeout(() => {
-                router.push('/dashboard');
-              }, 1500);
-            },
-            onError: (error) => {
-              console.error('Setup error:', error);
-              isInitializing.current = false;
-              setStatus('error');
-            },
-          });
-        } else {
-          // Mutation already in progress, reset flag
-          isInitializing.current = false;
-        }
-      }
-    };
-
-    checkSubscription();
-    // eslint-disable-next-line react-hooks/exhaustive-deps
-  }, [user, status]);
-
-  return (
-    <div className="w-full relative overflow-hidden min-h-screen">
-      <div className="relative flex flex-col items-center w-full px-4 sm:px-6 min-h-screen justify-center">
-        <Suspense fallback={null}>
-          <AnimatedBg variant="hero" />
-        </Suspense>
-
-        <div className="relative z-10 w-full max-w-[456px] flex flex-col items-center gap-8">
-          <KortixLogo size={32} />
-
-          {(status === 'checking' || status === 'initializing') && (
-            <>
-              <h1 className="text-[43px] font-normal tracking-tight text-foreground leading-none text-center">
-                Setting Up Your Account
-              </h1>
-
-              <p className="text-[16px] text-foreground/60 text-center leading-relaxed">
-                We're creating your workspace and preparing everything you need to get started.
-              </p>
-
-              <Card className="w-full h-24 bg-card border border-border">
-                <CardContent className="p-6 h-full">
-                  <div className="flex items-center justify-between h-full">
-                    <div className="flex items-center gap-3">
-                      <div className="flex flex-col gap-1">
-                        <div className='flex items-center gap-2'>
-                          <div className="h-2.5 w-2.5 bg-blue-500 rounded-full animate-pulse"></div>
-                          <span className="text-base font-medium text-blue-400">Initializing</span>
-                        </div>
-                        <p className="text-base text-gray-400">Setting up your account...</p>
-                      </div>
-                    </div>
-                    <div className="h-12 w-12 flex items-center justify-center">
-                      <Suspense fallback={<div className="h-6 w-6 border-2 border-primary border-t-transparent rounded-full animate-spin" />}>
-                        <KortixLoader size="small" customSize={24} />
-                      </Suspense>
->>>>>>> 2158e8a1
                     </div>
                   </div>
                   <div className="h-12 w-12 flex items-center justify-center">
