'use client';

import { useState, useEffect, Suspense } from 'react';
import Link from 'next/link';
import { FlickeringGrid } from '@/components/home/ui/flickering-grid';
import { useMediaQuery } from '@/hooks/use-media-query';
import { ArrowLeft } from 'lucide-react';
import { useSearchParams, useRouter, usePathname } from 'next/navigation';

function LegalContent() {
  const searchParams = useSearchParams();
  const router = useRouter();
  const pathname = usePathname();

  // Get tab from URL or default to "terms"
  const tabParam = searchParams.get('tab');
  const [activeTab, setActiveTab] = useState<'terms' | 'privacy'>(
    tabParam === 'terms' || tabParam === 'privacy' ? tabParam : 'terms',
  );

  const tablet = useMediaQuery('(max-width: 1024px)');
  const [mounted, setMounted] = useState(false);
  const [isScrolling, setIsScrolling] = useState(false);

  // Function to update URL without refreshing the page
  const updateUrl = (tab: string) => {
    const params = new URLSearchParams(searchParams);
    params.set('tab', tab);
    router.replace(`${pathname}?${params.toString()}`, { scroll: false });
  };

  useEffect(() => {
    setMounted(true);

    // Update the URL if it doesn't match the active tab
    if (tabParam !== activeTab) {
      updateUrl(activeTab);
    }
  }, [tabParam, activeTab, updateUrl]);

  // Update the URL when the tab changes
  useEffect(() => {
    updateUrl(activeTab);
  }, [activeTab, updateUrl]);

  // Update the active tab when URL changes
  useEffect(() => {
    if (tabParam === 'terms' || tabParam === 'privacy') {
      setActiveTab(tabParam);
    }
  }, [tabParam]);

  // Handle tab change
  const handleTabChange = (tab: 'terms' | 'privacy') => {
    setActiveTab(tab);
  };

  return (
    <main className="flex flex-col items-center justify-center min-h-screen w-full">
      <section className="w-full relative overflow-hidden pb-20">
        <div className="relative flex flex-col items-center w-full px-6 pt-10">
          {/* Left side flickering grid with gradient fades - similar to hero section */}
          <div className="absolute left-0 top-0 h-[600px] w-1/3 -z-10 overflow-hidden">
            <div className="absolute inset-0 bg-gradient-to-r from-transparent via-transparent to-background z-10" />
            <div className="absolute inset-x-0 top-0 h-32 bg-gradient-to-b from-background via-background/90 to-transparent z-10" />
            <div className="absolute inset-x-0 bottom-0 h-48 bg-gradient-to-t from-background via-background/90 to-transparent z-10" />

            <FlickeringGrid
              className="h-full w-full"
              squareSize={mounted && tablet ? 2 : 2.5}
              gridGap={mounted && tablet ? 2 : 2.5}
              color="var(--secondary)"
              maxOpacity={0.4}
              flickerChance={isScrolling ? 0.01 : 0.03}
            />
          </div>

          {/* Right side flickering grid with gradient fades */}
          <div className="absolute right-0 top-0 h-[600px] w-1/3 -z-10 overflow-hidden">
            <div className="absolute inset-0 bg-gradient-to-l from-transparent via-transparent to-background z-10" />
            <div className="absolute inset-x-0 top-0 h-32 bg-gradient-to-b from-background via-background/90 to-transparent z-10" />
            <div className="absolute inset-x-0 bottom-0 h-48 bg-gradient-to-t from-background via-background/90 to-transparent z-10" />

            <FlickeringGrid
              className="h-full w-full"
              squareSize={mounted && tablet ? 2 : 2.5}
              gridGap={mounted && tablet ? 2 : 2.5}
              color="var(--secondary)"
              maxOpacity={0.4}
              flickerChance={isScrolling ? 0.01 : 0.03}
            />
          </div>

          {/* Center content background with rounded bottom */}
          <div className="absolute inset-x-1/4 top-0 h-[600px] -z-20 bg-background rounded-b-xl"></div>

          <div className="max-w-4xl w-full mx-auto">
            <div className="flex items-center justify-center mb-10 relative">
              <Link
                href="/"
                className="absolute left-0 group border border-border/50 bg-background hover:bg-accent/20 hover:border-secondary/40 rounded-full text-sm h-8 px-3 flex items-center gap-2 transition-all duration-300 shadow-sm hover:shadow-md hover:scale-105"
              >
                <ArrowLeft size={14} className="text-muted-foreground" />
                <span className="font-medium text-muted-foreground text-xs tracking-wide">
                  Back
                </span>
              </Link>

              <h1 className="text-3xl md:text-4xl font-medium tracking-tighter text-center">
                Legal <span className="text-secondary">Information</span>
              </h1>
            </div>

            <div className="flex justify-center mb-8">
              <div className="flex space-x-4 border-b border-border">
                <button
                  onClick={() => handleTabChange('terms')}
                  className={`pb-2 px-4 ${
                    activeTab === 'terms'
                      ? 'border-b-2 border-secondary font-medium text-secondary'
                      : 'text-muted-foreground hover:text-primary/80 transition-colors'
                  }`}
                >
                  Terms of Service
                </button>
                <button
                  onClick={() => handleTabChange('privacy')}
                  className={`pb-2 px-4 ${
                    activeTab === 'privacy'
                      ? 'border-b-2 border-secondary font-medium text-secondary'
                      : 'text-muted-foreground hover:text-primary/80 transition-colors'
                  }`}
                >
                  Privacy Policy
                </button>
              </div>
            </div>

            <div className="rounded-xl border border-border bg-[#F3F4F6] dark:bg-[#F9FAFB]/[0.02] p-8 shadow-sm">
              <div className="prose prose-sm max-w-none dark:prose-invert">
                {activeTab === 'terms' ? (
                  <div>
                    <h2 className="text-2xl font-medium tracking-tight mb-4">
                      Terms of Service
                    </h2>
                    <p className="text-sm text-muted-foreground mb-6">
                      Last updated: {new Date().toLocaleDateString()}
                    </p>

                    <h3 className="text-lg font-medium tracking-tight">
                      Terms of Service & Privacy Policy
                    </h3>
                    <p className="text-muted-foreground text-balance mb-4">
                      Last updated and effective date: 13 August 2024
                    </p>

                    <p className="text-muted-foreground text-balance mb-6">
                      PLEASE READ THESE TERMS OF USE ("AGREEMENT" OR "TERMS OF
                      USE" or "TERMS OF SERVICE" or "TERMS AND CONDITIONS")
                      CAREFULLY BEFORE USING THE SERVICES OFFERED BY Machine AI
                      Corp (701 Tillery Street Unit 12-2521 Austin, Texas 78702,
                      United States). THIS AGREEMENT SETS FORTH THE LEGALLY
                      BINDING TERMS AND CONDITIONS FOR YOUR USE OF THE Machine
                      WEBSITE AND ALL RELATED SERVICES.
                    </p>

                    <h3 className="text-lg font-medium tracking-tight">
                      Definitions
                    </h3>
                    <ul className="text-muted-foreground space-y-1 mb-6">
                      <li>
                        "Company" refers to Machine AI Corp (701 Tillery Street
                        Unit 12-2521 Austin, Texas 78702, United States).
                      </li>
                      <li>
                        "Site" refers to the Machine website, including any related
                        features, content, or applications offered from time to
                        time by the Company.
                      </li>
                      <li>
                        "Service" refers to the Machine website and all related
                        services provided by the Company, including the
                        AI-powered agent that helps you accomplish real-world
                        tasks.
                      </li>
                      <li>
                        "User" refers to any individual or entity using the Site
                        or Service.
                      </li>
                      <li>
                        "Content" refers to any text, images, code, or other
                        material uploaded to or generated by the Site or Service
                        by Users.
                      </li>
                      <li>
                        "Assets" refers to the results and outputs generated by
                        the AI models provided by the Service, including any
                        code, applications, or reports.
                      </li>
                      <li>
                        "Terms of Use" refers to these terms and conditions
                        governing the use of the Site and Service.
                      </li>
                      <li>
                        "License" refers to the permissions granted to Users to
                        use the Site and Service as outlined in these Terms of
                        Use.
                      </li>
                      <li>
                        "DMCA" refers to the Digital Millennium Copyright Act.
                      </li>
                      <li>
                        "Fees" refers to the subscription or other payments made
                        by Users for access to certain features or levels of the
                        Service.
                      </li>
                      <li>
                        "Notice Address" refers to the contact address for the
                        Company, specifically legal@Machine.ai
                      </li>
                      <li>
                        "Privacy Policy" refers to the document outlining how
                        the Company collects, uses, and protects User data.
                      </li>
                      <li>
                        "Third Party" refers to any person or entity other than
                        the Company or the User.
                      </li>
                      <li>
                        "AAA Rules" refers to the American Arbitration
                        Association's Consumer Arbitration Rules.
                      </li>
                      <li>
                        "Claim" refers to any dispute, claim, demand, or cause
                        of action that arises between the User and the Company.
                      </li>
                    </ul>

                    <h3 className="text-lg font-medium tracking-tight">
                      Acceptance of Terms of Use
                    </h3>
                    <p className="text-muted-foreground text-balance mb-4">
                      The Service is offered subject to acceptance without
                      modification of all of these Terms of Use and all other
                      operating rules, policies, and procedures that may be
                      published from time to time in connection with the
                      Services by the Company. In addition, some services
                      offered through the Service may be subject to additional
                      terms and conditions promulgated by the Company from time
                      to time; your use of such services is subject to those
                      additional terms and conditions, which are incorporated
                      into these Terms of Use by this reference.
                    </p>

                    <p className="text-muted-foreground text-balance mb-6">
                      The Company may, in its sole discretion, refuse to offer
                      the Service to any person or entity and change its
                      eligibility criteria at any time. This provision is void
                      where prohibited by law and the right to access the
                      Service is revoked in such jurisdictions.
                    </p>

                    <h3 className="text-lg font-medium tracking-tight">
                      Rules and Conduct
                    </h3>
                    <p className="text-muted-foreground text-balance mb-4">
                      By using the Service, you agree that it is intended solely
                      for the purpose of using an AI assistant to help
                      accomplish real-world tasks through natural conversation.
                      The Service's capabilities include browser automation,
                      file management, web crawling, search capabilities,
                      command-line execution, website deployment, and
                      integration with various APIs and services. You
                      acknowledge and agree that when using the Service, you
                      must have the necessary rights and permissions for any
                      content or data you incorporate. You are solely
                      responsible for ensuring that your use of the Service is
                      legal and that you have the necessary rights for any tasks
                      you perform. The Company is not responsible for any
                      content created or actions taken through the Service and
                      disclaims all liability for any issues arising from the
                      created content or performed actions, including but not
                      limited to copyright infringement, illegal content, or any
                      other legal matters.
                    </p>

                    <p className="text-muted-foreground text-balance mb-4">
                      As a condition of use, you promise not to use the Service
                      for any purpose that is prohibited by the Terms of Use. By
                      way of example, and not as a limitation, you shall not
                      (and shall not permit any third party to) take any action
                      (including making use of the Site, any Assets, or our
                      models or derivatives of our models) that:
                    </p>

                    <ul className="text-muted-foreground space-y-1 mb-6">
                      <li>
                        would constitute a violation of any applicable law,
                        rule, or regulation;
                      </li>
                      <li>
                        infringes upon any intellectual property or other right
                        of any other person or entity;
                      </li>
                      <li>
                        is threatening, abusive, harassing, defamatory,
                        libelous, deceptive, fraudulent, invasive of another's
                        privacy, tortious, obscene, offensive, furthering of
                        self-harm, or profane;
                      </li>
                      <li>creates Assets that exploit or abuse children;</li>
                      <li>
                        generates or disseminates verifiably false information
                        with the purpose of harming others;
                      </li>
                      <li>impersonates or attempts to impersonate others;</li>
                      <li>
                        generates or disseminates personally identifying or
                        identifiable information;
                      </li>
                      <li>
                        creates Assets that imply or promote support of a
                        terrorist organization;
                      </li>
                      <li>
                        creates Assets that condone or promote violence against
                        people based on any protected legal category.
                      </li>
                    </ul>

                    <p className="text-muted-foreground text-balance mb-6">
                      You agree not to use the Service for the purpose of
                      generating illegal or harmful applications or content.
                    </p>

                    <h3 className="text-lg font-medium tracking-tight">
                      User Responsibility for Created Content
                    </h3>
                    <p className="text-muted-foreground text-balance mb-6">
                      You agree not to create any content or perform any actions
                      that are illegal, infringe on the rights of any third
                      party, or violate any applicable law, regulation, or these
                      Terms of Use. The Company reserves the right to remove any
                      content or disable any action that it deems to be in
                      violation of these Terms of Use, at its sole discretion,
                      and without notice. You are solely responsible for any
                      content you create or actions you perform, and you agree
                      to indemnify and hold harmless the Company from any
                      claims, losses, damages, or expenses arising out of or
                      related to your created content or performed actions.
                    </p>

                    <h3 className="text-lg font-medium tracking-tight">
                      Open Source License
                    </h3>
                    <p className="text-muted-foreground text-balance mb-6">
                      Machine is licensed under the Apache License, Version 2.0.
                      You may obtain a copy of the License at{' '}
                      <a
                        href="http://www.apache.org/licenses/LICENSE-2.0"
                        target="_blank"
                        rel="noopener noreferrer"
                        className="text-secondary hover:underline"
                      >
                        http://www.apache.org/licenses/LICENSE-2.0
                      </a>
                      . Unless required by applicable law or agreed to in
                      writing, software distributed under the License is
                      distributed on an "AS IS" BASIS, WITHOUT WARRANTIES OR
                      CONDITIONS OF ANY KIND, either express or implied. See the
                      License for the specific language governing permissions
                      and limitations under the License.
                    </p>

                    <h3 className="text-lg font-medium tracking-tight">
                      Accuracy Disclaimer
                    </h3>
                    <p className="text-muted-foreground text-balance mb-6">
                      The Service is provided for general assistance purposes.
                      The analysis and results generated by the AI are not
                      guaranteed to be error-free and should be thoroughly
                      verified before relying on them. Users assume full
                      responsibility for any content created or actions
                      performed using the Service.
                    </p>

                    <h3 className="text-lg font-medium tracking-tight">
                      DMCA and Takedowns Policy
                    </h3>
                    <p className="text-muted-foreground text-balance mb-6">
                      The Company utilizes artificial intelligence systems to
                      generate content and perform actions. Such generation may
                      unintentionally involve copyrighted material or trademarks
                      held by others. We respect rights holders internationally,
                      and we ask our users to do the same. If you believe your
                      copyright or trademark is being infringed by the Service,
<<<<<<< HEAD
                      please write to legal@Machineai.com and we will process and
=======
                      please write to legal@the_machine_ai.com and we will process and
>>>>>>> 8d1737ce
                      investigate your request and take appropriate actions
                      under the Digital Millennium Copyright Act and other
                      applicable intellectual property laws with respect to any
                      alleged or actual infringement.
                    </p>

                    <h3 className="text-lg font-medium tracking-tight">
                      Fees and Payments
                    </h3>
                    <p className="text-muted-foreground text-balance mb-4">
                      The Company may offer paid Services. You can learn more
                      about our pricing after signing up. You may sign up for a
                      subscription, payable in U.S. dollars, that will
                      automatically renew. You can stop using the Service and
                      cancel your subscription at any time through the website
<<<<<<< HEAD
                      or by emailing us at legal@Machineai.com. If you cancel
=======
                      or by emailing us at legal@the_machine_ai.com. If you cancel
>>>>>>> 8d1737ce
                      your subscription, you may not receive a refund or credit
                      for any amounts that have already been billed or paid. The
                      Company reserves the right to change its prices at any
                      time. If you are on a subscription plan, changes to
                      pricing will not apply until your next renewal.
                    </p>

                    <p className="text-muted-foreground text-balance mb-6">
                      Unless otherwise stated, your subscription fees ("Fees")
                      do not include federal, state, local, and foreign taxes,
                      duties, and other similar assessments ("Taxes"). You are
                      responsible for all Taxes associated with your purchase
                      and we may invoice you for such Taxes. You agree to timely
                      pay such Taxes and provide us with documentation showing
                      the payment or additional evidence that we may reasonably
                      require. If any amount of your Fees is past due, we may
                      suspend your access to the Services after we provide you
                      with written notice of late payment.
                    </p>

                    <h3 className="text-lg font-medium tracking-tight">
                      Termination
                    </h3>
                    <p className="text-muted-foreground text-balance mb-6">
                      The Company may terminate your access to all or any part
                      of the Service at any time if you fail to comply with
                      these Terms of Use, which may result in the forfeiture and
                      destruction of all information associated with your
                      account. Further, either party may terminate the Services
                      for any reason and at any time upon written notice. If you
                      wish to terminate your account, you may do so by following
                      the instructions on the Service. Any fees paid hereunder
                      are non-refundable. Upon any termination, all rights and
                      licenses granted to you in this Agreement shall
                      immediately terminate, but all provisions hereof which by
                      their nature should survive termination shall survive
                      termination, including, without limitation, warranty
                      disclaimers, indemnity, and limitations of liability.
                    </p>

                    <h3 className="text-lg font-medium tracking-tight">
                      Dispute Resolution by Binding Arbitration
                    </h3>
                    <p className="text-muted-foreground text-balance mb-4">
                      PLEASE READ THIS SECTION CAREFULLY, AS IT AFFECTS YOUR
                      RIGHTS.
                    </p>

                    <p className="text-muted-foreground text-balance mb-4">
                      <strong>Agreement to Arbitrate.</strong> You and the
                      Company agree that any and all disputes, claims, demands,
                      or causes of action ("Claims") that have arisen or may
                      arise between you and us, whether arising out of or
                      relating to these Terms, the Site, or any aspect of the
                      relationship or transactions between us, will be resolved
                      exclusively through final and binding arbitration before a
                      neutral arbitrator, rather than in a court by a judge or
                      jury, in accordance with the terms of this Arbitration
                      Agreement, except that you or we may (but are not required
                      to) assert individual Claims in small claims court if such
                      Claims are within the scope of such court's jurisdiction.
                    </p>

                    <p className="text-muted-foreground text-balance mb-4">
                      <strong>
                        Prohibition of Class and Representative Actions.
                      </strong>{' '}
                      YOU AND WE AGREE THAT EACH OF US MAY BRING CLAIMS AGAINST
                      THE OTHER ONLY ON AN INDIVIDUAL BASIS AND NOT AS A
                      PLAINTIFF OR CLASS MEMBER IN ANY PURPORTED CLASS OR
                      REPRESENTATIVE ACTION OR PROCEEDING.
                    </p>

                    <p className="text-muted-foreground text-balance mb-4">
                      <strong>Pre-Arbitration Dispute Resolution.</strong>{' '}
                      Before commencing any arbitration, you agree to provide
                      the Company with a written notice of Claim, and the
                      Company agrees to provide you with a written notice of
                      Claim to the extent reasonably possible based on the
                      availability of your contact information to the Company.
                      The Notice must describe the nature and basis of the Claim
                      in sufficient detail and set forth the specific relief
                      sought.
                    </p>

                    <p className="text-muted-foreground text-balance mb-6">
                      Both parties agree that they will attempt to resolve a
                      Claim through informal negotiation within sixty (60)
                      calendar days from the date the Notice is received. If the
                      Claim is not resolved within sixty (60) calendar days
                      after the Notice is received, you or we may commence an
                      arbitration proceeding.
                    </p>

                    <h3 className="text-lg font-medium tracking-tight">
                      Choice of Law
                    </h3>
                    <p className="text-muted-foreground text-balance mb-6">
                      Any and all Claims shall be governed by the Federal
                      Arbitration Act and the internal substantive laws of
                      Singapore in all respects, without regard for the
                      jurisdiction or forum in which the user is domiciled,
                      resides, or is located at the time of such access or use.
                      Except as provided in the Arbitration Agreement, all
                      Claims will be brought in the federal or state courts in
                      Singapore, and you and the Company each unconditionally,
                      voluntarily, and irrevocably consent to the exclusive
                      personal jurisdiction and venue of those courts.
                    </p>

                    <h3 className="text-lg font-medium tracking-tight">
                      Links to and From Other Websites
                    </h3>
                    <p className="text-muted-foreground text-balance mb-6">
                      You may gain access to other websites via links on the
                      Site. These Terms apply to the Site only and do not apply
                      to other parties' websites. Similarly, you may have come
                      to the Site via a link from another website. The terms of
                      use of other websites do not apply to the Site. The
                      Company assumes no responsibility for any terms of use or
                      material outside of the Site accessed via any link.
                    </p>

                    <h3 className="text-lg font-medium tracking-tight">
                      Modification of Terms of Use
                    </h3>
                    <p className="text-muted-foreground text-balance mb-6">
                      At its sole discretion, the Company may modify or replace
                      any of the Terms of Use, or change, suspend, or
                      discontinue the Service (including without limitation, the
                      availability of any feature, database, or content) at any
                      time by posting a notice on the Site or by sending you an
                      email. The Company may also impose limits on certain
                      features and services or restrict your access to parts or
                      all of the Service without notice or liability. It is your
                      responsibility to check the Terms of Use periodically for
                      changes. Your continued use of the Service following the
                      posting of any changes to the Terms of Use constitutes
                      acceptance of those changes.
                    </p>

                    <h3 className="text-lg font-medium tracking-tight">
                      Trademarks and Patents
                    </h3>
                    <p className="text-muted-foreground text-balance mb-6">
                      All Machine logos, marks, and designations are trademarks or
                      registered trademarks of the Company. All other trademarks
                      mentioned on this website are the property of their
                      respective owners. The trademarks and logos displayed on
                      this website may not be used without the prior written
                      consent of the Company or their respective owners.
                      Portions, features, and/or functionality of the Company's
                      products may be protected under the Company's patent
                      applications or patents.
                    </p>

                    <h3 className="text-lg font-medium tracking-tight">
                      Licensing Terms
                    </h3>
                    <p className="text-muted-foreground text-balance mb-4">
                      Subject to your compliance with this Agreement, the
                      conditions herein, and any limitations applicable to the
                      Company or by law:
                    </p>
                    <ul className="text-muted-foreground space-y-1 mb-4">
                      <li>
                        you are granted a non-exclusive, limited,
                        non-transferable, non-sublicensable, non-assignable,
                        freely revocable license to access and use the Service
                        for business or personal use;
                      </li>
                      <li>
                        you own all Assets you create with the Services, and
                      </li>
                      <li>
                        we hereby assign to you all rights, title, and interest
                        in and to such Assets for your personal or commercial
                        use.
                      </li>
                    </ul>
                    <p className="text-muted-foreground text-balance mb-6">
                      Otherwise, the Company reserves all rights not expressly
                      granted under these Terms of Use. Each person must have a
                      unique account, and you are responsible for any activity
                      conducted on your account. A breach or violation of any of
                      our Terms of Use may result in an immediate termination of
                      your right to use our Service.
                    </p>

                    <h3 className="text-lg font-medium tracking-tight">
                      Indemnification
                    </h3>
                    <p className="text-muted-foreground text-balance mb-6">
                      You shall defend, indemnify, and hold harmless the
                      Company, its affiliates, and each of its, and its
                      affiliates employees, contractors, directors, suppliers,
                      and representatives from all liabilities, losses, claims,
                      and expenses, including reasonable attorneys' fees, that
                      arise from or relate to (i) your use or misuse of, or
                      access to, the Service, or (ii) your violation of the
                      Terms of Use or any applicable law, contract, policy,
                      regulation, or other obligation. The Company reserves the
                      right to assume the exclusive defense and control of any
                      matter otherwise subject to indemnification by you, in
                      which event you will assist and cooperate with the Company
                      in connection therewith.
                    </p>

                    <h3 className="text-lg font-medium tracking-tight">
                      Limitation of Liability
                    </h3>
                    <p className="text-muted-foreground text-balance mb-6">
                      IN NO EVENT SHALL THE COMPANY OR ITS DIRECTORS, EMPLOYEES,
                      AGENTS, PARTNERS, SUPPLIERS, OR CONTENT PROVIDERS, BE
                      LIABLE UNDER CONTRACT, TORT, STRICT LIABILITY, NEGLIGENCE,
                      OR ANY OTHER LEGAL OR EQUITABLE THEORY WITH RESPECT TO THE
                      SERVICE (I) FOR ANY LOST PROFITS, DATA LOSS, COST OF
                      PROCUREMENT OF SUBSTITUTE GOODS OR SERVICES, OR SPECIAL,
                      INDIRECT, INCIDENTAL, PUNITIVE, OR CONSEQUENTIAL DAMAGES
                      OF ANY KIND WHATSOVER, OR SUBSTITUTE GOODS OR SERVICES,
                      (II) FOR YOUR RELIANCE ON THE SERVICE, INCLUDING ANY
                      APPLICATIONS CREATED USING THE AI, OR (III) FOR ANY DIRECT
                      DAMAGES IN EXCESS (IN THE AGGREGATE) OF THE FEES PAID BY
                      YOU FOR THE SERVICE OR, IF GREATER, $100. SOME STATES DO
                      NOT ALLOW THE EXCLUSION OR LIMITATION OF INCIDENTAL OR
                      CONSEQUENTIAL DAMAGES, SO THE ABOVE LIMITATIONS AND
                      EXCLUSIONS MAY NOT APPLY TO YOU.
                    </p>

                    <h3 className="text-lg font-medium tracking-tight">
                      Disclaimer
                    </h3>
                    <p className="text-muted-foreground text-balance mb-6">
                      ALL USE OF THE SERVICE AND ANY CONTENT IS UNDERTAKEN
                      ENTIRELY AT YOUR OWN RISK. THE SERVICE (INCLUDING, WITHOUT
                      LIMITATION, THE Machine WEB APP AND ANY CONTENT) IS PROVIDED
                      "AS IS" AND "AS AVAILABLE" AND IS WITHOUT WARRANTY OF ANY
                      KIND, EXPRESS OR IMPLIED, INCLUDING, BUT NOT LIMITED TO,
                      THE IMPLIED WARRANTIES OF TITLE, NON-INFRINGEMENT,
                      MERCHANTABILITY, AND FITNESS FOR A PARTICULAR PURPOSE, AND
                      ANY WARRANTIES IMPLIED BY ANY COURSE OF PERFORMANCE OR
                      USAGE OF TRADE, ALL OF WHICH ARE EXPRESSLY DISCLAIMED.
                      Machine DOES NOT GUARANTEE THE ACCURACY, COMPLETENESS, OR
                      RELIABILITY OF THE AI-GENERATED CONTENT, AND USERS ASSUME
                      FULL RESPONSIBILITY FOR ANY APPLICATIONS CREATED USING THE
                      SERVICE. SOME STATES DO NOT ALLOW LIMITATIONS ON HOW LONG
                      AN IMPLIED WARRANTY LASTS, SO THE ABOVE LIMITATIONS MAY
                      NOT APPLY TO YOU.
                    </p>

                    <h3 className="text-lg font-medium tracking-tight">
                      Age Requirements
                    </h3>
                    <p className="text-muted-foreground text-balance mb-4">
                      By accessing the Services, you confirm that you're at
                      least 18 years old and meet the minimum age of digital
                      consent in your country. If you are not old enough to
                      consent to our Terms of Use in your country, your parent
                      or guardian must agree to this Agreement on your behalf.
                    </p>

                    <p className="text-muted-foreground text-balance mb-6">
                      Please ask your parent or guardian to read these terms
                      with you. If you're a parent or legal guardian, and you
                      allow your teenager to use the Services, then these terms
                      also apply to you and you're responsible for your
                      teenager's activity on the Services. No assurances are
                      made as to the suitability of the Assets for you.
                    </p>

                    <h3 className="text-lg font-medium tracking-tight">
                      Contact Us
                    </h3>
                    <p className="text-muted-foreground text-balance mb-6">
                      For questions regarding the Service, you can get in touch
                      by emailing us at{' '}
                      <a
<<<<<<< HEAD
                        href="mailto:legal@Machineai.com"
                        className="text-secondary hover:underline"
                      >
                        legal@Machineai.com
=======
                        href="mailto:legal@the_machine_ai.com"
                        className="text-secondary hover:underline"
                      >
                        legal@the_machine_ai.com
>>>>>>> 8d1737ce
                      </a>
                      .
                    </p>
                  </div>
                ) : (
                  <div>
                    <h2 className="text-2xl font-medium tracking-tight mb-4">
                      Privacy Policy
                    </h2>
                    <p className="text-sm text-muted-foreground mb-6">
                      Last updated: {new Date().toLocaleDateString()}
                    </p>

                    <h3 className="text-lg font-medium tracking-tight">
                      Privacy
                    </h3>
                    <p className="text-muted-foreground text-balance mb-6">
                      Our commitment to privacy and data protection is reflected
                      in this Privacy Statement which describes how we collect
                      and process "personal information" that identifies you,
                      like your name or email address. Any other information
                      besides this is "non-personal information." If we store
                      personal information with non-personal information, we'll
                      consider that combination to be personal information.
                    </p>

                    <p className="text-muted-foreground text-balance mb-6">
                      References to our "Services" at Machine in this statement
                      include our website, apps, and other products and
                      services. This statement applies to our Services that
                      display or reference this Privacy Statement. Third-party
                      services that we integrate with are governed under their
                      own privacy policies.
                    </p>

                    <p className="text-muted-foreground text-balance mb-6">
                      Machine does not collect biometric or identifying
                      information. All data is processed securely and any data
                      is deleted upon account removal.
                    </p>

                    <h3 className="text-lg font-medium tracking-tight">
                      Information Gathering
                    </h3>
                    <p className="text-muted-foreground text-balance mb-4">
                      We learn information about you when:
                    </p>

                    <p className="font-medium mb-2">
                      You directly provide it to us.
                    </p>
                    <p className="text-muted-foreground mb-2">
                      For example, we collect:
                    </p>
                    <ul className="text-muted-foreground space-y-1 mb-4">
                      <li>
                        Name and contact information. We collect details such as
                        name and email address.
                      </li>
                      <li>
                        Payment information. If you make a purchase, we collect
                        credit card numbers, financial account information, and
                        other payment details.
                      </li>
                      <li>
                        Content and files. We collect and retain the videos,
                        documents, or other files you send to us in connection
                        with delivering our Services, including via email or
                        chat.
                      </li>
                    </ul>

                    <p className="font-medium mb-2">
                      We collect it automatically through our products and
                      services.
                    </p>
                    <p className="text-muted-foreground mb-2">
                      For instance, we collect:
                    </p>
                    <ul className="text-muted-foreground space-y-1 mb-4">
                      <li>
                        Identifiers and device information. When you visit our
                        websites, our web servers log your Internet Protocol
                        (IP) address and information about your device,
                        including device identifiers, device type, operating
                        system, browser, and other software including type,
                        version, language, settings, and configuration.
                      </li>
                      <li>
                        Geolocation data. Depending on your device and app
                        settings, we collect geolocation data when you use our
                        Services.
                      </li>
                      <li>
                        Usage data. We log your activity on our website,
                        including the URL of the website from which you came to
                        our site, pages you viewed on our website, how long you
                        spent on a page, access times, and other details about
                        your use of and actions on our website. We also collect
                        information about which web-elements or objects you
                        interact with on our Service, metadata about your
                        activity on the Service, changes in your user state, and
                        the duration of your use of our Service.
                      </li>
                    </ul>

                    <p className="font-medium mb-2">
                      Someone else tells us information about you.
                    </p>
                    <p className="text-muted-foreground mb-2">
                      Third-party sources include, for example:
                    </p>
                    <ul className="text-muted-foreground space-y-1 mb-4">
                      <li>
                        Third-party partners. Third-party applications and
                        services, including social networks you choose to
                        connect with or interact with through our services.
                      </li>
                      <li>
                        Service providers. Third parties that collect or provide
                        data in connection with work they do on our behalf, for
                        example, companies that determine your device's location
                        based on its IP address.
                      </li>
                    </ul>

                    <p className="font-medium mb-2">
                      When we try and understand more about you based on
                      information you've given to us.
                    </p>
                    <p className="text-muted-foreground text-balance mb-6">
                      We infer new information from other data we collect,
                      including using automated means to generate information
                      about your likely preferences or other characteristics
                      ("inferences"). For example, we infer your general
                      geographic location based on your IP address.
                    </p>

                    <h3 className="text-lg font-medium tracking-tight">
                      Information Use
                    </h3>
                    <p className="text-muted-foreground text-balance mb-2">
                      We use each category of personal information about you:
                    </p>
                    <ul className="text-muted-foreground space-y-1 mb-6">
                      <li>To provide you with our Services</li>
                      <li>To improve and develop our Services</li>
                      <li>To communicate with you</li>
                      <li>To provide customer support</li>
                    </ul>

                    <h3 className="text-lg font-medium tracking-tight">
                      Information Sharing
                    </h3>
                    <p className="text-muted-foreground text-balance mb-2">
                      We share information about you:
                    </p>
                    <ul className="text-muted-foreground space-y-1 mb-4">
                      <li>
                        When we've asked & received your consent to share it.
                      </li>
                      <li>
                        As needed, including to third-party service providers,
                        to process or provide Services or products to you, but
                        only if those entities agree to provide at least the
                        same level of privacy protection we're committed to
                        under this Privacy Statement.
                      </li>
                      <li>
                        To comply with laws or to respond to lawful requests and
                        legal processes, provided that we'll notify you unless
                        we're legally prohibited from doing so. We'll only
                        release personal information if we believe in good faith
                        that it's legally required.
                      </li>
                      <li>
                        Only if we reasonably believe it's necessary to prevent
                        harm to the rights, property, or safety of you or
                        others.
                      </li>
                      <li>
                        In the event of a corporate restructuring or change in
                        our organizational structure or status to a successor or
                        affiliate.
                      </li>
                    </ul>

                    <p className="text-muted-foreground text-balance mb-4">
                      Please note that some of our Services include
                      integrations, references, or links to services provided by
                      third parties whose privacy practices differ from ours. If
                      you provide personal information to any of those third
                      parties, or allow us to share personal information with
                      them, that data is governed by their privacy statements.
                    </p>

                    <p className="text-muted-foreground text-balance mb-6">
                      Finally, we may share non-personal information in
                      accordance with applicable law.
                    </p>

                    <h3 className="text-lg font-medium tracking-tight">
                      Information Protection
                    </h3>
                    <p className="text-muted-foreground text-balance mb-6">
                      We implement physical, business, and technical security
                      measures to safeguard your personal information. In the
                      event of a security breach, we'll notify you so that you
                      can take appropriate protective steps. We only keep your
                      personal information for as long as is needed to do what
                      we collected it for. After that, we destroy it unless
                      required by law.
                    </p>

                    <h3 className="text-lg font-medium tracking-tight">
                      Contact Us
                    </h3>
                    <p className="text-muted-foreground text-balance">
                      You can get in touch by emailing us at{' '}
                      <a
<<<<<<< HEAD
                        href="mailto:legal@Machineai.com"
                        className="text-secondary hover:underline"
                      >
                        legal@Machineai.com
=======
                        href="mailto:legal@the_machine_ai.com"
                        className="text-secondary hover:underline"
                      >
                        legal@the_machine_ai.com
>>>>>>> 8d1737ce
                      </a>
                      .
                    </p>
                  </div>
                )}
              </div>
            </div>

            <div className="mt-12 text-center pb-10">
              <Link
                href="/"
                className="group inline-flex h-10 items-center justify-center gap-2 text-sm font-medium tracking-wide rounded-full text-primary-foreground dark:text-secondary-foreground px-6 shadow-[inset_0_1px_2px_rgba(255,255,255,0.25),0_3px_3px_-1.5px_rgba(16,24,40,0.06),0_1px_1px_rgba(16,24,40,0.08)] bg-primary hover:bg-primary/90 transition-all duration-200 w-fit"
              >
                <span>Return to Home</span>
                <span className="inline-flex items-center justify-center size-5 rounded-full bg-white/20 group-hover:bg-white/30 transition-colors duration-200">
                  <svg
                    width="12"
                    height="12"
                    viewBox="0 0 24 24"
                    fill="none"
                    xmlns="http://www.w3.org/2000/svg"
                    className="text-white"
                  >
                    <path
                      d="M7 17L17 7M17 7H8M17 7V16"
                      stroke="currentColor"
                      strokeWidth="2"
                      strokeLinecap="round"
                      strokeLinejoin="round"
                    />
                  </svg>
                </span>
              </Link>
            </div>
          </div>
        </div>
      </section>
    </main>
  );
}

// Wrap the LegalContent component with Suspense to handle useSearchParams()
export default function LegalPage() {
  return (
    <Suspense
      fallback={
        <div className="flex items-center justify-center min-h-screen">
          Loading...
        </div>
      }
    >
      <LegalContent />
    </Suspense>
  );
}<|MERGE_RESOLUTION|>--- conflicted
+++ resolved
@@ -157,7 +157,7 @@
                     <p className="text-muted-foreground text-balance mb-6">
                       PLEASE READ THESE TERMS OF USE ("AGREEMENT" OR "TERMS OF
                       USE" or "TERMS OF SERVICE" or "TERMS AND CONDITIONS")
-                      CAREFULLY BEFORE USING THE SERVICES OFFERED BY Machine AI
+                      CAREFULLY BEFORE USING THE SERVICES OFFERED BY Kortix AI
                       Corp (701 Tillery Street Unit 12-2521 Austin, Texas 78702,
                       United States). THIS AGREEMENT SETS FORTH THE LEGALLY
                       BINDING TERMS AND CONDITIONS FOR YOUR USE OF THE Machine
@@ -169,7 +169,7 @@
                     </h3>
                     <ul className="text-muted-foreground space-y-1 mb-6">
                       <li>
-                        "Company" refers to Machine AI Corp (701 Tillery Street
+                        "Company" refers to Kortix AI Corp (701 Tillery Street
                         Unit 12-2521 Austin, Texas 78702, United States).
                       </li>
                       <li>
@@ -216,7 +216,7 @@
                       </li>
                       <li>
                         "Notice Address" refers to the contact address for the
-                        Company, specifically legal@Machine.ai
+                        Company, specifically legal@kortix.ai
                       </li>
                       <li>
                         "Privacy Policy" refers to the document outlining how
@@ -394,11 +394,7 @@
                       held by others. We respect rights holders internationally,
                       and we ask our users to do the same. If you believe your
                       copyright or trademark is being infringed by the Service,
-<<<<<<< HEAD
-                      please write to legal@Machineai.com and we will process and
-=======
                       please write to legal@the_machine_ai.com and we will process and
->>>>>>> 8d1737ce
                       investigate your request and take appropriate actions
                       under the Digital Millennium Copyright Act and other
                       applicable intellectual property laws with respect to any
@@ -414,11 +410,7 @@
                       subscription, payable in U.S. dollars, that will
                       automatically renew. You can stop using the Service and
                       cancel your subscription at any time through the website
-<<<<<<< HEAD
-                      or by emailing us at legal@Machineai.com. If you cancel
-=======
                       or by emailing us at legal@the_machine_ai.com. If you cancel
->>>>>>> 8d1737ce
                       your subscription, you may not receive a refund or credit
                       for any amounts that have already been billed or paid. The
                       Company reserves the right to change its prices at any
@@ -696,17 +688,10 @@
                       For questions regarding the Service, you can get in touch
                       by emailing us at{' '}
                       <a
-<<<<<<< HEAD
-                        href="mailto:legal@Machineai.com"
-                        className="text-secondary hover:underline"
-                      >
-                        legal@Machineai.com
-=======
                         href="mailto:legal@the_machine_ai.com"
                         className="text-secondary hover:underline"
                       >
                         legal@the_machine_ai.com
->>>>>>> 8d1737ce
                       </a>
                       .
                     </p>
@@ -927,17 +912,10 @@
                     <p className="text-muted-foreground text-balance">
                       You can get in touch by emailing us at{' '}
                       <a
-<<<<<<< HEAD
-                        href="mailto:legal@Machineai.com"
-                        className="text-secondary hover:underline"
-                      >
-                        legal@Machineai.com
-=======
                         href="mailto:legal@the_machine_ai.com"
                         className="text-secondary hover:underline"
                       >
                         legal@the_machine_ai.com
->>>>>>> 8d1737ce
                       </a>
                       .
                     </p>
