'use client';

import { useState, useEffect, Suspense, useCallback } from 'react';
import Link from 'next/link';
import { ArrowLeft } from 'lucide-react';
import { useSearchParams, useRouter, usePathname } from 'next/navigation';
import { Card, CardContent } from '@/components/ui/card';
import { Button } from '@/components/ui/button';

function LegalContent() {
  const searchParams = useSearchParams();
  const router = useRouter();
  const pathname = usePathname();

  // Get tab from URL or default to "imprint"
  const tabParam = searchParams.get('tab');
  const [activeTab, setActiveTab] = useState<'terms' | 'privacy' | 'imprint'>(
    tabParam === 'terms' || tabParam === 'privacy' || tabParam === 'imprint' ? tabParam : 'imprint',
  );

  // Sync active tab with URL parameter when it changes
  useEffect(() => {
    const validTab = tabParam === 'terms' || tabParam === 'privacy' || tabParam === 'imprint' ? tabParam : 'imprint';
    if (validTab !== activeTab) {
      setActiveTab(validTab);
    }
  }, [tabParam]);

  // Handle tab change - updates both state and URL
  const handleTabChange = (tab: 'terms' | 'privacy' | 'imprint') => {
    setActiveTab(tab);
    const params = new URLSearchParams(searchParams);
    params.set('tab', tab);
    router.replace(`${pathname}?${params.toString()}`, { scroll: false });
  };

  return (
    <main className="flex flex-col items-center justify-center min-h-screen w-full bg-background">
      <section className="w-full pb-20">
        <div className="flex flex-col items-center w-full px-6 pt-10">
          <div className="max-w-4xl w-full mx-auto">
            <div className="flex items-center justify-center mb-10">
              <h1 className="text-3xl md:text-4xl font-medium tracking-tighter text-center text-primary">
                Legal Information
              </h1>
            </div>

            <div className="flex justify-center mb-8">
              <div className="flex space-x-4 border-b border-border">
                <button
                  onClick={() => handleTabChange('imprint')}
                  className={`pb-2 px-4 ${activeTab === 'imprint'
                      ? 'border-b-2 border-primary font-medium text-primary'
                      : 'text-muted-foreground hover:text-primary/80 transition-colors'
                    }`}
                >
                  Imprint
                </button>
                <button
                  onClick={() => handleTabChange('terms')}
                  className={`pb-2 px-4 ${activeTab === 'terms'
                      ? 'border-b-2 border-primary font-medium text-primary'
                      : 'text-muted-foreground hover:text-primary/80 transition-colors'
                    }`}
                >
                  Terms of Service
                </button>
                <button
                  onClick={() => handleTabChange('privacy')}
                  className={`pb-2 px-4 ${activeTab === 'privacy'
                      ? 'border-b-2 border-primary font-medium text-primary'
                      : 'text-muted-foreground hover:text-primary/80 transition-colors'
                    }`}
                >
                  Privacy Policy
                </button>
              </div>
            </div>

<<<<<<< HEAD
            <div className="rounded-xl border border-border bg-[#F3F4F6] dark:bg-[#F9FAFB]/[0.02] p-8 shadow-sm">
              <div className="prose prose-sm max-w-none dark:prose-invert">
                {activeTab === 'terms' ? (
                  <div>
                    <h2 className="text-2xl font-medium tracking-tight mb-4">
                      Terms of Service
                    </h2>
                    <p className="text-sm text-muted-foreground mb-6">
                      Last updated: {new Date().toLocaleDateString()}
                    </p>

                    <h3 className="text-lg font-medium tracking-tight">
                      Terms of Service & Privacy Policy
                    </h3>
                    <p className="text-muted-foreground text-balance mb-4">
                      Last updated and effective date: 13 August 2024
                    </p>

                    <p className="text-muted-foreground text-balance mb-6">
                      PLEASE READ THESE TERMS OF USE ("AGREEMENT" OR "TERMS OF
                      USE" or "TERMS OF SERVICE" or "TERMS AND CONDITIONS")
                      CAREFULLY BEFORE USING THE SERVICES OFFERED BY Kortix AI
                      Corp (701 Tillery Street Unit 12-2521 Austin, Texas 78702,
                      United States). THIS AGREEMENT SETS FORTH THE LEGALLY
                      BINDING TERMS AND CONDITIONS FOR YOUR USE OF THE Machine
                      WEBSITE AND ALL RELATED SERVICES.
                    </p>

                    <h3 className="text-lg font-medium tracking-tight">
                      Definitions
                    </h3>
                    <ul className="text-muted-foreground space-y-1 mb-6">
                      <li>
                        "Company" refers to Kortix AI Corp (701 Tillery Street
                        Unit 12-2521 Austin, Texas 78702, United States).
                      </li>
                      <li>
                        "Site" refers to the Machine website, including any related
                        features, content, or applications offered from time to
                        time by the Company.
                      </li>
                      <li>
                        "Service" refers to the Machine website and all related
                        services provided by the Company, including the
                        AI-powered agent that helps you accomplish real-world
                        tasks.
                      </li>
                      <li>
                        "User" refers to any individual or entity using the Site
                        or Service.
                      </li>
                      <li>
                        "Content" refers to any text, images, code, or other
                        material uploaded to or generated by the Site or Service
                        by Users.
                      </li>
                      <li>
                        "Assets" refers to the results and outputs generated by
                        the AI models provided by the Service, including any
                        code, applications, or reports.
                      </li>
                      <li>
                        "Terms of Use" refers to these terms and conditions
                        governing the use of the Site and Service.
                      </li>
                      <li>
                        "License" refers to the permissions granted to Users to
                        use the Site and Service as outlined in these Terms of
                        Use.
                      </li>
                      <li>
                        "DMCA" refers to the Digital Millennium Copyright Act.
                      </li>
                      <li>
                        "Fees" refers to the subscription or other payments made
                        by Users for access to certain features or levels of the
                        Service.
                      </li>
                      <li>
                        "Notice Address" refers to the contact address for the
                        Company, specifically legal@kortix.ai
                      </li>
                      <li>
                        "Privacy Policy" refers to the document outlining how
                        the Company collects, uses, and protects User data.
                      </li>
                      <li>
                        "Third Party" refers to any person or entity other than
                        the Company or the User.
                      </li>
                      <li>
                        "AAA Rules" refers to the American Arbitration
                        Association's Consumer Arbitration Rules.
                      </li>
                      <li>
                        "Claim" refers to any dispute, claim, demand, or cause
                        of action that arises between the User and the Company.
                      </li>
                    </ul>

                    <h3 className="text-lg font-medium tracking-tight">
                      Acceptance of Terms of Use
                    </h3>
                    <p className="text-muted-foreground text-balance mb-4">
                      The Service is offered subject to acceptance without
                      modification of all of these Terms of Use and all other
                      operating rules, policies, and procedures that may be
                      published from time to time in connection with the
                      Services by the Company. In addition, some services
                      offered through the Service may be subject to additional
                      terms and conditions promulgated by the Company from time
                      to time; your use of such services is subject to those
                      additional terms and conditions, which are incorporated
                      into these Terms of Use by this reference.
                    </p>

                    <p className="text-muted-foreground text-balance mb-6">
                      The Company may, in its sole discretion, refuse to offer
                      the Service to any person or entity and change its
                      eligibility criteria at any time. This provision is void
                      where prohibited by law and the right to access the
                      Service is revoked in such jurisdictions.
                    </p>

                    <h3 className="text-lg font-medium tracking-tight">
                      Rules and Conduct
                    </h3>
                    <p className="text-muted-foreground text-balance mb-4">
                      By using the Service, you agree that it is intended solely
                      for the purpose of using an AI assistant to help
                      accomplish real-world tasks through natural conversation.
                      The Service's capabilities include browser automation,
                      file management, web crawling, search capabilities,
                      command-line execution, website deployment, and
                      integration with various APIs and services. You
                      acknowledge and agree that when using the Service, you
                      must have the necessary rights and permissions for any
                      content or data you incorporate. You are solely
                      responsible for ensuring that your use of the Service is
                      legal and that you have the necessary rights for any tasks
                      you perform. The Company is not responsible for any
                      content created or actions taken through the Service and
                      disclaims all liability for any issues arising from the
                      created content or performed actions, including but not
                      limited to copyright infringement, illegal content, or any
                      other legal matters.
                    </p>

                    <p className="text-muted-foreground text-balance mb-4">
                      As a condition of use, you promise not to use the Service
                      for any purpose that is prohibited by the Terms of Use. By
                      way of example, and not as a limitation, you shall not
                      (and shall not permit any third party to) take any action
                      (including making use of the Site, any Assets, or our
                      models or derivatives of our models) that:
                    </p>

                    <ul className="text-muted-foreground space-y-1 mb-6">
                      <li>
                        would constitute a violation of any applicable law,
                        rule, or regulation;
                      </li>
                      <li>
                        infringes upon any intellectual property or other right
                        of any other person or entity;
                      </li>
                      <li>
                        is threatening, abusive, harassing, defamatory,
                        libelous, deceptive, fraudulent, invasive of another's
                        privacy, tortious, obscene, offensive, furthering of
                        self-harm, or profane;
                      </li>
                      <li>creates Assets that exploit or abuse children;</li>
                      <li>
                        generates or disseminates verifiably false information
                        with the purpose of harming others;
                      </li>
                      <li>impersonates or attempts to impersonate others;</li>
                      <li>
                        generates or disseminates personally identifying or
                        identifiable information;
                      </li>
                      <li>
                        creates Assets that imply or promote support of a
                        terrorist organization;
                      </li>
                      <li>
                        creates Assets that condone or promote violence against
                        people based on any protected legal category.
                      </li>
                    </ul>

                    <p className="text-muted-foreground text-balance mb-6">
                      You agree not to use the Service for the purpose of
                      generating illegal or harmful applications or content.
                    </p>

                    <h3 className="text-lg font-medium tracking-tight">
                      User Responsibility for Created Content
                    </h3>
                    <p className="text-muted-foreground text-balance mb-6">
                      You agree not to create any content or perform any actions
                      that are illegal, infringe on the rights of any third
                      party, or violate any applicable law, regulation, or these
                      Terms of Use. The Company reserves the right to remove any
                      content or disable any action that it deems to be in
                      violation of these Terms of Use, at its sole discretion,
                      and without notice. You are solely responsible for any
                      content you create or actions you perform, and you agree
                      to indemnify and hold harmless the Company from any
                      claims, losses, damages, or expenses arising out of or
                      related to your created content or performed actions.
                    </p>

                    <h3 className="text-lg font-medium tracking-tight">
                      Open Source License
                    </h3>
                    <p className="text-muted-foreground text-balance mb-6">
                      Machine is licensed under the Apache License, Version 2.0.
                      You may obtain a copy of the License at{' '}
                      <a
                        href="http://www.apache.org/licenses/LICENSE-2.0"
                        target="_blank"
                        rel="noopener noreferrer"
                        className="text-secondary hover:underline"
                      >
                        http://www.apache.org/licenses/LICENSE-2.0
                      </a>
                      . Unless required by applicable law or agreed to in
                      writing, software distributed under the License is
                      distributed on an "AS IS" BASIS, WITHOUT WARRANTIES OR
                      CONDITIONS OF ANY KIND, either express or implied. See the
                      License for the specific language governing permissions
                      and limitations under the License.
                    </p>

                    <h3 className="text-lg font-medium tracking-tight">
                      Accuracy Disclaimer
                    </h3>
                    <p className="text-muted-foreground text-balance mb-6">
                      The Service is provided for general assistance purposes.
                      The analysis and results generated by the AI are not
                      guaranteed to be error-free and should be thoroughly
                      verified before relying on them. Users assume full
                      responsibility for any content created or actions
                      performed using the Service.
                    </p>

                    <h3 className="text-lg font-medium tracking-tight">
                      DMCA and Takedowns Policy
                    </h3>
                    <p className="text-muted-foreground text-balance mb-6">
                      The Company utilizes artificial intelligence systems to
                      generate content and perform actions. Such generation may
                      unintentionally involve copyrighted material or trademarks
                      held by others. We respect rights holders internationally,
                      and we ask our users to do the same. If you believe your
                      copyright or trademark is being infringed by the Service,
                      please write to legal@the_machine_ai.com and we will process and
                      investigate your request and take appropriate actions
                      under the Digital Millennium Copyright Act and other
                      applicable intellectual property laws with respect to any
                      alleged or actual infringement.
                    </p>

                    <h3 className="text-lg font-medium tracking-tight">
                      Fees and Payments
                    </h3>
                    <p className="text-muted-foreground text-balance mb-4">
                      The Company may offer paid Services. You can learn more
                      about our pricing after signing up. You may sign up for a
                      subscription, payable in U.S. dollars, that will
                      automatically renew. You can stop using the Service and
                      cancel your subscription at any time through the website
                      or by emailing us at legal@the_machine_ai.com. If you cancel
                      your subscription, you may not receive a refund or credit
                      for any amounts that have already been billed or paid. The
                      Company reserves the right to change its prices at any
                      time. If you are on a subscription plan, changes to
                      pricing will not apply until your next renewal.
                    </p>

                    <p className="text-muted-foreground text-balance mb-6">
                      Unless otherwise stated, your subscription fees ("Fees")
                      do not include federal, state, local, and foreign taxes,
                      duties, and other similar assessments ("Taxes"). You are
                      responsible for all Taxes associated with your purchase
                      and we may invoice you for such Taxes. You agree to timely
                      pay such Taxes and provide us with documentation showing
                      the payment or additional evidence that we may reasonably
                      require. If any amount of your Fees is past due, we may
                      suspend your access to the Services after we provide you
                      with written notice of late payment.
                    </p>

                    <h3 className="text-lg font-medium tracking-tight">
                      Termination
                    </h3>
                    <p className="text-muted-foreground text-balance mb-6">
                      The Company may terminate your access to all or any part
                      of the Service at any time if you fail to comply with
                      these Terms of Use, which may result in the forfeiture and
                      destruction of all information associated with your
                      account. Further, either party may terminate the Services
                      for any reason and at any time upon written notice. If you
                      wish to terminate your account, you may do so by following
                      the instructions on the Service. Any fees paid hereunder
                      are non-refundable. Upon any termination, all rights and
                      licenses granted to you in this Agreement shall
                      immediately terminate, but all provisions hereof which by
                      their nature should survive termination shall survive
                      termination, including, without limitation, warranty
                      disclaimers, indemnity, and limitations of liability.
                    </p>

                    <h3 className="text-lg font-medium tracking-tight">
                      Dispute Resolution by Binding Arbitration
                    </h3>
                    <p className="text-muted-foreground text-balance mb-4">
                      PLEASE READ THIS SECTION CAREFULLY, AS IT AFFECTS YOUR
                      RIGHTS.
                    </p>

                    <p className="text-muted-foreground text-balance mb-4">
                      <strong>Agreement to Arbitrate.</strong> You and the
                      Company agree that any and all disputes, claims, demands,
                      or causes of action ("Claims") that have arisen or may
                      arise between you and us, whether arising out of or
                      relating to these Terms, the Site, or any aspect of the
                      relationship or transactions between us, will be resolved
                      exclusively through final and binding arbitration before a
                      neutral arbitrator, rather than in a court by a judge or
                      jury, in accordance with the terms of this Arbitration
                      Agreement, except that you or we may (but are not required
                      to) assert individual Claims in small claims court if such
                      Claims are within the scope of such court's jurisdiction.
                    </p>

                    <p className="text-muted-foreground text-balance mb-4">
                      <strong>
                        Prohibition of Class and Representative Actions.
                      </strong>{' '}
                      YOU AND WE AGREE THAT EACH OF US MAY BRING CLAIMS AGAINST
                      THE OTHER ONLY ON AN INDIVIDUAL BASIS AND NOT AS A
                      PLAINTIFF OR CLASS MEMBER IN ANY PURPORTED CLASS OR
                      REPRESENTATIVE ACTION OR PROCEEDING.
                    </p>

                    <p className="text-muted-foreground text-balance mb-4">
                      <strong>Pre-Arbitration Dispute Resolution.</strong>{' '}
                      Before commencing any arbitration, you agree to provide
                      the Company with a written notice of Claim, and the
                      Company agrees to provide you with a written notice of
                      Claim to the extent reasonably possible based on the
                      availability of your contact information to the Company.
                      The Notice must describe the nature and basis of the Claim
                      in sufficient detail and set forth the specific relief
                      sought.
                    </p>

                    <p className="text-muted-foreground text-balance mb-6">
                      Both parties agree that they will attempt to resolve a
                      Claim through informal negotiation within sixty (60)
                      calendar days from the date the Notice is received. If the
                      Claim is not resolved within sixty (60) calendar days
                      after the Notice is received, you or we may commence an
                      arbitration proceeding.
                    </p>

                    <h3 className="text-lg font-medium tracking-tight">
                      Choice of Law
                    </h3>
                    <p className="text-muted-foreground text-balance mb-6">
                      Any and all Claims shall be governed by the Federal
                      Arbitration Act and the internal substantive laws of
                      Singapore in all respects, without regard for the
                      jurisdiction or forum in which the user is domiciled,
                      resides, or is located at the time of such access or use.
                      Except as provided in the Arbitration Agreement, all
                      Claims will be brought in the federal or state courts in
                      Singapore, and you and the Company each unconditionally,
                      voluntarily, and irrevocably consent to the exclusive
                      personal jurisdiction and venue of those courts.
                    </p>

                    <h3 className="text-lg font-medium tracking-tight">
                      Links to and From Other Websites
                    </h3>
                    <p className="text-muted-foreground text-balance mb-6">
                      You may gain access to other websites via links on the
                      Site. These Terms apply to the Site only and do not apply
                      to other parties' websites. Similarly, you may have come
                      to the Site via a link from another website. The terms of
                      use of other websites do not apply to the Site. The
                      Company assumes no responsibility for any terms of use or
                      material outside of the Site accessed via any link.
                    </p>

                    <h3 className="text-lg font-medium tracking-tight">
                      Modification of Terms of Use
                    </h3>
                    <p className="text-muted-foreground text-balance mb-6">
                      At its sole discretion, the Company may modify or replace
                      any of the Terms of Use, or change, suspend, or
                      discontinue the Service (including without limitation, the
                      availability of any feature, database, or content) at any
                      time by posting a notice on the Site or by sending you an
                      email. The Company may also impose limits on certain
                      features and services or restrict your access to parts or
                      all of the Service without notice or liability. It is your
                      responsibility to check the Terms of Use periodically for
                      changes. Your continued use of the Service following the
                      posting of any changes to the Terms of Use constitutes
                      acceptance of those changes.
                    </p>

                    <h3 className="text-lg font-medium tracking-tight">
                      Trademarks and Patents
                    </h3>
                    <p className="text-muted-foreground text-balance mb-6">
                      All Machine logos, marks, and designations are trademarks or
                      registered trademarks of the Company. All other trademarks
                      mentioned on this website are the property of their
                      respective owners. The trademarks and logos displayed on
                      this website may not be used without the prior written
                      consent of the Company or their respective owners.
                      Portions, features, and/or functionality of the Company's
                      products may be protected under the Company's patent
                      applications or patents.
                    </p>

                    <h3 className="text-lg font-medium tracking-tight">
                      Licensing Terms
                    </h3>
                    <p className="text-muted-foreground text-balance mb-4">
                      Subject to your compliance with this Agreement, the
                      conditions herein, and any limitations applicable to the
                      Company or by law:
                    </p>
                    <ul className="text-muted-foreground space-y-1 mb-4">
                      <li>
                        you are granted a non-exclusive, limited,
                        non-transferable, non-sublicensable, non-assignable,
                        freely revocable license to access and use the Service
                        for business or personal use;
                      </li>
                      <li>
                        you own all Assets you create with the Services, and
                      </li>
                      <li>
                        we hereby assign to you all rights, title, and interest
                        in and to such Assets for your personal or commercial
                        use.
                      </li>
                    </ul>
                    <p className="text-muted-foreground text-balance mb-6">
                      Otherwise, the Company reserves all rights not expressly
                      granted under these Terms of Use. Each person must have a
                      unique account, and you are responsible for any activity
                      conducted on your account. A breach or violation of any of
                      our Terms of Use may result in an immediate termination of
                      your right to use our Service.
                    </p>

                    <h3 className="text-lg font-medium tracking-tight">
                      Indemnification
                    </h3>
                    <p className="text-muted-foreground text-balance mb-6">
                      You shall defend, indemnify, and hold harmless the
                      Company, its affiliates, and each of its, and its
                      affiliates employees, contractors, directors, suppliers,
                      and representatives from all liabilities, losses, claims,
                      and expenses, including reasonable attorneys' fees, that
                      arise from or relate to (i) your use or misuse of, or
                      access to, the Service, or (ii) your violation of the
                      Terms of Use or any applicable law, contract, policy,
                      regulation, or other obligation. The Company reserves the
                      right to assume the exclusive defense and control of any
                      matter otherwise subject to indemnification by you, in
                      which event you will assist and cooperate with the Company
                      in connection therewith.
                    </p>

                    <h3 className="text-lg font-medium tracking-tight">
                      Limitation of Liability
                    </h3>
                    <p className="text-muted-foreground text-balance mb-6">
                      IN NO EVENT SHALL THE COMPANY OR ITS DIRECTORS, EMPLOYEES,
                      AGENTS, PARTNERS, SUPPLIERS, OR CONTENT PROVIDERS, BE
                      LIABLE UNDER CONTRACT, TORT, STRICT LIABILITY, NEGLIGENCE,
                      OR ANY OTHER LEGAL OR EQUITABLE THEORY WITH RESPECT TO THE
                      SERVICE (I) FOR ANY LOST PROFITS, DATA LOSS, COST OF
                      PROCUREMENT OF SUBSTITUTE GOODS OR SERVICES, OR SPECIAL,
                      INDIRECT, INCIDENTAL, PUNITIVE, OR CONSEQUENTIAL DAMAGES
                      OF ANY KIND WHATSOVER, OR SUBSTITUTE GOODS OR SERVICES,
                      (II) FOR YOUR RELIANCE ON THE SERVICE, INCLUDING ANY
                      APPLICATIONS CREATED USING THE AI, OR (III) FOR ANY DIRECT
                      DAMAGES IN EXCESS (IN THE AGGREGATE) OF THE FEES PAID BY
                      YOU FOR THE SERVICE OR, IF GREATER, $100. SOME STATES DO
                      NOT ALLOW THE EXCLUSION OR LIMITATION OF INCIDENTAL OR
                      CONSEQUENTIAL DAMAGES, SO THE ABOVE LIMITATIONS AND
                      EXCLUSIONS MAY NOT APPLY TO YOU.
                    </p>

                    <h3 className="text-lg font-medium tracking-tight">
                      Disclaimer
                    </h3>
                    <p className="text-muted-foreground text-balance mb-6">
                      ALL USE OF THE SERVICE AND ANY CONTENT IS UNDERTAKEN
                      ENTIRELY AT YOUR OWN RISK. THE SERVICE (INCLUDING, WITHOUT
                      LIMITATION, THE Machine WEB APP AND ANY CONTENT) IS PROVIDED
                      "AS IS" AND "AS AVAILABLE" AND IS WITHOUT WARRANTY OF ANY
                      KIND, EXPRESS OR IMPLIED, INCLUDING, BUT NOT LIMITED TO,
                      THE IMPLIED WARRANTIES OF TITLE, NON-INFRINGEMENT,
                      MERCHANTABILITY, AND FITNESS FOR A PARTICULAR PURPOSE, AND
                      ANY WARRANTIES IMPLIED BY ANY COURSE OF PERFORMANCE OR
                      USAGE OF TRADE, ALL OF WHICH ARE EXPRESSLY DISCLAIMED.
                      Machine DOES NOT GUARANTEE THE ACCURACY, COMPLETENESS, OR
                      RELIABILITY OF THE AI-GENERATED CONTENT, AND USERS ASSUME
                      FULL RESPONSIBILITY FOR ANY APPLICATIONS CREATED USING THE
                      SERVICE. SOME STATES DO NOT ALLOW LIMITATIONS ON HOW LONG
                      AN IMPLIED WARRANTY LASTS, SO THE ABOVE LIMITATIONS MAY
                      NOT APPLY TO YOU.
                    </p>

                    <h3 className="text-lg font-medium tracking-tight">
                      Age Requirements
                    </h3>
                    <p className="text-muted-foreground text-balance mb-4">
                      By accessing the Services, you confirm that you're at
                      least 18 years old and meet the minimum age of digital
                      consent in your country. If you are not old enough to
                      consent to our Terms of Use in your country, your parent
                      or guardian must agree to this Agreement on your behalf.
                    </p>

                    <p className="text-muted-foreground text-balance mb-6">
                      Please ask your parent or guardian to read these terms
                      with you. If you're a parent or legal guardian, and you
                      allow your teenager to use the Services, then these terms
                      also apply to you and you're responsible for your
                      teenager's activity on the Services. No assurances are
                      made as to the suitability of the Assets for you.
                    </p>

                    <h3 className="text-lg font-medium tracking-tight">
                      Contact Us
                    </h3>
                    <p className="text-muted-foreground text-balance mb-6">
                      For questions regarding the Service, you can get in touch
                      by emailing us at{' '}
                      <a
                        href="mailto:legal@the_machine_ai.com"
                        className="text-secondary hover:underline"
                      >
                        legal@the_machine_ai.com
                      </a>
                      .
                    </p>
                  </div>
                ) : (
                  <div>
                    <h2 className="text-2xl font-medium tracking-tight mb-4">
                      Privacy Policy
                    </h2>
                    <p className="text-sm text-muted-foreground mb-6">
                      Last updated: {new Date().toLocaleDateString()}
                    </p>

                    <h3 className="text-lg font-medium tracking-tight">
                      Privacy
                    </h3>
                    <p className="text-muted-foreground text-balance mb-6">
                      Our commitment to privacy and data protection is reflected
                      in this Privacy Statement which describes how we collect
                      and process "personal information" that identifies you,
                      like your name or email address. Any other information
                      besides this is "non-personal information." If we store
                      personal information with non-personal information, we'll
                      consider that combination to be personal information.
                    </p>

                    <p className="text-muted-foreground text-balance mb-6">
                      References to our "Services" at Machine in this statement
                      include our website, apps, and other products and
                      services. This statement applies to our Services that
                      display or reference this Privacy Statement. Third-party
                      services that we integrate with are governed under their
                      own privacy policies.
                    </p>

                    <p className="text-muted-foreground text-balance mb-6">
                      Machine does not collect biometric or identifying
                      information. All data is processed securely and any data
                      is deleted upon account removal.
                    </p>

                    <h3 className="text-lg font-medium tracking-tight">
                      Information Gathering
                    </h3>
                    <p className="text-muted-foreground text-balance mb-4">
                      We learn information about you when:
                    </p>

                    <p className="font-medium mb-2">
                      You directly provide it to us.
                    </p>
                    <p className="text-muted-foreground mb-2">
                      For example, we collect:
                    </p>
                    <ul className="text-muted-foreground space-y-1 mb-4">
                      <li>
                        Name and contact information. We collect details such as
                        name and email address.
                      </li>
                      <li>
                        Payment information. If you make a purchase, we collect
                        credit card numbers, financial account information, and
                        other payment details.
                      </li>
                      <li>
                        Content and files. We collect and retain the videos,
                        documents, or other files you send to us in connection
                        with delivering our Services, including via email or
                        chat.
                      </li>
                    </ul>

                    <p className="font-medium mb-2">
                      We collect it automatically through our products and
                      services.
                    </p>
                    <p className="text-muted-foreground mb-2">
                      For instance, we collect:
                    </p>
                    <ul className="text-muted-foreground space-y-1 mb-4">
                      <li>
                        Identifiers and device information. When you visit our
                        websites, our web servers log your Internet Protocol
                        (IP) address and information about your device,
                        including device identifiers, device type, operating
                        system, browser, and other software including type,
                        version, language, settings, and configuration.
                      </li>
                      <li>
                        Geolocation data. Depending on your device and app
                        settings, we collect geolocation data when you use our
                        Services.
                      </li>
                      <li>
                        Usage data. We log your activity on our website,
                        including the URL of the website from which you came to
                        our site, pages you viewed on our website, how long you
                        spent on a page, access times, and other details about
                        your use of and actions on our website. We also collect
                        information about which web-elements or objects you
                        interact with on our Service, metadata about your
                        activity on the Service, changes in your user state, and
                        the duration of your use of our Service.
                      </li>
                    </ul>

                    <p className="font-medium mb-2">
                      Someone else tells us information about you.
                    </p>
                    <p className="text-muted-foreground mb-2">
                      Third-party sources include, for example:
                    </p>
                    <ul className="text-muted-foreground space-y-1 mb-4">
                      <li>
                        Third-party partners. Third-party applications and
                        services, including social networks you choose to
                        connect with or interact with through our services.
                      </li>
                      <li>
                        Service providers. Third parties that collect or provide
                        data in connection with work they do on our behalf, for
                        example, companies that determine your device's location
                        based on its IP address.
                      </li>
                    </ul>

                    <p className="font-medium mb-2">
                      When we try and understand more about you based on
                      information you've given to us.
                    </p>
                    <p className="text-muted-foreground text-balance mb-6">
                      We infer new information from other data we collect,
                      including using automated means to generate information
                      about your likely preferences or other characteristics
                      ("inferences"). For example, we infer your general
                      geographic location based on your IP address.
                    </p>

                    <h3 className="text-lg font-medium tracking-tight">
                      Information Use
                    </h3>
                    <p className="text-muted-foreground text-balance mb-2">
                      We use each category of personal information about you:
                    </p>
                    <ul className="text-muted-foreground space-y-1 mb-6">
                      <li>To provide you with our Services</li>
                      <li>To improve and develop our Services</li>
                      <li>To communicate with you</li>
                      <li>To provide customer support</li>
                    </ul>

                    <h3 className="text-lg font-medium tracking-tight">
                      Information Sharing
                    </h3>
                    <p className="text-muted-foreground text-balance mb-2">
                      We share information about you:
                    </p>
                    <ul className="text-muted-foreground space-y-1 mb-4">
                      <li>
                        When we've asked & received your consent to share it.
                      </li>
                      <li>
                        As needed, including to third-party service providers,
                        to process or provide Services or products to you, but
                        only if those entities agree to provide at least the
                        same level of privacy protection we're committed to
                        under this Privacy Statement.
                      </li>
                      <li>
                        To comply with laws or to respond to lawful requests and
                        legal processes, provided that we'll notify you unless
                        we're legally prohibited from doing so. We'll only
                        release personal information if we believe in good faith
                        that it's legally required.
                      </li>
                      <li>
                        Only if we reasonably believe it's necessary to prevent
                        harm to the rights, property, or safety of you or
                        others.
                      </li>
                      <li>
                        In the event of a corporate restructuring or change in
                        our organizational structure or status to a successor or
                        affiliate.
                      </li>
                    </ul>

                    <p className="text-muted-foreground text-balance mb-4">
                      Please note that some of our Services include
                      integrations, references, or links to services provided by
                      third parties whose privacy practices differ from ours. If
                      you provide personal information to any of those third
                      parties, or allow us to share personal information with
                      them, that data is governed by their privacy statements.
                    </p>

                    <p className="text-muted-foreground text-balance mb-6">
                      Finally, we may share non-personal information in
                      accordance with applicable law.
                    </p>

                    <h3 className="text-lg font-medium tracking-tight">
                      Information Protection
                    </h3>
                    <p className="text-muted-foreground text-balance mb-6">
                      We implement physical, business, and technical security
                      measures to safeguard your personal information. In the
                      event of a security breach, we'll notify you so that you
                      can take appropriate protective steps. We only keep your
                      personal information for as long as is needed to do what
                      we collected it for. After that, we destroy it unless
                      required by law.
                    </p>

                    <h3 className="text-lg font-medium tracking-tight">
                      Contact Us
                    </h3>
                    <p className="text-muted-foreground text-balance">
                      You can get in touch by emailing us at{' '}
                      <a
                        href="mailto:legal@the_machine_ai.com"
                        className="text-secondary hover:underline"
                      >
                        legal@the_machine_ai.com
                      </a>
                      .
                    </p>
                  </div>
                )}
              </div>
            </div>

            <div className="mt-12 text-center pb-10">
              <Link
                href="/"
                className="group inline-flex h-10 items-center justify-center gap-2 text-sm font-medium tracking-wide rounded-full text-primary-foreground dark:text-secondary-foreground px-6 shadow-[inset_0_1px_2px_rgba(255,255,255,0.25),0_3px_3px_-1.5px_rgba(16,24,40,0.06),0_1px_1px_rgba(16,24,40,0.08)] bg-primary hover:bg-primary/90 transition-all duration-200 w-fit"
              >
                <span>Return to Home</span>
                <span className="inline-flex items-center justify-center size-5 rounded-full bg-white/20 group-hover:bg-white/30 transition-colors duration-200">
                  <svg
                    width="12"
                    height="12"
                    viewBox="0 0 24 24"
                    fill="none"
                    xmlns="http://www.w3.org/2000/svg"
                    className="text-white"
                  >
                    <path
                      d="M7 17L17 7M17 7H8M17 7V16"
                      stroke="currentColor"
                      strokeWidth="2"
                      strokeLinecap="round"
                      strokeLinejoin="round"
                    />
                  </svg>
                </span>
              </Link>
            </div>
=======
            <Card>
              <CardContent className="p-8">
                <div className="prose prose-sm max-w-none dark:prose-invert">
                  {activeTab === 'imprint' ? (
                    <div>
                      <h2 className="text-2xl font-medium tracking-tight mb-4">
                        Imprint
                      </h2>
                      <p className="text-sm text-muted-foreground mb-6">
                        Information according to legal requirements
                      </p>

                      <h3 className="text-lg font-medium tracking-tight">
                        Company Information
                      </h3>
                      <div className="text-muted-foreground mb-6 space-y-2">
                        <p>
                          <strong>Kortix AI Corp</strong>
                        </p>
                        <p>701 Tillery Street</p>
                        <p>Unit 12-2521</p>
                        <p>Austin, TX 78702</p>
                        <p>United States</p>
                      </div>

                      <h3 className="text-lg font-medium tracking-tight">
                        Contact
                      </h3>
                      <div className="text-muted-foreground mb-6">
                        <p>
                          Email:{' '}
                          <a
                            href="mailto:info@kortix.com"
                            className="text-primary hover:underline"
                          >
                            info@kortix.com
                          </a>
                        </p>
                      </div>

                      <h3 className="text-lg font-medium tracking-tight">
                        Responsible for Content
                      </h3>
                      <p className="text-muted-foreground mb-6">
                        Kortix AI Corp is responsible for the content of this
                        website in accordance with applicable laws.
                      </p>

                      <h3 className="text-lg font-medium tracking-tight">
                        Disclaimer
                      </h3>
                      <p className="text-muted-foreground text-balance mb-6">
                        The information provided on this website is for general
                        informational purposes only. While we strive to keep the
                        information up to date and accurate, we make no
                        representations or warranties of any kind, express or
                        implied, about the completeness, accuracy, reliability,
                        suitability, or availability of the information contained
                        on the website.
                      </p>
                    </div>
                  ) : activeTab === 'terms' ? (
                    <div>
                      <h2 className="text-2xl font-medium tracking-tight mb-4">
                        Terms of Service
                      </h2>
                      <p className="text-sm text-muted-foreground mb-6">
                        Last updated: 13 August 2024
                      </p>

                      <h3 className="text-lg font-medium tracking-tight">
                        Terms of Service & Privacy Policy
                      </h3>
                      <p className="text-muted-foreground text-balance mb-4">
                        Last updated and effective date: 13 August 2024
                      </p>

                      <p className="text-muted-foreground text-balance mb-6">
                        PLEASE READ THESE TERMS OF USE ("AGREEMENT" OR "TERMS OF
                        USE" or "TERMS OF SERVICE" or "TERMS AND CONDITIONS")
                        CAREFULLY BEFORE USING THE SERVICES OFFERED BY Kortix AI
                        Corp (701 Tillery Street Unit 12-2521 Austin, Texas 78702,
                        United States). THIS AGREEMENT SETS FORTH THE LEGALLY
                        BINDING TERMS AND CONDITIONS FOR YOUR USE OF THE SUNA
                        WEBSITE AND ALL RELATED SERVICES.
                      </p>

                      <h3 className="text-lg font-medium tracking-tight">
                        Definitions
                      </h3>
                      <ul className="text-muted-foreground space-y-1 mb-6">
                        <li>
                          "Company" refers to Kortix AI Corp (701 Tillery Street
                          Unit 12-2521 Austin, Texas 78702, United States).
                        </li>
                        <li>
                          "Site" refers to the Suna website, including any related
                          features, content, or applications offered from time to
                          time by the Company.
                        </li>
                        <li>
                          "Service" refers to the Suna website and all related
                          services provided by the Company, including the
                          AI-powered agent that helps you accomplish real-world
                          tasks.
                        </li>
                        <li>
                          "User" refers to any individual or entity using the Site
                          or Service.
                        </li>
                        <li>
                          "Content" refers to any text, images, code, or other
                          material uploaded to or generated by the Site or Service
                          by Users.
                        </li>
                        <li>
                          "Assets" refers to the results and outputs generated by
                          the AI models provided by the Service, including any
                          code, applications, or reports.
                        </li>
                        <li>
                          "Terms of Use" refers to these terms and conditions
                          governing the use of the Site and Service.
                        </li>
                        <li>
                          "License" refers to the permissions granted to Users to
                          use the Site and Service as outlined in these Terms of
                          Use.
                        </li>
                        <li>
                          "DMCA" refers to the Digital Millennium Copyright Act.
                        </li>
                        <li>
                          "Fees" refers to the subscription or other payments made
                          by Users for access to certain features or levels of the
                          Service.
                        </li>
                        <li>
                          "Notice Address" refers to the contact address for the
                          Company, specifically legal@kortix.ai
                        </li>
                        <li>
                          "Privacy Policy" refers to the document outlining how
                          the Company collects, uses, and protects User data.
                        </li>
                        <li>
                          "Third Party" refers to any person or entity other than
                          the Company or the User.
                        </li>
                        <li>
                          "AAA Rules" refers to the American Arbitration
                          Association's Consumer Arbitration Rules.
                        </li>
                        <li>
                          "Claim" refers to any dispute, claim, demand, or cause
                          of action that arises between the User and the Company.
                        </li>
                      </ul>

                      <h3 className="text-lg font-medium tracking-tight">
                        Acceptance of Terms of Use
                      </h3>
                      <p className="text-muted-foreground text-balance mb-4">
                        The Service is offered subject to acceptance without
                        modification of all of these Terms of Use and all other
                        operating rules, policies, and procedures that may be
                        published from time to time in connection with the
                        Services by the Company. In addition, some services
                        offered through the Service may be subject to additional
                        terms and conditions promulgated by the Company from time
                        to time; your use of such services is subject to those
                        additional terms and conditions, which are incorporated
                        into these Terms of Use by this reference.
                      </p>

                      <p className="text-muted-foreground text-balance mb-6">
                        The Company may, in its sole discretion, refuse to offer
                        the Service to any person or entity and change its
                        eligibility criteria at any time. This provision is void
                        where prohibited by law and the right to access the
                        Service is revoked in such jurisdictions.
                      </p>

                      <h3 className="text-lg font-medium tracking-tight">
                        Rules and Conduct
                      </h3>
                      <p className="text-muted-foreground text-balance mb-4">
                        By using the Service, you agree that it is intended solely
                        for the purpose of using an AI assistant to help
                        accomplish real-world tasks through natural conversation.
                        The Service's capabilities include browser automation,
                        file management, web crawling, search capabilities,
                        command-line execution, website deployment, and
                        integration with various APIs and services. You
                        acknowledge and agree that when using the Service, you
                        must have the necessary rights and permissions for any
                        content or data you incorporate. You are solely
                        responsible for ensuring that your use of the Service is
                        legal and that you have the necessary rights for any tasks
                        you perform. The Company is not responsible for any
                        content created or actions taken through the Service and
                        disclaims all liability for any issues arising from the
                        created content or performed actions, including but not
                        limited to copyright infringement, illegal content, or any
                        other legal matters.
                      </p>

                      <p className="text-muted-foreground text-balance mb-4">
                        As a condition of use, you promise not to use the Service
                        for any purpose that is prohibited by the Terms of Use. By
                        way of example, and not as a limitation, you shall not
                        (and shall not permit any third party to) take any action
                        (including making use of the Site, any Assets, or our
                        models or derivatives of our models) that:
                      </p>

                      <ul className="text-muted-foreground space-y-1 mb-6">
                        <li>
                          would constitute a violation of any applicable law,
                          rule, or regulation;
                        </li>
                        <li>
                          infringes upon any intellectual property or other right
                          of any other person or entity;
                        </li>
                        <li>
                          is threatening, abusive, harassing, defamatory,
                          libelous, deceptive, fraudulent, invasive of another's
                          privacy, tortious, obscene, offensive, furthering of
                          self-harm, or profane;
                        </li>
                        <li>creates Assets that exploit or abuse children;</li>
                        <li>
                          generates or disseminates verifiably false information
                          with the purpose of harming others;
                        </li>
                        <li>impersonates or attempts to impersonate others;</li>
                        <li>
                          generates or disseminates personally identifying or
                          identifiable information;
                        </li>
                        <li>
                          creates Assets that imply or promote support of a
                          terrorist organization;
                        </li>
                        <li>
                          creates Assets that condone or promote violence against
                          people based on any protected legal category.
                        </li>
                      </ul>

                      <p className="text-muted-foreground text-balance mb-6">
                        You agree not to use the Service for the purpose of
                        generating illegal or harmful applications or content.
                      </p>

                      <h3 className="text-lg font-medium tracking-tight">
                        User Responsibility for Created Content
                      </h3>
                      <p className="text-muted-foreground text-balance mb-6">
                        You agree not to create any content or perform any actions
                        that are illegal, infringe on the rights of any third
                        party, or violate any applicable law, regulation, or these
                        Terms of Use. The Company reserves the right to remove any
                        content or disable any action that it deems to be in
                        violation of these Terms of Use, at its sole discretion,
                        and without notice. You are solely responsible for any
                        content you create or actions you perform, and you agree
                        to indemnify and hold harmless the Company from any
                        claims, losses, damages, or expenses arising out of or
                        related to your created content or performed actions.
                      </p>

                      <h3 className="text-lg font-medium tracking-tight">
                        Open Source License
                      </h3>
                      <p className="text-muted-foreground text-balance mb-6">
                        Suna is licensed under the Apache License, Version 2.0.
                        You may obtain a copy of the License at{' '}
                        <a
                          href="http://www.apache.org/licenses/LICENSE-2.0"
                          target="_blank"
                          rel="noopener noreferrer"
                          className="text-primary hover:underline"
                        >
                          http://www.apache.org/licenses/LICENSE-2.0
                        </a>
                        . Unless required by applicable law or agreed to in
                        writing, software distributed under the License is
                        distributed on an "AS IS" BASIS, WITHOUT WARRANTIES OR
                        CONDITIONS OF ANY KIND, either express or implied. See the
                        License for the specific language governing permissions
                        and limitations under the License.
                      </p>

                      <h3 className="text-lg font-medium tracking-tight">
                        Accuracy Disclaimer
                      </h3>
                      <p className="text-muted-foreground text-balance mb-6">
                        The Service is provided for general assistance purposes.
                        The analysis and results generated by the AI are not
                        guaranteed to be error-free and should be thoroughly
                        verified before relying on them. Users assume full
                        responsibility for any content created or actions
                        performed using the Service.
                      </p>

                      <h3 className="text-lg font-medium tracking-tight">
                        DMCA and Takedowns Policy
                      </h3>
                      <p className="text-muted-foreground text-balance mb-6">
                        The Company utilizes artificial intelligence systems to
                        generate content and perform actions. Such generation may
                        unintentionally involve copyrighted material or trademarks
                        held by others. We respect rights holders internationally,
                        and we ask our users to do the same. If you believe your
                        copyright or trademark is being infringed by the Service,
                        please write to info@kortix.com and we will process and
                        investigate your request and take appropriate actions
                        under the Digital Millennium Copyright Act and other
                        applicable intellectual property laws with respect to any
                        alleged or actual infringement.
                      </p>

                      <h3 className="text-lg font-medium tracking-tight">
                        Fees and Payments
                      </h3>
                      <p className="text-muted-foreground text-balance mb-4">
                        The Company may offer paid Services. You can learn more
                        about our pricing after signing up. You may sign up for a
                        subscription, payable in U.S. dollars, that will
                        automatically renew. You can stop using the Service and
                        cancel your subscription at any time through the website
                        or by emailing us at info@kortix.com. If you cancel
                        your subscription, you may not receive a refund or credit
                        for any amounts that have already been billed or paid. The
                        Company reserves the right to change its prices at any
                        time. If you are on a subscription plan, changes to
                        pricing will not apply until your next renewal.
                      </p>

                      <p className="text-muted-foreground text-balance mb-6">
                        Unless otherwise stated, your subscription fees ("Fees")
                        do not include federal, state, local, and foreign taxes,
                        duties, and other similar assessments ("Taxes"). You are
                        responsible for all Taxes associated with your purchase
                        and we may invoice you for such Taxes. You agree to timely
                        pay such Taxes and provide us with documentation showing
                        the payment or additional evidence that we may reasonably
                        require. If any amount of your Fees is past due, we may
                        suspend your access to the Services after we provide you
                        with written notice of late payment.
                      </p>

                      <h3 className="text-lg font-medium tracking-tight">
                        Termination
                      </h3>
                      <p className="text-muted-foreground text-balance mb-6">
                        The Company may terminate your access to all or any part
                        of the Service at any time if you fail to comply with
                        these Terms of Use, which may result in the forfeiture and
                        destruction of all information associated with your
                        account. Further, either party may terminate the Services
                        for any reason and at any time upon written notice. If you
                        wish to terminate your account, you may do so by following
                        the instructions on the Service. Any fees paid hereunder
                        are non-refundable. Upon any termination, all rights and
                        licenses granted to you in this Agreement shall
                        immediately terminate, but all provisions hereof which by
                        their nature should survive termination shall survive
                        termination, including, without limitation, warranty
                        disclaimers, indemnity, and limitations of liability.
                      </p>

                      <h3 className="text-lg font-medium tracking-tight">
                        Dispute Resolution by Binding Arbitration
                      </h3>
                      <p className="text-muted-foreground text-balance mb-4">
                        PLEASE READ THIS SECTION CAREFULLY, AS IT AFFECTS YOUR
                        RIGHTS.
                      </p>

                      <p className="text-muted-foreground text-balance mb-4">
                        <strong>Agreement to Arbitrate.</strong> You and the
                        Company agree that any and all disputes, claims, demands,
                        or causes of action ("Claims") that have arisen or may
                        arise between you and us, whether arising out of or
                        relating to these Terms, the Site, or any aspect of the
                        relationship or transactions between us, will be resolved
                        exclusively through final and binding arbitration before a
                        neutral arbitrator, rather than in a court by a judge or
                        jury, in accordance with the terms of this Arbitration
                        Agreement, except that you or we may (but are not required
                        to) assert individual Claims in small claims court if such
                        Claims are within the scope of such court's jurisdiction.
                      </p>

                      <p className="text-muted-foreground text-balance mb-4">
                        <strong>
                          Prohibition of Class and Representative Actions.
                        </strong>{' '}
                        YOU AND WE AGREE THAT EACH OF US MAY BRING CLAIMS AGAINST
                        THE OTHER ONLY ON AN INDIVIDUAL BASIS AND NOT AS A
                        PLAINTIFF OR CLASS MEMBER IN ANY PURPORTED CLASS OR
                        REPRESENTATIVE ACTION OR PROCEEDING.
                      </p>

                      <p className="text-muted-foreground text-balance mb-4">
                        <strong>Pre-Arbitration Dispute Resolution.</strong>{' '}
                        Before commencing any arbitration, you agree to provide
                        the Company with a written notice of Claim, and the
                        Company agrees to provide you with a written notice of
                        Claim to the extent reasonably possible based on the
                        availability of your contact information to the Company.
                        The Notice must describe the nature and basis of the Claim
                        in sufficient detail and set forth the specific relief
                        sought.
                      </p>

                      <p className="text-muted-foreground text-balance mb-6">
                        Both parties agree that they will attempt to resolve a
                        Claim through informal negotiation within sixty (60)
                        calendar days from the date the Notice is received. If the
                        Claim is not resolved within sixty (60) calendar days
                        after the Notice is received, you or we may commence an
                        arbitration proceeding.
                      </p>

                      <h3 className="text-lg font-medium tracking-tight">
                        Choice of Law
                      </h3>
                      <p className="text-muted-foreground text-balance mb-6">
                        Any and all Claims shall be governed by the Federal
                        Arbitration Act and the internal substantive laws of
                        Singapore in all respects, without regard for the
                        jurisdiction or forum in which the user is domiciled,
                        resides, or is located at the time of such access or use.
                        Except as provided in the Arbitration Agreement, all
                        Claims will be brought in the federal or state courts in
                        Singapore, and you and the Company each unconditionally,
                        voluntarily, and irrevocably consent to the exclusive
                        personal jurisdiction and venue of those courts.
                      </p>

                      <h3 className="text-lg font-medium tracking-tight">
                        Links to and From Other Websites
                      </h3>
                      <p className="text-muted-foreground text-balance mb-6">
                        You may gain access to other websites via links on the
                        Site. These Terms apply to the Site only and do not apply
                        to other parties' websites. Similarly, you may have come
                        to the Site via a link from another website. The terms of
                        use of other websites do not apply to the Site. The
                        Company assumes no responsibility for any terms of use or
                        material outside of the Site accessed via any link.
                      </p>

                      <h3 className="text-lg font-medium tracking-tight">
                        Modification of Terms of Use
                      </h3>
                      <p className="text-muted-foreground text-balance mb-6">
                        At its sole discretion, the Company may modify or replace
                        any of the Terms of Use, or change, suspend, or
                        discontinue the Service (including without limitation, the
                        availability of any feature, database, or content) at any
                        time by posting a notice on the Site or by sending you an
                        email. The Company may also impose limits on certain
                        features and services or restrict your access to parts or
                        all of the Service without notice or liability. It is your
                        responsibility to check the Terms of Use periodically for
                        changes. Your continued use of the Service following the
                        posting of any changes to the Terms of Use constitutes
                        acceptance of those changes.
                      </p>

                      <h3 className="text-lg font-medium tracking-tight">
                        Trademarks and Patents
                      </h3>
                      <p className="text-muted-foreground text-balance mb-6">
                        All Suna logos, marks, and designations are trademarks or
                        registered trademarks of the Company. All other trademarks
                        mentioned on this website are the property of their
                        respective owners. The trademarks and logos displayed on
                        this website may not be used without the prior written
                        consent of the Company or their respective owners.
                        Portions, features, and/or functionality of the Company's
                        products may be protected under the Company's patent
                        applications or patents.
                      </p>

                      <h3 className="text-lg font-medium tracking-tight">
                        Licensing Terms
                      </h3>
                      <p className="text-muted-foreground text-balance mb-4">
                        Subject to your compliance with this Agreement, the
                        conditions herein, and any limitations applicable to the
                        Company or by law:
                      </p>
                      <ul className="text-muted-foreground space-y-1 mb-4">
                        <li>
                          you are granted a non-exclusive, limited,
                          non-transferable, non-sublicensable, non-assignable,
                          freely revocable license to access and use the Service
                          for business or personal use;
                        </li>
                        <li>
                          you own all Assets you create with the Services, and
                        </li>
                        <li>
                          we hereby assign to you all rights, title, and interest
                          in and to such Assets for your personal or commercial
                          use.
                        </li>
                      </ul>
                      <p className="text-muted-foreground text-balance mb-6">
                        Otherwise, the Company reserves all rights not expressly
                        granted under these Terms of Use. Each person must have a
                        unique account, and you are responsible for any activity
                        conducted on your account. A breach or violation of any of
                        our Terms of Use may result in an immediate termination of
                        your right to use our Service.
                      </p>

                      <h3 className="text-lg font-medium tracking-tight">
                        Indemnification
                      </h3>
                      <p className="text-muted-foreground text-balance mb-6">
                        You shall defend, indemnify, and hold harmless the
                        Company, its affiliates, and each of its, and its
                        affiliates employees, contractors, directors, suppliers,
                        and representatives from all liabilities, losses, claims,
                        and expenses, including reasonable attorneys' fees, that
                        arise from or relate to (i) your use or misuse of, or
                        access to, the Service, or (ii) your violation of the
                        Terms of Use or any applicable law, contract, policy,
                        regulation, or other obligation. The Company reserves the
                        right to assume the exclusive defense and control of any
                        matter otherwise subject to indemnification by you, in
                        which event you will assist and cooperate with the Company
                        in connection therewith.
                      </p>

                      <h3 className="text-lg font-medium tracking-tight">
                        Limitation of Liability
                      </h3>
                      <p className="text-muted-foreground text-balance mb-6">
                        IN NO EVENT SHALL THE COMPANY OR ITS DIRECTORS, EMPLOYEES,
                        AGENTS, PARTNERS, SUPPLIERS, OR CONTENT PROVIDERS, BE
                        LIABLE UNDER CONTRACT, TORT, STRICT LIABILITY, NEGLIGENCE,
                        OR ANY OTHER LEGAL OR EQUITABLE THEORY WITH RESPECT TO THE
                        SERVICE (I) FOR ANY LOST PROFITS, DATA LOSS, COST OF
                        PROCUREMENT OF SUBSTITUTE GOODS OR SERVICES, OR SPECIAL,
                        INDIRECT, INCIDENTAL, PUNITIVE, OR CONSEQUENTIAL DAMAGES
                        OF ANY KIND WHATSOVER, OR SUBSTITUTE GOODS OR SERVICES,
                        (II) FOR YOUR RELIANCE ON THE SERVICE, INCLUDING ANY
                        APPLICATIONS CREATED USING THE AI, OR (III) FOR ANY DIRECT
                        DAMAGES IN EXCESS (IN THE AGGREGATE) OF THE FEES PAID BY
                        YOU FOR THE SERVICE OR, IF GREATER, $100. SOME STATES DO
                        NOT ALLOW THE EXCLUSION OR LIMITATION OF INCIDENTAL OR
                        CONSEQUENTIAL DAMAGES, SO THE ABOVE LIMITATIONS AND
                        EXCLUSIONS MAY NOT APPLY TO YOU.
                      </p>

                      <h3 className="text-lg font-medium tracking-tight">
                        Disclaimer
                      </h3>
                      <p className="text-muted-foreground text-balance mb-6">
                        ALL USE OF THE SERVICE AND ANY CONTENT IS UNDERTAKEN
                        ENTIRELY AT YOUR OWN RISK. THE SERVICE (INCLUDING, WITHOUT
                        LIMITATION, THE SUNA WEB APP AND ANY CONTENT) IS PROVIDED
                        "AS IS" AND "AS AVAILABLE" AND IS WITHOUT WARRANTY OF ANY
                        KIND, EXPRESS OR IMPLIED, INCLUDING, BUT NOT LIMITED TO,
                        THE IMPLIED WARRANTIES OF TITLE, NON-INFRINGEMENT,
                        MERCHANTABILITY, AND FITNESS FOR A PARTICULAR PURPOSE, AND
                        ANY WARRANTIES IMPLIED BY ANY COURSE OF PERFORMANCE OR
                        USAGE OF TRADE, ALL OF WHICH ARE EXPRESSLY DISCLAIMED.
                        SUNA DOES NOT GUARANTEE THE ACCURACY, COMPLETENESS, OR
                        RELIABILITY OF THE AI-GENERATED CONTENT, AND USERS ASSUME
                        FULL RESPONSIBILITY FOR ANY APPLICATIONS CREATED USING THE
                        SERVICE. SOME STATES DO NOT ALLOW LIMITATIONS ON HOW LONG
                        AN IMPLIED WARRANTY LASTS, SO THE ABOVE LIMITATIONS MAY
                        NOT APPLY TO YOU.
                      </p>

                      <h3 className="text-lg font-medium tracking-tight">
                        Age Requirements
                      </h3>
                      <p className="text-muted-foreground text-balance mb-4">
                        By accessing the Services, you confirm that you're at
                        least 18 years old and meet the minimum age of digital
                        consent in your country. If you are not old enough to
                        consent to our Terms of Use in your country, your parent
                        or guardian must agree to this Agreement on your behalf.
                      </p>

                      <p className="text-muted-foreground text-balance mb-6">
                        Please ask your parent or guardian to read these terms
                        with you. If you're a parent or legal guardian, and you
                        allow your teenager to use the Services, then these terms
                        also apply to you and you're responsible for your
                        teenager's activity on the Services. No assurances are
                        made as to the suitability of the Assets for you.
                      </p>

                      <h3 className="text-lg font-medium tracking-tight">
                        Contact Us
                      </h3>
                      <p className="text-muted-foreground text-balance mb-6">
                        For questions regarding the Service, you can get in touch
                        by emailing us at{' '}
                        <a
                          href="mailto:info@kortix.com"
                          className="text-primary hover:underline"
                        >
                          info@kortix.com
                        </a>
                        .
                      </p>
                    </div>
                  ) : (
                    <div>
                      <h2 className="text-2xl font-medium tracking-tight mb-4">
                        Privacy Policy
                      </h2>
                      <p className="text-sm text-muted-foreground mb-6">
                        Last updated: {new Date().toLocaleDateString()}
                      </p>

                      <h3 className="text-lg font-medium tracking-tight">
                        Privacy
                      </h3>
                      <p className="text-muted-foreground text-balance mb-6">
                        Our commitment to privacy and data protection is reflected
                        in this Privacy Statement which describes how we collect
                        and process "personal information" that identifies you,
                        like your name or email address. Any other information
                        besides this is "non-personal information." If we store
                        personal information with non-personal information, we'll
                        consider that combination to be personal information.
                      </p>

                      <p className="text-muted-foreground text-balance mb-6">
                        References to our "Services" at Suna in this statement
                        include our website, apps, and other products and
                        services. This statement applies to our Services that
                        display or reference this Privacy Statement. Third-party
                        services that we integrate with are governed under their
                        own privacy policies.
                      </p>

                      <p className="text-muted-foreground text-balance mb-6">
                        Suna does not collect biometric or identifying
                        information. All data is processed securely and any data
                        is deleted upon account removal.
                      </p>

                      <h3 className="text-lg font-medium tracking-tight">
                        Information Gathering
                      </h3>
                      <p className="text-muted-foreground text-balance mb-4">
                        We learn information about you when:
                      </p>

                      <p className="font-medium mb-2">
                        You directly provide it to us.
                      </p>
                      <p className="text-muted-foreground mb-2">
                        For example, we collect:
                      </p>
                      <ul className="text-muted-foreground space-y-1 mb-4">
                        <li>
                          Name and contact information. We collect details such as
                          name and email address.
                        </li>
                        <li>
                          Payment information. If you make a purchase, we collect
                          credit card numbers, financial account information, and
                          other payment details.
                        </li>
                        <li>
                          Content and files. We collect and retain the videos,
                          documents, or other files you send to us in connection
                          with delivering our Services, including via email or
                          chat.
                        </li>
                      </ul>

                      <p className="font-medium mb-2">
                        We collect it automatically through our products and
                        services.
                      </p>
                      <p className="text-muted-foreground mb-2">
                        For instance, we collect:
                      </p>
                      <ul className="text-muted-foreground space-y-1 mb-4">
                        <li>
                          Identifiers and device information. When you visit our
                          websites, our web servers log your Internet Protocol
                          (IP) address and information about your device,
                          including device identifiers, device type, operating
                          system, browser, and other software including type,
                          version, language, settings, and configuration.
                        </li>
                        <li>
                          Geolocation data. Depending on your device and app
                          settings, we collect geolocation data when you use our
                          Services.
                        </li>
                        <li>
                          Usage data. We log your activity on our website,
                          including the URL of the website from which you came to
                          our site, pages you viewed on our website, how long you
                          spent on a page, access times, and other details about
                          your use of and actions on our website. We also collect
                          information about which web-elements or objects you
                          interact with on our Service, metadata about your
                          activity on the Service, changes in your user state, and
                          the duration of your use of our Service.
                        </li>
                      </ul>

                      <p className="font-medium mb-2">
                        Someone else tells us information about you.
                      </p>
                      <p className="text-muted-foreground mb-2">
                        Third-party sources include, for example:
                      </p>
                      <ul className="text-muted-foreground space-y-1 mb-4">
                        <li>
                          Third-party partners. Third-party applications and
                          services, including social networks you choose to
                          connect with or interact with through our services.
                        </li>
                        <li>
                          Service providers. Third parties that collect or provide
                          data in connection with work they do on our behalf, for
                          example, companies that determine your device's location
                          based on its IP address.
                        </li>
                      </ul>

                      <p className="font-medium mb-2">
                        When we try and understand more about you based on
                        information you've given to us.
                      </p>
                      <p className="text-muted-foreground text-balance mb-6">
                        We infer new information from other data we collect,
                        including using automated means to generate information
                        about your likely preferences or other characteristics
                        ("inferences"). For example, we infer your general
                        geographic location based on your IP address.
                      </p>

                      <h3 className="text-lg font-medium tracking-tight">
                        Information Use
                      </h3>
                      <p className="text-muted-foreground text-balance mb-2">
                        We use each category of personal information about you:
                      </p>
                      <ul className="text-muted-foreground space-y-1 mb-6">
                        <li>To provide you with our Services</li>
                        <li>To improve and develop our Services</li>
                        <li>To communicate with you</li>
                        <li>To provide customer support</li>
                      </ul>

                      <h3 className="text-lg font-medium tracking-tight">
                        Information Sharing
                      </h3>
                      <p className="text-muted-foreground text-balance mb-2">
                        We share information about you:
                      </p>
                      <ul className="text-muted-foreground space-y-1 mb-4">
                        <li>
                          When we've asked & received your consent to share it.
                        </li>
                        <li>
                          As needed, including to third-party service providers,
                          to process or provide Services or products to you, but
                          only if those entities agree to provide at least the
                          same level of privacy protection we're committed to
                          under this Privacy Statement.
                        </li>
                        <li>
                          To comply with laws or to respond to lawful requests and
                          legal processes, provided that we'll notify you unless
                          we're legally prohibited from doing so. We'll only
                          release personal information if we believe in good faith
                          that it's legally required.
                        </li>
                        <li>
                          Only if we reasonably believe it's necessary to prevent
                          harm to the rights, property, or safety of you or
                          others.
                        </li>
                        <li>
                          In the event of a corporate restructuring or change in
                          our organizational structure or status to a successor or
                          affiliate.
                        </li>
                      </ul>

                      <p className="text-muted-foreground text-balance mb-4">
                        Please note that some of our Services include
                        integrations, references, or links to services provided by
                        third parties whose privacy practices differ from ours. If
                        you provide personal information to any of those third
                        parties, or allow us to share personal information with
                        them, that data is governed by their privacy statements.
                      </p>

                      <p className="text-muted-foreground text-balance mb-6">
                        Finally, we may share non-personal information in
                        accordance with applicable law.
                      </p>

                      <h3 className="text-lg font-medium tracking-tight">
                        Information Protection
                      </h3>
                      <p className="text-muted-foreground text-balance mb-6">
                        We implement physical, business, and technical security
                        measures to safeguard your personal information. In the
                        event of a security breach, we'll notify you so that you
                        can take appropriate protective steps. We only keep your
                        personal information for as long as is needed to do what
                        we collected it for. After that, we destroy it unless
                        required by law.
                      </p>

                      <h3 className="text-lg font-medium tracking-tight">
                        Contact Us
                      </h3>
                      <p className="text-muted-foreground text-balance">
                        You can get in touch by emailing us at{' '}
                        <a
                          href="mailto:info@kortix.com"
                          className="text-primary hover:underline"
                        >
                          info@kortix.com
                        </a>
                        .
                      </p>
                    </div>
                  )}
                </div>
              </CardContent>
            </Card>
>>>>>>> 140ce10f
          </div>
        </div>
      </section>
    </main>
  );
}

// Wrap the LegalContent component with Suspense to handle useSearchParams()
export default function LegalPage() {
  return (
    <Suspense
      fallback={
        <div className="flex items-center justify-center min-h-screen">
          Loading...
        </div>
      }
    >
      <LegalContent />
    </Suspense>
  );
}<|MERGE_RESOLUTION|>--- conflicted
+++ resolved
@@ -77,24 +77,82 @@
               </div>
             </div>
 
-<<<<<<< HEAD
-            <div className="rounded-xl border border-border bg-[#F3F4F6] dark:bg-[#F9FAFB]/[0.02] p-8 shadow-sm">
-              <div className="prose prose-sm max-w-none dark:prose-invert">
-                {activeTab === 'terms' ? (
-                  <div>
-                    <h2 className="text-2xl font-medium tracking-tight mb-4">
-                      Terms of Service
-                    </h2>
-                    <p className="text-sm text-muted-foreground mb-6">
-                      Last updated: {new Date().toLocaleDateString()}
-                    </p>
-
-                    <h3 className="text-lg font-medium tracking-tight">
-                      Terms of Service & Privacy Policy
-                    </h3>
-                    <p className="text-muted-foreground text-balance mb-4">
-                      Last updated and effective date: 13 August 2024
-                    </p>
+            <Card>
+              <CardContent className="p-8">
+                <div className="prose prose-sm max-w-none dark:prose-invert">
+                  {activeTab === 'imprint' ? (
+                    <div>
+                      <h2 className="text-2xl font-medium tracking-tight mb-4">
+                        Imprint
+                      </h2>
+                      <p className="text-sm text-muted-foreground mb-6">
+                        Information according to legal requirements
+                      </p>
+
+                      <h3 className="text-lg font-medium tracking-tight">
+                        Company Information
+                      </h3>
+                      <div className="text-muted-foreground mb-6 space-y-2">
+                        <p>
+                          <strong>Kortix AI Corp</strong>
+                        </p>
+                        <p>701 Tillery Street</p>
+                        <p>Unit 12-2521</p>
+                        <p>Austin, TX 78702</p>
+                        <p>United States</p>
+                      </div>
+
+                      <h3 className="text-lg font-medium tracking-tight">
+                        Contact
+                      </h3>
+                      <div className="text-muted-foreground mb-6">
+                        <p>
+                          Email:{' '}
+                          <a
+                            href="mailto:info@kortix.com"
+                            className="text-primary hover:underline"
+                          >
+                            info@kortix.com
+                          </a>
+                        </p>
+                      </div>
+
+                      <h3 className="text-lg font-medium tracking-tight">
+                        Responsible for Content
+                      </h3>
+                      <p className="text-muted-foreground mb-6">
+                        Kortix AI Corp is responsible for the content of this
+                        website in accordance with applicable laws.
+                      </p>
+
+                      <h3 className="text-lg font-medium tracking-tight">
+                        Disclaimer
+                      </h3>
+                      <p className="text-muted-foreground text-balance mb-6">
+                        The information provided on this website is for general
+                        informational purposes only. While we strive to keep the
+                        information up to date and accurate, we make no
+                        representations or warranties of any kind, express or
+                        implied, about the completeness, accuracy, reliability,
+                        suitability, or availability of the information contained
+                        on the website.
+                      </p>
+                    </div>
+                  ) : activeTab === 'terms' ? (
+                    <div>
+                      <h2 className="text-2xl font-medium tracking-tight mb-4">
+                        Terms of Service
+                      </h2>
+                      <p className="text-sm text-muted-foreground mb-6">
+                        Last updated: 13 August 2024
+                      </p>
+
+                      <h3 className="text-lg font-medium tracking-tight">
+                        Terms of Service & Privacy Policy
+                      </h3>
+                      <p className="text-muted-foreground text-balance mb-4">
+                        Last updated and effective date: 13 August 2024
+                      </p>
 
                     <p className="text-muted-foreground text-balance mb-6">
                       PLEASE READ THESE TERMS OF USE ("AGREEMENT" OR "TERMS OF
@@ -178,119 +236,119 @@
                       </li>
                     </ul>
 
-                    <h3 className="text-lg font-medium tracking-tight">
-                      Acceptance of Terms of Use
-                    </h3>
-                    <p className="text-muted-foreground text-balance mb-4">
-                      The Service is offered subject to acceptance without
-                      modification of all of these Terms of Use and all other
-                      operating rules, policies, and procedures that may be
-                      published from time to time in connection with the
-                      Services by the Company. In addition, some services
-                      offered through the Service may be subject to additional
-                      terms and conditions promulgated by the Company from time
-                      to time; your use of such services is subject to those
-                      additional terms and conditions, which are incorporated
-                      into these Terms of Use by this reference.
-                    </p>
-
-                    <p className="text-muted-foreground text-balance mb-6">
-                      The Company may, in its sole discretion, refuse to offer
-                      the Service to any person or entity and change its
-                      eligibility criteria at any time. This provision is void
-                      where prohibited by law and the right to access the
-                      Service is revoked in such jurisdictions.
-                    </p>
-
-                    <h3 className="text-lg font-medium tracking-tight">
-                      Rules and Conduct
-                    </h3>
-                    <p className="text-muted-foreground text-balance mb-4">
-                      By using the Service, you agree that it is intended solely
-                      for the purpose of using an AI assistant to help
-                      accomplish real-world tasks through natural conversation.
-                      The Service's capabilities include browser automation,
-                      file management, web crawling, search capabilities,
-                      command-line execution, website deployment, and
-                      integration with various APIs and services. You
-                      acknowledge and agree that when using the Service, you
-                      must have the necessary rights and permissions for any
-                      content or data you incorporate. You are solely
-                      responsible for ensuring that your use of the Service is
-                      legal and that you have the necessary rights for any tasks
-                      you perform. The Company is not responsible for any
-                      content created or actions taken through the Service and
-                      disclaims all liability for any issues arising from the
-                      created content or performed actions, including but not
-                      limited to copyright infringement, illegal content, or any
-                      other legal matters.
-                    </p>
-
-                    <p className="text-muted-foreground text-balance mb-4">
-                      As a condition of use, you promise not to use the Service
-                      for any purpose that is prohibited by the Terms of Use. By
-                      way of example, and not as a limitation, you shall not
-                      (and shall not permit any third party to) take any action
-                      (including making use of the Site, any Assets, or our
-                      models or derivatives of our models) that:
-                    </p>
-
-                    <ul className="text-muted-foreground space-y-1 mb-6">
-                      <li>
-                        would constitute a violation of any applicable law,
-                        rule, or regulation;
-                      </li>
-                      <li>
-                        infringes upon any intellectual property or other right
-                        of any other person or entity;
-                      </li>
-                      <li>
-                        is threatening, abusive, harassing, defamatory,
-                        libelous, deceptive, fraudulent, invasive of another's
-                        privacy, tortious, obscene, offensive, furthering of
-                        self-harm, or profane;
-                      </li>
-                      <li>creates Assets that exploit or abuse children;</li>
-                      <li>
-                        generates or disseminates verifiably false information
-                        with the purpose of harming others;
-                      </li>
-                      <li>impersonates or attempts to impersonate others;</li>
-                      <li>
-                        generates or disseminates personally identifying or
-                        identifiable information;
-                      </li>
-                      <li>
-                        creates Assets that imply or promote support of a
-                        terrorist organization;
-                      </li>
-                      <li>
-                        creates Assets that condone or promote violence against
-                        people based on any protected legal category.
-                      </li>
-                    </ul>
-
-                    <p className="text-muted-foreground text-balance mb-6">
-                      You agree not to use the Service for the purpose of
-                      generating illegal or harmful applications or content.
-                    </p>
-
-                    <h3 className="text-lg font-medium tracking-tight">
-                      User Responsibility for Created Content
-                    </h3>
-                    <p className="text-muted-foreground text-balance mb-6">
-                      You agree not to create any content or perform any actions
-                      that are illegal, infringe on the rights of any third
-                      party, or violate any applicable law, regulation, or these
-                      Terms of Use. The Company reserves the right to remove any
-                      content or disable any action that it deems to be in
-                      violation of these Terms of Use, at its sole discretion,
-                      and without notice. You are solely responsible for any
-                      content you create or actions you perform, and you agree
-                      to indemnify and hold harmless the Company from any
-                      claims, losses, damages, or expenses arising out of or
-                      related to your created content or performed actions.
-                    </p>
+                      <h3 className="text-lg font-medium tracking-tight">
+                        Acceptance of Terms of Use
+                      </h3>
+                      <p className="text-muted-foreground text-balance mb-4">
+                        The Service is offered subject to acceptance without
+                        modification of all of these Terms of Use and all other
+                        operating rules, policies, and procedures that may be
+                        published from time to time in connection with the
+                        Services by the Company. In addition, some services
+                        offered through the Service may be subject to additional
+                        terms and conditions promulgated by the Company from time
+                        to time; your use of such services is subject to those
+                        additional terms and conditions, which are incorporated
+                        into these Terms of Use by this reference.
+                      </p>
+
+                      <p className="text-muted-foreground text-balance mb-6">
+                        The Company may, in its sole discretion, refuse to offer
+                        the Service to any person or entity and change its
+                        eligibility criteria at any time. This provision is void
+                        where prohibited by law and the right to access the
+                        Service is revoked in such jurisdictions.
+                      </p>
+
+                      <h3 className="text-lg font-medium tracking-tight">
+                        Rules and Conduct
+                      </h3>
+                      <p className="text-muted-foreground text-balance mb-4">
+                        By using the Service, you agree that it is intended solely
+                        for the purpose of using an AI assistant to help
+                        accomplish real-world tasks through natural conversation.
+                        The Service's capabilities include browser automation,
+                        file management, web crawling, search capabilities,
+                        command-line execution, website deployment, and
+                        integration with various APIs and services. You
+                        acknowledge and agree that when using the Service, you
+                        must have the necessary rights and permissions for any
+                        content or data you incorporate. You are solely
+                        responsible for ensuring that your use of the Service is
+                        legal and that you have the necessary rights for any tasks
+                        you perform. The Company is not responsible for any
+                        content created or actions taken through the Service and
+                        disclaims all liability for any issues arising from the
+                        created content or performed actions, including but not
+                        limited to copyright infringement, illegal content, or any
+                        other legal matters.
+                      </p>
+
+                      <p className="text-muted-foreground text-balance mb-4">
+                        As a condition of use, you promise not to use the Service
+                        for any purpose that is prohibited by the Terms of Use. By
+                        way of example, and not as a limitation, you shall not
+                        (and shall not permit any third party to) take any action
+                        (including making use of the Site, any Assets, or our
+                        models or derivatives of our models) that:
+                      </p>
+
+                      <ul className="text-muted-foreground space-y-1 mb-6">
+                        <li>
+                          would constitute a violation of any applicable law,
+                          rule, or regulation;
+                        </li>
+                        <li>
+                          infringes upon any intellectual property or other right
+                          of any other person or entity;
+                        </li>
+                        <li>
+                          is threatening, abusive, harassing, defamatory,
+                          libelous, deceptive, fraudulent, invasive of another's
+                          privacy, tortious, obscene, offensive, furthering of
+                          self-harm, or profane;
+                        </li>
+                        <li>creates Assets that exploit or abuse children;</li>
+                        <li>
+                          generates or disseminates verifiably false information
+                          with the purpose of harming others;
+                        </li>
+                        <li>impersonates or attempts to impersonate others;</li>
+                        <li>
+                          generates or disseminates personally identifying or
+                          identifiable information;
+                        </li>
+                        <li>
+                          creates Assets that imply or promote support of a
+                          terrorist organization;
+                        </li>
+                        <li>
+                          creates Assets that condone or promote violence against
+                          people based on any protected legal category.
+                        </li>
+                      </ul>
+
+                      <p className="text-muted-foreground text-balance mb-6">
+                        You agree not to use the Service for the purpose of
+                        generating illegal or harmful applications or content.
+                      </p>
+
+                      <h3 className="text-lg font-medium tracking-tight">
+                        User Responsibility for Created Content
+                      </h3>
+                      <p className="text-muted-foreground text-balance mb-6">
+                        You agree not to create any content or perform any actions
+                        that are illegal, infringe on the rights of any third
+                        party, or violate any applicable law, regulation, or these
+                        Terms of Use. The Company reserves the right to remove any
+                        content or disable any action that it deems to be in
+                        violation of these Terms of Use, at its sole discretion,
+                        and without notice. You are solely responsible for any
+                        content you create or actions you perform, and you agree
+                        to indemnify and hold harmless the Company from any
+                        claims, losses, damages, or expenses arising out of or
+                        related to your created content or performed actions.
+                      </p>
 
                     <h3 className="text-lg font-medium tracking-tight">
                       Open Source License
@@ -314,17 +372,17 @@
                       and limitations under the License.
                     </p>
 
-                    <h3 className="text-lg font-medium tracking-tight">
-                      Accuracy Disclaimer
-                    </h3>
-                    <p className="text-muted-foreground text-balance mb-6">
-                      The Service is provided for general assistance purposes.
-                      The analysis and results generated by the AI are not
-                      guaranteed to be error-free and should be thoroughly
-                      verified before relying on them. Users assume full
-                      responsibility for any content created or actions
-                      performed using the Service.
-                    </p>
+                      <h3 className="text-lg font-medium tracking-tight">
+                        Accuracy Disclaimer
+                      </h3>
+                      <p className="text-muted-foreground text-balance mb-6">
+                        The Service is provided for general assistance purposes.
+                        The analysis and results generated by the AI are not
+                        guaranteed to be error-free and should be thoroughly
+                        verified before relying on them. Users assume full
+                        responsibility for any content created or actions
+                        performed using the Service.
+                      </p>
 
                     <h3 className="text-lg font-medium tracking-tight">
                       DMCA and Takedowns Policy
@@ -360,139 +418,139 @@
                       pricing will not apply until your next renewal.
                     </p>
 
-                    <p className="text-muted-foreground text-balance mb-6">
-                      Unless otherwise stated, your subscription fees ("Fees")
-                      do not include federal, state, local, and foreign taxes,
-                      duties, and other similar assessments ("Taxes"). You are
-                      responsible for all Taxes associated with your purchase
-                      and we may invoice you for such Taxes. You agree to timely
-                      pay such Taxes and provide us with documentation showing
-                      the payment or additional evidence that we may reasonably
-                      require. If any amount of your Fees is past due, we may
-                      suspend your access to the Services after we provide you
-                      with written notice of late payment.
-                    </p>
-
-                    <h3 className="text-lg font-medium tracking-tight">
-                      Termination
-                    </h3>
-                    <p className="text-muted-foreground text-balance mb-6">
-                      The Company may terminate your access to all or any part
-                      of the Service at any time if you fail to comply with
-                      these Terms of Use, which may result in the forfeiture and
-                      destruction of all information associated with your
-                      account. Further, either party may terminate the Services
-                      for any reason and at any time upon written notice. If you
-                      wish to terminate your account, you may do so by following
-                      the instructions on the Service. Any fees paid hereunder
-                      are non-refundable. Upon any termination, all rights and
-                      licenses granted to you in this Agreement shall
-                      immediately terminate, but all provisions hereof which by
-                      their nature should survive termination shall survive
-                      termination, including, without limitation, warranty
-                      disclaimers, indemnity, and limitations of liability.
-                    </p>
-
-                    <h3 className="text-lg font-medium tracking-tight">
-                      Dispute Resolution by Binding Arbitration
-                    </h3>
-                    <p className="text-muted-foreground text-balance mb-4">
-                      PLEASE READ THIS SECTION CAREFULLY, AS IT AFFECTS YOUR
-                      RIGHTS.
-                    </p>
-
-                    <p className="text-muted-foreground text-balance mb-4">
-                      <strong>Agreement to Arbitrate.</strong> You and the
-                      Company agree that any and all disputes, claims, demands,
-                      or causes of action ("Claims") that have arisen or may
-                      arise between you and us, whether arising out of or
-                      relating to these Terms, the Site, or any aspect of the
-                      relationship or transactions between us, will be resolved
-                      exclusively through final and binding arbitration before a
-                      neutral arbitrator, rather than in a court by a judge or
-                      jury, in accordance with the terms of this Arbitration
-                      Agreement, except that you or we may (but are not required
-                      to) assert individual Claims in small claims court if such
-                      Claims are within the scope of such court's jurisdiction.
-                    </p>
-
-                    <p className="text-muted-foreground text-balance mb-4">
-                      <strong>
-                        Prohibition of Class and Representative Actions.
-                      </strong>{' '}
-                      YOU AND WE AGREE THAT EACH OF US MAY BRING CLAIMS AGAINST
-                      THE OTHER ONLY ON AN INDIVIDUAL BASIS AND NOT AS A
-                      PLAINTIFF OR CLASS MEMBER IN ANY PURPORTED CLASS OR
-                      REPRESENTATIVE ACTION OR PROCEEDING.
-                    </p>
-
-                    <p className="text-muted-foreground text-balance mb-4">
-                      <strong>Pre-Arbitration Dispute Resolution.</strong>{' '}
-                      Before commencing any arbitration, you agree to provide
-                      the Company with a written notice of Claim, and the
-                      Company agrees to provide you with a written notice of
-                      Claim to the extent reasonably possible based on the
-                      availability of your contact information to the Company.
-                      The Notice must describe the nature and basis of the Claim
-                      in sufficient detail and set forth the specific relief
-                      sought.
-                    </p>
-
-                    <p className="text-muted-foreground text-balance mb-6">
-                      Both parties agree that they will attempt to resolve a
-                      Claim through informal negotiation within sixty (60)
-                      calendar days from the date the Notice is received. If the
-                      Claim is not resolved within sixty (60) calendar days
-                      after the Notice is received, you or we may commence an
-                      arbitration proceeding.
-                    </p>
-
-                    <h3 className="text-lg font-medium tracking-tight">
-                      Choice of Law
-                    </h3>
-                    <p className="text-muted-foreground text-balance mb-6">
-                      Any and all Claims shall be governed by the Federal
-                      Arbitration Act and the internal substantive laws of
-                      Singapore in all respects, without regard for the
-                      jurisdiction or forum in which the user is domiciled,
-                      resides, or is located at the time of such access or use.
-                      Except as provided in the Arbitration Agreement, all
-                      Claims will be brought in the federal or state courts in
-                      Singapore, and you and the Company each unconditionally,
-                      voluntarily, and irrevocably consent to the exclusive
-                      personal jurisdiction and venue of those courts.
-                    </p>
-
-                    <h3 className="text-lg font-medium tracking-tight">
-                      Links to and From Other Websites
-                    </h3>
-                    <p className="text-muted-foreground text-balance mb-6">
-                      You may gain access to other websites via links on the
-                      Site. These Terms apply to the Site only and do not apply
-                      to other parties' websites. Similarly, you may have come
-                      to the Site via a link from another website. The terms of
-                      use of other websites do not apply to the Site. The
-                      Company assumes no responsibility for any terms of use or
-                      material outside of the Site accessed via any link.
-                    </p>
-
-                    <h3 className="text-lg font-medium tracking-tight">
-                      Modification of Terms of Use
-                    </h3>
-                    <p className="text-muted-foreground text-balance mb-6">
-                      At its sole discretion, the Company may modify or replace
-                      any of the Terms of Use, or change, suspend, or
-                      discontinue the Service (including without limitation, the
-                      availability of any feature, database, or content) at any
-                      time by posting a notice on the Site or by sending you an
-                      email. The Company may also impose limits on certain
-                      features and services or restrict your access to parts or
-                      all of the Service without notice or liability. It is your
-                      responsibility to check the Terms of Use periodically for
-                      changes. Your continued use of the Service following the
-                      posting of any changes to the Terms of Use constitutes
-                      acceptance of those changes.
-                    </p>
+                      <p className="text-muted-foreground text-balance mb-6">
+                        Unless otherwise stated, your subscription fees ("Fees")
+                        do not include federal, state, local, and foreign taxes,
+                        duties, and other similar assessments ("Taxes"). You are
+                        responsible for all Taxes associated with your purchase
+                        and we may invoice you for such Taxes. You agree to timely
+                        pay such Taxes and provide us with documentation showing
+                        the payment or additional evidence that we may reasonably
+                        require. If any amount of your Fees is past due, we may
+                        suspend your access to the Services after we provide you
+                        with written notice of late payment.
+                      </p>
+
+                      <h3 className="text-lg font-medium tracking-tight">
+                        Termination
+                      </h3>
+                      <p className="text-muted-foreground text-balance mb-6">
+                        The Company may terminate your access to all or any part
+                        of the Service at any time if you fail to comply with
+                        these Terms of Use, which may result in the forfeiture and
+                        destruction of all information associated with your
+                        account. Further, either party may terminate the Services
+                        for any reason and at any time upon written notice. If you
+                        wish to terminate your account, you may do so by following
+                        the instructions on the Service. Any fees paid hereunder
+                        are non-refundable. Upon any termination, all rights and
+                        licenses granted to you in this Agreement shall
+                        immediately terminate, but all provisions hereof which by
+                        their nature should survive termination shall survive
+                        termination, including, without limitation, warranty
+                        disclaimers, indemnity, and limitations of liability.
+                      </p>
+
+                      <h3 className="text-lg font-medium tracking-tight">
+                        Dispute Resolution by Binding Arbitration
+                      </h3>
+                      <p className="text-muted-foreground text-balance mb-4">
+                        PLEASE READ THIS SECTION CAREFULLY, AS IT AFFECTS YOUR
+                        RIGHTS.
+                      </p>
+
+                      <p className="text-muted-foreground text-balance mb-4">
+                        <strong>Agreement to Arbitrate.</strong> You and the
+                        Company agree that any and all disputes, claims, demands,
+                        or causes of action ("Claims") that have arisen or may
+                        arise between you and us, whether arising out of or
+                        relating to these Terms, the Site, or any aspect of the
+                        relationship or transactions between us, will be resolved
+                        exclusively through final and binding arbitration before a
+                        neutral arbitrator, rather than in a court by a judge or
+                        jury, in accordance with the terms of this Arbitration
+                        Agreement, except that you or we may (but are not required
+                        to) assert individual Claims in small claims court if such
+                        Claims are within the scope of such court's jurisdiction.
+                      </p>
+
+                      <p className="text-muted-foreground text-balance mb-4">
+                        <strong>
+                          Prohibition of Class and Representative Actions.
+                        </strong>{' '}
+                        YOU AND WE AGREE THAT EACH OF US MAY BRING CLAIMS AGAINST
+                        THE OTHER ONLY ON AN INDIVIDUAL BASIS AND NOT AS A
+                        PLAINTIFF OR CLASS MEMBER IN ANY PURPORTED CLASS OR
+                        REPRESENTATIVE ACTION OR PROCEEDING.
+                      </p>
+
+                      <p className="text-muted-foreground text-balance mb-4">
+                        <strong>Pre-Arbitration Dispute Resolution.</strong>{' '}
+                        Before commencing any arbitration, you agree to provide
+                        the Company with a written notice of Claim, and the
+                        Company agrees to provide you with a written notice of
+                        Claim to the extent reasonably possible based on the
+                        availability of your contact information to the Company.
+                        The Notice must describe the nature and basis of the Claim
+                        in sufficient detail and set forth the specific relief
+                        sought.
+                      </p>
+
+                      <p className="text-muted-foreground text-balance mb-6">
+                        Both parties agree that they will attempt to resolve a
+                        Claim through informal negotiation within sixty (60)
+                        calendar days from the date the Notice is received. If the
+                        Claim is not resolved within sixty (60) calendar days
+                        after the Notice is received, you or we may commence an
+                        arbitration proceeding.
+                      </p>
+
+                      <h3 className="text-lg font-medium tracking-tight">
+                        Choice of Law
+                      </h3>
+                      <p className="text-muted-foreground text-balance mb-6">
+                        Any and all Claims shall be governed by the Federal
+                        Arbitration Act and the internal substantive laws of
+                        Singapore in all respects, without regard for the
+                        jurisdiction or forum in which the user is domiciled,
+                        resides, or is located at the time of such access or use.
+                        Except as provided in the Arbitration Agreement, all
+                        Claims will be brought in the federal or state courts in
+                        Singapore, and you and the Company each unconditionally,
+                        voluntarily, and irrevocably consent to the exclusive
+                        personal jurisdiction and venue of those courts.
+                      </p>
+
+                      <h3 className="text-lg font-medium tracking-tight">
+                        Links to and From Other Websites
+                      </h3>
+                      <p className="text-muted-foreground text-balance mb-6">
+                        You may gain access to other websites via links on the
+                        Site. These Terms apply to the Site only and do not apply
+                        to other parties' websites. Similarly, you may have come
+                        to the Site via a link from another website. The terms of
+                        use of other websites do not apply to the Site. The
+                        Company assumes no responsibility for any terms of use or
+                        material outside of the Site accessed via any link.
+                      </p>
+
+                      <h3 className="text-lg font-medium tracking-tight">
+                        Modification of Terms of Use
+                      </h3>
+                      <p className="text-muted-foreground text-balance mb-6">
+                        At its sole discretion, the Company may modify or replace
+                        any of the Terms of Use, or change, suspend, or
+                        discontinue the Service (including without limitation, the
+                        availability of any feature, database, or content) at any
+                        time by posting a notice on the Site or by sending you an
+                        email. The Company may also impose limits on certain
+                        features and services or restrict your access to parts or
+                        all of the Service without notice or liability. It is your
+                        responsibility to check the Terms of Use periodically for
+                        changes. Your continued use of the Service following the
+                        posting of any changes to the Terms of Use constitutes
+                        acceptance of those changes.
+                      </p>
 
                     <h3 className="text-lg font-medium tracking-tight">
                       Trademarks and Patents
@@ -509,78 +567,78 @@
                       applications or patents.
                     </p>
 
-                    <h3 className="text-lg font-medium tracking-tight">
-                      Licensing Terms
-                    </h3>
-                    <p className="text-muted-foreground text-balance mb-4">
-                      Subject to your compliance with this Agreement, the
-                      conditions herein, and any limitations applicable to the
-                      Company or by law:
-                    </p>
-                    <ul className="text-muted-foreground space-y-1 mb-4">
-                      <li>
-                        you are granted a non-exclusive, limited,
-                        non-transferable, non-sublicensable, non-assignable,
-                        freely revocable license to access and use the Service
-                        for business or personal use;
-                      </li>
-                      <li>
-                        you own all Assets you create with the Services, and
-                      </li>
-                      <li>
-                        we hereby assign to you all rights, title, and interest
-                        in and to such Assets for your personal or commercial
-                        use.
-                      </li>
-                    </ul>
-                    <p className="text-muted-foreground text-balance mb-6">
-                      Otherwise, the Company reserves all rights not expressly
-                      granted under these Terms of Use. Each person must have a
-                      unique account, and you are responsible for any activity
-                      conducted on your account. A breach or violation of any of
-                      our Terms of Use may result in an immediate termination of
-                      your right to use our Service.
-                    </p>
-
-                    <h3 className="text-lg font-medium tracking-tight">
-                      Indemnification
-                    </h3>
-                    <p className="text-muted-foreground text-balance mb-6">
-                      You shall defend, indemnify, and hold harmless the
-                      Company, its affiliates, and each of its, and its
-                      affiliates employees, contractors, directors, suppliers,
-                      and representatives from all liabilities, losses, claims,
-                      and expenses, including reasonable attorneys' fees, that
-                      arise from or relate to (i) your use or misuse of, or
-                      access to, the Service, or (ii) your violation of the
-                      Terms of Use or any applicable law, contract, policy,
-                      regulation, or other obligation. The Company reserves the
-                      right to assume the exclusive defense and control of any
-                      matter otherwise subject to indemnification by you, in
-                      which event you will assist and cooperate with the Company
-                      in connection therewith.
-                    </p>
-
-                    <h3 className="text-lg font-medium tracking-tight">
-                      Limitation of Liability
-                    </h3>
-                    <p className="text-muted-foreground text-balance mb-6">
-                      IN NO EVENT SHALL THE COMPANY OR ITS DIRECTORS, EMPLOYEES,
-                      AGENTS, PARTNERS, SUPPLIERS, OR CONTENT PROVIDERS, BE
-                      LIABLE UNDER CONTRACT, TORT, STRICT LIABILITY, NEGLIGENCE,
-                      OR ANY OTHER LEGAL OR EQUITABLE THEORY WITH RESPECT TO THE
-                      SERVICE (I) FOR ANY LOST PROFITS, DATA LOSS, COST OF
-                      PROCUREMENT OF SUBSTITUTE GOODS OR SERVICES, OR SPECIAL,
-                      INDIRECT, INCIDENTAL, PUNITIVE, OR CONSEQUENTIAL DAMAGES
-                      OF ANY KIND WHATSOVER, OR SUBSTITUTE GOODS OR SERVICES,
-                      (II) FOR YOUR RELIANCE ON THE SERVICE, INCLUDING ANY
-                      APPLICATIONS CREATED USING THE AI, OR (III) FOR ANY DIRECT
-                      DAMAGES IN EXCESS (IN THE AGGREGATE) OF THE FEES PAID BY
-                      YOU FOR THE SERVICE OR, IF GREATER, $100. SOME STATES DO
-                      NOT ALLOW THE EXCLUSION OR LIMITATION OF INCIDENTAL OR
-                      CONSEQUENTIAL DAMAGES, SO THE ABOVE LIMITATIONS AND
-                      EXCLUSIONS MAY NOT APPLY TO YOU.
-                    </p>
+                      <h3 className="text-lg font-medium tracking-tight">
+                        Licensing Terms
+                      </h3>
+                      <p className="text-muted-foreground text-balance mb-4">
+                        Subject to your compliance with this Agreement, the
+                        conditions herein, and any limitations applicable to the
+                        Company or by law:
+                      </p>
+                      <ul className="text-muted-foreground space-y-1 mb-4">
+                        <li>
+                          you are granted a non-exclusive, limited,
+                          non-transferable, non-sublicensable, non-assignable,
+                          freely revocable license to access and use the Service
+                          for business or personal use;
+                        </li>
+                        <li>
+                          you own all Assets you create with the Services, and
+                        </li>
+                        <li>
+                          we hereby assign to you all rights, title, and interest
+                          in and to such Assets for your personal or commercial
+                          use.
+                        </li>
+                      </ul>
+                      <p className="text-muted-foreground text-balance mb-6">
+                        Otherwise, the Company reserves all rights not expressly
+                        granted under these Terms of Use. Each person must have a
+                        unique account, and you are responsible for any activity
+                        conducted on your account. A breach or violation of any of
+                        our Terms of Use may result in an immediate termination of
+                        your right to use our Service.
+                      </p>
+
+                      <h3 className="text-lg font-medium tracking-tight">
+                        Indemnification
+                      </h3>
+                      <p className="text-muted-foreground text-balance mb-6">
+                        You shall defend, indemnify, and hold harmless the
+                        Company, its affiliates, and each of its, and its
+                        affiliates employees, contractors, directors, suppliers,
+                        and representatives from all liabilities, losses, claims,
+                        and expenses, including reasonable attorneys' fees, that
+                        arise from or relate to (i) your use or misuse of, or
+                        access to, the Service, or (ii) your violation of the
+                        Terms of Use or any applicable law, contract, policy,
+                        regulation, or other obligation. The Company reserves the
+                        right to assume the exclusive defense and control of any
+                        matter otherwise subject to indemnification by you, in
+                        which event you will assist and cooperate with the Company
+                        in connection therewith.
+                      </p>
+
+                      <h3 className="text-lg font-medium tracking-tight">
+                        Limitation of Liability
+                      </h3>
+                      <p className="text-muted-foreground text-balance mb-6">
+                        IN NO EVENT SHALL THE COMPANY OR ITS DIRECTORS, EMPLOYEES,
+                        AGENTS, PARTNERS, SUPPLIERS, OR CONTENT PROVIDERS, BE
+                        LIABLE UNDER CONTRACT, TORT, STRICT LIABILITY, NEGLIGENCE,
+                        OR ANY OTHER LEGAL OR EQUITABLE THEORY WITH RESPECT TO THE
+                        SERVICE (I) FOR ANY LOST PROFITS, DATA LOSS, COST OF
+                        PROCUREMENT OF SUBSTITUTE GOODS OR SERVICES, OR SPECIAL,
+                        INDIRECT, INCIDENTAL, PUNITIVE, OR CONSEQUENTIAL DAMAGES
+                        OF ANY KIND WHATSOVER, OR SUBSTITUTE GOODS OR SERVICES,
+                        (II) FOR YOUR RELIANCE ON THE SERVICE, INCLUDING ANY
+                        APPLICATIONS CREATED USING THE AI, OR (III) FOR ANY DIRECT
+                        DAMAGES IN EXCESS (IN THE AGGREGATE) OF THE FEES PAID BY
+                        YOU FOR THE SERVICE OR, IF GREATER, $100. SOME STATES DO
+                        NOT ALLOW THE EXCLUSION OR LIMITATION OF INCIDENTAL OR
+                        CONSEQUENTIAL DAMAGES, SO THE ABOVE LIMITATIONS AND
+                        EXCLUSIONS MAY NOT APPLY TO YOU.
+                      </p>
 
                     <h3 className="text-lg font-medium tracking-tight">
                       Disclaimer
@@ -603,25 +661,25 @@
                       NOT APPLY TO YOU.
                     </p>
 
-                    <h3 className="text-lg font-medium tracking-tight">
-                      Age Requirements
-                    </h3>
-                    <p className="text-muted-foreground text-balance mb-4">
-                      By accessing the Services, you confirm that you're at
-                      least 18 years old and meet the minimum age of digital
-                      consent in your country. If you are not old enough to
-                      consent to our Terms of Use in your country, your parent
-                      or guardian must agree to this Agreement on your behalf.
-                    </p>
-
-                    <p className="text-muted-foreground text-balance mb-6">
-                      Please ask your parent or guardian to read these terms
-                      with you. If you're a parent or legal guardian, and you
-                      allow your teenager to use the Services, then these terms
-                      also apply to you and you're responsible for your
-                      teenager's activity on the Services. No assurances are
-                      made as to the suitability of the Assets for you.
-                    </p>
+                      <h3 className="text-lg font-medium tracking-tight">
+                        Age Requirements
+                      </h3>
+                      <p className="text-muted-foreground text-balance mb-4">
+                        By accessing the Services, you confirm that you're at
+                        least 18 years old and meet the minimum age of digital
+                        consent in your country. If you are not old enough to
+                        consent to our Terms of Use in your country, your parent
+                        or guardian must agree to this Agreement on your behalf.
+                      </p>
+
+                      <p className="text-muted-foreground text-balance mb-6">
+                        Please ask your parent or guardian to read these terms
+                        with you. If you're a parent or legal guardian, and you
+                        allow your teenager to use the Services, then these terms
+                        also apply to you and you're responsible for your
+                        teenager's activity on the Services. No assurances are
+                        made as to the suitability of the Assets for you.
+                      </p>
 
                     <h3 className="text-lg font-medium tracking-tight">
                       Contact Us
@@ -647,18 +705,18 @@
                       Last updated: {new Date().toLocaleDateString()}
                     </p>
 
-                    <h3 className="text-lg font-medium tracking-tight">
-                      Privacy
-                    </h3>
-                    <p className="text-muted-foreground text-balance mb-6">
-                      Our commitment to privacy and data protection is reflected
-                      in this Privacy Statement which describes how we collect
-                      and process "personal information" that identifies you,
-                      like your name or email address. Any other information
-                      besides this is "non-personal information." If we store
-                      personal information with non-personal information, we'll
-                      consider that combination to be personal information.
-                    </p>
+                      <h3 className="text-lg font-medium tracking-tight">
+                        Privacy
+                      </h3>
+                      <p className="text-muted-foreground text-balance mb-6">
+                        Our commitment to privacy and data protection is reflected
+                        in this Privacy Statement which describes how we collect
+                        and process "personal information" that identifies you,
+                        like your name or email address. Any other information
+                        besides this is "non-personal information." If we store
+                        personal information with non-personal information, we'll
+                        consider that combination to be personal information.
+                      </p>
 
                     <p className="text-muted-foreground text-balance mb-6">
                       References to our "Services" at Machine in this statement
@@ -675,178 +733,178 @@
                       is deleted upon account removal.
                     </p>
 
-                    <h3 className="text-lg font-medium tracking-tight">
-                      Information Gathering
-                    </h3>
-                    <p className="text-muted-foreground text-balance mb-4">
-                      We learn information about you when:
-                    </p>
-
-                    <p className="font-medium mb-2">
-                      You directly provide it to us.
-                    </p>
-                    <p className="text-muted-foreground mb-2">
-                      For example, we collect:
-                    </p>
-                    <ul className="text-muted-foreground space-y-1 mb-4">
-                      <li>
-                        Name and contact information. We collect details such as
-                        name and email address.
-                      </li>
-                      <li>
-                        Payment information. If you make a purchase, we collect
-                        credit card numbers, financial account information, and
-                        other payment details.
-                      </li>
-                      <li>
-                        Content and files. We collect and retain the videos,
-                        documents, or other files you send to us in connection
-                        with delivering our Services, including via email or
-                        chat.
-                      </li>
-                    </ul>
-
-                    <p className="font-medium mb-2">
-                      We collect it automatically through our products and
-                      services.
-                    </p>
-                    <p className="text-muted-foreground mb-2">
-                      For instance, we collect:
-                    </p>
-                    <ul className="text-muted-foreground space-y-1 mb-4">
-                      <li>
-                        Identifiers and device information. When you visit our
-                        websites, our web servers log your Internet Protocol
-                        (IP) address and information about your device,
-                        including device identifiers, device type, operating
-                        system, browser, and other software including type,
-                        version, language, settings, and configuration.
-                      </li>
-                      <li>
-                        Geolocation data. Depending on your device and app
-                        settings, we collect geolocation data when you use our
-                        Services.
-                      </li>
-                      <li>
-                        Usage data. We log your activity on our website,
-                        including the URL of the website from which you came to
-                        our site, pages you viewed on our website, how long you
-                        spent on a page, access times, and other details about
-                        your use of and actions on our website. We also collect
-                        information about which web-elements or objects you
-                        interact with on our Service, metadata about your
-                        activity on the Service, changes in your user state, and
-                        the duration of your use of our Service.
-                      </li>
-                    </ul>
-
-                    <p className="font-medium mb-2">
-                      Someone else tells us information about you.
-                    </p>
-                    <p className="text-muted-foreground mb-2">
-                      Third-party sources include, for example:
-                    </p>
-                    <ul className="text-muted-foreground space-y-1 mb-4">
-                      <li>
-                        Third-party partners. Third-party applications and
-                        services, including social networks you choose to
-                        connect with or interact with through our services.
-                      </li>
-                      <li>
-                        Service providers. Third parties that collect or provide
-                        data in connection with work they do on our behalf, for
-                        example, companies that determine your device's location
-                        based on its IP address.
-                      </li>
-                    </ul>
-
-                    <p className="font-medium mb-2">
-                      When we try and understand more about you based on
-                      information you've given to us.
-                    </p>
-                    <p className="text-muted-foreground text-balance mb-6">
-                      We infer new information from other data we collect,
-                      including using automated means to generate information
-                      about your likely preferences or other characteristics
-                      ("inferences"). For example, we infer your general
-                      geographic location based on your IP address.
-                    </p>
-
-                    <h3 className="text-lg font-medium tracking-tight">
-                      Information Use
-                    </h3>
-                    <p className="text-muted-foreground text-balance mb-2">
-                      We use each category of personal information about you:
-                    </p>
-                    <ul className="text-muted-foreground space-y-1 mb-6">
-                      <li>To provide you with our Services</li>
-                      <li>To improve and develop our Services</li>
-                      <li>To communicate with you</li>
-                      <li>To provide customer support</li>
-                    </ul>
-
-                    <h3 className="text-lg font-medium tracking-tight">
-                      Information Sharing
-                    </h3>
-                    <p className="text-muted-foreground text-balance mb-2">
-                      We share information about you:
-                    </p>
-                    <ul className="text-muted-foreground space-y-1 mb-4">
-                      <li>
-                        When we've asked & received your consent to share it.
-                      </li>
-                      <li>
-                        As needed, including to third-party service providers,
-                        to process or provide Services or products to you, but
-                        only if those entities agree to provide at least the
-                        same level of privacy protection we're committed to
-                        under this Privacy Statement.
-                      </li>
-                      <li>
-                        To comply with laws or to respond to lawful requests and
-                        legal processes, provided that we'll notify you unless
-                        we're legally prohibited from doing so. We'll only
-                        release personal information if we believe in good faith
-                        that it's legally required.
-                      </li>
-                      <li>
-                        Only if we reasonably believe it's necessary to prevent
-                        harm to the rights, property, or safety of you or
-                        others.
-                      </li>
-                      <li>
-                        In the event of a corporate restructuring or change in
-                        our organizational structure or status to a successor or
-                        affiliate.
-                      </li>
-                    </ul>
-
-                    <p className="text-muted-foreground text-balance mb-4">
-                      Please note that some of our Services include
-                      integrations, references, or links to services provided by
-                      third parties whose privacy practices differ from ours. If
-                      you provide personal information to any of those third
-                      parties, or allow us to share personal information with
-                      them, that data is governed by their privacy statements.
-                    </p>
-
-                    <p className="text-muted-foreground text-balance mb-6">
-                      Finally, we may share non-personal information in
-                      accordance with applicable law.
-                    </p>
-
-                    <h3 className="text-lg font-medium tracking-tight">
-                      Information Protection
-                    </h3>
-                    <p className="text-muted-foreground text-balance mb-6">
-                      We implement physical, business, and technical security
-                      measures to safeguard your personal information. In the
-                      event of a security breach, we'll notify you so that you
-                      can take appropriate protective steps. We only keep your
-                      personal information for as long as is needed to do what
-                      we collected it for. After that, we destroy it unless
-                      required by law.
-                    </p>
+                      <h3 className="text-lg font-medium tracking-tight">
+                        Information Gathering
+                      </h3>
+                      <p className="text-muted-foreground text-balance mb-4">
+                        We learn information about you when:
+                      </p>
+
+                      <p className="font-medium mb-2">
+                        You directly provide it to us.
+                      </p>
+                      <p className="text-muted-foreground mb-2">
+                        For example, we collect:
+                      </p>
+                      <ul className="text-muted-foreground space-y-1 mb-4">
+                        <li>
+                          Name and contact information. We collect details such as
+                          name and email address.
+                        </li>
+                        <li>
+                          Payment information. If you make a purchase, we collect
+                          credit card numbers, financial account information, and
+                          other payment details.
+                        </li>
+                        <li>
+                          Content and files. We collect and retain the videos,
+                          documents, or other files you send to us in connection
+                          with delivering our Services, including via email or
+                          chat.
+                        </li>
+                      </ul>
+
+                      <p className="font-medium mb-2">
+                        We collect it automatically through our products and
+                        services.
+                      </p>
+                      <p className="text-muted-foreground mb-2">
+                        For instance, we collect:
+                      </p>
+                      <ul className="text-muted-foreground space-y-1 mb-4">
+                        <li>
+                          Identifiers and device information. When you visit our
+                          websites, our web servers log your Internet Protocol
+                          (IP) address and information about your device,
+                          including device identifiers, device type, operating
+                          system, browser, and other software including type,
+                          version, language, settings, and configuration.
+                        </li>
+                        <li>
+                          Geolocation data. Depending on your device and app
+                          settings, we collect geolocation data when you use our
+                          Services.
+                        </li>
+                        <li>
+                          Usage data. We log your activity on our website,
+                          including the URL of the website from which you came to
+                          our site, pages you viewed on our website, how long you
+                          spent on a page, access times, and other details about
+                          your use of and actions on our website. We also collect
+                          information about which web-elements or objects you
+                          interact with on our Service, metadata about your
+                          activity on the Service, changes in your user state, and
+                          the duration of your use of our Service.
+                        </li>
+                      </ul>
+
+                      <p className="font-medium mb-2">
+                        Someone else tells us information about you.
+                      </p>
+                      <p className="text-muted-foreground mb-2">
+                        Third-party sources include, for example:
+                      </p>
+                      <ul className="text-muted-foreground space-y-1 mb-4">
+                        <li>
+                          Third-party partners. Third-party applications and
+                          services, including social networks you choose to
+                          connect with or interact with through our services.
+                        </li>
+                        <li>
+                          Service providers. Third parties that collect or provide
+                          data in connection with work they do on our behalf, for
+                          example, companies that determine your device's location
+                          based on its IP address.
+                        </li>
+                      </ul>
+
+                      <p className="font-medium mb-2">
+                        When we try and understand more about you based on
+                        information you've given to us.
+                      </p>
+                      <p className="text-muted-foreground text-balance mb-6">
+                        We infer new information from other data we collect,
+                        including using automated means to generate information
+                        about your likely preferences or other characteristics
+                        ("inferences"). For example, we infer your general
+                        geographic location based on your IP address.
+                      </p>
+
+                      <h3 className="text-lg font-medium tracking-tight">
+                        Information Use
+                      </h3>
+                      <p className="text-muted-foreground text-balance mb-2">
+                        We use each category of personal information about you:
+                      </p>
+                      <ul className="text-muted-foreground space-y-1 mb-6">
+                        <li>To provide you with our Services</li>
+                        <li>To improve and develop our Services</li>
+                        <li>To communicate with you</li>
+                        <li>To provide customer support</li>
+                      </ul>
+
+                      <h3 className="text-lg font-medium tracking-tight">
+                        Information Sharing
+                      </h3>
+                      <p className="text-muted-foreground text-balance mb-2">
+                        We share information about you:
+                      </p>
+                      <ul className="text-muted-foreground space-y-1 mb-4">
+                        <li>
+                          When we've asked & received your consent to share it.
+                        </li>
+                        <li>
+                          As needed, including to third-party service providers,
+                          to process or provide Services or products to you, but
+                          only if those entities agree to provide at least the
+                          same level of privacy protection we're committed to
+                          under this Privacy Statement.
+                        </li>
+                        <li>
+                          To comply with laws or to respond to lawful requests and
+                          legal processes, provided that we'll notify you unless
+                          we're legally prohibited from doing so. We'll only
+                          release personal information if we believe in good faith
+                          that it's legally required.
+                        </li>
+                        <li>
+                          Only if we reasonably believe it's necessary to prevent
+                          harm to the rights, property, or safety of you or
+                          others.
+                        </li>
+                        <li>
+                          In the event of a corporate restructuring or change in
+                          our organizational structure or status to a successor or
+                          affiliate.
+                        </li>
+                      </ul>
+
+                      <p className="text-muted-foreground text-balance mb-4">
+                        Please note that some of our Services include
+                        integrations, references, or links to services provided by
+                        third parties whose privacy practices differ from ours. If
+                        you provide personal information to any of those third
+                        parties, or allow us to share personal information with
+                        them, that data is governed by their privacy statements.
+                      </p>
+
+                      <p className="text-muted-foreground text-balance mb-6">
+                        Finally, we may share non-personal information in
+                        accordance with applicable law.
+                      </p>
+
+                      <h3 className="text-lg font-medium tracking-tight">
+                        Information Protection
+                      </h3>
+                      <p className="text-muted-foreground text-balance mb-6">
+                        We implement physical, business, and technical security
+                        measures to safeguard your personal information. In the
+                        event of a security breach, we'll notify you so that you
+                        can take appropriate protective steps. We only keep your
+                        personal information for as long as is needed to do what
+                        we collected it for. After that, we destroy it unless
+                        required by law.
+                      </p>
 
                     <h3 className="text-lg font-medium tracking-tight">
                       Contact Us
@@ -892,855 +950,6 @@
                 </span>
               </Link>
             </div>
-=======
-            <Card>
-              <CardContent className="p-8">
-                <div className="prose prose-sm max-w-none dark:prose-invert">
-                  {activeTab === 'imprint' ? (
-                    <div>
-                      <h2 className="text-2xl font-medium tracking-tight mb-4">
-                        Imprint
-                      </h2>
-                      <p className="text-sm text-muted-foreground mb-6">
-                        Information according to legal requirements
-                      </p>
-
-                      <h3 className="text-lg font-medium tracking-tight">
-                        Company Information
-                      </h3>
-                      <div className="text-muted-foreground mb-6 space-y-2">
-                        <p>
-                          <strong>Kortix AI Corp</strong>
-                        </p>
-                        <p>701 Tillery Street</p>
-                        <p>Unit 12-2521</p>
-                        <p>Austin, TX 78702</p>
-                        <p>United States</p>
-                      </div>
-
-                      <h3 className="text-lg font-medium tracking-tight">
-                        Contact
-                      </h3>
-                      <div className="text-muted-foreground mb-6">
-                        <p>
-                          Email:{' '}
-                          <a
-                            href="mailto:info@kortix.com"
-                            className="text-primary hover:underline"
-                          >
-                            info@kortix.com
-                          </a>
-                        </p>
-                      </div>
-
-                      <h3 className="text-lg font-medium tracking-tight">
-                        Responsible for Content
-                      </h3>
-                      <p className="text-muted-foreground mb-6">
-                        Kortix AI Corp is responsible for the content of this
-                        website in accordance with applicable laws.
-                      </p>
-
-                      <h3 className="text-lg font-medium tracking-tight">
-                        Disclaimer
-                      </h3>
-                      <p className="text-muted-foreground text-balance mb-6">
-                        The information provided on this website is for general
-                        informational purposes only. While we strive to keep the
-                        information up to date and accurate, we make no
-                        representations or warranties of any kind, express or
-                        implied, about the completeness, accuracy, reliability,
-                        suitability, or availability of the information contained
-                        on the website.
-                      </p>
-                    </div>
-                  ) : activeTab === 'terms' ? (
-                    <div>
-                      <h2 className="text-2xl font-medium tracking-tight mb-4">
-                        Terms of Service
-                      </h2>
-                      <p className="text-sm text-muted-foreground mb-6">
-                        Last updated: 13 August 2024
-                      </p>
-
-                      <h3 className="text-lg font-medium tracking-tight">
-                        Terms of Service & Privacy Policy
-                      </h3>
-                      <p className="text-muted-foreground text-balance mb-4">
-                        Last updated and effective date: 13 August 2024
-                      </p>
-
-                      <p className="text-muted-foreground text-balance mb-6">
-                        PLEASE READ THESE TERMS OF USE ("AGREEMENT" OR "TERMS OF
-                        USE" or "TERMS OF SERVICE" or "TERMS AND CONDITIONS")
-                        CAREFULLY BEFORE USING THE SERVICES OFFERED BY Kortix AI
-                        Corp (701 Tillery Street Unit 12-2521 Austin, Texas 78702,
-                        United States). THIS AGREEMENT SETS FORTH THE LEGALLY
-                        BINDING TERMS AND CONDITIONS FOR YOUR USE OF THE SUNA
-                        WEBSITE AND ALL RELATED SERVICES.
-                      </p>
-
-                      <h3 className="text-lg font-medium tracking-tight">
-                        Definitions
-                      </h3>
-                      <ul className="text-muted-foreground space-y-1 mb-6">
-                        <li>
-                          "Company" refers to Kortix AI Corp (701 Tillery Street
-                          Unit 12-2521 Austin, Texas 78702, United States).
-                        </li>
-                        <li>
-                          "Site" refers to the Suna website, including any related
-                          features, content, or applications offered from time to
-                          time by the Company.
-                        </li>
-                        <li>
-                          "Service" refers to the Suna website and all related
-                          services provided by the Company, including the
-                          AI-powered agent that helps you accomplish real-world
-                          tasks.
-                        </li>
-                        <li>
-                          "User" refers to any individual or entity using the Site
-                          or Service.
-                        </li>
-                        <li>
-                          "Content" refers to any text, images, code, or other
-                          material uploaded to or generated by the Site or Service
-                          by Users.
-                        </li>
-                        <li>
-                          "Assets" refers to the results and outputs generated by
-                          the AI models provided by the Service, including any
-                          code, applications, or reports.
-                        </li>
-                        <li>
-                          "Terms of Use" refers to these terms and conditions
-                          governing the use of the Site and Service.
-                        </li>
-                        <li>
-                          "License" refers to the permissions granted to Users to
-                          use the Site and Service as outlined in these Terms of
-                          Use.
-                        </li>
-                        <li>
-                          "DMCA" refers to the Digital Millennium Copyright Act.
-                        </li>
-                        <li>
-                          "Fees" refers to the subscription or other payments made
-                          by Users for access to certain features or levels of the
-                          Service.
-                        </li>
-                        <li>
-                          "Notice Address" refers to the contact address for the
-                          Company, specifically legal@kortix.ai
-                        </li>
-                        <li>
-                          "Privacy Policy" refers to the document outlining how
-                          the Company collects, uses, and protects User data.
-                        </li>
-                        <li>
-                          "Third Party" refers to any person or entity other than
-                          the Company or the User.
-                        </li>
-                        <li>
-                          "AAA Rules" refers to the American Arbitration
-                          Association's Consumer Arbitration Rules.
-                        </li>
-                        <li>
-                          "Claim" refers to any dispute, claim, demand, or cause
-                          of action that arises between the User and the Company.
-                        </li>
-                      </ul>
-
-                      <h3 className="text-lg font-medium tracking-tight">
-                        Acceptance of Terms of Use
-                      </h3>
-                      <p className="text-muted-foreground text-balance mb-4">
-                        The Service is offered subject to acceptance without
-                        modification of all of these Terms of Use and all other
-                        operating rules, policies, and procedures that may be
-                        published from time to time in connection with the
-                        Services by the Company. In addition, some services
-                        offered through the Service may be subject to additional
-                        terms and conditions promulgated by the Company from time
-                        to time; your use of such services is subject to those
-                        additional terms and conditions, which are incorporated
-                        into these Terms of Use by this reference.
-                      </p>
-
-                      <p className="text-muted-foreground text-balance mb-6">
-                        The Company may, in its sole discretion, refuse to offer
-                        the Service to any person or entity and change its
-                        eligibility criteria at any time. This provision is void
-                        where prohibited by law and the right to access the
-                        Service is revoked in such jurisdictions.
-                      </p>
-
-                      <h3 className="text-lg font-medium tracking-tight">
-                        Rules and Conduct
-                      </h3>
-                      <p className="text-muted-foreground text-balance mb-4">
-                        By using the Service, you agree that it is intended solely
-                        for the purpose of using an AI assistant to help
-                        accomplish real-world tasks through natural conversation.
-                        The Service's capabilities include browser automation,
-                        file management, web crawling, search capabilities,
-                        command-line execution, website deployment, and
-                        integration with various APIs and services. You
-                        acknowledge and agree that when using the Service, you
-                        must have the necessary rights and permissions for any
-                        content or data you incorporate. You are solely
-                        responsible for ensuring that your use of the Service is
-                        legal and that you have the necessary rights for any tasks
-                        you perform. The Company is not responsible for any
-                        content created or actions taken through the Service and
-                        disclaims all liability for any issues arising from the
-                        created content or performed actions, including but not
-                        limited to copyright infringement, illegal content, or any
-                        other legal matters.
-                      </p>
-
-                      <p className="text-muted-foreground text-balance mb-4">
-                        As a condition of use, you promise not to use the Service
-                        for any purpose that is prohibited by the Terms of Use. By
-                        way of example, and not as a limitation, you shall not
-                        (and shall not permit any third party to) take any action
-                        (including making use of the Site, any Assets, or our
-                        models or derivatives of our models) that:
-                      </p>
-
-                      <ul className="text-muted-foreground space-y-1 mb-6">
-                        <li>
-                          would constitute a violation of any applicable law,
-                          rule, or regulation;
-                        </li>
-                        <li>
-                          infringes upon any intellectual property or other right
-                          of any other person or entity;
-                        </li>
-                        <li>
-                          is threatening, abusive, harassing, defamatory,
-                          libelous, deceptive, fraudulent, invasive of another's
-                          privacy, tortious, obscene, offensive, furthering of
-                          self-harm, or profane;
-                        </li>
-                        <li>creates Assets that exploit or abuse children;</li>
-                        <li>
-                          generates or disseminates verifiably false information
-                          with the purpose of harming others;
-                        </li>
-                        <li>impersonates or attempts to impersonate others;</li>
-                        <li>
-                          generates or disseminates personally identifying or
-                          identifiable information;
-                        </li>
-                        <li>
-                          creates Assets that imply or promote support of a
-                          terrorist organization;
-                        </li>
-                        <li>
-                          creates Assets that condone or promote violence against
-                          people based on any protected legal category.
-                        </li>
-                      </ul>
-
-                      <p className="text-muted-foreground text-balance mb-6">
-                        You agree not to use the Service for the purpose of
-                        generating illegal or harmful applications or content.
-                      </p>
-
-                      <h3 className="text-lg font-medium tracking-tight">
-                        User Responsibility for Created Content
-                      </h3>
-                      <p className="text-muted-foreground text-balance mb-6">
-                        You agree not to create any content or perform any actions
-                        that are illegal, infringe on the rights of any third
-                        party, or violate any applicable law, regulation, or these
-                        Terms of Use. The Company reserves the right to remove any
-                        content or disable any action that it deems to be in
-                        violation of these Terms of Use, at its sole discretion,
-                        and without notice. You are solely responsible for any
-                        content you create or actions you perform, and you agree
-                        to indemnify and hold harmless the Company from any
-                        claims, losses, damages, or expenses arising out of or
-                        related to your created content or performed actions.
-                      </p>
-
-                      <h3 className="text-lg font-medium tracking-tight">
-                        Open Source License
-                      </h3>
-                      <p className="text-muted-foreground text-balance mb-6">
-                        Suna is licensed under the Apache License, Version 2.0.
-                        You may obtain a copy of the License at{' '}
-                        <a
-                          href="http://www.apache.org/licenses/LICENSE-2.0"
-                          target="_blank"
-                          rel="noopener noreferrer"
-                          className="text-primary hover:underline"
-                        >
-                          http://www.apache.org/licenses/LICENSE-2.0
-                        </a>
-                        . Unless required by applicable law or agreed to in
-                        writing, software distributed under the License is
-                        distributed on an "AS IS" BASIS, WITHOUT WARRANTIES OR
-                        CONDITIONS OF ANY KIND, either express or implied. See the
-                        License for the specific language governing permissions
-                        and limitations under the License.
-                      </p>
-
-                      <h3 className="text-lg font-medium tracking-tight">
-                        Accuracy Disclaimer
-                      </h3>
-                      <p className="text-muted-foreground text-balance mb-6">
-                        The Service is provided for general assistance purposes.
-                        The analysis and results generated by the AI are not
-                        guaranteed to be error-free and should be thoroughly
-                        verified before relying on them. Users assume full
-                        responsibility for any content created or actions
-                        performed using the Service.
-                      </p>
-
-                      <h3 className="text-lg font-medium tracking-tight">
-                        DMCA and Takedowns Policy
-                      </h3>
-                      <p className="text-muted-foreground text-balance mb-6">
-                        The Company utilizes artificial intelligence systems to
-                        generate content and perform actions. Such generation may
-                        unintentionally involve copyrighted material or trademarks
-                        held by others. We respect rights holders internationally,
-                        and we ask our users to do the same. If you believe your
-                        copyright or trademark is being infringed by the Service,
-                        please write to info@kortix.com and we will process and
-                        investigate your request and take appropriate actions
-                        under the Digital Millennium Copyright Act and other
-                        applicable intellectual property laws with respect to any
-                        alleged or actual infringement.
-                      </p>
-
-                      <h3 className="text-lg font-medium tracking-tight">
-                        Fees and Payments
-                      </h3>
-                      <p className="text-muted-foreground text-balance mb-4">
-                        The Company may offer paid Services. You can learn more
-                        about our pricing after signing up. You may sign up for a
-                        subscription, payable in U.S. dollars, that will
-                        automatically renew. You can stop using the Service and
-                        cancel your subscription at any time through the website
-                        or by emailing us at info@kortix.com. If you cancel
-                        your subscription, you may not receive a refund or credit
-                        for any amounts that have already been billed or paid. The
-                        Company reserves the right to change its prices at any
-                        time. If you are on a subscription plan, changes to
-                        pricing will not apply until your next renewal.
-                      </p>
-
-                      <p className="text-muted-foreground text-balance mb-6">
-                        Unless otherwise stated, your subscription fees ("Fees")
-                        do not include federal, state, local, and foreign taxes,
-                        duties, and other similar assessments ("Taxes"). You are
-                        responsible for all Taxes associated with your purchase
-                        and we may invoice you for such Taxes. You agree to timely
-                        pay such Taxes and provide us with documentation showing
-                        the payment or additional evidence that we may reasonably
-                        require. If any amount of your Fees is past due, we may
-                        suspend your access to the Services after we provide you
-                        with written notice of late payment.
-                      </p>
-
-                      <h3 className="text-lg font-medium tracking-tight">
-                        Termination
-                      </h3>
-                      <p className="text-muted-foreground text-balance mb-6">
-                        The Company may terminate your access to all or any part
-                        of the Service at any time if you fail to comply with
-                        these Terms of Use, which may result in the forfeiture and
-                        destruction of all information associated with your
-                        account. Further, either party may terminate the Services
-                        for any reason and at any time upon written notice. If you
-                        wish to terminate your account, you may do so by following
-                        the instructions on the Service. Any fees paid hereunder
-                        are non-refundable. Upon any termination, all rights and
-                        licenses granted to you in this Agreement shall
-                        immediately terminate, but all provisions hereof which by
-                        their nature should survive termination shall survive
-                        termination, including, without limitation, warranty
-                        disclaimers, indemnity, and limitations of liability.
-                      </p>
-
-                      <h3 className="text-lg font-medium tracking-tight">
-                        Dispute Resolution by Binding Arbitration
-                      </h3>
-                      <p className="text-muted-foreground text-balance mb-4">
-                        PLEASE READ THIS SECTION CAREFULLY, AS IT AFFECTS YOUR
-                        RIGHTS.
-                      </p>
-
-                      <p className="text-muted-foreground text-balance mb-4">
-                        <strong>Agreement to Arbitrate.</strong> You and the
-                        Company agree that any and all disputes, claims, demands,
-                        or causes of action ("Claims") that have arisen or may
-                        arise between you and us, whether arising out of or
-                        relating to these Terms, the Site, or any aspect of the
-                        relationship or transactions between us, will be resolved
-                        exclusively through final and binding arbitration before a
-                        neutral arbitrator, rather than in a court by a judge or
-                        jury, in accordance with the terms of this Arbitration
-                        Agreement, except that you or we may (but are not required
-                        to) assert individual Claims in small claims court if such
-                        Claims are within the scope of such court's jurisdiction.
-                      </p>
-
-                      <p className="text-muted-foreground text-balance mb-4">
-                        <strong>
-                          Prohibition of Class and Representative Actions.
-                        </strong>{' '}
-                        YOU AND WE AGREE THAT EACH OF US MAY BRING CLAIMS AGAINST
-                        THE OTHER ONLY ON AN INDIVIDUAL BASIS AND NOT AS A
-                        PLAINTIFF OR CLASS MEMBER IN ANY PURPORTED CLASS OR
-                        REPRESENTATIVE ACTION OR PROCEEDING.
-                      </p>
-
-                      <p className="text-muted-foreground text-balance mb-4">
-                        <strong>Pre-Arbitration Dispute Resolution.</strong>{' '}
-                        Before commencing any arbitration, you agree to provide
-                        the Company with a written notice of Claim, and the
-                        Company agrees to provide you with a written notice of
-                        Claim to the extent reasonably possible based on the
-                        availability of your contact information to the Company.
-                        The Notice must describe the nature and basis of the Claim
-                        in sufficient detail and set forth the specific relief
-                        sought.
-                      </p>
-
-                      <p className="text-muted-foreground text-balance mb-6">
-                        Both parties agree that they will attempt to resolve a
-                        Claim through informal negotiation within sixty (60)
-                        calendar days from the date the Notice is received. If the
-                        Claim is not resolved within sixty (60) calendar days
-                        after the Notice is received, you or we may commence an
-                        arbitration proceeding.
-                      </p>
-
-                      <h3 className="text-lg font-medium tracking-tight">
-                        Choice of Law
-                      </h3>
-                      <p className="text-muted-foreground text-balance mb-6">
-                        Any and all Claims shall be governed by the Federal
-                        Arbitration Act and the internal substantive laws of
-                        Singapore in all respects, without regard for the
-                        jurisdiction or forum in which the user is domiciled,
-                        resides, or is located at the time of such access or use.
-                        Except as provided in the Arbitration Agreement, all
-                        Claims will be brought in the federal or state courts in
-                        Singapore, and you and the Company each unconditionally,
-                        voluntarily, and irrevocably consent to the exclusive
-                        personal jurisdiction and venue of those courts.
-                      </p>
-
-                      <h3 className="text-lg font-medium tracking-tight">
-                        Links to and From Other Websites
-                      </h3>
-                      <p className="text-muted-foreground text-balance mb-6">
-                        You may gain access to other websites via links on the
-                        Site. These Terms apply to the Site only and do not apply
-                        to other parties' websites. Similarly, you may have come
-                        to the Site via a link from another website. The terms of
-                        use of other websites do not apply to the Site. The
-                        Company assumes no responsibility for any terms of use or
-                        material outside of the Site accessed via any link.
-                      </p>
-
-                      <h3 className="text-lg font-medium tracking-tight">
-                        Modification of Terms of Use
-                      </h3>
-                      <p className="text-muted-foreground text-balance mb-6">
-                        At its sole discretion, the Company may modify or replace
-                        any of the Terms of Use, or change, suspend, or
-                        discontinue the Service (including without limitation, the
-                        availability of any feature, database, or content) at any
-                        time by posting a notice on the Site or by sending you an
-                        email. The Company may also impose limits on certain
-                        features and services or restrict your access to parts or
-                        all of the Service without notice or liability. It is your
-                        responsibility to check the Terms of Use periodically for
-                        changes. Your continued use of the Service following the
-                        posting of any changes to the Terms of Use constitutes
-                        acceptance of those changes.
-                      </p>
-
-                      <h3 className="text-lg font-medium tracking-tight">
-                        Trademarks and Patents
-                      </h3>
-                      <p className="text-muted-foreground text-balance mb-6">
-                        All Suna logos, marks, and designations are trademarks or
-                        registered trademarks of the Company. All other trademarks
-                        mentioned on this website are the property of their
-                        respective owners. The trademarks and logos displayed on
-                        this website may not be used without the prior written
-                        consent of the Company or their respective owners.
-                        Portions, features, and/or functionality of the Company's
-                        products may be protected under the Company's patent
-                        applications or patents.
-                      </p>
-
-                      <h3 className="text-lg font-medium tracking-tight">
-                        Licensing Terms
-                      </h3>
-                      <p className="text-muted-foreground text-balance mb-4">
-                        Subject to your compliance with this Agreement, the
-                        conditions herein, and any limitations applicable to the
-                        Company or by law:
-                      </p>
-                      <ul className="text-muted-foreground space-y-1 mb-4">
-                        <li>
-                          you are granted a non-exclusive, limited,
-                          non-transferable, non-sublicensable, non-assignable,
-                          freely revocable license to access and use the Service
-                          for business or personal use;
-                        </li>
-                        <li>
-                          you own all Assets you create with the Services, and
-                        </li>
-                        <li>
-                          we hereby assign to you all rights, title, and interest
-                          in and to such Assets for your personal or commercial
-                          use.
-                        </li>
-                      </ul>
-                      <p className="text-muted-foreground text-balance mb-6">
-                        Otherwise, the Company reserves all rights not expressly
-                        granted under these Terms of Use. Each person must have a
-                        unique account, and you are responsible for any activity
-                        conducted on your account. A breach or violation of any of
-                        our Terms of Use may result in an immediate termination of
-                        your right to use our Service.
-                      </p>
-
-                      <h3 className="text-lg font-medium tracking-tight">
-                        Indemnification
-                      </h3>
-                      <p className="text-muted-foreground text-balance mb-6">
-                        You shall defend, indemnify, and hold harmless the
-                        Company, its affiliates, and each of its, and its
-                        affiliates employees, contractors, directors, suppliers,
-                        and representatives from all liabilities, losses, claims,
-                        and expenses, including reasonable attorneys' fees, that
-                        arise from or relate to (i) your use or misuse of, or
-                        access to, the Service, or (ii) your violation of the
-                        Terms of Use or any applicable law, contract, policy,
-                        regulation, or other obligation. The Company reserves the
-                        right to assume the exclusive defense and control of any
-                        matter otherwise subject to indemnification by you, in
-                        which event you will assist and cooperate with the Company
-                        in connection therewith.
-                      </p>
-
-                      <h3 className="text-lg font-medium tracking-tight">
-                        Limitation of Liability
-                      </h3>
-                      <p className="text-muted-foreground text-balance mb-6">
-                        IN NO EVENT SHALL THE COMPANY OR ITS DIRECTORS, EMPLOYEES,
-                        AGENTS, PARTNERS, SUPPLIERS, OR CONTENT PROVIDERS, BE
-                        LIABLE UNDER CONTRACT, TORT, STRICT LIABILITY, NEGLIGENCE,
-                        OR ANY OTHER LEGAL OR EQUITABLE THEORY WITH RESPECT TO THE
-                        SERVICE (I) FOR ANY LOST PROFITS, DATA LOSS, COST OF
-                        PROCUREMENT OF SUBSTITUTE GOODS OR SERVICES, OR SPECIAL,
-                        INDIRECT, INCIDENTAL, PUNITIVE, OR CONSEQUENTIAL DAMAGES
-                        OF ANY KIND WHATSOVER, OR SUBSTITUTE GOODS OR SERVICES,
-                        (II) FOR YOUR RELIANCE ON THE SERVICE, INCLUDING ANY
-                        APPLICATIONS CREATED USING THE AI, OR (III) FOR ANY DIRECT
-                        DAMAGES IN EXCESS (IN THE AGGREGATE) OF THE FEES PAID BY
-                        YOU FOR THE SERVICE OR, IF GREATER, $100. SOME STATES DO
-                        NOT ALLOW THE EXCLUSION OR LIMITATION OF INCIDENTAL OR
-                        CONSEQUENTIAL DAMAGES, SO THE ABOVE LIMITATIONS AND
-                        EXCLUSIONS MAY NOT APPLY TO YOU.
-                      </p>
-
-                      <h3 className="text-lg font-medium tracking-tight">
-                        Disclaimer
-                      </h3>
-                      <p className="text-muted-foreground text-balance mb-6">
-                        ALL USE OF THE SERVICE AND ANY CONTENT IS UNDERTAKEN
-                        ENTIRELY AT YOUR OWN RISK. THE SERVICE (INCLUDING, WITHOUT
-                        LIMITATION, THE SUNA WEB APP AND ANY CONTENT) IS PROVIDED
-                        "AS IS" AND "AS AVAILABLE" AND IS WITHOUT WARRANTY OF ANY
-                        KIND, EXPRESS OR IMPLIED, INCLUDING, BUT NOT LIMITED TO,
-                        THE IMPLIED WARRANTIES OF TITLE, NON-INFRINGEMENT,
-                        MERCHANTABILITY, AND FITNESS FOR A PARTICULAR PURPOSE, AND
-                        ANY WARRANTIES IMPLIED BY ANY COURSE OF PERFORMANCE OR
-                        USAGE OF TRADE, ALL OF WHICH ARE EXPRESSLY DISCLAIMED.
-                        SUNA DOES NOT GUARANTEE THE ACCURACY, COMPLETENESS, OR
-                        RELIABILITY OF THE AI-GENERATED CONTENT, AND USERS ASSUME
-                        FULL RESPONSIBILITY FOR ANY APPLICATIONS CREATED USING THE
-                        SERVICE. SOME STATES DO NOT ALLOW LIMITATIONS ON HOW LONG
-                        AN IMPLIED WARRANTY LASTS, SO THE ABOVE LIMITATIONS MAY
-                        NOT APPLY TO YOU.
-                      </p>
-
-                      <h3 className="text-lg font-medium tracking-tight">
-                        Age Requirements
-                      </h3>
-                      <p className="text-muted-foreground text-balance mb-4">
-                        By accessing the Services, you confirm that you're at
-                        least 18 years old and meet the minimum age of digital
-                        consent in your country. If you are not old enough to
-                        consent to our Terms of Use in your country, your parent
-                        or guardian must agree to this Agreement on your behalf.
-                      </p>
-
-                      <p className="text-muted-foreground text-balance mb-6">
-                        Please ask your parent or guardian to read these terms
-                        with you. If you're a parent or legal guardian, and you
-                        allow your teenager to use the Services, then these terms
-                        also apply to you and you're responsible for your
-                        teenager's activity on the Services. No assurances are
-                        made as to the suitability of the Assets for you.
-                      </p>
-
-                      <h3 className="text-lg font-medium tracking-tight">
-                        Contact Us
-                      </h3>
-                      <p className="text-muted-foreground text-balance mb-6">
-                        For questions regarding the Service, you can get in touch
-                        by emailing us at{' '}
-                        <a
-                          href="mailto:info@kortix.com"
-                          className="text-primary hover:underline"
-                        >
-                          info@kortix.com
-                        </a>
-                        .
-                      </p>
-                    </div>
-                  ) : (
-                    <div>
-                      <h2 className="text-2xl font-medium tracking-tight mb-4">
-                        Privacy Policy
-                      </h2>
-                      <p className="text-sm text-muted-foreground mb-6">
-                        Last updated: {new Date().toLocaleDateString()}
-                      </p>
-
-                      <h3 className="text-lg font-medium tracking-tight">
-                        Privacy
-                      </h3>
-                      <p className="text-muted-foreground text-balance mb-6">
-                        Our commitment to privacy and data protection is reflected
-                        in this Privacy Statement which describes how we collect
-                        and process "personal information" that identifies you,
-                        like your name or email address. Any other information
-                        besides this is "non-personal information." If we store
-                        personal information with non-personal information, we'll
-                        consider that combination to be personal information.
-                      </p>
-
-                      <p className="text-muted-foreground text-balance mb-6">
-                        References to our "Services" at Suna in this statement
-                        include our website, apps, and other products and
-                        services. This statement applies to our Services that
-                        display or reference this Privacy Statement. Third-party
-                        services that we integrate with are governed under their
-                        own privacy policies.
-                      </p>
-
-                      <p className="text-muted-foreground text-balance mb-6">
-                        Suna does not collect biometric or identifying
-                        information. All data is processed securely and any data
-                        is deleted upon account removal.
-                      </p>
-
-                      <h3 className="text-lg font-medium tracking-tight">
-                        Information Gathering
-                      </h3>
-                      <p className="text-muted-foreground text-balance mb-4">
-                        We learn information about you when:
-                      </p>
-
-                      <p className="font-medium mb-2">
-                        You directly provide it to us.
-                      </p>
-                      <p className="text-muted-foreground mb-2">
-                        For example, we collect:
-                      </p>
-                      <ul className="text-muted-foreground space-y-1 mb-4">
-                        <li>
-                          Name and contact information. We collect details such as
-                          name and email address.
-                        </li>
-                        <li>
-                          Payment information. If you make a purchase, we collect
-                          credit card numbers, financial account information, and
-                          other payment details.
-                        </li>
-                        <li>
-                          Content and files. We collect and retain the videos,
-                          documents, or other files you send to us in connection
-                          with delivering our Services, including via email or
-                          chat.
-                        </li>
-                      </ul>
-
-                      <p className="font-medium mb-2">
-                        We collect it automatically through our products and
-                        services.
-                      </p>
-                      <p className="text-muted-foreground mb-2">
-                        For instance, we collect:
-                      </p>
-                      <ul className="text-muted-foreground space-y-1 mb-4">
-                        <li>
-                          Identifiers and device information. When you visit our
-                          websites, our web servers log your Internet Protocol
-                          (IP) address and information about your device,
-                          including device identifiers, device type, operating
-                          system, browser, and other software including type,
-                          version, language, settings, and configuration.
-                        </li>
-                        <li>
-                          Geolocation data. Depending on your device and app
-                          settings, we collect geolocation data when you use our
-                          Services.
-                        </li>
-                        <li>
-                          Usage data. We log your activity on our website,
-                          including the URL of the website from which you came to
-                          our site, pages you viewed on our website, how long you
-                          spent on a page, access times, and other details about
-                          your use of and actions on our website. We also collect
-                          information about which web-elements or objects you
-                          interact with on our Service, metadata about your
-                          activity on the Service, changes in your user state, and
-                          the duration of your use of our Service.
-                        </li>
-                      </ul>
-
-                      <p className="font-medium mb-2">
-                        Someone else tells us information about you.
-                      </p>
-                      <p className="text-muted-foreground mb-2">
-                        Third-party sources include, for example:
-                      </p>
-                      <ul className="text-muted-foreground space-y-1 mb-4">
-                        <li>
-                          Third-party partners. Third-party applications and
-                          services, including social networks you choose to
-                          connect with or interact with through our services.
-                        </li>
-                        <li>
-                          Service providers. Third parties that collect or provide
-                          data in connection with work they do on our behalf, for
-                          example, companies that determine your device's location
-                          based on its IP address.
-                        </li>
-                      </ul>
-
-                      <p className="font-medium mb-2">
-                        When we try and understand more about you based on
-                        information you've given to us.
-                      </p>
-                      <p className="text-muted-foreground text-balance mb-6">
-                        We infer new information from other data we collect,
-                        including using automated means to generate information
-                        about your likely preferences or other characteristics
-                        ("inferences"). For example, we infer your general
-                        geographic location based on your IP address.
-                      </p>
-
-                      <h3 className="text-lg font-medium tracking-tight">
-                        Information Use
-                      </h3>
-                      <p className="text-muted-foreground text-balance mb-2">
-                        We use each category of personal information about you:
-                      </p>
-                      <ul className="text-muted-foreground space-y-1 mb-6">
-                        <li>To provide you with our Services</li>
-                        <li>To improve and develop our Services</li>
-                        <li>To communicate with you</li>
-                        <li>To provide customer support</li>
-                      </ul>
-
-                      <h3 className="text-lg font-medium tracking-tight">
-                        Information Sharing
-                      </h3>
-                      <p className="text-muted-foreground text-balance mb-2">
-                        We share information about you:
-                      </p>
-                      <ul className="text-muted-foreground space-y-1 mb-4">
-                        <li>
-                          When we've asked & received your consent to share it.
-                        </li>
-                        <li>
-                          As needed, including to third-party service providers,
-                          to process or provide Services or products to you, but
-                          only if those entities agree to provide at least the
-                          same level of privacy protection we're committed to
-                          under this Privacy Statement.
-                        </li>
-                        <li>
-                          To comply with laws or to respond to lawful requests and
-                          legal processes, provided that we'll notify you unless
-                          we're legally prohibited from doing so. We'll only
-                          release personal information if we believe in good faith
-                          that it's legally required.
-                        </li>
-                        <li>
-                          Only if we reasonably believe it's necessary to prevent
-                          harm to the rights, property, or safety of you or
-                          others.
-                        </li>
-                        <li>
-                          In the event of a corporate restructuring or change in
-                          our organizational structure or status to a successor or
-                          affiliate.
-                        </li>
-                      </ul>
-
-                      <p className="text-muted-foreground text-balance mb-4">
-                        Please note that some of our Services include
-                        integrations, references, or links to services provided by
-                        third parties whose privacy practices differ from ours. If
-                        you provide personal information to any of those third
-                        parties, or allow us to share personal information with
-                        them, that data is governed by their privacy statements.
-                      </p>
-
-                      <p className="text-muted-foreground text-balance mb-6">
-                        Finally, we may share non-personal information in
-                        accordance with applicable law.
-                      </p>
-
-                      <h3 className="text-lg font-medium tracking-tight">
-                        Information Protection
-                      </h3>
-                      <p className="text-muted-foreground text-balance mb-6">
-                        We implement physical, business, and technical security
-                        measures to safeguard your personal information. In the
-                        event of a security breach, we'll notify you so that you
-                        can take appropriate protective steps. We only keep your
-                        personal information for as long as is needed to do what
-                        we collected it for. After that, we destroy it unless
-                        required by law.
-                      </p>
-
-                      <h3 className="text-lg font-medium tracking-tight">
-                        Contact Us
-                      </h3>
-                      <p className="text-muted-foreground text-balance">
-                        You can get in touch by emailing us at{' '}
-                        <a
-                          href="mailto:info@kortix.com"
-                          className="text-primary hover:underline"
-                        >
-                          info@kortix.com
-                        </a>
-                        .
-                      </p>
-                    </div>
-                  )}
-                </div>
-              </CardContent>
-            </Card>
->>>>>>> 140ce10f
           </div>
         </div>
       </section>
