--- conflicted
+++ resolved
@@ -18,12 +18,8 @@
 import { useMaintenanceNoticeQuery } from '@/hooks/edge-flags';
 import { useAuth } from '@/components/AuthProvider';
 import { MaintenancePage } from '@/components/maintenance/maintenance-page';
-<<<<<<< HEAD
-import { useAdminRole } from '@/hooks/react-query/use-admin-role';
+import { useAdminRole } from '@/hooks/admin';
 import { PlanMigrationBanner } from '@/components/dashboard/plan-migration-banner';
-=======
-import { useAdminRole } from '@/hooks/admin';
->>>>>>> cea086c2
 
 export default function ActivateTrialPage() {
   const router = useRouter();
