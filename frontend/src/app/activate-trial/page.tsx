--- conflicted
+++ resolved
@@ -2,13 +2,7 @@
 
 import { Button } from '@/components/ui/button';
 import { Card, CardContent, CardDescription, CardHeader, CardTitle } from '@/components/ui/card';
-<<<<<<< HEAD
-import { Badge } from '@/components/ui/badge';
-import { Sparkles, CreditCard, Zap, Shield, ArrowRight, CheckCircle, Clock, XCircle, LogOut, Loader2, Calendar } from 'lucide-react';
-import { KortixLoader } from '@/components/ui/kortix-loader';
-=======
-import { CreditCard, Zap, Shield, ArrowRight, CheckCircle, LogOut, Loader2 } from 'lucide-react';
->>>>>>> 2158e8a1
+import { CreditCard, Zap, Shield, ArrowRight, CheckCircle, LogOut, Loader2, Calendar } from 'lucide-react';
 import { toast } from 'sonner';
 import { useRouter } from 'next/navigation';
 import { useState, useEffect, Suspense, lazy } from 'react';
