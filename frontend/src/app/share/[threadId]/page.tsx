'use client';

<<<<<<< HEAD
import React from 'react';
import dynamic from 'next/dynamic';
import { ThreadParams } from '@/components/thread/types';
import { SharePageWrapper } from './_components/SharePageWrapper';
=======
import React, { useCallback, useEffect, useRef, useState } from 'react';
import { useRouter } from 'next/navigation';
import { toast } from 'sonner';
import { ThreadContent } from '@/components/thread/content/ThreadContent';
import {
  PlaybackControls,
  PlaybackController,
} from '@/components/thread/content/PlaybackControls';
import {
  UnifiedMessage,
  ParsedMetadata,
  ThreadParams,
} from '@/components/thread/types';
import { safeJsonParse } from '@/components/thread/utils';
import { useAgentStream } from '@/hooks/agents';
import { ThreadSkeleton } from '@/components/thread/content/ThreadSkeleton';
import { extractToolName } from '@/components/thread/tool-views/xml-parser';
import { ToolCallInput } from '@/components/thread/tool-call-side-panel';
>>>>>>> 35e1ed50

// Dynamic import to avoid SSR issues with browser-only dependencies
const ThreadComponent = dynamic(
  () => import('@/components/thread/ThreadComponent').then(mod => ({ default: mod.ThreadComponent })),
  { ssr: false }
);

export default function ShareThreadPage({
  params,
}: {
  params: Promise<ThreadParams>;
}) {
  const unwrappedParams = React.use(params);
  const threadId = unwrappedParams.threadId;

  // For shared pages, projectId will be fetched from the thread data
  // Pass empty string - useThreadData will handle it via thread->project relationship
  const projectId = '';

  return (
    <SharePageWrapper>
      <ThreadComponent
        projectId={projectId}
        threadId={threadId}
        isShared={true}
      />
    </SharePageWrapper>
  );
}<|MERGE_RESOLUTION|>--- conflicted
+++ resolved
@@ -1,30 +1,11 @@
 'use client';
 
-<<<<<<< HEAD
+import dynamic from 'next/dynamic';
+import { SharePageWrapper } from './_components/SharePageWrapper';
 import React from 'react';
-import dynamic from 'next/dynamic';
-import { ThreadParams } from '@/components/thread/types';
-import { SharePageWrapper } from './_components/SharePageWrapper';
-=======
-import React, { useCallback, useEffect, useRef, useState } from 'react';
-import { useRouter } from 'next/navigation';
-import { toast } from 'sonner';
-import { ThreadContent } from '@/components/thread/content/ThreadContent';
 import {
-  PlaybackControls,
-  PlaybackController,
-} from '@/components/thread/content/PlaybackControls';
-import {
-  UnifiedMessage,
-  ParsedMetadata,
   ThreadParams,
 } from '@/components/thread/types';
-import { safeJsonParse } from '@/components/thread/utils';
-import { useAgentStream } from '@/hooks/agents';
-import { ThreadSkeleton } from '@/components/thread/content/ThreadSkeleton';
-import { extractToolName } from '@/components/thread/tool-views/xml-parser';
-import { ToolCallInput } from '@/components/thread/tool-call-side-panel';
->>>>>>> 35e1ed50
 
 // Dynamic import to avoid SSR issues with browser-only dependencies
 const ThreadComponent = dynamic(
