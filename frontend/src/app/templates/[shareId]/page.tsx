--- conflicted
+++ resolved
@@ -233,158 +233,7 @@
     window.addEventListener('scroll', handleScroll, { passive: true });
     handleScroll();
     return () => window.removeEventListener('scroll', handleScroll);
-<<<<<<< HEAD
-  }, []);
-
-  const scrollToSection = (sectionId: string) => {
-    const element = document.getElementById(sectionId);
-    if (element) {
-      const yOffset = -100;
-      const y = element.getBoundingClientRect().top + window.pageYOffset + yOffset;
-      window.scrollTo({ top: y, behavior: 'smooth' });
-    }
-  };
-
-  const logoSrc = !mounted
-    ? '/kortix-logo.svg'
-    : resolvedTheme === 'dark'
-      ? '/kortix-logo-white.svg'
-      : '/kortix-logo.svg';
-
-  const hasIntegrations = template && template.mcp_requirements?.filter((req: any) => req.source === 'tool' && (!req.custom_type || req.custom_type !== 'sse')).length > 0;
-  const hasTriggers = template && template.mcp_requirements?.filter((req: any) => req.source === 'trigger').length > 0;
-  const hasTools = template && template.mcp_requirements?.filter((req: any) => req.source === 'tool' && req.custom_type === 'sse').length > 0;
-
-  return (
-    <header
-      className={cn(
-        'sticky z-50 flex justify-center transition-all duration-300',
-        hasScrolled ? 'top-6 mx-4 md:mx-0' : 'top-4 mx-2 md:mx-0',
-      )}
-    >
-      <motion.div
-        initial={{ width: '100%' }}
-        animate={{ width: hasScrolled ? '1000px' : '100%' }}
-        transition={{ duration: 0.3, ease: [0.25, 0.1, 0.25, 1] }}
-        className="w-full max-w-7xl"
-      >
-        <div
-          className={cn(
-            'mx-auto rounded-2xl transition-all duration-300',
-            hasScrolled
-              ? 'px-2 md:px-4 border border-border backdrop-blur-lg bg-background/75'
-              : 'shadow-none px-3 md:px-6',
-          )}
-        >
-          <div className="flex h-14 items-center">
-            <div className="flex items-center">
-              <Link href="/" className="flex items-center space-x-2">
-                <KortixLogo size={20} />
-                <span className="font-semibold">Machine</span>
-              </Link>
-            </div>
-            {template && (
-              <nav className="hidden md:flex items-center space-x-1 ml-8">
-                <button
-                  onClick={() => scrollToSection('system-prompt')}
-                  className={cn(
-                    "px-3 py-1.5 text-sm rounded-lg transition-colors",
-                    activeSection === 'system-prompt' 
-                      ? "bg-muted text-foreground" 
-                      : "text-muted-foreground hover:text-foreground hover:bg-muted/50"
-                  )}
-                >
-                  <FileText className="w-4 h-4 inline mr-1.5" />
-                  System Prompt
-                </button>
-                {hasIntegrations && (
-                  <button
-                    onClick={() => scrollToSection('integrations')}
-                    className={cn(
-                      "px-3 py-1.5 text-sm rounded-lg transition-colors",
-                      activeSection === 'integrations' 
-                        ? "bg-muted text-foreground" 
-                        : "text-muted-foreground hover:text-foreground hover:bg-muted/50"
-                    )}
-                  >
-                    <Plug className="w-4 h-4 inline mr-1.5" />
-                    Integrations
-                  </button>
-                )}
-                {hasTriggers && (
-                  <button
-                    onClick={() => scrollToSection('triggers')}
-                    className={cn(
-                      "px-3 py-1.5 text-sm rounded-lg transition-colors",
-                      activeSection === 'triggers' 
-                        ? "bg-muted text-foreground" 
-                        : "text-muted-foreground hover:text-foreground hover:bg-muted/50"
-                    )}
-                  >
-                    <Zap className="w-4 h-4 inline mr-1.5" />
-                    Triggers
-                  </button>
-                )}
-                {hasTools && (
-                  <button
-                    onClick={() => scrollToSection('tools')}
-                    className={cn(
-                      "px-3 py-1.5 text-sm rounded-lg transition-colors",
-                      activeSection === 'tools' 
-                        ? "bg-muted text-foreground" 
-                        : "text-muted-foreground hover:text-foreground hover:bg-muted/50"
-                    )}
-                  >
-                    <Wrench className="w-4 h-4 inline" />
-                    Tools
-                  </button>
-                )}
-              </nav>
-            )}
-            <div className="flex items-center space-x-4 ml-auto">
-              <Button
-                variant="outline"
-                size="icon"
-                onClick={() => setTheme(theme === 'light' ? 'dark' : 'light')}
-                className="h-8 w-8"
-              >
-                <Sun className="h-4 w-4 rotate-0 scale-100 transition-all dark:-rotate-90 dark:scale-0" />
-                <Moon className="absolute h-4 w-4 rotate-90 scale-0 transition-all dark:rotate-0 dark:scale-100" />
-                <span className="sr-only">Toggle theme</span>
-              </Button>
-              
-              <Button 
-                size="sm" 
-                onClick={() => {
-                  if (template) {
-                    router.push(`/agents?tab=marketplace&agent=${template.template_id}`);
-                  }
-                }}
-              >
-                <Sparkles className="h-3 w-3" />
-                Install Agent
-              </Button>
-            </div>
-          </div>
-        </div>
-      </motion.div>
-    </header>
-  );
-};
-
-export default function TemplateSharePage() {
-  const params = useParams();
-  const shareId = params.shareId as string;
-  const router = useRouter();
-  const { user } = useAuth();
-  const { theme, resolvedTheme } = useTheme();
-  const [colorPalette, setColorPalette] = useState<string[]>([]);
-  const imageRef = useRef<HTMLImageElement>(null);
-  const [imageLoaded, setImageLoaded] = useState(false);
-  const [isPromptExpanded, setIsPromptExpanded] = useState(false);
-=======
   }, [activeSection]);
->>>>>>> 573e711f
 
   const { data: template, isLoading, error } = useQuery({
     queryKey: ['template-share', shareId],
