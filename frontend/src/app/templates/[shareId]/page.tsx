--- conflicted
+++ resolved
@@ -405,15 +405,11 @@
             <div className="flex h-14 items-center">
               <div className="flex items-center">
                 <Link href="/" className="flex items-center">
-<<<<<<< HEAD
                   <img 
                     src={resolvedTheme === 'dark' ? '/logo.png' : '/logo.png'} 
                     alt="Machine" 
                     className="h-6 opacity-70"
                   />
-=======
-                  <KortixLogo size={24} />
->>>>>>> 140ce10f
                 </Link>
               </div>
               <div className="flex items-center space-x-3 ml-auto">
