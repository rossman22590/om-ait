'use client';

import * as React from 'react';
import { ScrollArea } from '@/components/ui/scroll-area';
import { SidebarProvider, SidebarInset, SidebarTrigger } from '@/components/ui/sidebar';

import { AppSidebar } from '@/components/app-sidebar';
import { TableOfContents } from '@/components/ui/table-of-contents';

export default function DocsLayout({
  children,
}: {
  children: React.ReactNode;
}) {
  return (
    <div style={{ scrollBehavior: 'smooth' }} className="min-h-screen">
      <div className="hidden dark:block fixed rotate-180 opacity-15 inset-0 -z-10 h-full w-full items-center px-5 py-24 bg-white dark:bg-black"></div>
      <SidebarProvider>
        <AppSidebar />
        <SidebarInset className="flex-1">
          <div className="lg:hidden bg-white dark:bg-black fixed top-0 left-0 right-0 z-50 backdrop-blur-sm h-16">
            <div className="flex items-center justify-between px-4 h-full">
              <SidebarTrigger className="-ml-1" />
<<<<<<< HEAD
              <h1 className="font-semibold truncate">Machine Docs</h1>
=======
              <h1 className="font-semibold truncate">Kortix Docs</h1>
>>>>>>> 140ce10f
            </div>
          </div>
          <div className="flex h-full">
            <div className="flex-1 overflow-hidden pt-16 lg:pt-0">
              <ScrollArea className="h-full w-full bg-white dark:bg-black">
                <div className="max-w-4xl mx-auto px-4 sm:px-6 lg:px-20 py-4 sm:py-6 lg:py-20 w-full min-w-0">
                  {children}
                </div>
              </ScrollArea>
            </div>
            <div className="hidden xl:block w-84 bg-white dark:bg-black backdrop-blur-sm">
              <div className="sticky top-0 h-screen p-12 px-20 overflow-hidden">
                <TableOfContents />
              </div>
            </div>
          </div>
        </SidebarInset>
      </SidebarProvider>
    </div>
  );
} <|MERGE_RESOLUTION|>--- conflicted
+++ resolved
@@ -21,11 +21,7 @@
           <div className="lg:hidden bg-white dark:bg-black fixed top-0 left-0 right-0 z-50 backdrop-blur-sm h-16">
             <div className="flex items-center justify-between px-4 h-full">
               <SidebarTrigger className="-ml-1" />
-<<<<<<< HEAD
               <h1 className="font-semibold truncate">Machine Docs</h1>
-=======
-              <h1 className="font-semibold truncate">Kortix Docs</h1>
->>>>>>> 140ce10f
             </div>
           </div>
           <div className="flex h-full">
