'use client';

import * as React from 'react';
import {
  DocsHeader,
  DocsCard,
  DocsBody,
} from '@/components/ui/docs-index';
import type { BundledLanguage } from '@/components/ui/shadcn-io/code-block';
import {
  CodeBlock,
  CodeBlockBody,
  CodeBlockContent,
  CodeBlockItem,
} from '@/components/ui/shadcn-io/code-block';
import { Alert, AlertDescription } from '@/components/ui/alert';
import { CheckCircle2, AlertCircle, Info, Zap, Lightbulb, ArrowRight, Bot } from 'lucide-react';
import { Separator } from '@/components/ui/separator';
import { Card } from '@/components/ui/card';

const breadcrumbs = [
  { title: 'Documentation', onClick: () => window.location.href = '/docs' },
  { title: 'Quick Start' }
];

export default function QuickStartPage() {
  return (
    <>
      <DocsHeader
        title="Self Hosting Guide"
        subtitle="Get the platform running in minutes with our automated setup wizard"
        breadcrumbs={breadcrumbs}
        lastUpdated="August 2025"
        showSeparator
        size="lg"
        className="mb-8 sm:mb-12"
      />
      <DocsBody className="mb-8">
        <h2 id="prerequisites">What You Need First</h2>
        <p className="mb-4">Before we start, make sure you have these installed:</p>
        <ul className="list-disc pl-6 mb-6 space-y-2">
          <li><strong>Python 3.11+</strong> - The setup wizard is written in Python</li>
          <li><strong>Docker</strong> - For running Redis and the full platform</li>
          <li><strong>Git</strong> - To clone the repository</li>
          <li><strong>Node.js 18+</strong> - Only needed if you choose manual setup</li>
        </ul>

        <Alert className="mb-6">
          <Info className="h-4 w-4" />
          <AlertDescription>
            <strong>Recommended:</strong> Use Docker setup for the smoothest experience. It handles all dependencies automatically.
          </AlertDescription>
        </Alert>
      </DocsBody>

      <DocsBody className="mb-8">
        <h2 id="step-1-clone">Step 1: Clone and Enter</h2>
        <p className="mb-4">Get the code and navigate to the project directory:</p>
        <div className="mb-6">
          <CodeBlock
            data={[{
              language: "bash",
              filename: "terminal",
              code: `git clone https://github.com/kortix-ai/suna.git
cd suna`
            }]}
            defaultValue="bash"
          >
            <CodeBlockBody>
              {(item) => (
                <CodeBlockItem key={item.language} value={item.language}>
                  <CodeBlockContent language={item.language as BundledLanguage}>
                    {item.code}
                  </CodeBlockContent>
                </CodeBlockItem>
              )}
            </CodeBlockBody>
          </CodeBlock>
        </div>
      </DocsBody>

      <DocsBody className="mb-8">
        <h2 id="step-2-run-wizard">Step 2: Run the Setup Wizard</h2>
        <p className="mb-4">Start the interactive setup wizard:</p>
        <div className="mb-6">
          <CodeBlock
            data={[{
              language: "bash",
              filename: "terminal",
              code: "python setup.py"
            }]}
            defaultValue="bash"
          >
            <CodeBlockBody>
              {(item) => (
                <CodeBlockItem key={item.language} value={item.language}>
                  <CodeBlockContent language={item.language as BundledLanguage}>
                    {item.code}
                  </CodeBlockContent>
                </CodeBlockItem>
              )}
            </CodeBlockBody>
          </CodeBlock>
        </div>

        <p className="mb-4">The wizard will ask you to choose between two setup methods:</p>
        <div className="grid grid-cols-1 md:grid-cols-2 gap-6 mb-6">
          <DocsCard
            title="Docker Compose (Recommended)"
            description="Automatically manages all services and dependencies. Just run and go."
          />
          <DocsCard
            title="Manual"
            description="Requires installing dependencies and running services manually."
          />
        </div>
      </DocsBody>

      <DocsBody className="mb-8">
        <h2 id="step-3-provide-credentials">Step 3: Provide Your Credentials</h2>
        <p className="mb-4">The wizard will walk you through configuring these services in 17 steps. Don't worry - it saves your progress!</p>
        <h3 id="required-services" className="mb-4">Required Services</h3>
        <div className="space-y-4 mb-6">
          <div className="border rounded-lg p-4">
            <div className="flex items-center gap-2 mb-2">
              <CheckCircle2 className="h-5 w-5 text-green-500" />
              <strong>Supabase (Database & Auth)</strong>
            </div>
            <p className="text-sm text-muted-foreground mb-2">Self-hosted option available. Handles user data, conversations, and agent configs.</p>
            <p className="text-sm">Get it at: <a href="https://supabase.com/dashboard/projects" className="text-blue-500 hover:underline">supabase.com</a></p>
          </div>
          <div className="border rounded-lg p-4">
            <div className="flex items-center gap-2 mb-2">
              <CheckCircle2 className="h-5 w-5 text-green-500" />
              <strong>Daytona (Sandboxing)</strong>
            </div>
            <p className="text-sm text-muted-foreground mb-2">Provides secure environments for agents to run code safely.</p>
            <p className="text-sm">Get it at: <a href="https://app.daytona.io/" className="text-blue-500 hover:underline">daytona.io</a></p>
          </div>
          <div className="border rounded-lg p-4">
            <div className="flex items-center gap-2 mb-2">
              <CheckCircle2 className="h-5 w-5 text-green-500" />
              <strong>LLM Provider (At least one)</strong>
            </div>
            <p className="text-sm text-muted-foreground mb-2">Choose from OpenAI, Anthropic, Google Gemini, or OpenRouter.</p>
            <p className="text-sm">Use Sonnet for the best results.</p>
          </div>

          <div className="border rounded-lg p-4">
            <div className="flex items-center gap-2 mb-2">
              <CheckCircle2 className="h-5 w-5 text-green-500" />
              <strong>Search APIs</strong>
            </div>
            <p className="text-sm text-muted-foreground mb-2">Tavily for search, Firecrawl for web scraping.</p>
            <p className="text-sm">Get Tavily at: <a href="https://tavily.com" className="text-blue-500 hover:underline">tavily.com</a></p>
            <p className="text-sm">Get Firecrawl at: <a href="https://firecrawl.dev" className="text-blue-500 hover:underline">firecrawl.dev</a></p>
          </div>
        </div>

        <h3 id="optional-services" className="mb-4">Optional Services</h3>
        <div className="space-y-4 mb-6">
          <div className="border rounded-lg p-4 opacity-75">
            <div className="flex items-center gap-2 mb-2">
              <AlertCircle className="h-5 w-5 text-blue-500" />
              <strong>Morph (AI Code Editing)</strong>
            </div>
            <p className="text-sm text-muted-foreground">Makes code editing much better. Highly recommended but not required.</p>
          </div>

          <div className="border rounded-lg p-4 opacity-75">
            <div className="flex items-center gap-2 mb-2">
              <AlertCircle className="h-5 w-5 text-blue-500" />
              <strong>RapidAPI</strong>
            </div>
            <p className="text-sm text-muted-foreground">Enables extra tools like LinkedIn scraping. Skip for now if you want.</p>
          </div>

          <div className="border rounded-lg p-4 opacity-75">
            <div className="flex items-center gap-2 mb-2">
              <AlertCircle className="h-5 w-5 text-blue-500" />
              <strong>Composio</strong>
            </div>
            <p className="text-sm text-muted-foreground">Tool integrations and workflows.</p>
          </div>
        </div>
      </DocsBody>

      <DocsBody className="mb-8">
        <h2 id="step-4-database-setup">Step 4: Database Setup</h2>
        <p className="mb-4">The wizard will offer to set up your Supabase database automatically. This requires the Supabase CLI:</p>

        <Alert className="mb-4">
          <Info className="h-4 w-4" />
          <AlertDescription>
            If you don't have the Supabase CLI, the wizard will let you skip this step. You can set up the database manually later using the migration files.
          </AlertDescription>
        </Alert>

        <p className="mb-4">If you let the wizard handle it, it will:</p>
        <ul className="list-disc pl-6 mb-6 space-y-1">
          <li>Link your project to your Supabase instance</li>
          <li>Push all necessary database migrations</li>
          <li>Set up tables, functions, and security rules</li>
        </ul>

        <p className="mb-4"><strong>Important:</strong> After the migrations, you'll need to manually expose the 'basejump' schema in your Supabase dashboard:</p>
        <ol className="list-decimal pl-6 mb-6 space-y-1">
          <li>Go to Project Settings → Data API → Exposed schemas</li>
          <li>Check the 'basejump' box</li>
          <li>Save</li>
        </ol>
      </DocsBody>

      <DocsBody className="mb-8">
        <h2 id="step-5-start">Step 5: Start Kortix</h2>

        <h3 className="mb-4">If you chose Docker setup:</h3>
        <p className="mb-4">The wizard automatically starts everything for you! After setup completes:</p>
        <div className="mb-6">
          <CodeBlock
            data={[{
              language: "bash",
              filename: "docker-commands",
              code: `# Check if everything is running
docker compose ps

# Follow the logs to see what's happening
docker compose logs -f

# Stop everything when you're done
docker compose down`
            }]}
            defaultValue="bash"
          >
            <CodeBlockBody>
              {(item) => (
                <CodeBlockItem key={item.language} value={item.language}>
                  <CodeBlockContent language={item.language as BundledLanguage}>
                    {item.code}
                  </CodeBlockContent>
                </CodeBlockItem>
              )}
            </CodeBlockBody>
          </CodeBlock>
        </div>

        <h3 className="mb-4">If you chose manual setup:</h3>
        <p className="mb-4">You'll need to start each service in separate terminals:</p>

        <div className="space-y-4 mb-6">
          <div>
            <h4 className="font-medium mb-2">Terminal 1 - Infrastructure:</h4>
            <CodeBlock
              data={[{
                language: "bash",
                filename: "terminal-1",
                code: "docker compose up redis -d"
              }]}
              defaultValue="bash"
            >
              <CodeBlockBody>
                {(item) => (
                  <CodeBlockItem key={item.language} value={item.language}>
                    <CodeBlockContent language={item.language as BundledLanguage}>
                      {item.code}
                    </CodeBlockContent>
                  </CodeBlockItem>
                )}
              </CodeBlockBody>
            </CodeBlock>
          </div>
          <div>
            <h4 className="font-medium mb-2">Terminal 2 - Frontend:</h4>
            <CodeBlock
              data={[{
                language: "bash",
                filename: "terminal-2",
                code: "cd frontend && npm run dev"
              }]}
              defaultValue="bash"
            >
              <CodeBlockBody>
                {(item) => (
                  <CodeBlockItem key={item.language} value={item.language}>
                    <CodeBlockContent language={item.language as BundledLanguage}>
                      {item.code}
                    </CodeBlockContent>
                  </CodeBlockItem>
                )}
              </CodeBlockBody>
            </CodeBlock>
          </div>

          <div>
            <h4 className="font-medium mb-2">Terminal 3 - Backend API:</h4>
            <CodeBlock
              data={[{
                language: "bash",
                filename: "terminal-3",
                code: "cd backend && uv run api.py"
              }]}
              defaultValue="bash"
            >
              <CodeBlockBody>
                {(item) => (
                  <CodeBlockItem key={item.language} value={item.language}>
                    <CodeBlockContent language={item.language as BundledLanguage}>
                      {item.code}
                    </CodeBlockContent>
                  </CodeBlockItem>
                )}
              </CodeBlockBody>
            </CodeBlock>
          </div>

          <div>
            <h4 className="font-medium mb-2">Terminal 4 - Background Worker:</h4>
            <CodeBlock
              data={[{
                language: "bash",
                filename: "terminal-4",
                code: "cd backend && uv run dramatiq run_agent_background"
              }]}
              defaultValue="bash"
            >
              <CodeBlockBody>
                {(item) => (
                  <CodeBlockItem key={item.language} value={item.language}>
                    <CodeBlockContent language={item.language as BundledLanguage}>
                      {item.code}
                    </CodeBlockContent>
                  </CodeBlockItem>
                )}
              </CodeBlockBody>
            </CodeBlock>
          </div>
        </div>
      </DocsBody>

      <DocsBody className="mb-8">
        <h2 id="youre-done">You're Done! 🎉</h2>
        <p className="text-lg mb-4">Once all services are running, open your browser and go to:</p>
        <div className="bg-green-50 dark:bg-green-950 border border-green-200 dark:border-green-800 rounded-lg p-4 mb-6">
          <p className="text-center font-mono text-lg">
            <a href="http://localhost:3000" className="text-green-600 dark:text-green-400 hover:underline">
              http://localhost:3000
            </a>
          </p>
        </div>

<<<<<<< HEAD
        <p className="mb-4">You should see the Kortix dashboard where you can start chatting with Machine or create your own agents.</p>
=======
        <p className="mb-4">You should see the Kortix dashboard where you can start chatting with Kortix or create your own agents.</p>
>>>>>>> 140ce10f

        <Alert className="mb-6">
          <CheckCircle2 className="h-4 w-4" />
          <AlertDescription>
            <strong>Pro tip:</strong> The setup wizard saves your progress. If something goes wrong, just run <code>python setup.py</code> again and it'll pick up where you left off.
          </AlertDescription>
        </Alert>
      </DocsBody>

      <Separator className="my-6 w-full" />
      <div className='w-full items-center justify-end flex pb-8'>
        <Card onClick={() => window.location.href = '/docs/quick-start'} className="p-2 group rounded-xl w-full lg:w-[400px] hover:opacity-80 transition-opacity">
          <div className="flex items-center justify-between">
            <div className="flex items-center gap-2">
              <div className="flex items-center justify-center gap-2 bg-primary/10 w-12 h-12 rounded-xl">
                <Bot className="w-6 h-6 text-primary" />
              </div>
              <h3 className="text-lg font-semibold">Agent Examples</h3>
            </div>
            <ArrowRight className="w-4 h-4 mr-2 group-hover:translate-x-1 transition-transform" />
          </div>
        </Card>
      </div>
    </>
  );
} <|MERGE_RESOLUTION|>--- conflicted
+++ resolved
@@ -348,11 +348,7 @@
           </p>
         </div>
 
-<<<<<<< HEAD
         <p className="mb-4">You should see the Kortix dashboard where you can start chatting with Machine or create your own agents.</p>
-=======
-        <p className="mb-4">You should see the Kortix dashboard where you can start chatting with Kortix or create your own agents.</p>
->>>>>>> 140ce10f
 
         <Alert className="mb-6">
           <CheckCircle2 className="h-4 w-4" />
