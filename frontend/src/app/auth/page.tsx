'use client';

import Link from 'next/link';
import { SubmitButton } from '@/components/ui/submit-button';
import { Input } from '@/components/ui/input';
import GoogleSignIn from '@/components/GoogleSignIn';
import { useMediaQuery } from '@/hooks/use-media-query';
import { useState, useEffect, Suspense } from 'react';
import { signIn, signUp, forgotPassword } from './actions';
import { useSearchParams, useRouter } from 'next/navigation';
import {
  ArrowLeft,
  X,
  CheckCircle,
  AlertCircle,
  MailCheck,
  Loader2,
} from 'lucide-react';
import { useAuth } from '@/components/AuthProvider';
import { useAuthMethodTracking } from '@/lib/stores/auth-tracking';
import { toast } from 'sonner';
import { useFeatureFlag } from '@/lib/feature-flags';

import {
  Dialog,
  DialogContent,
  DialogHeader,
  DialogTitle,
  DialogDescription,
  DialogFooter,
} from '@/components/ui/dialog';
<<<<<<< HEAD

=======
import GitHubSignIn from '@/components/GithubSignIn';
import { KortixLogo } from '@/components/sidebar/kortix-logo';
import { Ripple } from '@/components/ui/ripple';
import { ReleaseBadge } from '@/components/auth/release-badge';
>>>>>>> aa7ab3e4

function LoginContent() {
  const router = useRouter();
  const searchParams = useSearchParams();
  const { user, isLoading } = useAuth();
  const mode = searchParams.get('mode');
  const returnUrl = searchParams.get('returnUrl');
  const message = searchParams.get('message');
  const { enabled: customAgentsEnabled } = useFeatureFlag("custom_agents");

  const isSignUp = mode === 'signup';
  const isMobile = useMediaQuery('(max-width: 768px)');
  const [mounted, setMounted] = useState(false);

  const { wasLastMethod: wasEmailLastMethod, markAsUsed: markEmailAsUsed } = useAuthMethodTracking('email');

  useEffect(() => {
    if (!isLoading && user) {
      router.push(returnUrl || '/dashboard');
    }
  }, [user, isLoading, router, returnUrl]);

  const isSuccessMessage =
    message &&
    (message.includes('Check your email') ||
      message.includes('Account created') ||
      message.includes('success'));

  // Registration success state
  const [registrationSuccess, setRegistrationSuccess] =
    useState(!!isSuccessMessage);
  const [registrationEmail, setRegistrationEmail] = useState('');

  const [forgotPasswordOpen, setForgotPasswordOpen] = useState(false);
  const [forgotPasswordEmail, setForgotPasswordEmail] = useState('');
  const [forgotPasswordStatus, setForgotPasswordStatus] = useState<{
    success?: boolean;
    message?: string;
  }>({});

  useEffect(() => {
    setMounted(true);
  }, []);

  useEffect(() => {
    if (isSuccessMessage) {
      setRegistrationSuccess(true);
    }
  }, [isSuccessMessage]);

  const handleSignIn = async (prevState: any, formData: FormData) => {
    markEmailAsUsed();

    if (returnUrl) {
      formData.append('returnUrl', returnUrl);
    } else {
      formData.append('returnUrl', '/dashboard');
    }
    const result = await signIn(prevState, formData);

    if (
      result &&
      typeof result === 'object' &&
      'success' in result &&
      result.success &&
      'redirectTo' in result
      ) {
      window.location.href = result.redirectTo as string;
      return null;
    }

    if (result && typeof result === 'object' && 'message' in result) {
      toast.error('Login failed', {
        description: result.message as string,
        duration: 5000,
      });
      return {};
    }

    return result;
  };

  const handleSignUp = async (prevState: any, formData: FormData) => {
    markEmailAsUsed();

    const email = formData.get('email') as string;
    setRegistrationEmail(email);

    if (returnUrl) {
      formData.append('returnUrl', returnUrl);
    }

    // Add origin for email redirects
    formData.append('origin', window.location.origin);

    const result = await signUp(prevState, formData);

    // Check for success and redirectTo properties (direct login case)
    if (
      result &&
      typeof result === 'object' &&
      'success' in result &&
      result.success &&
      'redirectTo' in result
    ) {
      // Use window.location for hard navigation to avoid stale state
      window.location.href = result.redirectTo as string;
      return null; // Return null to prevent normal form action completion
    }

    // Check if registration was successful but needs email verification
    if (result && typeof result === 'object' && 'message' in result) {
      const resultMessage = result.message as string;
      if (resultMessage.includes('Check your email')) {
        setRegistrationSuccess(true);

        // Update URL without causing a refresh
        const params = new URLSearchParams(window.location.search);
        params.set('message', resultMessage);

        const newUrl =
          window.location.pathname +
          (params.toString() ? '?' + params.toString() : '');

        window.history.pushState({ path: newUrl }, '', newUrl);

        return result;
      } else {
        toast.error('Sign up failed', {
          description: resultMessage,
          duration: 5000,
        });
        return {};
      }
    }

    return result;
  };

  const handleForgotPassword = async (e: React.FormEvent<HTMLFormElement>) => {
    e.preventDefault();

    setForgotPasswordStatus({});

    if (!forgotPasswordEmail || !forgotPasswordEmail.includes('@')) {
      setForgotPasswordStatus({
        success: false,
        message: 'Please enter a valid email address',
      });
      return;
    }

    const formData = new FormData();
    formData.append('email', forgotPasswordEmail);
    formData.append('origin', window.location.origin);

    const result = await forgotPassword(null, formData);

    setForgotPasswordStatus(result);
  };

  const resetRegistrationSuccess = () => {
    setRegistrationSuccess(false);
    // Remove message from URL and set mode to signin
    const params = new URLSearchParams(window.location.search);
    params.delete('message');
    params.set('mode', 'signin');

    const newUrl =
      window.location.pathname +
      (params.toString() ? '?' + params.toString() : '');

    window.history.pushState({ path: newUrl }, '', newUrl);

    router.refresh();
  };

  // Show loading spinner while checking auth state
  if (isLoading) {
    return (
      <div className="min-h-screen bg-background flex items-center justify-center">
        <Loader2 className="h-8 w-8 animate-spin text-primary" />
      </div>
    );
  }

  // Registration success view
  if (registrationSuccess) {
    return (
      <div className="min-h-screen bg-background flex items-center justify-center p-4">
        <div className="w-full max-w-md mx-auto">
          <div className="text-center">
            <div className="bg-green-50 dark:bg-green-950/20 rounded-full p-4 mb-6 inline-flex">
              <MailCheck className="h-12 w-12 text-green-500 dark:text-green-400" />
            </div>

            <h1 className="text-3xl font-semibold text-foreground mb-4">
              Check your email
            </h1>

            <p className="text-muted-foreground mb-2">
              We've sent a confirmation link to:
            </p>

            <p className="text-lg font-medium mb-6">
              {registrationEmail || 'your email address'}
            </p>

            <div className="bg-green-50 dark:bg-green-950/20 border border-green-100 dark:border-green-900/50 rounded-lg p-4 mb-8">
              <p className="text-sm text-green-800 dark:text-green-400">
                Click the link in the email to activate your account. If you don't see the email, check your spam folder.
              </p>
            </div>

            <div className="flex flex-col sm:flex-row gap-3 justify-center items-center">
              <Link
                href="/"
                className="flex h-11 items-center justify-center px-6 text-center rounded-lg border border-border bg-background hover:bg-accent transition-colors"
              >
                Return to home
              </Link>
<<<<<<< HEAD

              <h1 className="text-3xl md:text-4xl lg:text-5xl font-medium tracking-tighter text-center text-balance text-primary">
                {isSignUp ? 'Join Machine' : 'Welcome back'}
              </h1>
              <p className="text-base md:text-lg text-center text-muted-foreground font-medium text-balance leading-relaxed tracking-tight mt-2 mb-6">
                {isSignUp
                  ? 'Create your account and start building with AI'
                  : 'Sign in to your account to continue'}
              </p>
=======
              <button
                onClick={resetRegistrationSuccess}
                className="flex h-11 items-center justify-center px-6 text-center rounded-lg bg-primary text-primary-foreground hover:bg-primary/90 transition-colors"
              >
                Back to sign in
              </button>
>>>>>>> aa7ab3e4
            </div>
          </div>
        </div>
      </div>
    );
  }

<<<<<<< HEAD
          {/* Auth form card */}
          <div className="relative z-10 flex justify-center px-6 pb-24">
            <div className="w-full max-w-md rounded-xl bg-[#F3F4F6] dark:bg-[#F9FAFB]/[0.02] border border-border p-8">
              {/* Non-registration related messages */}
              {message && !isSuccessMessage && (
                <div className="mb-6 p-4 rounded-lg flex items-center gap-3 bg-secondary/10 border border-secondary/20 text-secondary">
                  <AlertCircle className="h-5 w-5 flex-shrink-0 text-secondary" />
                  <span className="text-sm font-medium">{message}</span>
                </div>
              )}

              {/* OAuth Sign In */}
              <div className="w-full flex flex-col gap-3 mb-6">
                <div className="w-full">
                  <GoogleSignIn returnUrl={returnUrl || undefined} />
                </div>
=======
  return (
      <div className="min-h-screen bg-background relative">
        <div className="absolute top-6 left-6 z-10">
          <Link href="/" className="flex items-center">
            <KortixLogo size={28} />
          </Link>
        </div>
        <div className="flex min-h-screen">
          <div className="relative flex-1 flex items-center justify-center p-4 lg:p-8">
            <div className="absolute top-6 right-10 z-10">
              <Link
                href="/"
                className="inline-flex items-center gap-2 text-sm text-muted-foreground hover:text-foreground transition-colors mb-4"
              >
                <ArrowLeft className="h-4 w-4" />
                Back to home
              </Link>
            </div>
            <div className="w-full max-w-sm">
              <div className="mb-4 flex items-center flex-col gap-4 justify-center">
                {customAgentsEnabled && <ReleaseBadge className='mb-4' text="Custom Agents, Workflows, and more!" link="/changelog" />}
                <h1 className="text-2xl font-semibold text-foreground">
                  {isSignUp ? 'Create your account' : 'Log into your account'}
                </h1>
>>>>>>> aa7ab3e4
              </div>
            <div className="space-y-3 mb-4">
              <GoogleSignIn returnUrl={returnUrl || undefined} />
              <GitHubSignIn returnUrl={returnUrl || undefined} />
            </div>
            <div className="relative my-4">
              <div className="absolute inset-0 flex items-center">
                <div className="w-full border-t border-border"></div>
              </div>
              <div className="relative flex justify-center text-sm">
                <span className="px-2 bg-background text-muted-foreground">
                  or email
                </span>
              </div>
            </div>
            <form className="space-y-3">
              <Input
                id="email"
                name="email"
                type="email"
                placeholder="Email address"
                className="h-10 rounded-lg"
                required
              />
              <Input
                id="password"
                name="password"
                type="password"
                placeholder="Password"
                className="h-10 rounded-lg"
                required
              />
              {isSignUp && (
                <Input
                  id="confirmPassword"
                  name="confirmPassword"
                  type="password"
                  placeholder="Confirm password"
                  className="h-10 rounded-lg"
                  required
                />
              )}
              <div className="pt-2">
                <div className="relative">
                  <SubmitButton
                    formAction={isSignUp ? handleSignUp : handleSignIn}
                    className="w-full h-10 bg-primary text-primary-foreground hover:bg-primary/90 transition-colors rounded-lg"
                    pendingText={isSignUp ? "Creating account..." : "Signing in..."}
                  >
                    {isSignUp ? 'Create account' : 'Sign in'}
                  </SubmitButton>
                  {wasEmailLastMethod && (
                    <div className="absolute -top-1 -right-1 w-3 h-3 bg-green-500 rounded-full border-2 border-background shadow-sm">
                      <div className="w-full h-full bg-green-500 rounded-full animate-pulse" />
                    </div>
                  )}
                </div>
              </div>
            </form>
            
            <div className="mt-4 space-y-3 text-center text-sm">
              {!isSignUp && (
                <button
                  type="button"
                  onClick={() => setForgotPasswordOpen(true)}
                  className="text-primary hover:underline"
                >
                  Forgot password?
                </button>
              )}
              
              <div>
                <Link
                  href={isSignUp 
                    ? `/auth${returnUrl ? `?returnUrl=${returnUrl}` : ''}`
                    : `/auth?mode=signup${returnUrl ? `&returnUrl=${returnUrl}` : ''}`
                  }
                  className="text-muted-foreground hover:text-foreground transition-colors"
                >
                  {isSignUp 
                    ? 'Already have an account? Sign in' 
                    : "Don't have an account? Sign up"
                  }
                </Link>
              </div>
            </div>
          </div>
        </div>
        <div className="hidden lg:flex flex-1 items-center justify-center bg-sidebar relative overflow-hidden">
          <div className="absolute inset-0">
            <Ripple />
          </div>
        </div>
      </div>
      <Dialog open={forgotPasswordOpen} onOpenChange={setForgotPasswordOpen}>
        <DialogContent className="sm:max-w-md">
          <DialogHeader>
            <div className="flex items-center justify-between">
              <DialogTitle>Reset Password</DialogTitle>
            </div>
            <DialogDescription>
              Enter your email address and we'll send you a link to reset your password.
            </DialogDescription>
          </DialogHeader>
          <form onSubmit={handleForgotPassword} className="space-y-4">
            <Input
              id="forgot-password-email"
              type="email"
              placeholder="Email address"
              value={forgotPasswordEmail}
              onChange={(e) => setForgotPasswordEmail(e.target.value)}
              className="h-11 rounded-xl"
              required
            />
            {forgotPasswordStatus.message && (
              <div
                className={`p-3 rounded-md flex items-center gap-3 ${
                  forgotPasswordStatus.success
                    ? 'bg-green-50 dark:bg-green-950/30 border border-green-200 dark:border-green-900/50 text-green-800 dark:text-green-400'
                    : 'bg-destructive/10 border border-destructive/20 text-destructive'
                }`}
              >
                {forgotPasswordStatus.success ? (
                  <CheckCircle className="h-4 w-4 flex-shrink-0" />
                ) : (
                  <AlertCircle className="h-4 w-4 flex-shrink-0" />
                )}
                <span className="text-sm">{forgotPasswordStatus.message}</span>
              </div>
            )}
            <DialogFooter className="gap-2">
              <button
                type="button"
                onClick={() => setForgotPasswordOpen(false)}
                className="h-10 px-4 border border-border bg-background hover:bg-accent transition-colors rounded-md"
              >
                Cancel
              </button>
              <button
                type="submit"
                className="h-10 px-4 bg-primary text-primary-foreground hover:bg-primary/90 transition-colors rounded-md"
              >
                Send Reset Link
              </button>
            </DialogFooter>
          </form>
        </DialogContent>
      </Dialog>
    </div>
  );
}

export default function Login() {
  return (
    <Suspense
      fallback={
        <div className="min-h-screen bg-background flex items-center justify-center">
          <div className="w-8 h-8 border-2 border-primary border-t-transparent rounded-full animate-spin"></div>
        </div>
      }
    >
      <LoginContent />
    </Suspense>
  );
}<|MERGE_RESOLUTION|>--- conflicted
+++ resolved
@@ -29,14 +29,7 @@
   DialogDescription,
   DialogFooter,
 } from '@/components/ui/dialog';
-<<<<<<< HEAD
-
-=======
-import GitHubSignIn from '@/components/GithubSignIn';
-import { KortixLogo } from '@/components/sidebar/kortix-logo';
-import { Ripple } from '@/components/ui/ripple';
-import { ReleaseBadge } from '@/components/auth/release-badge';
->>>>>>> aa7ab3e4
+
 
 function LoginContent() {
   const router = useRouter();
@@ -258,24 +251,12 @@
               >
                 Return to home
               </Link>
-<<<<<<< HEAD
-
-              <h1 className="text-3xl md:text-4xl lg:text-5xl font-medium tracking-tighter text-center text-balance text-primary">
-                {isSignUp ? 'Join Machine' : 'Welcome back'}
-              </h1>
-              <p className="text-base md:text-lg text-center text-muted-foreground font-medium text-balance leading-relaxed tracking-tight mt-2 mb-6">
-                {isSignUp
-                  ? 'Create your account and start building with AI'
-                  : 'Sign in to your account to continue'}
-              </p>
-=======
               <button
                 onClick={resetRegistrationSuccess}
                 className="flex h-11 items-center justify-center px-6 text-center rounded-lg bg-primary text-primary-foreground hover:bg-primary/90 transition-colors"
               >
                 Back to sign in
               </button>
->>>>>>> aa7ab3e4
             </div>
           </div>
         </div>
@@ -283,24 +264,6 @@
     );
   }
 
-<<<<<<< HEAD
-          {/* Auth form card */}
-          <div className="relative z-10 flex justify-center px-6 pb-24">
-            <div className="w-full max-w-md rounded-xl bg-[#F3F4F6] dark:bg-[#F9FAFB]/[0.02] border border-border p-8">
-              {/* Non-registration related messages */}
-              {message && !isSuccessMessage && (
-                <div className="mb-6 p-4 rounded-lg flex items-center gap-3 bg-secondary/10 border border-secondary/20 text-secondary">
-                  <AlertCircle className="h-5 w-5 flex-shrink-0 text-secondary" />
-                  <span className="text-sm font-medium">{message}</span>
-                </div>
-              )}
-
-              {/* OAuth Sign In */}
-              <div className="w-full flex flex-col gap-3 mb-6">
-                <div className="w-full">
-                  <GoogleSignIn returnUrl={returnUrl || undefined} />
-                </div>
-=======
   return (
       <div className="min-h-screen bg-background relative">
         <div className="absolute top-6 left-6 z-10">
@@ -318,69 +281,121 @@
                 <ArrowLeft className="h-4 w-4" />
                 Back to home
               </Link>
+
+              <h1 className="text-3xl md:text-4xl lg:text-5xl font-medium tracking-tighter text-center text-balance text-primary">
+                {isSignUp ? 'Join Machine' : 'Welcome back'}
+              </h1>
+              <p className="text-base md:text-lg text-center text-muted-foreground font-medium text-balance leading-relaxed tracking-tight mt-2 mb-6">
+                {isSignUp
+                  ? 'Create your account and start building with AI'
+                  : 'Sign in to your account to continue'}
+              </p>
             </div>
-            <div className="w-full max-w-sm">
-              <div className="mb-4 flex items-center flex-col gap-4 justify-center">
-                {customAgentsEnabled && <ReleaseBadge className='mb-4' text="Custom Agents, Workflows, and more!" link="/changelog" />}
-                <h1 className="text-2xl font-semibold text-foreground">
-                  {isSignUp ? 'Create your account' : 'Log into your account'}
-                </h1>
->>>>>>> aa7ab3e4
+          </div>
+
+          {/* Auth form card */}
+          <div className="relative z-10 flex justify-center px-6 pb-24">
+            <div className="w-full max-w-md rounded-xl bg-[#F3F4F6] dark:bg-[#F9FAFB]/[0.02] border border-border p-8">
+              {/* Non-registration related messages */}
+              {message && !isSuccessMessage && (
+                <div className="mb-6 p-4 rounded-lg flex items-center gap-3 bg-secondary/10 border border-secondary/20 text-secondary">
+                  <AlertCircle className="h-5 w-5 flex-shrink-0 text-secondary" />
+                  <span className="text-sm font-medium">{message}</span>
+                </div>
+              )}
+
+              {/* OAuth Sign In */}
+              <div className="w-full flex flex-col gap-3 mb-6">
+                <div className="w-full">
+                  <GoogleSignIn returnUrl={returnUrl || undefined} />
+                </div>
               </div>
-            <div className="space-y-3 mb-4">
-              <GoogleSignIn returnUrl={returnUrl || undefined} />
-              <GitHubSignIn returnUrl={returnUrl || undefined} />
-            </div>
-            <div className="relative my-4">
-              <div className="absolute inset-0 flex items-center">
-                <div className="w-full border-t border-border"></div>
+
+
+              {/* Divider */}
+              <div className="relative my-8">
+                <div className="absolute inset-0 flex items-center">
+                  <div className="w-full border-t border-border"></div>
+                </div>
+                <div className="relative flex justify-center text-sm">
+                  <span className="px-2 bg-[#F3F4F6] dark:bg-[#F9FAFB]/[0.02] text-muted-foreground">
+                    or continue with email
+                  </span>
+                </div>
               </div>
-              <div className="relative flex justify-center text-sm">
-                <span className="px-2 bg-background text-muted-foreground">
-                  or email
-                </span>
-              </div>
-            </div>
-            <form className="space-y-3">
-              <Input
-                id="email"
-                name="email"
-                type="email"
-                placeholder="Email address"
-                className="h-10 rounded-lg"
-                required
-              />
-              <Input
-                id="password"
-                name="password"
-                type="password"
-                placeholder="Password"
-                className="h-10 rounded-lg"
-                required
-              />
-              {isSignUp && (
-                <Input
-                  id="confirmPassword"
-                  name="confirmPassword"
-                  type="password"
-                  placeholder="Confirm password"
-                  className="h-10 rounded-lg"
-                  required
-                />
-              )}
-              <div className="pt-2">
-                <div className="relative">
-                  <SubmitButton
-                    formAction={isSignUp ? handleSignUp : handleSignIn}
-                    className="w-full h-10 bg-primary text-primary-foreground hover:bg-primary/90 transition-colors rounded-lg"
-                    pendingText={isSignUp ? "Creating account..." : "Signing in..."}
-                  >
-                    {isSignUp ? 'Create account' : 'Sign in'}
-                  </SubmitButton>
-                  {wasEmailLastMethod && (
-                    <div className="absolute -top-1 -right-1 w-3 h-3 bg-green-500 rounded-full border-2 border-background shadow-sm">
-                      <div className="w-full h-full bg-green-500 rounded-full animate-pulse" />
-                    </div>
+
+              {/* Form */}
+              <form className="space-y-4">
+                <div>
+                  <Input
+                    id="email"
+                    name="email"
+                    type="email"
+                    placeholder="Email address"
+                    className="h-12 rounded-full bg-background border-border"
+                    required
+                  />
+                </div>
+
+                <div>
+                  <Input
+                    id="password"
+                    name="password"
+                    type="password"
+                    placeholder="Password"
+                    className="h-12 rounded-full bg-background border-border"
+                    required
+                  />
+                </div>
+
+                {isSignUp && (
+                  <div>
+                    <Input
+                      id="confirmPassword"
+                      name="confirmPassword"
+                      type="password"
+                      placeholder="Confirm password"
+                      className="h-12 rounded-full bg-background border-border"
+                      required
+                    />
+                  </div>
+                )}
+
+                <div className="space-y-4 pt-4">
+                  {!isSignUp ? (
+                    <>
+                      <SubmitButton
+                        formAction={handleSignIn}
+                        className="w-full h-12 rounded-full bg-primary text-primary-foreground hover:bg-primary/90 transition-all shadow-md"
+                        pendingText="Signing in..."
+                      >
+                        Sign in
+                      </SubmitButton>
+
+                      <Link
+                        href={`/auth?mode=signup${returnUrl ? `&returnUrl=${returnUrl}` : ''}`}
+                        className="flex h-12 items-center justify-center w-full text-center rounded-full border border-border bg-background hover:bg-accent/20 transition-all"
+                      >
+                        Create new account
+                      </Link>
+                    </>
+                  ) : (
+                    <>
+                      <SubmitButton
+                        formAction={handleSignUp}
+                        className="w-full h-12 rounded-full bg-primary text-primary-foreground hover:bg-primary/90 transition-all shadow-md"
+                        pendingText="Creating account..."
+                      >
+                        Sign up
+                      </SubmitButton>
+
+                      <Link
+                        href={`/auth${returnUrl ? `?returnUrl=${returnUrl}` : ''}`}
+                        className="flex h-12 items-center justify-center w-full text-center rounded-full border border-border bg-background hover:bg-accent/20 transition-all"
+                      >
+                        Back to sign in
+                      </Link>
+                    </>
                   )}
                 </div>
               </div>
