'use client';

import Link from 'next/link';
import { SubmitButton } from '@/components/ui/submit-button';
import { Input } from '@/components/ui/input';
import { Checkbox } from '@/components/ui/checkbox';
import { Button } from '@/components/ui/button';
import { useMediaQuery } from '@/hooks/utils';
import { useState, useEffect, Suspense, lazy } from 'react';
<<<<<<< HEAD
import { signUp, signIn } from './actions';
=======
import { signUp, resendMagicLink } from './actions';
>>>>>>> 518c7898
import { useSearchParams, useRouter } from 'next/navigation';
import { MailCheck, Clock, ExternalLink } from 'lucide-react';
import { useAuth } from '@/components/AuthProvider';
import { useAuthMethodTracking } from '@/stores/auth-tracking';
import { toast } from 'sonner';
import { useTranslations } from 'next-intl';

import {
  Dialog,
  DialogContent,
  DialogHeader,
  DialogTitle,
  DialogDescription,
  DialogFooter,
} from '@/components/ui/dialog';

import { KortixLogo } from '@/components/sidebar/kortix-logo';
import { ReferralCodeDialog } from '@/components/referrals/referral-code-dialog';

// Lazy load heavy components
const GoogleSignIn = lazy(() => import('@/components/GoogleSignIn'));
const GitHubSignIn = lazy(() => import('@/components/GithubSignIn'));
const AnimatedBg = lazy(() => import('@/components/ui/animated-bg').then(mod => ({ default: mod.AnimatedBg })));

function LoginContent() {
  const router = useRouter();
  const searchParams = useSearchParams();
  const { user, isLoading } = useAuth();
  const mode = searchParams.get('mode');
  const returnUrl = searchParams.get('returnUrl') || searchParams.get('redirect');
  const message = searchParams.get('message');
  const isExpired = searchParams.get('expired') === 'true';
  const expiredEmail = searchParams.get('email') || '';
  const referralCodeParam = searchParams.get('ref') || '';
  const t = useTranslations('auth');

<<<<<<< HEAD
  // Default to sign-in unless explicitly in sign-up mode
  const isSignUp = mode === 'signup';
=======
  const isSignUp = mode !== 'signin';
  const [referralCode, setReferralCode] = useState(referralCodeParam);
  const [showReferralInput, setShowReferralInput] = useState(false);
  const [showReferralDialog, setShowReferralDialog] = useState(false);
>>>>>>> 518c7898
  const isMobile = useMediaQuery('(max-width: 768px)');
  const [mounted, setMounted] = useState(false);
  const [acceptedTerms, setAcceptedTerms] = useState(false); // GDPR requires explicit opt-in

  const { wasLastMethod: wasEmailLastMethod, markAsUsed: markEmailAsUsed } = useAuthMethodTracking('email');

  useEffect(() => {
    // Don't auto-redirect if showing expired link state
    if (!isLoading && user && !isExpired) {
      router.push(returnUrl || '/dashboard');
    }
  }, [user, isLoading, router, returnUrl, isExpired]);

  const isSuccessMessage =
    message &&
    (message.includes('Check your email') ||
      message.includes('Account created') ||
      message.includes('success'));

  // Registration success state
  const [registrationSuccess, setRegistrationSuccess] =
    useState(!!isSuccessMessage);
  const [registrationEmail, setRegistrationEmail] = useState('');
  
  // Expired link state
  const [linkExpired, setLinkExpired] = useState(isExpired);
  const [expiredEmailState, setExpiredEmailState] = useState(expiredEmail);
  const [resendEmail, setResendEmail] = useState('');

  useEffect(() => {
    setMounted(true);
  }, []);

  useEffect(() => {
    if (isSuccessMessage) {
      setRegistrationSuccess(true);
    }
  }, [isSuccessMessage]);

  useEffect(() => {
    if (isExpired) {
      setLinkExpired(true);
      if (expiredEmail) {
        setExpiredEmailState(expiredEmail);
      }
    }
  }, [isExpired, expiredEmail]);

  const handleAuth = async (prevState: any, formData: FormData) => {
    markEmailAsUsed();

    const email = formData.get('email') as string;
    setRegistrationEmail(email);

    const finalReturnUrl = returnUrl || '/dashboard';
    formData.append('returnUrl', finalReturnUrl);
    formData.append('origin', window.location.origin);
    formData.append('acceptedTerms', acceptedTerms.toString());

    const result = isSignUp
      ? await signUp(prevState, formData)
      : await signIn(prevState, formData);

    // Magic link always returns success with message (no immediate redirect)
    if (result && typeof result === 'object' && 'success' in result && result.success) {
      if ('email' in result && result.email) {
        setRegistrationEmail(result.email as string);
        setRegistrationSuccess(true);
        return result;
      }
    }

    if (result && typeof result === 'object' && 'message' in result) {
      toast.error(t('signUpFailed'), {
        description: result.message as string,
        duration: 5000,
      });
      return {};
    }

    return result;
  };


  // Helper to get email provider info for "Open in X" button
  // Uses mobile deep links when on mobile devices
  const getEmailProviderInfo = (email: string) => {
    const domain = email.split('@')[1]?.toLowerCase();
    if (!domain) return null;
    
    // Detect mobile device for deep links
    const isMobileDevice = typeof window !== 'undefined' && /iPhone|iPad|iPod|Android/i.test(navigator.userAgent);
    
    // Provider config with web and mobile URLs
    // Mobile URLs use deep links that open native apps if installed
    const providers: { [key: string]: { name: string; webUrl: string; mobileUrl: string } } = {
      // Gmail - googlemail:// opens Gmail app on iOS/Android
      'gmail.com': { name: 'Gmail', webUrl: 'https://mail.google.com', mobileUrl: 'googlegmail://' },
      'googlemail.com': { name: 'Gmail', webUrl: 'https://mail.google.com', mobileUrl: 'googlegmail://' },
      // Outlook - ms-outlook:// opens Outlook app
      'outlook.com': { name: 'Outlook', webUrl: 'https://outlook.live.com', mobileUrl: 'ms-outlook://' },
      'hotmail.com': { name: 'Outlook', webUrl: 'https://outlook.live.com', mobileUrl: 'ms-outlook://' },
      'live.com': { name: 'Outlook', webUrl: 'https://outlook.live.com', mobileUrl: 'ms-outlook://' },
      'msn.com': { name: 'Outlook', webUrl: 'https://outlook.live.com', mobileUrl: 'ms-outlook://' },
      // Yahoo - ymail:// opens Yahoo Mail app
      'yahoo.com': { name: 'Yahoo Mail', webUrl: 'https://mail.yahoo.com', mobileUrl: 'ymail://' },
      'yahoo.de': { name: 'Yahoo Mail', webUrl: 'https://mail.yahoo.com', mobileUrl: 'ymail://' },
      'yahoo.co.uk': { name: 'Yahoo Mail', webUrl: 'https://mail.yahoo.com', mobileUrl: 'ymail://' },
      // iCloud - Use web URL, Apple Mail is default on iOS
      'icloud.com': { name: 'Mail', webUrl: 'https://www.icloud.com/mail', mobileUrl: 'message://' },
      'me.com': { name: 'Mail', webUrl: 'https://www.icloud.com/mail', mobileUrl: 'message://' },
      'mac.com': { name: 'Mail', webUrl: 'https://www.icloud.com/mail', mobileUrl: 'message://' },
      // ProtonMail - protonmail:// opens ProtonMail app
      'protonmail.com': { name: 'ProtonMail', webUrl: 'https://mail.proton.me', mobileUrl: 'protonmail://' },
      'proton.me': { name: 'ProtonMail', webUrl: 'https://mail.proton.me', mobileUrl: 'protonmail://' },
      'pm.me': { name: 'ProtonMail', webUrl: 'https://mail.proton.me', mobileUrl: 'protonmail://' },
      // AOL - Use web URL (no widely-used deep link)
      'aol.com': { name: 'AOL Mail', webUrl: 'https://mail.aol.com', mobileUrl: 'https://mail.aol.com' },
      // Zoho - Use web URL
      'zoho.com': { name: 'Zoho Mail', webUrl: 'https://mail.zoho.com', mobileUrl: 'https://mail.zoho.com' },
      // GMX - Use web URL
      'gmx.com': { name: 'GMX', webUrl: 'https://www.gmx.com', mobileUrl: 'https://www.gmx.com' },
      'gmx.de': { name: 'GMX', webUrl: 'https://www.gmx.net', mobileUrl: 'https://www.gmx.net' },
      'gmx.net': { name: 'GMX', webUrl: 'https://www.gmx.net', mobileUrl: 'https://www.gmx.net' },
      'web.de': { name: 'WEB.DE', webUrl: 'https://web.de', mobileUrl: 'https://web.de' },
      't-online.de': { name: 'T-Online', webUrl: 'https://email.t-online.de', mobileUrl: 'https://email.t-online.de' },
    };
    
    const provider = providers[domain];
    if (!provider) return null;
    
    return {
      name: provider.name,
      url: isMobileDevice ? provider.mobileUrl : provider.webUrl,
    };
  };

  const handleResendMagicLink = async (prevState: any, formData: FormData) => {
    markEmailAsUsed();

    const email = expiredEmailState || formData.get('email') as string;
    if (!email) {
      toast.error(t('pleaseEnterValidEmail'));
      return {};
    }
    
    setRegistrationEmail(email);

    const finalReturnUrl = returnUrl || '/dashboard';
    formData.append('email', email);
    formData.append('returnUrl', finalReturnUrl);
    formData.append('origin', window.location.origin);
    // If email is already known from expired link, assume terms were already accepted
    formData.append('acceptedTerms', 'true');

    const result = await resendMagicLink(prevState, formData);

    // Magic link always returns success with message (no immediate redirect)
    if (result && typeof result === 'object' && 'success' in result && result.success) {
      if ('email' in result && result.email) {
        setRegistrationEmail(result.email as string);
        setLinkExpired(false);
        setRegistrationSuccess(true);
        // Clean up URL params
        const params = new URLSearchParams(window.location.search);
        params.delete('expired');
        params.delete('email');
        window.history.pushState({ path: window.location.pathname }, '', window.location.pathname + (params.toString() ? '?' + params.toString() : ''));
        return result;
      }
    }

    if (result && typeof result === 'object' && 'message' in result) {
      toast.error(t('signUpFailed'), {
        description: result.message as string,
        duration: 5000,
      });
      return {};
    }

    return result;
  };

  // Don't block render while checking auth - let content show immediately
  // The useEffect will redirect if user is already authenticated

  // Expired link view - always show resend form (Supabase clears session on expired links anyway)
  if (linkExpired) {
    return (
      <div className="min-h-screen bg-background flex items-center justify-center p-4">
        <div className="w-full max-w-md mx-auto">
          <div className="text-center">
            <div className="bg-orange-50 dark:bg-orange-950/20 rounded-full p-4 mb-6 inline-flex">
              <Clock className="h-12 w-12 text-orange-500 dark:text-orange-400" />
            </div>

            <h1 className="text-3xl font-semibold text-foreground mb-4">
              {t('magicLinkExpired')}
            </h1>

            <p className="text-muted-foreground mb-6">
              {t('magicLinkExpiredDescription')}
            </p>

            {expiredEmailState && (
              <p className="text-lg font-medium mb-6 text-foreground">
                {expiredEmailState}
              </p>
            )}

            <div className="bg-orange-50 dark:bg-orange-950/20 border border-orange-100 dark:border-orange-900/50 rounded-lg p-4 mb-8">
              <p className="text-sm text-orange-800 dark:text-orange-400">
                {t('magicLinkDescription')}
              </p>
            </div>

            <form className="space-y-4">
              {!expiredEmailState && (
                <Input
                  id="email"
                  name="email"
                  type="email"
                  placeholder={t('emailAddress')}
                  required
                  onChange={(e) => setResendEmail(e.target.value)}
                />
              )}

              <SubmitButton
                formAction={handleResendMagicLink}
                className="w-full h-10"
                pendingText={t('resending')}
                disabled={!expiredEmailState && !resendEmail}
              >
                {t('resendMagicLink')}
              </SubmitButton>

              {/* Show "Open X" button when email is known */}
              {(() => {
                const email = expiredEmailState || resendEmail;
                const provider = email ? getEmailProviderInfo(email) : null;
                if (provider) {
                  return (
                    <Button asChild variant="outline" size="lg" className="w-full">
                      <a
                        href={provider.url}
                        target="_blank"
                        rel="noopener noreferrer"
                      >
                        {t('openProvider', { provider: provider.name })}
                        <ExternalLink className="h-4 w-4" />
                      </a>
                    </Button>
                  );
                }
                return null;
              })()}
            </form>
          </div>
        </div>
      </div>
    );
  }

  // Registration success view
  if (registrationSuccess) {
    return (
      <div className="min-h-screen bg-background flex items-center justify-center p-4">
        <div className="w-full max-w-md mx-auto">
          <div className="text-center">
            <div className="bg-green-50 dark:bg-green-950/20 rounded-full p-4 mb-6 inline-flex">
              <MailCheck className="h-12 w-12 text-green-500 dark:text-green-400" />
            </div>

            <h1 className="text-3xl font-semibold text-foreground mb-4">
              {t('checkYourEmail')}
            </h1>

            <p className="text-muted-foreground mb-2">
              {t('magicLinkSent') || 'We sent a magic link to'}
            </p>

            <p className="text-lg font-medium mb-6">
              {registrationEmail || t('emailAddress')}
            </p>

            <div className="bg-green-50 dark:bg-green-950/20 border border-green-100 dark:border-green-900/50 rounded-lg p-4 mb-8">
              <p className="text-sm text-green-800 dark:text-green-400">
                {t('magicLinkDescription') || 'Click the link in your email to sign in. The link will expire in 1 hour.'}
              </p>
            </div>

            {(() => {
              const provider = registrationEmail ? getEmailProviderInfo(registrationEmail) : null;
              if (provider) {
                return (
                  <Button asChild size="lg" className="w-full">
                    <a
                      href={provider.url}
                      target="_blank"
                      rel="noopener noreferrer"
                    >
                      {t('openProvider', { provider: provider.name })}
                      <ExternalLink className="h-4 w-4" />
                    </a>
                  </Button>
                );
              }
              return null;
            })()}

            <p className="text-sm text-muted-foreground text-center mt-6">
              {t('didntReceiveEmail')}{' '}
              <button
                onClick={() => {
                  setRegistrationSuccess(false);
                  const params = new URLSearchParams(window.location.search);
                  params.set('mode', 'signin');
                  const newUrl = window.location.pathname + (params.toString() ? '?' + params.toString() : '');
                  window.history.pushState({ path: newUrl }, '', newUrl);
                }}
                className="text-primary hover:underline font-medium"
              >
                {t('resend')}
              </button>
            </p>
          </div>
        </div>
      </div>
    );
  }

  return (
    <div className="min-h-screen bg-background relative">
      <div className="absolute top-6 left-6 z-10">
        <Link href="/" className="flex items-center space-x-2">
          <KortixLogo size={28} />
        </Link>
      </div>
      <div className="flex min-h-screen">
        <div className="relative flex-1 flex items-center justify-center p-4 lg:p-8">
          <div className="w-full max-w-sm">
            <div className="mb-4 flex items-center flex-col gap-3 sm:gap-4 justify-center">
              <h1 className="text-xl sm:text-2xl font-semibold text-foreground text-center leading-tight">
                {t('signInOrCreateAccount')}
              </h1>
            </div>
            <div className="space-y-3 mb-4">
<<<<<<< HEAD
              <GoogleSignIn returnUrl={returnUrl || undefined} />
=======
              <Suspense fallback={<div className="h-11 bg-muted/20 rounded-full animate-pulse" />}>
                <GoogleSignIn returnUrl={returnUrl || undefined} referralCode={referralCode} />
              </Suspense>
              <Suspense fallback={<div className="h-11 bg-muted/20 rounded-full animate-pulse" />}>
                <GitHubSignIn returnUrl={returnUrl || undefined} referralCode={referralCode} />
              </Suspense>
>>>>>>> 518c7898
            </div>
            <div className="relative my-4">
              <div className="absolute inset-0 flex items-center">
                <div className="w-full border-t border-border"></div>
              </div>
              <div className="relative flex justify-center text-sm">
                <span className="px-2 bg-background text-muted-foreground">
                  {t('orEmail')}
                </span>
              </div>
            </div>
            <form className="space-y-4">
              <Input
                id="email"
                name="email"
                type="email"
                placeholder={t('emailAddress')}
                className=""
                required
              />
<<<<<<< HEAD
              {/* For magic link sign-in, no password fields are needed */}
              {isSignUp && (
                <>
                  
                  {/* GDPR Consent Checkbox */}
                  <div className="flex items-center gap-3 my-4">
                    <Checkbox
                      id="gdprConsent"
                      checked={acceptedTerms}
                      onCheckedChange={(checked) => setAcceptedTerms(checked === true)}
                      required
                    />
                    <label 
                      htmlFor="gdprConsent" 
                      className="text-sm text-muted-foreground leading-none cursor-pointer select-none"
                    >
                      {(() => {
                        const privacyHref = "https://machine.myapps.ai/legal?tab=privacy";
                        const termsHref = "https://machine.myapps.ai/legal?tab=terms";

                        const node = t.rich('acceptPrivacyTerms', {
                          privacyPolicy: (chunks) => (
                            <a
                              href={privacyHref}
                              target="_blank"
                              rel="noopener noreferrer"
                              className="hover:underline underline-offset-2 transition-colors text-primary"
                              onClick={(e) => e.stopPropagation()}
                            >
                              {chunks}
                            </a>
                          ),
                          termsOfService: (chunks) => (
                            <a
                              href={termsHref}
                              target="_blank"
                              rel="noopener noreferrer"
                              className="hover:underline underline-offset-2 transition-colors text-primary"
                              onClick={(e) => e.stopPropagation()}
                            >
                              {chunks}
                            </a>
                          )
                        });

                        if (typeof node === 'string' && (node.includes('.') || node === 'acceptPrivacyTerms')) {
                          const privacyText = t('privacyPolicy');
                          const termsText = t('termsOfService');
                          return (
                            <>
                              {`I accept the `}
                              <a
                                href={privacyHref}
                                target="_blank"
                                rel="noopener noreferrer"
                                className="hover:underline underline-offset-2 transition-colors text-primary"
                                onClick={(e) => e.stopPropagation()}
                              >
                                {privacyText}
                              </a>
                              {` and `}
                              <a
                                href={termsHref}
                                target="_blank"
                                rel="noopener noreferrer"
                                className="hover:underline underline-offset-2 transition-colors text-primary"
                                onClick={(e) => e.stopPropagation()}
                              >
                                {termsText}
                              </a>
                            </>
                          );
                        }

                        return node as React.ReactNode;
                      })()}
                    </label>
=======

              {referralCodeParam && (
                <div className="bg-card border rounded-xl p-3">
                  <p className="text-xs text-muted-foreground mb-1">{t('referralCode')}</p>
                  <p className="text-sm font-semibold">{referralCode}</p>
                </div>
              )}

              {!referralCodeParam && <input type="hidden" name="referralCode" value={referralCode} />}
              <div className="flex items-center gap-2">
                <Checkbox
                  id="gdprConsent"
                  checked={acceptedTerms}
                  onCheckedChange={(checked) => setAcceptedTerms(checked === true)}
                  required
                  className="h-5 w-5"
                />
                <label 
                  htmlFor="gdprConsent" 
                  className="text-xs text-muted-foreground leading-relaxed cursor-pointer select-none flex-1"
                >
                  {t.rich('acceptPrivacyTerms', {
                    privacyPolicy: (chunks) => {
                      return (
                        <a 
                          href="https://www.kortix.com/legal?tab=privacy" 
                          target="_blank"
                          rel="noopener noreferrer"
                          className="hover:underline underline-offset-2 text-primary"
                          onClick={(e) => e.stopPropagation()}
                        >
                          {chunks}
                        </a>
                      );
                    },
                    termsOfService: (chunks) => {
                      return (
                        <a 
                          href="https://www.kortix.com/legal?tab=terms"
                          target="_blank"
                          rel="noopener noreferrer"
                          className="hover:underline underline-offset-2 text-primary"
                          onClick={(e) => e.stopPropagation()}
                        >
                          {chunks}
                        </a>
                      );
                    }
                  })}
                </label>
              </div>

              <div className="relative">
                <SubmitButton
                  formAction={handleAuth}
                  className="w-full h-10"
                  pendingText={t('sending')}
                  disabled={!acceptedTerms}
                >
                  {t('sendMagicLink')}
                </SubmitButton>
                {wasEmailLastMethod && (
                  <div className="absolute -top-1 -right-1 w-3 h-3 bg-green-500 rounded-full border-2 border-background shadow-sm">
                    <div className="w-full h-full bg-green-500 rounded-full animate-pulse" />
>>>>>>> 518c7898
                  </div>
                </>
              )}
              <div className="pt-2">
                <div className="relative">
                  <SubmitButton
                    formAction={handleAuth}
                    className="w-full h-10"
                    pendingText={isSignUp ? t('creatingAccount') : t('signingIn')}
                    disabled={isSignUp && !acceptedTerms}
                  >
                    {isSignUp ? t('signUp') : t('signIn')}
                  </SubmitButton>
                  {wasEmailLastMethod && (
                    <div className="absolute -top-1 -right-1 w-3 h-3 bg-green-500 rounded-full border-2 border-background shadow-sm">
                      <div className="w-full h-full bg-green-500 rounded-full animate-pulse" />
                    </div>
                  )}
                </div>
              </div>
<<<<<<< HEAD
=======

              {/* Magic Link Explanation */}
              <p className="text-xs text-muted-foreground text-center">
                {t('magicLinkExplanation')}
              </p>
              
              {/* Minimal Referral Link */}
              {!referralCodeParam && (
                <button
                  type="button"
                  onClick={() => setShowReferralDialog(true)}
                  className="text-xs text-muted-foreground hover:text-foreground transition-colors w-full text-center mt-1"
                >
                  Have a referral code?
                </button>
              )}
>>>>>>> 518c7898
            </form>
            
            {/* Referral Code Dialog */}
            <ReferralCodeDialog
              open={showReferralDialog}
              onOpenChange={setShowReferralDialog}
              referralCode={referralCode}
              onCodeChange={(code) => {
                setReferralCode(code);
                setShowReferralDialog(false);
              }}
            />
          </div>
        </div>
        <div className="hidden lg:flex flex-1 items-center justify-center relative overflow-hidden">
          <div className="absolute inset-0 bg-gradient-to-br from-background via-background to-accent/10" />
          <div className="absolute inset-0 overflow-hidden pointer-events-none z-0">
            <Suspense fallback={null}>
              <AnimatedBg
                variant="hero"
                customArcs={{
                  left: [
                    { pos: { left: -120, top: 150 }, opacity: 0.15 },
                    { pos: { left: -120, top: 400 }, opacity: 0.18 },
                  ],
                  right: [
                    { pos: { right: -150, top: 50 }, opacity: 0.2 },
                    { pos: { right: 10, top: 650 }, opacity: 0.17 },
                  ]
                }}
              />
            </Suspense>
          </div>
        </div>
      </div>
    </div>
  );
}

export default function Login() {
  return (
    <Suspense
      fallback={
        <div className="min-h-screen bg-background flex items-center justify-center">
          <div className="w-8 h-8 border-2 border-primary border-t-transparent rounded-full animate-spin"></div>
        </div>
      }
    >
      <LoginContent />
    </Suspense>
  );
}<|MERGE_RESOLUTION|>--- conflicted
+++ resolved
@@ -7,11 +7,7 @@
 import { Button } from '@/components/ui/button';
 import { useMediaQuery } from '@/hooks/utils';
 import { useState, useEffect, Suspense, lazy } from 'react';
-<<<<<<< HEAD
-import { signUp, signIn } from './actions';
-=======
 import { signUp, resendMagicLink } from './actions';
->>>>>>> 518c7898
 import { useSearchParams, useRouter } from 'next/navigation';
 import { MailCheck, Clock, ExternalLink } from 'lucide-react';
 import { useAuth } from '@/components/AuthProvider';
@@ -48,15 +44,11 @@
   const referralCodeParam = searchParams.get('ref') || '';
   const t = useTranslations('auth');
 
-<<<<<<< HEAD
   // Default to sign-in unless explicitly in sign-up mode
   const isSignUp = mode === 'signup';
-=======
-  const isSignUp = mode !== 'signin';
   const [referralCode, setReferralCode] = useState(referralCodeParam);
   const [showReferralInput, setShowReferralInput] = useState(false);
   const [showReferralDialog, setShowReferralDialog] = useState(false);
->>>>>>> 518c7898
   const isMobile = useMediaQuery('(max-width: 768px)');
   const [mounted, setMounted] = useState(false);
   const [acceptedTerms, setAcceptedTerms] = useState(false); // GDPR requires explicit opt-in
@@ -405,16 +397,12 @@
               </h1>
             </div>
             <div className="space-y-3 mb-4">
-<<<<<<< HEAD
-              <GoogleSignIn returnUrl={returnUrl || undefined} />
-=======
               <Suspense fallback={<div className="h-11 bg-muted/20 rounded-full animate-pulse" />}>
                 <GoogleSignIn returnUrl={returnUrl || undefined} referralCode={referralCode} />
               </Suspense>
               <Suspense fallback={<div className="h-11 bg-muted/20 rounded-full animate-pulse" />}>
                 <GitHubSignIn returnUrl={returnUrl || undefined} referralCode={referralCode} />
               </Suspense>
->>>>>>> 518c7898
             </div>
             <div className="relative my-4">
               <div className="absolute inset-0 flex items-center">
@@ -435,85 +423,6 @@
                 className=""
                 required
               />
-<<<<<<< HEAD
-              {/* For magic link sign-in, no password fields are needed */}
-              {isSignUp && (
-                <>
-                  
-                  {/* GDPR Consent Checkbox */}
-                  <div className="flex items-center gap-3 my-4">
-                    <Checkbox
-                      id="gdprConsent"
-                      checked={acceptedTerms}
-                      onCheckedChange={(checked) => setAcceptedTerms(checked === true)}
-                      required
-                    />
-                    <label 
-                      htmlFor="gdprConsent" 
-                      className="text-sm text-muted-foreground leading-none cursor-pointer select-none"
-                    >
-                      {(() => {
-                        const privacyHref = "https://machine.myapps.ai/legal?tab=privacy";
-                        const termsHref = "https://machine.myapps.ai/legal?tab=terms";
-
-                        const node = t.rich('acceptPrivacyTerms', {
-                          privacyPolicy: (chunks) => (
-                            <a
-                              href={privacyHref}
-                              target="_blank"
-                              rel="noopener noreferrer"
-                              className="hover:underline underline-offset-2 transition-colors text-primary"
-                              onClick={(e) => e.stopPropagation()}
-                            >
-                              {chunks}
-                            </a>
-                          ),
-                          termsOfService: (chunks) => (
-                            <a
-                              href={termsHref}
-                              target="_blank"
-                              rel="noopener noreferrer"
-                              className="hover:underline underline-offset-2 transition-colors text-primary"
-                              onClick={(e) => e.stopPropagation()}
-                            >
-                              {chunks}
-                            </a>
-                          )
-                        });
-
-                        if (typeof node === 'string' && (node.includes('.') || node === 'acceptPrivacyTerms')) {
-                          const privacyText = t('privacyPolicy');
-                          const termsText = t('termsOfService');
-                          return (
-                            <>
-                              {`I accept the `}
-                              <a
-                                href={privacyHref}
-                                target="_blank"
-                                rel="noopener noreferrer"
-                                className="hover:underline underline-offset-2 transition-colors text-primary"
-                                onClick={(e) => e.stopPropagation()}
-                              >
-                                {privacyText}
-                              </a>
-                              {` and `}
-                              <a
-                                href={termsHref}
-                                target="_blank"
-                                rel="noopener noreferrer"
-                                className="hover:underline underline-offset-2 transition-colors text-primary"
-                                onClick={(e) => e.stopPropagation()}
-                              >
-                                {termsText}
-                              </a>
-                            </>
-                          );
-                        }
-
-                        return node as React.ReactNode;
-                      })()}
-                    </label>
-=======
 
               {referralCodeParam && (
                 <div className="bg-card border rounded-xl p-3">
@@ -578,29 +487,9 @@
                 {wasEmailLastMethod && (
                   <div className="absolute -top-1 -right-1 w-3 h-3 bg-green-500 rounded-full border-2 border-background shadow-sm">
                     <div className="w-full h-full bg-green-500 rounded-full animate-pulse" />
->>>>>>> 518c7898
                   </div>
-                </>
-              )}
-              <div className="pt-2">
-                <div className="relative">
-                  <SubmitButton
-                    formAction={handleAuth}
-                    className="w-full h-10"
-                    pendingText={isSignUp ? t('creatingAccount') : t('signingIn')}
-                    disabled={isSignUp && !acceptedTerms}
-                  >
-                    {isSignUp ? t('signUp') : t('signIn')}
-                  </SubmitButton>
-                  {wasEmailLastMethod && (
-                    <div className="absolute -top-1 -right-1 w-3 h-3 bg-green-500 rounded-full border-2 border-background shadow-sm">
-                      <div className="w-full h-full bg-green-500 rounded-full animate-pulse" />
-                    </div>
-                  )}
-                </div>
+                )}
               </div>
-<<<<<<< HEAD
-=======
 
               {/* Magic Link Explanation */}
               <p className="text-xs text-muted-foreground text-center">
@@ -617,7 +506,6 @@
                   Have a referral code?
                 </button>
               )}
->>>>>>> 518c7898
             </form>
             
             {/* Referral Code Dialog */}
