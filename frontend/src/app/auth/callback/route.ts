--- conflicted
+++ resolved
@@ -161,14 +161,10 @@
         }
       }
 
-<<<<<<< HEAD
       // If next is an absolute URL, redirect to it directly to avoid concatenating origins
       const isAbsolute = /^https?:\/\//i.test(finalDestination)
       const target = isAbsolute ? finalDestination : `${baseUrl}${finalDestination.startsWith('/') ? '' : '/'}${finalDestination}`
-      return NextResponse.redirect(target)
-=======
-      // Web redirect
-      const response = NextResponse.redirect(`${baseUrl}${finalDestination}`)
+      const response = NextResponse.redirect(target)
       
       // Clear referral cookie if it was processed
       if (shouldClearReferralCookie) {
@@ -176,7 +172,6 @@
       }
       
       return response
->>>>>>> 518c7898
     } catch (error) {
       console.error('❌ Unexpected error in auth callback:', error)
       return NextResponse.redirect(`${baseUrl}/auth?error=unexpected_error`)
