--- conflicted
+++ resolved
@@ -17,15 +17,10 @@
   const next = searchParams.get('returnUrl') || searchParams.get('redirect') || '/dashboard'
   const termsAccepted = searchParams.get('terms_accepted') === 'true'
   
-<<<<<<< HEAD
-  // Use configured URL instead of parsed origin to avoid 0.0.0.0 issues in self-hosted environments
-  const baseUrl = process.env.NEXT_PUBLIC_URL || 'http://localhost:3001'
-=======
   // Use request origin for redirects (most reliable for local dev)
   // This ensures localhost:3000 redirects stay on localhost, not staging
   const requestOrigin = request.nextUrl.origin
-  const baseUrl = requestOrigin || process.env.NEXT_PUBLIC_URL || 'http://localhost:3000'
->>>>>>> 2158e8a1
+  const baseUrl = requestOrigin || process.env.NEXT_PUBLIC_URL || 'http://localhost:3001'
   const error = searchParams.get('error')
   const errorDescription = searchParams.get('error_description')
 
