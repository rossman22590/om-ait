import { createClient } from '@/lib/supabase/server'
import { NextResponse } from 'next/server'
import type { NextRequest } from 'next/server'

export async function GET(request: NextRequest) {
  const { searchParams } = new URL(request.url)
  const code = searchParams.get('code')
  const next = searchParams.get('returnUrl') || searchParams.get('redirect') || '/dashboard'
  
  // Use configured URL instead of parsed origin to avoid 0.0.0.0 issues in self-hosted environments
  const baseUrl = process.env.NEXT_PUBLIC_URL || 'http://localhost:3001'
  const error = searchParams.get('error')
  const errorDescription = searchParams.get('error_description')

  if (error) {
    console.error('❌ Auth callback error:', error, errorDescription)
    return NextResponse.redirect(`${baseUrl}/auth?error=${encodeURIComponent(error)}`)
  }

  if (code) {
    const supabase = await createClient()
    
    try {
      const { data, error } = await supabase.auth.exchangeCodeForSession(code)
      
      if (error) {
        console.error('❌ Error exchanging code for session:', error)
        return NextResponse.redirect(`${baseUrl}/auth?error=${encodeURIComponent(error.message)}`)
      }

      if (data.user) {
<<<<<<< HEAD
        // Always check for account and credit account, and redirect to /setting-up if not ready
=======
>>>>>>> 80b5047c
        const { data: accountData } = await supabase
          .schema('basejump')
          .from('accounts')
          .select('id')
          .eq('primary_owner_user_id', data.user.id)
          .eq('personal_account', true)
          .single();

<<<<<<< HEAD
        // Debug: Log accountData
        console.log('[CALLBACK] accountData:', accountData);

        if (!accountData) {
          return NextResponse.redirect(`${baseUrl}/setting-up`)
        }

        const { data: creditAccount } = await supabase
          .from('credit_accounts')
          .select('tier, stripe_subscription_id')
          .eq('account_id', accountData.id)
          .single();

        // Debug: Log creditAccount
        console.log('[CALLBACK] creditAccount:', creditAccount);

        if (!creditAccount || creditAccount.tier === 'none' || !creditAccount.stripe_subscription_id) {
          return NextResponse.redirect(`${baseUrl}/setting-up`)
        }
      }

      // Only redirect to dashboard if everything is ready
=======
        if (accountData) {
          const { data: creditAccount } = await supabase
            .from('credit_accounts')
            .select('tier, stripe_subscription_id')
            .eq('account_id', accountData.id)
            .single();

          if (creditAccount && (creditAccount.tier === 'none' || !creditAccount.stripe_subscription_id)) {
            return NextResponse.redirect(`${baseUrl}/setting-up`);
          }
        }
      }

      // URL to redirect to after sign in process completes
>>>>>>> 80b5047c
      return NextResponse.redirect(`${baseUrl}${next}`)
    } catch (error) {
      console.error('❌ Unexpected error in auth callback:', error)
      return NextResponse.redirect(`${baseUrl}/auth?error=unexpected_error`)
    }
  }
  return NextResponse.redirect(`${baseUrl}/auth`)
}<|MERGE_RESOLUTION|>--- conflicted
+++ resolved
@@ -29,10 +29,6 @@
       }
 
       if (data.user) {
-<<<<<<< HEAD
-        // Always check for account and credit account, and redirect to /setting-up if not ready
-=======
->>>>>>> 80b5047c
         const { data: accountData } = await supabase
           .schema('basejump')
           .from('accounts')
@@ -41,30 +37,6 @@
           .eq('personal_account', true)
           .single();
 
-<<<<<<< HEAD
-        // Debug: Log accountData
-        console.log('[CALLBACK] accountData:', accountData);
-
-        if (!accountData) {
-          return NextResponse.redirect(`${baseUrl}/setting-up`)
-        }
-
-        const { data: creditAccount } = await supabase
-          .from('credit_accounts')
-          .select('tier, stripe_subscription_id')
-          .eq('account_id', accountData.id)
-          .single();
-
-        // Debug: Log creditAccount
-        console.log('[CALLBACK] creditAccount:', creditAccount);
-
-        if (!creditAccount || creditAccount.tier === 'none' || !creditAccount.stripe_subscription_id) {
-          return NextResponse.redirect(`${baseUrl}/setting-up`)
-        }
-      }
-
-      // Only redirect to dashboard if everything is ready
-=======
         if (accountData) {
           const { data: creditAccount } = await supabase
             .from('credit_accounts')
@@ -79,7 +51,6 @@
       }
 
       // URL to redirect to after sign in process completes
->>>>>>> 80b5047c
       return NextResponse.redirect(`${baseUrl}${next}`)
     } catch (error) {
       console.error('❌ Unexpected error in auth callback:', error)
