import React, { useState, useEffect, useRef, useCallback, useMemo } from 'react';
import { useQueryClient } from '@tanstack/react-query';
import {
  streamAgent,
  getAgentStatus,
  stopAgent,
} from '@/lib/api/agents';
import { toast } from 'sonner';
import {
  UnifiedMessage,
  ParsedContent,
  ParsedMetadata,
} from '@/components/thread/types';
import { safeJsonParse } from '@/components/thread/utils';
import { agentKeys } from '@/hooks/agents/keys';
import { composioKeys } from '@/hooks/composio/keys';
import { knowledgeBaseKeys } from '@/hooks/knowledge-base/keys';
import { fileQueryKeys } from '@/hooks/files/use-file-queries';
import { usePricingModalStore } from '@/stores/pricing-modal-store';
import { accountStateKeys } from '@/hooks/billing';

// Define the structure returned by the hook
export interface UseAgentStreamResult {
  status: string;
  textContent: string;
  toolCall: UnifiedMessage | null; // UnifiedMessage with metadata.tool_calls
  error: string | null;
  agentRunId: string | null;
  startStreaming: (runId: string) => void;
  stopStreaming: () => Promise<void>;
}

// Define the callbacks the hook consumer can provide
export interface AgentStreamCallbacks {
  onMessage: (message: UnifiedMessage) => void;
  onStatusChange?: (status: string) => void;
  onError?: (error: string) => void;
  onClose?: (finalStatus: string) => void;
  onAssistantStart?: () => void;
  onAssistantChunk?: (chunk: { content: string }) => void;
  onToolCallChunk?: (message: UnifiedMessage) => void;
}

export function useAgentStream(
  callbacks: AgentStreamCallbacks,
  threadId: string,
  setMessages: (messages: UnifiedMessage[]) => void,
  agentId?: string,
): UseAgentStreamResult {
  const queryClient = useQueryClient();

  const [status, setStatus] = useState<string>('idle');
  const [textContent, setTextContent] = useState<
    { content: string; sequence?: number }[]
  >([]);
  
  // Throttled state updates for smoother streaming
  const throttleRef = useRef<NodeJS.Timeout | null>(null);
  const pendingContentRef = useRef<{ content: string; sequence?: number }[]>([]);
  
  // Throttled content update function for smoother streaming
  const flushPendingContent = useCallback(() => {
    if (pendingContentRef.current.length > 0) {
      // Sort chunks by sequence before adding to state
      const sortedContent = pendingContentRef.current.slice().sort((a, b) => {
        const aSeq = a.sequence ?? 0;
        const bSeq = b.sequence ?? 0;
        return aSeq - bSeq;
      });
      pendingContentRef.current = [];
      
      React.startTransition(() => {
        setTextContent((prev) => {
          // Combine with existing content and sort all together
          const combined = [...prev, ...sortedContent];
          return combined.sort((a, b) => {
            const aSeq = a.sequence ?? 0;
            const bSeq = b.sequence ?? 0;
            return aSeq - bSeq;
          });
        });
      });
    }
  }, []);
  
  const addContentThrottled = useCallback((content: { content: string; sequence?: number }) => {
    pendingContentRef.current.push(content);
    
    // Clear existing throttle
    if (throttleRef.current) {
      clearTimeout(throttleRef.current);
    }
    
    // Set new throttle for smooth updates (16ms ≈ 60fps)
    throttleRef.current = setTimeout(flushPendingContent, 16);
  }, [flushPendingContent]);
  
  const [toolCall, setToolCall] = useState<UnifiedMessage | null>(null);
  const [error, setError] = useState<string | null>(null);
  const [agentRunId, setAgentRunId] = useState<string | null>(null);

  const streamCleanupRef = useRef<(() => void) | null>(null);
  const isMountedRef = useRef<boolean>(true);
  const currentRunIdRef = useRef<string | null>(null);
  const threadIdRef = useRef(threadId);
  const setMessagesRef = useRef(setMessages);

  const orderedTextContent = useMemo(() => {
    if (textContent.length === 0) return '';
    
    // Only sort if sequences are out of order (optimization)
    let needsSorting = false;
    for (let i = 1; i < textContent.length; i++) {
      const prevSeq = textContent[i - 1].sequence ?? 0;
      const currSeq = textContent[i].sequence ?? 0;
      if (currSeq < prevSeq) {
        needsSorting = true;
        break;
      }
    }
    
    // If already sorted, just concatenate
    if (!needsSorting) {
      let result = '';
      for (let i = 0; i < textContent.length; i++) {
        result += textContent[i].content;
      }
      return result;
    }
    
    // Only sort if necessary
    const sorted = textContent.slice().sort((a, b) => (a.sequence ?? 0) - (b.sequence ?? 0));
    let result = '';
    for (let i = 0; i < sorted.length; i++) {
      result += sorted[i].content;
    }
    return result;
  }, [textContent]);

  // Refs to capture current state for persistence
  const statusRef = useRef(status);
  const agentRunIdRef = useRef(agentRunId);
  const textContentRef = useRef(textContent);

  // Update refs whenever state changes
  useEffect(() => {
    statusRef.current = status;
  }, [status]);

  useEffect(() => {
    agentRunIdRef.current = agentRunId;
  }, [agentRunId]);

  useEffect(() => {
    textContentRef.current = textContent;
  }, [textContent]);

  // On thread change, ensure any existing stream is cleaned up
  useEffect(() => {
    const previousThreadId = threadIdRef.current;
    if (
      previousThreadId &&
      previousThreadId !== threadId &&
      streamCleanupRef.current
    ) {
      streamCleanupRef.current();
      streamCleanupRef.current = null;
      setStatus('idle');
      setTextContent([]);
      setToolCall(null);
      setAgentRunId(null);
      currentRunIdRef.current = null;
    }
    threadIdRef.current = threadId;
  }, [threadId]);

  useEffect(() => {
    setMessagesRef.current = setMessages;
  }, [setMessages]);

  // Helper function to map backend status to frontend status string
  const mapAgentStatus = (backendStatus: string): string => {
    switch (backendStatus) {
      case 'completed':
        return 'completed';
      case 'stopped':
        return 'stopped';
      case 'failed':
        return 'failed';
      default:
        return 'error';
    }
  };

  // Internal function to update status and notify consumer
  const updateStatus = useCallback(
    (newStatus: string) => {
      if (isMountedRef.current) {
        setStatus(newStatus);
        callbacks.onStatusChange?.(newStatus);
        if (newStatus === 'error' && error) {
          callbacks.onError?.(error);
        }
        if (
          [
            'completed',
            'stopped',
            'failed',
            'error',
            'agent_not_running',
          ].includes(newStatus)
        ) {
          callbacks.onClose?.(newStatus);
        }
      }
    },
    [callbacks, error],
  );

  // Function to handle finalization of a stream
  const finalizeStream = useCallback(
    (finalStatus: string, runId: string | null = agentRunId) => {
      if (!isMountedRef.current) return;

      const currentThreadId = threadIdRef.current;
      const currentSetMessages = setMessagesRef.current;

      // Only finalize if this is for the current run ID or if no specific run ID is provided
      if (
        runId &&
        currentRunIdRef.current &&
        currentRunIdRef.current !== runId
      ) {
        return;
      }

      if (streamCleanupRef.current) {
        streamCleanupRef.current();
        streamCleanupRef.current = null;
      }

      // Reset streaming-specific state
      setTextContent([]);
      setToolCall(null);

      // Update status and clear run ID
      updateStatus(finalStatus);
      setAgentRunId(null);
      currentRunIdRef.current = null;

      queryClient.invalidateQueries({ 
        queryKey: fileQueryKeys.all,
      });

      queryClient.invalidateQueries({ 
        queryKey: ['active-agent-runs'],
      });

      // Invalidate account state after agent run completes (credits may have been deducted)
      queryClient.invalidateQueries({ 
        queryKey: accountStateKeys.all,
      });

      if (agentId) {
        // Core agent data
        queryClient.invalidateQueries({ queryKey: agentKeys.all });
        queryClient.invalidateQueries({ queryKey: agentKeys.detail(agentId) });
        queryClient.invalidateQueries({ queryKey: agentKeys.lists() });
        queryClient.invalidateQueries({ queryKey: agentKeys.details() });
        
        // Agent tools and integrations
        queryClient.invalidateQueries({ queryKey: ['agent-tools', agentId] });
        queryClient.invalidateQueries({ queryKey: ['agent-tools'] });
        
        // MCP configurations
        queryClient.invalidateQueries({ queryKey: ['custom-mcp-tools', agentId] });
        queryClient.invalidateQueries({ queryKey: ['custom-mcp-tools'] });
        queryClient.invalidateQueries({ queryKey: composioKeys.mcpServers() });
        queryClient.invalidateQueries({ queryKey: composioKeys.profiles.all() });
        queryClient.invalidateQueries({ queryKey: composioKeys.profiles.credentials() });
        
        // Triggers
        queryClient.invalidateQueries({ queryKey: ['triggers', agentId] });
        queryClient.invalidateQueries({ queryKey: ['triggers'] });
        
        // Knowledge base
        queryClient.invalidateQueries({ queryKey: knowledgeBaseKeys.agent(agentId) });
        queryClient.invalidateQueries({ queryKey: knowledgeBaseKeys.all });
        
        queryClient.invalidateQueries({ queryKey: ['versions'] });
        queryClient.invalidateQueries({ queryKey: ['versions', 'list'] });
        queryClient.invalidateQueries({ queryKey: ['versions', 'list', agentId] });
        queryClient.invalidateQueries({ queryKey: ['versions', 'detail'] });
        queryClient.invalidateQueries({ 
          queryKey: ['versions', 'detail'], 
          predicate: (query) => {
            return query.queryKey.includes(agentId);
          }
        });
        
        // Invalidate any version store cache
        queryClient.invalidateQueries({ queryKey: ['version-store'] });
        
        // Force refetch of agent configuration data
        queryClient.refetchQueries({ queryKey: agentKeys.detail(agentId) });
        queryClient.refetchQueries({ queryKey: ['versions', 'list', agentId] });
      }

      if (
        runId &&
        (finalStatus === 'completed' ||
          finalStatus === 'stopped' ||
          finalStatus === 'agent_not_running')
      ) {
        getAgentStatus(runId).catch((err) => {});
      }
    },
    [agentRunId, updateStatus, agentId, queryClient],
  );

  // Stream message handler
  const handleStreamMessage = useCallback(
    (rawData: string) => {
      if (!isMountedRef.current) return;

      let processedData = rawData;
      if (processedData.startsWith('data: ')) {
        processedData = processedData.substring(6).trim();
      }
      if (!processedData) return;

      // Early exit for non-JSON completion messages
      if (
        processedData ===
        '{"type": "status", "status": "completed", "message": "Agent run completed successfully"}'
      ) {
        finalizeStream('completed', currentRunIdRef.current);
        return;
      }
      if (
        processedData.includes('Run data not available for streaming') ||
        processedData.includes('Stream ended with status: completed')
      ) {
        finalizeStream('completed', currentRunIdRef.current);
        return;
      }

      // Check for error messages first
      try {
        const jsonData = JSON.parse(processedData);
        if (jsonData.status === 'error') {
          console.error(
            '[useAgentStream] Received error status message:',
            jsonData,
          );
          const errorMessage = jsonData.message || 'Unknown error occurred';
          const messageLower = errorMessage.toLowerCase();
          
          // Check if this is a billing error (must be specific - not just any message with "credit")
          const isBillingError = 
            messageLower.includes('insufficient credits') ||
            messageLower.includes('out of credits') ||
            messageLower.includes('no credits') ||
            messageLower.includes('billing check failed') ||
            (messageLower.includes('balance') && messageLower.includes('insufficient'));
          
          if (isBillingError) {
            React.startTransition(() => {
              setError(errorMessage);
            });
            callbacks.onError?.(errorMessage);
            
<<<<<<< HEAD
            const alertTitle = 'You ran out of credits. Upgrade now.';
=======
            const isCreditsExhausted = 
              messageLower.includes('insufficient credits') ||
              messageLower.includes('out of credits') ||
              messageLower.includes('no credits') ||
              messageLower.includes('balance');
            
            // Extract balance from message if present
            const balanceMatch = errorMessage.match(/balance is (-?\d+)\s*credits/i);
            const balance = balanceMatch ? balanceMatch[1] : null;
            
            const alertTitle = isCreditsExhausted 
              ? 'You ran out of credits'
              : 'Billing check failed';
            
            const alertSubtitle = balance 
              ? `Your current balance is ${balance} credits. Upgrade your plan to continue.`
              : isCreditsExhausted 
                ? 'Upgrade your plan to get more credits and continue using the AI assistant.'
                : 'Please upgrade to continue.';
>>>>>>> 518c7898
            
            usePricingModalStore.getState().openPricingModal({ 
              isAlert: true, 
              alertTitle,
              alertSubtitle
            });
            return;
          }
          
          React.startTransition(() => {
            setError(errorMessage);
          });
          toast.error(errorMessage, { duration: 15000 });
          callbacks.onError?.(errorMessage);
          return;
        }
        // Check for stopped status with billing error message
        if (jsonData.status === 'stopped' && jsonData.message) {
          const message = jsonData.message.toLowerCase();
<<<<<<< HEAD
          // Must be specific - not just any message with "credit" or "balance"
=======
          const originalMessage = jsonData.message;
>>>>>>> 518c7898
          const isBillingError = 
            message.includes('insufficient credits') ||
            message.includes('out of credits') ||
            message.includes('no credits') ||
            message.includes('billing check failed') ||
            (message.includes('balance') && message.includes('insufficient'));
          
          if (isBillingError) {
            console.error(
              '[useAgentStream] Agent stopped due to billing error:',
              jsonData.message,
            );
            React.startTransition(() => {
              setError(jsonData.message);
            });
            callbacks.onError?.(jsonData.message);
            
<<<<<<< HEAD
            const alertTitle = 'You ran out of credits. Upgrade now.';
=======
            const isCreditsExhausted = 
              message.includes('insufficient credits') ||
              message.includes('out of credits') ||
              message.includes('no credits') ||
              message.includes('balance');
            
            // Extract balance from message if present
            const balanceMatch = originalMessage.match(/balance is (-?\d+)\s*credits/i);
            const balance = balanceMatch ? balanceMatch[1] : null;
            
            const alertTitle = isCreditsExhausted 
              ? 'You ran out of credits'
              : 'Billing check failed';
            
            const alertSubtitle = balance 
              ? `Your current balance is ${balance} credits. Upgrade your plan to continue.`
              : isCreditsExhausted 
                ? 'Upgrade your plan to get more credits and continue using the AI assistant.'
                : 'Please upgrade to continue.';
>>>>>>> 518c7898
            
            usePricingModalStore.getState().openPricingModal({ 
              isAlert: true, 
              alertTitle,
              alertSubtitle
            });
            
            finalizeStream('stopped', currentRunIdRef.current);
            return;
          }
        }
      } catch (jsonError) {
        // Not JSON or could not parse as JSON, continue processing
      }

      // Process JSON messages
      const message = safeJsonParse(
        processedData,
        null,
      ) as UnifiedMessage | null;
      if (!message) {
        console.warn(
          '[useAgentStream] Failed to parse streamed message:',
          processedData,
        );
        return;
      }

      const parsedContent = safeJsonParse<ParsedContent>(message.content, {});
      const parsedMetadata = safeJsonParse<ParsedMetadata>(
        message.metadata,
        {},
      );

      // Update status to streaming if we receive a valid message
      if (statusRef.current !== 'streaming') {
        React.startTransition(() => {
          updateStatus('streaming');
        });
      }

      switch (message.type) {
        case 'assistant':
          if (parsedMetadata.stream_status === 'tool_call_chunk') {
            // Handle tool call chunks - extract from metadata.tool_calls
            const toolCalls = parsedMetadata.tool_calls || [];
            if (toolCalls.length > 0) {
              // Set toolCall state with the UnifiedMessage
              setToolCall(message);
              // Call the callback with the full message (includes all tool calls in metadata)
              callbacks.onToolCallChunk?.(message);
            }
          } else if (
            parsedMetadata.stream_status === 'chunk' &&
            parsedContent.content
          ) {
            // Use throttled approach for smoother streaming
            addContentThrottled({
              sequence: message.sequence,
              content: parsedContent.content,
            });
            callbacks.onAssistantChunk?.({ content: parsedContent.content });
          } else if (parsedMetadata.stream_status === 'complete') {
            // Flush any pending content before completing
            flushPendingContent();
            
            React.startTransition(() => {
              setTextContent([]);
              setToolCall(null);
            });
            if (message.message_id) callbacks.onMessage(message);
          } else if (!parsedMetadata.stream_status) {
            // Handle non-chunked assistant messages if needed
            callbacks.onAssistantStart?.();
            if (message.message_id) callbacks.onMessage(message);
          }
          break;
        case 'tool':
          React.startTransition(() => {
            setToolCall(null); // Clear any streaming tool call
          });
          if (message.message_id) callbacks.onMessage(message);
          break;
        case 'status':
          switch (parsedContent.status_type) {
            case 'tool_completed':
            case 'tool_failed':
            case 'tool_error':
              // Clear streaming tool call when tool completes/fails
              React.startTransition(() => {
                setToolCall(null);
              });
              break;
            case 'finish':
              // Optional: Handle finish reasons like 'xml_tool_limit_reached'
              // Don't finalize here, wait for thread_run_end or completion message
              break;
            case 'error':
              React.startTransition(() => {
                setError(parsedContent.message || 'Agent run failed');
              });
              finalizeStream('error', currentRunIdRef.current);
              break;
            default:
              break;
          }
          break;
        case 'llm_response_end':
        case 'llm_response_start':
          // llm_response_end and llm_response_start messages are ignored (metadata only)
          break;
        case 'user':
        case 'system':
          // Handle other message types if necessary
          if (message.message_id) callbacks.onMessage(message);
          break;
        default:
          console.warn(
            '[useAgentStream] Unhandled message type:',
            message.type,
          );
      }
    },
    [
      status,
      toolCall,
      callbacks,
      finalizeStream,
      updateStatus,
      addContentThrottled,
      flushPendingContent,
    ],
  );

  const handleStreamError = useCallback(
    (err: Error | string | Event) => {
      if (!isMountedRef.current) return;

      // Extract error message
      let errorMessage = 'Unknown streaming error';
      if (typeof err === 'string') {
        errorMessage = err;
      } else if (err instanceof Error) {
        errorMessage = err.message;
      } else if (err instanceof Event && err.type === 'error') {
        errorMessage = 'Stream connection error';
      }

      const lower = errorMessage.toLowerCase();
      const isExpected =
        lower.includes('not found') || lower.includes('not running');

      if (!isExpected) {
        console.error('[useAgentStream] Streaming error:', errorMessage, err);
        setError(errorMessage);
        toast.error(errorMessage, { duration: 15000 });
      }

      const runId = currentRunIdRef.current;
      if (!runId) {
        finalizeStream('error');
        return;
      }
      
      // CRITICAL: Always finalize the stream on error, even for "expected" errors
      // This prevents the stream from getting stuck in a broken state
      if (isExpected) {
        finalizeStream('agent_not_running', runId);
      } else {
        finalizeStream('error', runId);
      }
    },
    [finalizeStream],
  );

  const handleStreamClose = useCallback(() => {
    if (!isMountedRef.current) return;

    const runId = currentRunIdRef.current;

    if (!runId) {
      // If status was streaming, something went wrong, finalize as error
      if (status === 'streaming' || status === 'connecting') {
        finalizeStream('error');
      } else if (
        status !== 'idle' &&
        status !== 'completed' &&
        status !== 'stopped' &&
        status !== 'agent_not_running'
      ) {
        finalizeStream('idle');
      }
      return;
    }

    // Immediately check the agent status when the stream closes unexpectedly
    getAgentStatus(runId)
      .then((agentStatus) => {
        if (!isMountedRef.current) return;

        // Check if this is still the current run ID
        if (currentRunIdRef.current !== runId) {
          return;
        }

        if (agentStatus.status === 'running') {
          setError('Stream closed unexpectedly while agent was running.');
          finalizeStream('error', runId);
          toast.warning('Stream disconnected. Agent might still be running.');
        } else if (agentStatus.status === 'stopped') {
          // Check if agent stopped due to billing error
          const errorMessage = agentStatus.error || '';
          const lower = errorMessage.toLowerCase();
          // Must be specific - not just any message with "credit" or "balance"
          const isBillingError = 
            lower.includes('insufficient credits') ||
            lower.includes('out of credits') ||
            lower.includes('no credits') ||
            lower.includes('billing check failed') ||
            (lower.includes('balance') && lower.includes('insufficient'));
          
          if (isBillingError && errorMessage) {
            console.error(
              `[useAgentStream] Agent stopped due to billing error: ${errorMessage}`,
            );
            setError(errorMessage);
            callbacks.onError?.(errorMessage);
            
<<<<<<< HEAD
            usePricingModalStore.getState().openPricingModal({ 
              isAlert: true, 
              alertTitle: 'You ran out of credits. Upgrade now.'
=======
            const isCreditsExhausted = 
              lower.includes('insufficient credits') ||
              lower.includes('out of credits') ||
              lower.includes('no credits') ||
              lower.includes('balance');
            
            // Extract balance from message if present
            const balanceMatch = errorMessage.match(/balance is (-?\d+)\s*credits/i);
            const balance = balanceMatch ? balanceMatch[1] : null;
            
            const alertTitle = isCreditsExhausted 
              ? 'You ran out of credits'
              : 'Billing check failed';
            
            const alertSubtitle = balance 
              ? `Your current balance is ${balance} credits. Upgrade your plan to continue.`
              : isCreditsExhausted 
                ? 'Upgrade your plan to get more credits and continue using the AI assistant.'
                : 'Please upgrade to continue.';
            
            usePricingModalStore.getState().openPricingModal({ 
              isAlert: true, 
              alertTitle,
              alertSubtitle
>>>>>>> 518c7898
            });
          }
          
          const finalStatus = mapAgentStatus(agentStatus.status);
          finalizeStream(finalStatus, runId);
        } else {
          const finalStatus = mapAgentStatus(agentStatus.status);
          finalizeStream(finalStatus, runId);
        }
      })
      .catch((err) => {
        if (!isMountedRef.current) return;

        // Check if this is still the current run ID
        if (currentRunIdRef.current !== runId) {
          return;
        }

        const errorMessage = err instanceof Error ? err.message : String(err);
        console.error(
          `[useAgentStream] Error checking agent status for ${runId} after stream close: ${errorMessage}`,
        );

        const isNotFoundError =
          errorMessage.includes('not found') ||
          errorMessage.includes('404') ||
          errorMessage.includes('does not exist');

        if (isNotFoundError) {
          finalizeStream('agent_not_running', runId);
        } else {
          finalizeStream('error', runId);
        }
      });
  }, [status, finalizeStream, callbacks]);

  // Effect to manage the stream lifecycle
  useEffect(() => {
    isMountedRef.current = true;

    return () => {
      isMountedRef.current = false;

      // Clean up throttle timeout
      if (throttleRef.current) {
        clearTimeout(throttleRef.current);
        throttleRef.current = null;
      }
      
      // Flush any remaining pending content
      flushPendingContent();
    };
  }, [flushPendingContent]);

  // Public Functions
  const startStreaming = useCallback(
    async (runId: string) => {
      if (!isMountedRef.current) return;

      // Store previous stream cleanup for potential restoration
      const previousCleanup = streamCleanupRef.current;
      const previousRunId = currentRunIdRef.current;

      try {
        // Verify agent is running BEFORE cleaning up previous stream
        const agentStatus = await getAgentStatus(runId);
        if (!isMountedRef.current) return;

        if (agentStatus.status !== 'running') {
          const final =
            agentStatus.status === 'completed' ||
            agentStatus.status === 'stopped'
              ? mapAgentStatus(agentStatus.status)
              : 'agent_not_running';
          
          if (!previousRunId || previousRunId === runId) {
            finalizeStream(final, runId);
          }
          return;
        }

        // New agent is running, now it's safe to clean up previous stream
        if (previousCleanup && previousRunId !== runId) {
          previousCleanup();
          streamCleanupRef.current = null;
        }

        // Reset state for the new stream
        setTextContent([]);
        setToolCall(null);
        setError(null);
        updateStatus('connecting');
        setAgentRunId(runId);
        currentRunIdRef.current = runId;

        // Agent is running, proceed to create the stream
        const cleanup = streamAgent(runId, {
          onMessage: (data) => {
            if (threadIdRef.current !== threadId) return;
            if (currentRunIdRef.current !== runId) return;
            handleStreamMessage(data);
          },
          onError: (err) => {
            if (threadIdRef.current !== threadId) return;
            if (currentRunIdRef.current !== runId) return;
            handleStreamError(err);
          },
          onClose: () => {
            if (threadIdRef.current !== threadId) return;
            if (currentRunIdRef.current !== runId) return;
            handleStreamClose();
          },
        });
        streamCleanupRef.current = cleanup;

        // Status will be updated to 'streaming' by the first message received
        // If no message arrives shortly, verify liveness again
        setTimeout(async () => {
          if (!isMountedRef.current) return;
          if (currentRunIdRef.current !== runId) return;
          if (statusRef.current === 'streaming') return;
          try {
            const latest = await getAgentStatus(runId);
            if (!isMountedRef.current) return;
            if (currentRunIdRef.current !== runId) return;
            if (latest.status !== 'running') {
              finalizeStream(
                mapAgentStatus(latest.status) || 'agent_not_running',
                runId,
              );
            }
          } catch {
            // ignore
          }
        }, 1500);
      } catch (err) {
        if (!isMountedRef.current) return;

        // Only handle error if this is still the current run ID
        if (currentRunIdRef.current !== runId) {
          return;
        }

        const errorMessage = err instanceof Error ? err.message : String(err);
        const lower = errorMessage.toLowerCase();
        const isExpected =
          lower.includes('not found') ||
          lower.includes('404') ||
          lower.includes('does not exist') ||
          lower.includes('not running');

        if (isExpected) {
          if (!previousRunId || previousRunId === runId) {
            finalizeStream('agent_not_running', runId);
          }
        } else {
          console.error(
            `[useAgentStream] Error initiating stream for ${runId}: ${errorMessage}`,
          );
          setError(errorMessage);
          
          if (!previousRunId || previousRunId === runId) {
            finalizeStream('error', runId);
          } else {
            currentRunIdRef.current = previousRunId;
            setAgentRunId(previousRunId);
          }
        }
      }
    },
    [
      threadId,
      updateStatus,
      finalizeStream,
      handleStreamMessage,
      handleStreamError,
      handleStreamClose,
    ],
  );

  const stopStreaming = useCallback(async () => {
    if (!isMountedRef.current || !agentRunId) return;

    const runIdToStop = agentRunId;

    // Immediately update status and clean up stream
    finalizeStream('stopped', runIdToStop);

    try {
      await stopAgent(runIdToStop);
      toast.success('Agent stopped.');
    } catch (err) {
      const errorMessage = err instanceof Error ? err.message : String(err);
      console.error(
        `[useAgentStream] Error sending stop request for ${runIdToStop}: ${errorMessage}`,
      );
      toast.error(`Failed to stop agent: ${errorMessage}`);
    }
  }, [agentRunId, finalizeStream]);

  return {
    status,
    textContent: orderedTextContent,
    toolCall,
    error,
    agentRunId,
    startStreaming,
    stopStreaming,
  };
}
<|MERGE_RESOLUTION|>--- conflicted
+++ resolved
@@ -370,9 +370,6 @@
             });
             callbacks.onError?.(errorMessage);
             
-<<<<<<< HEAD
-            const alertTitle = 'You ran out of credits. Upgrade now.';
-=======
             const isCreditsExhausted = 
               messageLower.includes('insufficient credits') ||
               messageLower.includes('out of credits') ||
@@ -392,7 +389,6 @@
               : isCreditsExhausted 
                 ? 'Upgrade your plan to get more credits and continue using the AI assistant.'
                 : 'Please upgrade to continue.';
->>>>>>> 518c7898
             
             usePricingModalStore.getState().openPricingModal({ 
               isAlert: true, 
@@ -412,11 +408,7 @@
         // Check for stopped status with billing error message
         if (jsonData.status === 'stopped' && jsonData.message) {
           const message = jsonData.message.toLowerCase();
-<<<<<<< HEAD
-          // Must be specific - not just any message with "credit" or "balance"
-=======
           const originalMessage = jsonData.message;
->>>>>>> 518c7898
           const isBillingError = 
             message.includes('insufficient credits') ||
             message.includes('out of credits') ||
@@ -434,9 +426,6 @@
             });
             callbacks.onError?.(jsonData.message);
             
-<<<<<<< HEAD
-            const alertTitle = 'You ran out of credits. Upgrade now.';
-=======
             const isCreditsExhausted = 
               message.includes('insufficient credits') ||
               message.includes('out of credits') ||
@@ -456,7 +445,6 @@
               : isCreditsExhausted 
                 ? 'Upgrade your plan to get more credits and continue using the AI assistant.'
                 : 'Please upgrade to continue.';
->>>>>>> 518c7898
             
             usePricingModalStore.getState().openPricingModal({ 
               isAlert: true, 
@@ -685,11 +673,6 @@
             setError(errorMessage);
             callbacks.onError?.(errorMessage);
             
-<<<<<<< HEAD
-            usePricingModalStore.getState().openPricingModal({ 
-              isAlert: true, 
-              alertTitle: 'You ran out of credits. Upgrade now.'
-=======
             const isCreditsExhausted = 
               lower.includes('insufficient credits') ||
               lower.includes('out of credits') ||
@@ -714,7 +697,6 @@
               isAlert: true, 
               alertTitle,
               alertSubtitle
->>>>>>> 518c7898
             });
           }
           
