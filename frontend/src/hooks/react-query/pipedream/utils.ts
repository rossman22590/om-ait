--- conflicted
+++ resolved
@@ -141,15 +141,12 @@
   icon_url: string;
 }
 
-<<<<<<< HEAD
-=======
 export interface PipedreamTool {
   name: string;
   description: string;
   inputSchema: any;
 }
 
->>>>>>> aa7ab3e4
 export const usePipedreamConnections = createQueryHook(
   pipedreamKeys.connections(),
   async (): Promise<ConnectionResponse> => {
@@ -408,18 +405,11 @@
     const result = await backendApi.get<AppIconResponse>(
       `/pipedream/apps/${appSlug}/icon`,
       {
-<<<<<<< HEAD
-        errorContext: { operation: 'get app icon', resource: 'Pipedream app icon' },
-=======
         errorContext: { operation: 'load app icon', resource: 'Pipedream app icon' },
->>>>>>> aa7ab3e4
       }
     );
     if (!result.success) {
       throw new Error(result.error?.message || 'Failed to get app icon');
-<<<<<<< HEAD
-    } 
-=======
     }
 
     return result.data!;
@@ -435,7 +425,6 @@
     if (!result.success) {
       throw new Error(result.error?.message || 'Failed to get app tools');
     }
->>>>>>> aa7ab3e4
     return result.data!;
   },
 }; 