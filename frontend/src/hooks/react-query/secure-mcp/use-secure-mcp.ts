--- conflicted
+++ resolved
@@ -54,11 +54,7 @@
     source_agent_id?: string;
     source_version_id?: string;
     source_version_name?: string;
-<<<<<<< HEAD
-    is_kortix_team?: boolean;
-=======
     model?: string;
->>>>>>> 0ec3a341
   };
 }
 
