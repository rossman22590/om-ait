--- conflicted
+++ resolved
@@ -2,11 +2,7 @@
 import { useQueryClient, type UseQueryOptions } from '@tanstack/react-query';
 import { toast } from 'sonner';
 import { agentKeys } from './keys';
-<<<<<<< HEAD
-import { Agent, AgentUpdateRequest, AgentsParams, createAgent, deleteAgent, getAgent, getAgents, getThreadAgent, updateAgent, AgentBuilderChatRequest, AgentBuilderStreamData, startAgentBuilderChat, getAgentBuilderChatHistory, getAgentLimits, AgentLimitsResponse } from './utils';
-=======
 import { Agent, AgentUpdateRequest, AgentsParams, createAgent, deleteAgent, getAgent, getAgents, getThreadAgent, updateAgent } from './utils';
->>>>>>> 6f0d9d82
 import { useRef, useCallback, useState } from 'react';
 import { useRouter } from 'next/navigation';
 import { DEFAULT_AGENTPRESS_TOOLS } from '@/components/agents/tools';
@@ -217,77 +213,4 @@
       gcTime: 10 * 60 * 1000,
     }
   )();
-<<<<<<< HEAD
-};
-
-export const useAgentBuilderChat = () => {
-  const abortControllerRef = useRef<AbortController | null>(null);
-
-  const sendMessage = useCallback(async (
-    request: AgentBuilderChatRequest,
-    callbacks: {
-      onData: (data: AgentBuilderStreamData) => void;
-      onComplete: () => void;
-      onError?: (error: Error) => void;
-    }
-  ) => {
-    // Cancel any existing request
-    if (abortControllerRef.current) {
-      abortControllerRef.current.abort();
-    }
-
-    // Create new abort controller
-    abortControllerRef.current = new AbortController();
-
-    try {
-      await startAgentBuilderChat(
-        request,
-        callbacks.onData,
-        callbacks.onComplete,
-        abortControllerRef.current.signal
-      );
-    } catch (error) {
-      if (error instanceof Error && error.name !== 'AbortError') {
-        console.error('Error in agent builder chat:', error);
-        callbacks.onError?.(error);
-      }
-    } finally {
-      abortControllerRef.current = null;
-    }
-  }, []);
-
-  const cancelStream = useCallback(() => {
-    if (abortControllerRef.current) {
-      abortControllerRef.current.abort();
-      abortControllerRef.current = null;
-    }
-  }, []);
-
-  return {
-    sendMessage,
-    cancelStream,
-  };
-};
-
-export const useAgentBuilderChatHistory = (agentId: string) =>
-  createQueryHook(
-    agentKeys.builderChatHistory(agentId),
-    () => getAgentBuilderChatHistory(agentId),
-    {
-      enabled: !!agentId,
-      retry: 1,
-    }
-  )();
-
-export const useAgentLimits = () => {
- return createQueryHook(
-   agentKeys.limits(),
-   () => getAgentLimits(),
-   {
-     staleTime: 2 * 60 * 1000, // 2 minutes - limits don't change frequently
-     gcTime: 5 * 60 * 1000,    // 5 minutes
-   }
- )();
-=======
->>>>>>> 6f0d9d82
 };