--- conflicted
+++ resolved
@@ -2,13 +2,8 @@
 import { useQueryClient, type UseQueryOptions } from '@tanstack/react-query';
 import { toast } from 'sonner';
 import { agentKeys } from './keys';
-<<<<<<< HEAD
 import { Agent, AgentUpdateRequest, AgentsParams, createAgent, deleteAgent, getAgent, getAgents, getThreadAgent, updateAgent, getAgentLimits } from './utils';
-import { useRef, useCallback, useState } from 'react';
-=======
-import { Agent, AgentUpdateRequest, AgentsParams, createAgent, deleteAgent, getAgent, getAgents, getThreadAgent, updateAgent } from './utils';
 import { useRef, useCallback, useState, useMemo } from 'react';
->>>>>>> 2d5961d8
 import { useRouter } from 'next/navigation';
 import { DEFAULT_AGENTPRESS_TOOLS } from '@/components/agents/tools';
 
@@ -222,18 +217,6 @@
   )();
 };
 
-<<<<<<< HEAD
-export const useAgentLimits = () => {
-  return createQueryHook(
-    agentKeys.limits(),
-    getAgentLimits,
-    {
-      staleTime: 5 * 60 * 1000, // 5 minutes
-      gcTime: 10 * 60 * 1000, // 10 minutes
-      refetchOnWindowFocus: false,
-    }
-  )();
-=======
 /**
  * Hook to get an agent from the cache without fetching.
  * This checks all cached agent list queries to find the agent.
@@ -310,5 +293,16 @@
 
     return agentsMap;
   }, [agentIds, queryClient]);
->>>>>>> 2d5961d8
+};
+
+export const useAgentLimits = () => {
+  return createQueryHook(
+    agentKeys.limits(),
+    getAgentLimits,
+    {
+      staleTime: 5 * 60 * 1000, // 5 minutes
+      gcTime: 10 * 60 * 1000, // 10 minutes
+      refetchOnWindowFocus: false,
+    }
+  )();
 };