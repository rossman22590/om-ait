--- conflicted
+++ resolved
@@ -84,10 +84,6 @@
 export const usePipedreamToolsData = (agentId: string, profileId: string, versionId?: string) => {
   const { data, isLoading, error, refetch } = usePipedreamToolsForAgent(agentId, profileId, versionId);
   const updateMutation = useUpdatePipedreamToolsForAgent();
-<<<<<<< HEAD
-
-=======
->>>>>>> aa7ab3e4
   return {
     data,
     isLoading,
