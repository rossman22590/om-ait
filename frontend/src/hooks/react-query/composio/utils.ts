import { backendApi } from '@/lib/api-client';

export interface ComposioCategory {
  id: string;
  name: string;
}

export interface CompositoCategoriesResponse {
  success: boolean;
  categories: ComposioCategory[];
  total: number;
  error?: string;
}

export interface ComposioToolkit {
  slug: string;
  name: string;
  description?: string;
  logo?: string;
  tags: string[];
  auth_schemes: string[];
  categories: string[];
}

export interface AuthConfigField {
  name: string;
  displayName: string;
  type: string;
  description?: string;
  required: boolean;
  default?: string;
  legacy_template_name?: string;
}

export interface AuthConfigDetails {
  name: string;
  mode: string;
  fields: {
    [fieldType: string]: {
      [requirementLevel: string]: AuthConfigField[];
    };
  };
}

export interface DetailedComposioToolkit {
  slug: string;
  name: string;
  description?: string;
  logo?: string;
  tags: string[];
  auth_schemes: string[];
  categories: string[];
  auth_config_details: AuthConfigDetails[];
  connected_account_initiation_fields?: {
    [requirementLevel: string]: AuthConfigField[];
  };
  base_url?: string;
}

export interface DetailedComposioToolkitResponse {
  success: boolean;
  toolkit: DetailedComposioToolkit;
  error?: string;
}

export interface ComposioTool {
  slug: string;
  name: string;
  description: string;
  version: string;
  input_parameters: {
    properties: Record<string, any>;
    required?: string[];
  };
  output_parameters: {
    properties: Record<string, any>;
  };
  scopes?: string[];
  tags?: string[];
  no_auth: boolean;
}

export interface ComposioToolsResponse {
  success: boolean;
  tools: ComposioTool[];
  total_items: number;
  current_page: number;
  total_pages: number;
  next_cursor?: string;
  error?: string;
}

export interface ComposioToolkitsResponse {
  success: boolean;
  toolkits: ComposioToolkit[];
  total_items: number;
  total_pages: number;
  current_page: number;
  next_cursor?: string;
  has_more: boolean;
  error?: string;
}

export interface ComposioProfile {
  profile_id: string;
  profile_name: string;
  display_name: string;
  toolkit_slug: string;
  toolkit_name: string;
  mcp_url: string;
  redirect_url?: string;
  is_connected: boolean;
  is_default: boolean;
  created_at: string;
}

export interface ComposioProfilesResponse {
  success: boolean;
  profiles: ComposioProfile[];
  error?: string;
}

export interface CreateComposioProfileRequest {
  toolkit_slug: string;
  profile_name: string;
  display_name?: string;
  user_id?: string;
  mcp_server_name?: string;
  is_default?: boolean;
  initiation_fields?: Record<string, string>;
}

export interface CreateComposioProfileResponse {
  success: boolean;
  profile_id: string;
  redirect_url?: string;
  mcp_url: string;
  error?: string;
}

export interface ComposioMcpConfigResponse {
  success: boolean;
  mcp_config: {
    name: string;
    type: string;
    mcp_qualified_name: string;
    toolkit_slug: string;
    config: {
      profile_id: string;
    };
    enabledTools: string[];
  };
  error?: string;
}

export interface ComposioProfileSummary {
  profile_id: string;
  profile_name: string;
  display_name: string;
  toolkit_slug: string;
  toolkit_name: string;
  is_connected: boolean;
  is_default: boolean;
  created_at: string;
  has_mcp_url: boolean;
}

export interface ComposioToolkitGroup {
  toolkit_slug: string;
  toolkit_name: string;
  icon_url?: string;
  profiles: ComposioProfileSummary[];
}

export interface ComposioCredentialsResponse {
  success: boolean;
  toolkits: ComposioToolkitGroup[];
  total_profiles: number;
}

export interface ComposioMcpUrlResponse {
  success: boolean;
  mcp_url: string;
  profile_name: string;
  toolkit_name: string;
  warning: string;
}

export interface DeleteProfileResponse {
  message: string;
}

export interface BulkDeleteProfilesRequest {
  profile_ids: string[];
}

export interface BulkDeleteProfilesResponse {
  success: boolean;
  deleted_count: number;
  failed_profiles: string[];
  message: string;
}

export const composioApi = {
  async getCategories(): Promise<CompositoCategoriesResponse> {
    const result = await backendApi.get<CompositoCategoriesResponse>(
      '/composio/categories',
      {
        errorContext: { operation: 'load categories', resource: 'Composio categories' },
      }
    );

    if (!result.success) {
      throw new Error(result.error?.message || 'Failed to get categories');
    }

    return result.data!;
  },

  async getToolkits(search?: string, category?: string, cursor?: string): Promise<ComposioToolkitsResponse> {
    const params = new URLSearchParams();
    
    if (search) {
      params.append('search', search);
    }
    
    if (category) {
      params.append('category', category);
    }
    
    if (cursor) {
      params.append('cursor', cursor);
    }
    
    const result = await backendApi.get<ComposioToolkitsResponse>(
      `/composio/toolkits${params.toString() ? `?${params.toString()}` : ''}`,
      {
        errorContext: { operation: 'load toolkits', resource: 'Composio toolkits' },
      }
    );

    if (!result.success) {
      throw new Error(result.error?.message || 'Failed to get toolkits');
    }

    return result.data!;
  },

  async getProfiles(params?: { toolkit_slug?: string; is_active?: boolean }): Promise<ComposioProfile[]> {
    const queryParams = new URLSearchParams();
    
    if (params?.toolkit_slug) {
      queryParams.append('toolkit_slug', params.toolkit_slug);
    }
    
    if (params?.is_active !== undefined) {
      queryParams.append('is_active', params.is_active.toString());
    }
    
    const result = await backendApi.get<ComposioProfilesResponse>(
      `/composio/profiles${queryParams.toString() ? `?${queryParams.toString()}` : ''}`,
      {
        errorContext: { operation: 'load profiles', resource: 'Composio profiles' },
      }
    );

    if (!result.success) {
      throw new Error(result.error?.message || 'Failed to get profiles');
    }

    return result.data!.profiles;
  },

  async createProfile(request: CreateComposioProfileRequest): Promise<CreateComposioProfileResponse> {
    const result = await backendApi.post<CreateComposioProfileResponse>(
      '/composio/profiles',
      request,
      {
        errorContext: { operation: 'create profile', resource: 'Composio profile' },
      }
    );

    if (!result.success) {
      throw new Error(result.error?.message || 'Failed to create profile');
    }

    return result.data!;
  },

  async getMcpConfigForProfile(profileId: string): Promise<ComposioMcpConfigResponse> {
    const result = await backendApi.get<ComposioMcpConfigResponse>(
      `/composio/profiles/${profileId}/mcp-config`,
      {
        errorContext: { operation: 'get MCP config', resource: 'Composio profile MCP config' },
      }
    );

    if (!result.success) {
      throw new Error(result.error?.message || 'Failed to get MCP config');
    }

    return result.data!;
  },

  async discoverTools(profileId: string): Promise<{ success: boolean; tools: any[]; toolkit_name: string; total_tools: number }> {
    const result = await backendApi.post<{ success: boolean; tools: any[]; toolkit_name: string; total_tools: number }>(
      `/composio/discover-tools/${profileId}`,
      {},
      {
        errorContext: { operation: 'discover tools', resource: 'Composio profile tools' },
      }
    );

    if (!result.success) {
      throw new Error(result.error?.message || 'Failed to discover tools');
    }

    return result.data!;
  },

  async getCredentialsProfiles(): Promise<ComposioToolkitGroup[]> {
    const response = await backendApi.get<ComposioCredentialsResponse>('/secure-mcp/composio-profiles');
    return response.data.toolkits;
  },

  async getMcpUrl(profileId: string): Promise<ComposioMcpUrlResponse> {
    const response = await backendApi.get<ComposioMcpUrlResponse>(`/secure-mcp/composio-profiles/${profileId}/mcp-url`);
    return response.data;
  },

  async getToolkitIcon(toolkitSlug: string): Promise<{ success: boolean; icon_url?: string }> {
    const response = await backendApi.get<{ success: boolean; toolkit_slug: string; icon_url?: string; message?: string }>(`/composio/toolkits/${toolkitSlug}/icon`);
    return {
      success: response.data.success,
      icon_url: response.data.icon_url
    };
  },

  async getToolkitDetails(toolkitSlug: string): Promise<DetailedComposioToolkitResponse> {
    const result = await backendApi.get<DetailedComposioToolkitResponse>(
      `/composio/toolkits/${toolkitSlug}/details`,
      {
        errorContext: { operation: 'get toolkit details', resource: 'Composio toolkit details' },
      }
    );

    if (!result.success) {
      throw new Error(result.error?.message || 'Failed to get toolkit details');
    }

    return result.data!;
  },

<<<<<<< HEAD
  async deleteProfile(profileId: string): Promise<{ success: boolean; message: string }> {
    const result = await backendApi.delete<{ success: boolean; message: string; profile_id: string }>(
      `/composio/profiles/${profileId}`,
=======
  async getTools(toolkitSlug: string, limit: number = 50): Promise<ComposioToolsResponse> {
    const result = await backendApi.post<ComposioToolsResponse>(
      `/composio/tools/list`,
      {
        toolkit_slug: toolkitSlug,
        limit
      },
      {
        errorContext: { operation: 'get tools', resource: 'Composio tools' },
      }
    );

    if (!result.success) {
      throw new Error(result.error?.message || 'Failed to get tools');
    }

    return result.data!;
  },

  async deleteProfile(profileId: string): Promise<DeleteProfileResponse> {
    const result = await backendApi.delete<DeleteProfileResponse>(
      `/secure-mcp/credential-profiles/${profileId}`,
>>>>>>> 217915b1
      {
        errorContext: { operation: 'delete profile', resource: 'Composio profile' },
      }
    );

    if (!result.success) {
      throw new Error(result.error?.message || 'Failed to delete profile');
    }

    return result.data!;
  },
<<<<<<< HEAD
};
=======

  async bulkDeleteProfiles(profileIds: string[]): Promise<BulkDeleteProfilesResponse> {
    const result = await backendApi.post<BulkDeleteProfilesResponse>(
      '/secure-mcp/credential-profiles/bulk-delete',
      { profile_ids: profileIds },
      {
        errorContext: { operation: 'bulk delete profiles', resource: 'Composio profiles' },
      }
    );

    if (!result.success) {
      throw new Error(result.error?.message || 'Failed to bulk delete profiles');
    }

    return result.data!;
  },

  async setDefaultProfile(profileId: string): Promise<{ message: string }> {
    const result = await backendApi.put<{ message: string }>(
      `/secure-mcp/credential-profiles/${profileId}/set-default`,
      {},
      {
        errorContext: { operation: 'set default profile', resource: 'Composio profile' },
      }
    );

    if (!result.success) {
      throw new Error(result.error?.message || 'Failed to set default profile');
    }

    return result.data!;
  },
}; 
>>>>>>> 217915b1
<|MERGE_RESOLUTION|>--- conflicted
+++ resolved
@@ -351,11 +351,21 @@
     return result.data!;
   },
 
-<<<<<<< HEAD
   async deleteProfile(profileId: string): Promise<{ success: boolean; message: string }> {
     const result = await backendApi.delete<{ success: boolean; message: string; profile_id: string }>(
       `/composio/profiles/${profileId}`,
-=======
+      {
+        errorContext: { operation: 'delete profile', resource: 'Composio profile' },
+      }
+    );
+
+    if (!result.success) {
+      throw new Error(result.error?.message || 'Failed to delete profile');
+    }
+
+    return result.data!;
+  },
+
   async getTools(toolkitSlug: string, limit: number = 50): Promise<ComposioToolsResponse> {
     const result = await backendApi.post<ComposioToolsResponse>(
       `/composio/tools/list`,
@@ -378,7 +388,6 @@
   async deleteProfile(profileId: string): Promise<DeleteProfileResponse> {
     const result = await backendApi.delete<DeleteProfileResponse>(
       `/secure-mcp/credential-profiles/${profileId}`,
->>>>>>> 217915b1
       {
         errorContext: { operation: 'delete profile', resource: 'Composio profile' },
       }
@@ -390,9 +399,6 @@
 
     return result.data!;
   },
-<<<<<<< HEAD
-};
-=======
 
   async bulkDeleteProfiles(profileIds: string[]): Promise<BulkDeleteProfilesResponse> {
     const result = await backendApi.post<BulkDeleteProfilesResponse>(
@@ -425,5 +431,4 @@
 
     return result.data!;
   },
-}; 
->>>>>>> 217915b1
+};