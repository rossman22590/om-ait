--- conflicted
+++ resolved
@@ -419,9 +419,6 @@
 
     return result.data!;
   },
-<<<<<<< HEAD
-};
-=======
 
   async checkProfileNameAvailability(
     toolkitSlug: string, 
@@ -449,5 +446,4 @@
 
     return result.data!;
   },
-}; 
->>>>>>> 8135c1ec
+}; 