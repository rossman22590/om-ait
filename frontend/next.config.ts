--- conflicted
+++ resolved
@@ -3,18 +3,7 @@
 const nextConfig = (): NextConfig => ({
   output: (process.env.NEXT_OUTPUT as 'standalone') || undefined,
   images: {
-<<<<<<< HEAD
-    remotePatterns: [
-      {
-        protocol: 'https',
-        hostname: 'pixiomedia.nyc3.digitaloceanspaces.com',
-        port: '',
-        pathname: '/**',
-      },
-    ],
-=======
     domains: ['pixiomedia.nyc3.digitaloceanspaces.com'],
->>>>>>> 8d1737ce
   },
 });
 
