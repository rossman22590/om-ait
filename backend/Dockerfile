FROM python:3.11-slim

# Set environment variables
ENV PYTHONUNBUFFERED=1 \
    PYTHONDONTWRITEBYTECODE=1 \
    ENV_MODE="production" \
    PYTHONPATH=/app

WORKDIR /app

<<<<<<< HEAD
# Install system dependencies
RUN apt-get update && apt-get install -y --no-install-recommends \
    build-essential \
    curl \
    git \
    && rm -rf /var/lib/apt/lists/*

# Create non-root user and set up directories
RUN useradd -m -u 1000 appuser && \
    mkdir -p /app/logs && \
    chown -R appuser:appuser /app
=======
RUN apk add --no-cache curl git \
    # Dependencies for Python package compilation
    freetype-dev \
    gcc \
    musl-dev \
    python3-dev
>>>>>>> e1e94292

# Install Python dependencies
COPY --chown=appuser:appuser requirements.txt .
RUN pip install --no-cache-dir -v -r requirements.txt gunicorn
# Explicit install of langfuse
RUN pip install --no-cache-dir langfuse==2.60.5

# Switch to non-root user
USER appuser

# Copy application code
COPY --chown=appuser:appuser . .

# Expose the port the app runs on
EXPOSE 8000

# Calculate optimal worker count based on 16 vCPUs
# Using same worker count as UV version for consistency
ENV WORKERS=7
ENV THREADS=2
ENV WORKER_CONNECTIONS=2000

# Gunicorn configuration - matching UV version exactly
CMD ["sh", "-c", "gunicorn api:app \
  --workers $WORKERS \
  --worker-class uvicorn.workers.UvicornWorker \
  --bind 0.0.0.0:8000 \
  --timeout 1800 \
  --graceful-timeout 600 \
  --keep-alive 1800 \
  --max-requests 0 \
  --max-requests-jitter 0 \
  --forwarded-allow-ips '*' \
  --worker-connections $WORKER_CONNECTIONS \
  --worker-tmp-dir /dev/shm \
  --preload \
  --log-level info \
  --access-logfile - \
  --error-logfile - \
  --capture-output \
  --enable-stdio-inheritance \
  --threads $THREADS"]<|MERGE_RESOLUTION|>--- conflicted
+++ resolved
@@ -8,26 +8,20 @@
 
 WORKDIR /app
 
-<<<<<<< HEAD
 # Install system dependencies
 RUN apt-get update && apt-get install -y --no-install-recommends \
     build-essential \
     curl \
     git \
+    pkg-config \
+    libcairo2-dev \
+    libgirepository1.0-dev \
     && rm -rf /var/lib/apt/lists/*
 
 # Create non-root user and set up directories
 RUN useradd -m -u 1000 appuser && \
     mkdir -p /app/logs && \
     chown -R appuser:appuser /app
-=======
-RUN apk add --no-cache curl git \
-    # Dependencies for Python package compilation
-    freetype-dev \
-    gcc \
-    musl-dev \
-    python3-dev
->>>>>>> e1e94292
 
 # Install Python dependencies
 COPY --chown=appuser:appuser requirements.txt .
