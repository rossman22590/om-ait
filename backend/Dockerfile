--- conflicted
+++ resolved
@@ -60,9 +60,6 @@
      --error-logfile - \
      --capture-output \
      --enable-stdio-inheritance \
-<<<<<<< HEAD
-     --threads $THREADS"]
-=======
      --threads $THREADS"]
 # FROM ghcr.io/astral-sh/uv:python3.11-alpine
 
@@ -107,5 +104,4 @@
 #   --error-logfile - \
 #   --capture-output \
 #   --enable-stdio-inheritance \
-#   --threads $THREADS"]
->>>>>>> 8d1737ce
+#   --threads $THREADS"]