--- conflicted
+++ resolved
@@ -39,11 +39,7 @@
     # Environment mode
     ENV_MODE: EnvMode = EnvMode.LOCAL
     
-<<<<<<< HEAD
-    # Subscription tier IDs - Production
-=======
 # Subscription tier IDs - Production
->>>>>>> e6f8aa86
     STRIPE_FREE_TIER_ID_PROD: str = 'price_1RLwBMG23sSyONuFrhkNh9fe'
     STRIPE_TIER_2_20_ID_PROD: str = 'price_1RLy9QG23sSyONuFzh2zB9Cj'
     STRIPE_TIER_6_50_ID_PROD: str = 'price_1RLyBWG23sSyONuFwZNIjbgJ'
@@ -120,12 +116,9 @@
     OPENROUTER_API_BASE: Optional[str] = "https://openrouter.ai/api/v1"
     OR_SITE_URL: Optional[str] = "https://machine.myapps.ai"
     OR_APP_NAME: Optional[str] = "Machine"    
-<<<<<<< HEAD
-=======
     
     # Media generation API keys
     ARGIL_API_KEY: Optional[str] = None
->>>>>>> e6f8aa86
     
     # AWS Bedrock credentials
     AWS_ACCESS_KEY_ID: Optional[str] = None
@@ -167,11 +160,7 @@
     STRIPE_DEFAULT_TRIAL_DAYS: int = 14
     
     # Stripe Product IDs
-<<<<<<< HEAD
-    STRIPE_PRODUCT_ID_PROD: str = 'prod_SGT7srmz5hB2qo'  
-=======
     STRIPE_PRODUCT_ID_PROD: str = 'prod_SGT7srmz5hB2qo'  # Production product ID
->>>>>>> e6f8aa86
     STRIPE_PRODUCT_ID_STAGING: str = 'prod_SGT7srmz5hB2qo'  
     
     # Sandbox configuration
