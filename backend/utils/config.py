--- conflicted
+++ resolved
@@ -170,21 +170,6 @@
             return self.STRIPE_TIER_25_170_YEARLY_COMMITMENT_ID_STAGING
         return self.STRIPE_TIER_25_170_YEARLY_COMMITMENT_ID_PROD
     
-<<<<<<< HEAD
-=======
-    # Credit package price ID properties
-    @property
-    def STRIPE_CREDITS_10_PRICE_ID(self) -> str:
-        if self.ENV_MODE == EnvMode.STAGING:
-            return self.STRIPE_CREDITS_10_PRICE_ID_STAGING
-        return self.STRIPE_CREDITS_10_PRICE_ID_PROD
-    
-    @property
-    def STRIPE_CREDITS_25_PRICE_ID(self) -> str:
-        if self.ENV_MODE == EnvMode.STAGING:
-            return self.STRIPE_CREDITS_25_PRICE_ID_STAGING
-        return self.STRIPE_CREDITS_25_PRICE_ID_PROD
-    
     @property
     def STRIPE_CREDITS_50_PRICE_ID(self) -> str:
         if self.ENV_MODE == EnvMode.STAGING:
@@ -209,7 +194,6 @@
             return self.STRIPE_CREDITS_500_PRICE_ID_STAGING
         return self.STRIPE_CREDITS_500_PRICE_ID_PROD
     
->>>>>>> 504ac13e
     # LLM API keys
     ANTHROPIC_API_KEY: Optional[str] = None
     ARGIL_API_KEY: Optional[str] = None
@@ -220,15 +204,10 @@
     MORPH_API_KEY: Optional[str] = None
     GEMINI_API_KEY: Optional[str] = None
     OPENROUTER_API_BASE: Optional[str] = "https://openrouter.ai/api/v1"
-<<<<<<< HEAD
+    OPENAI_COMPATIBLE_API_KEY: Optional[str] = None
+    OPENAI_COMPATIBLE_API_BASE: Optional[str] = None
     OR_SITE_URL: Optional[str] = "https://machine.myapps.ai"
     OR_APP_NAME: Optional[str] = "Machine"    
-=======
-    OPENAI_COMPATIBLE_API_KEY: Optional[str] = None
-    OPENAI_COMPATIBLE_API_BASE: Optional[str] = None
-    OR_SITE_URL: Optional[str] = "https://kortix.ai"
-    OR_APP_NAME: Optional[str] = "Kortix AI"    
->>>>>>> 504ac13e
     
     # AWS Bedrock credentials
     AWS_ACCESS_KEY_ID: Optional[str] = None
