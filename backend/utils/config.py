"""
Configuration management.

This module provides a centralized way to access configuration settings and
environment variables across the application. It supports different environment
modes (development, staging, production) and provides validation for required
values.

Usage:
    from utils.config import config
    
    # Access configuration values
    api_key = config.OPENAI_API_KEY
    env_mode = config.ENV_MODE
"""

import os
from enum import Enum
from typing import Dict, Any, Optional, get_type_hints, Union
from dotenv import load_dotenv
import logging

logger = logging.getLogger(__name__)

class EnvMode(Enum):
    """Environment mode enumeration."""
    LOCAL = "local"
    STAGING = "staging"
    PRODUCTION = "production"

class Configuration:
    """
    Centralized configuration for AgentPress backend.
    
    This class loads environment variables and provides type checking and validation.
    Default values can be specified for optional configuration items.
    """
    
    # Environment mode
    ENV_MODE: EnvMode = EnvMode.LOCAL
    
   # Subscription tier IDs - Production
    STRIPE_FREE_TIER_ID_PROD: str = 'price_1RLwBMG23sSyONuFrhkNh9fe'
    STRIPE_TIER_2_20_ID_PROD: str = 'price_1RLy9QG23sSyONuFzh2zB9Cj'
    STRIPE_TIER_6_50_ID_PROD: str = 'price_1RLyBWG23sSyONuFwZNIjbgJ'
    STRIPE_TIER_12_100_ID_PROD: str = 'price_1RLyE5G23sSyONuFHJiqvoLo'
    STRIPE_TIER_25_200_ID_PROD: str = 'price_1RLwBgG23sSyONuFCzzo83e6'
    STRIPE_TIER_50_400_ID_PROD: str = 'price_1RLyEhG23sSyONuFioU064nT'
    STRIPE_TIER_125_800_ID_PROD: str = 'price_1RLyEnG23sSyONuFE9wBSfvN'
    STRIPE_TIER_200_1000_ID_PROD: str = 'price_1RLyErG23sSyONuFjGphWKjB'
    
    # Subscription tier IDs - Staging
    STRIPE_FREE_TIER_ID_STAGING: str = 'price_1RLwBMG23sSyONuFrhkNh9fe'
    STRIPE_TIER_2_20_ID_STAGING: str = 'price_1RLy9QG23sSyONuFzh2zB9Cj'
    STRIPE_TIER_6_50_ID_STAGING: str = 'price_1RLyBWG23sSyONuFwZNIjbgJ'
    STRIPE_TIER_12_100_ID_STAGING: str = 'price_1RLyE5G23sSyONuFHJiqvoLo'
    STRIPE_TIER_25_200_ID_STAGING: str = 'price_1RLwBgG23sSyONuFCzzo83e6'
    STRIPE_TIER_50_400_ID_STAGING: str = 'price_1RLyEhG23sSyONuFioU064nT'
    STRIPE_TIER_125_800_ID_STAGING: str = 'price_1RLyEnG23sSyONuFE9wBSfvN'
    STRIPE_TIER_200_1000_ID_STAGING: str = 'price_1RLyErG23sSyONuFjGphWKjB'
    
    
    # Credit package price IDs - Production
    STRIPE_CREDITS_10_PRICE_ID_PROD: str = 'price_1RxmQUG6l1KZGqIru453O1zW'
    STRIPE_CREDITS_25_PRICE_ID_PROD: str = 'price_1RxmQlG6l1KZGqIr3hS5WtGg'
    STRIPE_CREDITS_50_PRICE_ID_PROD: str = 'price_1RxmQvG6l1KZGqIrLbMZ3D6r'
    STRIPE_CREDITS_100_PRICE_ID_PROD: str = 'price_1RxmR3G6l1KZGqIrpLwFCGac'
    STRIPE_CREDITS_250_PRICE_ID_PROD: str = 'price_1RxmRAG6l1KZGqIrtBIMsZAj'
    STRIPE_CREDITS_500_PRICE_ID_PROD: str = 'price_1RxmRGG6l1KZGqIrSyvl6w1G'
    
    # Credit package price IDs - Staging  
    STRIPE_CREDITS_10_PRICE_ID_STAGING: str = 'price_1RxXOvG6l1KZGqIrMqsiYQvk'
    STRIPE_CREDITS_25_PRICE_ID_STAGING: str = 'price_1RxXPNG6l1KZGqIrQprPgDme'
    STRIPE_CREDITS_50_PRICE_ID_STAGING: str = 'price_1RxmNhG6l1KZGqIrTq2zPtgi'
    STRIPE_CREDITS_100_PRICE_ID_STAGING: str = 'price_1RxmNwG6l1KZGqIrnliwPDM6'
    STRIPE_CREDITS_250_PRICE_ID_STAGING: str = 'price_1RxmO6G6l1KZGqIrBF8Kx87G'
    STRIPE_CREDITS_500_PRICE_ID_STAGING: str = 'price_1RxmOFG6l1KZGqIrn4wgORnH'
    
    # Computed subscription tier IDs based on environment
    @property
    def STRIPE_FREE_TIER_ID(self) -> str:   
        if self.ENV_MODE == EnvMode.STAGING:
            return self.STRIPE_FREE_TIER_ID_STAGING
        return self.STRIPE_FREE_TIER_ID_PROD
    
    @property
    def STRIPE_TIER_2_20_ID(self) -> str:
        if self.ENV_MODE == EnvMode.STAGING:
            return self.STRIPE_TIER_2_20_ID_STAGING
        return self.STRIPE_TIER_2_20_ID_PROD
    
    @property
    def STRIPE_TIER_6_50_ID(self) -> str:
        if self.ENV_MODE == EnvMode.STAGING:
            return self.STRIPE_TIER_6_50_ID_STAGING
        return self.STRIPE_TIER_6_50_ID_PROD
    
    @property
    def STRIPE_TIER_12_100_ID(self) -> str:
        if self.ENV_MODE == EnvMode.STAGING:
            return self.STRIPE_TIER_12_100_ID_STAGING
        return self.STRIPE_TIER_12_100_ID_PROD
    
    @property
    def STRIPE_TIER_25_200_ID(self) -> str:
        if self.ENV_MODE == EnvMode.STAGING:
            return self.STRIPE_TIER_25_200_ID_STAGING
        return self.STRIPE_TIER_25_200_ID_PROD
    
    @property
    def STRIPE_TIER_50_400_ID(self) -> str:
        if self.ENV_MODE == EnvMode.STAGING:
            return self.STRIPE_TIER_50_400_ID_STAGING
        return self.STRIPE_TIER_50_400_ID_PROD
    
    @property
    def STRIPE_TIER_125_800_ID(self) -> str:
        if self.ENV_MODE == EnvMode.STAGING:
            return self.STRIPE_TIER_125_800_ID_STAGING
        return self.STRIPE_TIER_125_800_ID_PROD
    
    @property
    def STRIPE_TIER_200_1000_ID(self) -> str:
        if self.ENV_MODE == EnvMode.STAGING:
            return self.STRIPE_TIER_200_1000_ID_STAGING
        return self.STRIPE_TIER_200_1000_ID_PROD
    
<<<<<<< HEAD
=======
    # Yearly tier computed properties
    @property
    def STRIPE_TIER_2_20_YEARLY_ID(self) -> str:
        if self.ENV_MODE == EnvMode.STAGING:
            return self.STRIPE_TIER_2_20_YEARLY_ID_STAGING
        return self.STRIPE_TIER_2_20_YEARLY_ID_PROD
    
    @property
    def STRIPE_TIER_6_50_YEARLY_ID(self) -> str:
        if self.ENV_MODE == EnvMode.STAGING:
            return self.STRIPE_TIER_6_50_YEARLY_ID_STAGING
        return self.STRIPE_TIER_6_50_YEARLY_ID_PROD
    
    @property
    def STRIPE_TIER_12_100_YEARLY_ID(self) -> str:
        if self.ENV_MODE == EnvMode.STAGING:
            return self.STRIPE_TIER_12_100_YEARLY_ID_STAGING
        return self.STRIPE_TIER_12_100_YEARLY_ID_PROD
    
    @property
    def STRIPE_TIER_25_200_YEARLY_ID(self) -> str:
        if self.ENV_MODE == EnvMode.STAGING:
            return self.STRIPE_TIER_25_200_YEARLY_ID_STAGING
        return self.STRIPE_TIER_25_200_YEARLY_ID_PROD
    
    @property
    def STRIPE_TIER_50_400_YEARLY_ID(self) -> str:
        if self.ENV_MODE == EnvMode.STAGING:
            return self.STRIPE_TIER_50_400_YEARLY_ID_STAGING
        return self.STRIPE_TIER_50_400_YEARLY_ID_PROD
    
    @property
    def STRIPE_TIER_125_800_YEARLY_ID(self) -> str:
        if self.ENV_MODE == EnvMode.STAGING:
            return self.STRIPE_TIER_125_800_YEARLY_ID_STAGING
        return self.STRIPE_TIER_125_800_YEARLY_ID_PROD
    
    @property
    def STRIPE_TIER_200_1000_YEARLY_ID(self) -> str:
        if self.ENV_MODE == EnvMode.STAGING:
            return self.STRIPE_TIER_200_1000_YEARLY_ID_STAGING
        return self.STRIPE_TIER_200_1000_YEARLY_ID_PROD
    
    # Yearly commitment prices computed properties
    @property
    def STRIPE_TIER_2_17_YEARLY_COMMITMENT_ID(self) -> str:
        if self.ENV_MODE == EnvMode.STAGING:
            return self.STRIPE_TIER_2_17_YEARLY_COMMITMENT_ID_STAGING
        return self.STRIPE_TIER_2_17_YEARLY_COMMITMENT_ID_PROD

    @property
    def STRIPE_TIER_6_42_YEARLY_COMMITMENT_ID(self) -> str:
        if self.ENV_MODE == EnvMode.STAGING:
            return self.STRIPE_TIER_6_42_YEARLY_COMMITMENT_ID_STAGING
        return self.STRIPE_TIER_6_42_YEARLY_COMMITMENT_ID_PROD

    @property
    def STRIPE_TIER_25_170_YEARLY_COMMITMENT_ID(self) -> str:
        if self.ENV_MODE == EnvMode.STAGING:
            return self.STRIPE_TIER_25_170_YEARLY_COMMITMENT_ID_STAGING
        return self.STRIPE_TIER_25_170_YEARLY_COMMITMENT_ID_PROD
    
    # Credit package price ID properties
    @property
    def STRIPE_CREDITS_10_PRICE_ID(self) -> str:
        if self.ENV_MODE == EnvMode.STAGING:
            return self.STRIPE_CREDITS_10_PRICE_ID_STAGING
        return self.STRIPE_CREDITS_10_PRICE_ID_PROD
    
    @property
    def STRIPE_CREDITS_25_PRICE_ID(self) -> str:
        if self.ENV_MODE == EnvMode.STAGING:
            return self.STRIPE_CREDITS_25_PRICE_ID_STAGING
        return self.STRIPE_CREDITS_25_PRICE_ID_PROD
    
>>>>>>> 0335d6d3
    # LLM API keys
    ANTHROPIC_API_KEY: Optional[str] = None
    OPENAI_API_KEY: Optional[str] = None
    GROQ_API_KEY: Optional[str] = None
    OPENROUTER_API_KEY: Optional[str] = None
    XAI_API_KEY: Optional[str] = None
    MORPH_API_KEY: Optional[str] = None
    GEMINI_API_KEY: Optional[str] = None
    OPENROUTER_API_BASE: Optional[str] = "https://openrouter.ai/api/v1"
    OR_SITE_URL: Optional[str] = "https://machine.myapps.ai"
    OR_APP_NAME: Optional[str] = "Machine"    
    
    # AWS Bedrock credentials
    AWS_ACCESS_KEY_ID: Optional[str] = None
    AWS_SECRET_ACCESS_KEY: Optional[str] = None
    AWS_REGION_NAME: Optional[str] = None
    

    
    # Supabase configuration
    SUPABASE_URL: str
    SUPABASE_ANON_KEY: str
    SUPABASE_SERVICE_ROLE_KEY: str
    
    # Redis configuration
    REDIS_HOST: str
    REDIS_PORT: int = 6379
    REDIS_PASSWORD: Optional[str] = None
    REDIS_SSL: bool = True
    
    # Daytona sandbox configuration
    DAYTONA_API_KEY: str
    DAYTONA_SERVER_URL: str
    DAYTONA_TARGET: str
    
    # Search and other API keys
    TAVILY_API_KEY: str
    RAPID_API_KEY: str
    CLOUDFLARE_API_TOKEN: Optional[str] = None
    FIRECRAWL_API_KEY: str
    FIRECRAWL_URL: Optional[str] = "https://api.firecrawl.dev"
    
    # Stripe configuration
    STRIPE_SECRET_KEY: Optional[str] = None
    STRIPE_WEBHOOK_SECRET: Optional[str] = None
    STRIPE_DEFAULT_PLAN_ID: Optional[str] = None
    STRIPE_DEFAULT_TRIAL_DAYS: int = 14
    
    # Stripe Product IDs
    STRIPE_PRODUCT_ID_PROD: str = 'prod_SGT7srmz5hB2qo'
    STRIPE_PRODUCT_ID_STAGING: str = 'prod_SGT7srmz5hB2qo'
    
    
    # Sandbox configuration
    SANDBOX_IMAGE_NAME = "kortix/suna:0.1.3.5"
    SANDBOX_SNAPSHOT_NAME = "kortix/suna:0.1.3.5"
    SANDBOX_ENTRYPOINT = "/usr/bin/supervisord -n -c /etc/supervisor/conf.d/supervisord.conf"

    # LangFuse configuration
    LANGFUSE_PUBLIC_KEY: Optional[str] = None
    LANGFUSE_SECRET_KEY: Optional[str] = None
    LANGFUSE_HOST: str = "https://cloud.langfuse.com"

    # Admin API key for server-side operations
    KORTIX_ADMIN_API_KEY: Optional[str] = None

    # API Keys system configuration
    API_KEY_SECRET: str = "default-secret-key-change-in-production"
    API_KEY_LAST_USED_THROTTLE_SECONDS: int = 900
    
    # Agent execution limits (can be overridden via environment variable)
    _MAX_PARALLEL_AGENT_RUNS_ENV: Optional[str] = None
    
    # Agent limits per billing tier
    # Note: These limits are bypassed in local mode (ENV_MODE=local) where unlimited agents are allowed
    AGENT_LIMITS = {
        'free': 2,
        'tier_2_20': 5,
        'tier_6_50': 20,
        'tier_12_100': 20,
        'tier_25_200': 100,
        'tier_50_400': 100,
        'tier_125_800': 100,
        'tier_200_1000': 100,
        # Yearly plans have same limits as monthly
        # 'tier_2_20_yearly': 5,
        # 'tier_6_50_yearly': 20,
        # 'tier_12_100_yearly': 20,
        # 'tier_25_200_yearly': 100,
        # 'tier_50_400_yearly': 100,
        # 'tier_125_800_yearly': 100,
        # 'tier_200_1000_yearly': 100,
        # # Yearly commitment plans
        # 'tier_2_17_yearly_commitment': 5,
        # 'tier_6_42_yearly_commitment': 20,
        # 'tier_25_170_yearly_commitment': 100,
    }

    @property
    def MAX_PARALLEL_AGENT_RUNS(self) -> int:
        """
        Get the maximum parallel agent runs limit.
        
        Can be overridden via MAX_PARALLEL_AGENT_RUNS environment variable.
        Defaults:
        - Production: 3
        - Local/Staging: 999999 (effectively infinite)
        """
        # Check for environment variable override first
        if self._MAX_PARALLEL_AGENT_RUNS_ENV is not None:
            try:
                return int(self._MAX_PARALLEL_AGENT_RUNS_ENV)
            except ValueError:
                logger.warning(f"Invalid MAX_PARALLEL_AGENT_RUNS value: {self._MAX_PARALLEL_AGENT_RUNS_ENV}, using default")
        
        # Environment-based defaults
        if self.ENV_MODE == EnvMode.PRODUCTION:
            return 3
        else:
            # Local and staging: effectively infinite
            return 999999
    
    @property
    def STRIPE_PRODUCT_ID(self) -> str:
        if self.ENV_MODE == EnvMode.STAGING:
            return self.STRIPE_PRODUCT_ID_STAGING
        return self.STRIPE_PRODUCT_ID_PROD
    
    def __init__(self):
        """Initialize configuration by loading from environment variables."""
        # Load environment variables from .env file if it exists
        load_dotenv()
        
        # Set environment mode first
        env_mode_str = os.getenv("ENV_MODE", EnvMode.LOCAL.value)
        try:
            self.ENV_MODE = EnvMode(env_mode_str.lower())
        except ValueError:
            logger.warning(f"Invalid ENV_MODE: {env_mode_str}, defaulting to LOCAL")
            self.ENV_MODE = EnvMode.LOCAL
            
        logger.debug(f"Environment mode: {self.ENV_MODE.value}")
        
        # Load configuration from environment variables
        self._load_from_env()
        
        # Perform validation
        self._validate()
        
    def _load_from_env(self):
        """Load configuration values from environment variables."""
        for key, expected_type in get_type_hints(self.__class__).items():
            env_val = os.getenv(key)
            
            if env_val is not None:
                # Convert environment variable to the expected type
                if expected_type == bool:
                    # Handle boolean conversion
                    setattr(self, key, env_val.lower() in ('true', 't', 'yes', 'y', '1'))
                elif expected_type == int:
                    # Handle integer conversion
                    try:
                        setattr(self, key, int(env_val))
                    except ValueError:
                        logger.warning(f"Invalid value for {key}: {env_val}, using default")
                elif expected_type == EnvMode:
                    # Already handled for ENV_MODE
                    pass
                else:
                    # String or other type
                    setattr(self, key, env_val)
        
        # Custom handling for environment-dependent properties
        max_parallel_runs_env = os.getenv("MAX_PARALLEL_AGENT_RUNS")
        if max_parallel_runs_env is not None:
            self._MAX_PARALLEL_AGENT_RUNS_ENV = max_parallel_runs_env
    
    def _validate(self):
        """Validate configuration based on type hints."""
        # Get all configuration fields and their type hints
        type_hints = get_type_hints(self.__class__)
        
        # Find missing required fields
        missing_fields = []
        for field, field_type in type_hints.items():
            # Check if the field is Optional
            is_optional = hasattr(field_type, "__origin__") and field_type.__origin__ is Union and type(None) in field_type.__args__
            
            # If not optional and value is None, add to missing fields
            if not is_optional and getattr(self, field) is None:
                missing_fields.append(field)
        
        if missing_fields:
            error_msg = f"Missing required configuration fields: {', '.join(missing_fields)}"
            logger.error(error_msg)
            raise ValueError(error_msg)
    
    def get(self, key: str, default: Any = None) -> Any:
        """Get a configuration value with an optional default."""
        return getattr(self, key, default)
    
    def as_dict(self) -> Dict[str, Any]:
        """Return configuration as a dictionary."""
        return {
            key: getattr(self, key) 
            for key in get_type_hints(self.__class__).keys()
            if not key.startswith('_')
        }

# Create a singleton instance
config = Configuration() <|MERGE_RESOLUTION|>--- conflicted
+++ resolved
@@ -60,22 +60,6 @@
     STRIPE_TIER_200_1000_ID_STAGING: str = 'price_1RLyErG23sSyONuFjGphWKjB'
     
     
-    # Credit package price IDs - Production
-    STRIPE_CREDITS_10_PRICE_ID_PROD: str = 'price_1RxmQUG6l1KZGqIru453O1zW'
-    STRIPE_CREDITS_25_PRICE_ID_PROD: str = 'price_1RxmQlG6l1KZGqIr3hS5WtGg'
-    STRIPE_CREDITS_50_PRICE_ID_PROD: str = 'price_1RxmQvG6l1KZGqIrLbMZ3D6r'
-    STRIPE_CREDITS_100_PRICE_ID_PROD: str = 'price_1RxmR3G6l1KZGqIrpLwFCGac'
-    STRIPE_CREDITS_250_PRICE_ID_PROD: str = 'price_1RxmRAG6l1KZGqIrtBIMsZAj'
-    STRIPE_CREDITS_500_PRICE_ID_PROD: str = 'price_1RxmRGG6l1KZGqIrSyvl6w1G'
-    
-    # Credit package price IDs - Staging  
-    STRIPE_CREDITS_10_PRICE_ID_STAGING: str = 'price_1RxXOvG6l1KZGqIrMqsiYQvk'
-    STRIPE_CREDITS_25_PRICE_ID_STAGING: str = 'price_1RxXPNG6l1KZGqIrQprPgDme'
-    STRIPE_CREDITS_50_PRICE_ID_STAGING: str = 'price_1RxmNhG6l1KZGqIrTq2zPtgi'
-    STRIPE_CREDITS_100_PRICE_ID_STAGING: str = 'price_1RxmNwG6l1KZGqIrnliwPDM6'
-    STRIPE_CREDITS_250_PRICE_ID_STAGING: str = 'price_1RxmO6G6l1KZGqIrBF8Kx87G'
-    STRIPE_CREDITS_500_PRICE_ID_STAGING: str = 'price_1RxmOFG6l1KZGqIrn4wgORnH'
-    
     # Computed subscription tier IDs based on environment
     @property
     def STRIPE_FREE_TIER_ID(self) -> str:   
@@ -125,84 +109,6 @@
             return self.STRIPE_TIER_200_1000_ID_STAGING
         return self.STRIPE_TIER_200_1000_ID_PROD
     
-<<<<<<< HEAD
-=======
-    # Yearly tier computed properties
-    @property
-    def STRIPE_TIER_2_20_YEARLY_ID(self) -> str:
-        if self.ENV_MODE == EnvMode.STAGING:
-            return self.STRIPE_TIER_2_20_YEARLY_ID_STAGING
-        return self.STRIPE_TIER_2_20_YEARLY_ID_PROD
-    
-    @property
-    def STRIPE_TIER_6_50_YEARLY_ID(self) -> str:
-        if self.ENV_MODE == EnvMode.STAGING:
-            return self.STRIPE_TIER_6_50_YEARLY_ID_STAGING
-        return self.STRIPE_TIER_6_50_YEARLY_ID_PROD
-    
-    @property
-    def STRIPE_TIER_12_100_YEARLY_ID(self) -> str:
-        if self.ENV_MODE == EnvMode.STAGING:
-            return self.STRIPE_TIER_12_100_YEARLY_ID_STAGING
-        return self.STRIPE_TIER_12_100_YEARLY_ID_PROD
-    
-    @property
-    def STRIPE_TIER_25_200_YEARLY_ID(self) -> str:
-        if self.ENV_MODE == EnvMode.STAGING:
-            return self.STRIPE_TIER_25_200_YEARLY_ID_STAGING
-        return self.STRIPE_TIER_25_200_YEARLY_ID_PROD
-    
-    @property
-    def STRIPE_TIER_50_400_YEARLY_ID(self) -> str:
-        if self.ENV_MODE == EnvMode.STAGING:
-            return self.STRIPE_TIER_50_400_YEARLY_ID_STAGING
-        return self.STRIPE_TIER_50_400_YEARLY_ID_PROD
-    
-    @property
-    def STRIPE_TIER_125_800_YEARLY_ID(self) -> str:
-        if self.ENV_MODE == EnvMode.STAGING:
-            return self.STRIPE_TIER_125_800_YEARLY_ID_STAGING
-        return self.STRIPE_TIER_125_800_YEARLY_ID_PROD
-    
-    @property
-    def STRIPE_TIER_200_1000_YEARLY_ID(self) -> str:
-        if self.ENV_MODE == EnvMode.STAGING:
-            return self.STRIPE_TIER_200_1000_YEARLY_ID_STAGING
-        return self.STRIPE_TIER_200_1000_YEARLY_ID_PROD
-    
-    # Yearly commitment prices computed properties
-    @property
-    def STRIPE_TIER_2_17_YEARLY_COMMITMENT_ID(self) -> str:
-        if self.ENV_MODE == EnvMode.STAGING:
-            return self.STRIPE_TIER_2_17_YEARLY_COMMITMENT_ID_STAGING
-        return self.STRIPE_TIER_2_17_YEARLY_COMMITMENT_ID_PROD
-
-    @property
-    def STRIPE_TIER_6_42_YEARLY_COMMITMENT_ID(self) -> str:
-        if self.ENV_MODE == EnvMode.STAGING:
-            return self.STRIPE_TIER_6_42_YEARLY_COMMITMENT_ID_STAGING
-        return self.STRIPE_TIER_6_42_YEARLY_COMMITMENT_ID_PROD
-
-    @property
-    def STRIPE_TIER_25_170_YEARLY_COMMITMENT_ID(self) -> str:
-        if self.ENV_MODE == EnvMode.STAGING:
-            return self.STRIPE_TIER_25_170_YEARLY_COMMITMENT_ID_STAGING
-        return self.STRIPE_TIER_25_170_YEARLY_COMMITMENT_ID_PROD
-    
-    # Credit package price ID properties
-    @property
-    def STRIPE_CREDITS_10_PRICE_ID(self) -> str:
-        if self.ENV_MODE == EnvMode.STAGING:
-            return self.STRIPE_CREDITS_10_PRICE_ID_STAGING
-        return self.STRIPE_CREDITS_10_PRICE_ID_PROD
-    
-    @property
-    def STRIPE_CREDITS_25_PRICE_ID(self) -> str:
-        if self.ENV_MODE == EnvMode.STAGING:
-            return self.STRIPE_CREDITS_25_PRICE_ID_STAGING
-        return self.STRIPE_CREDITS_25_PRICE_ID_PROD
-    
->>>>>>> 0335d6d3
     # LLM API keys
     ANTHROPIC_API_KEY: Optional[str] = None
     OPENAI_API_KEY: Optional[str] = None
