# Master model configuration - single source of truth
MODELS = {
    # Free tier models

    "anthropic/claude-sonnet-4-20250514": {
        "aliases": ["claude-sonnet-4"],
        "pricing": {
            "input_cost_per_million_tokens": 3.00,
            "output_cost_per_million_tokens": 15.00
        },
<<<<<<< HEAD
        "tier_availability": ["free", "paid"]
    },
    "anthropic/claude-3.5-haiku": {
        "aliases": ["claude-3.5-haiku"],
        "pricing": {
            "input_cost_per_million_tokens": 0.80,
            "output_cost_per_million_tokens": 4.00
        },
        "tier_availability": ["free", "paid"]
    },
       "openrouter/moonshotai/kimi-k2": {
        "aliases": ["moonshotai/kimi-k2"],
        "pricing": {
            "input_cost_per_million_tokens": 1.00,
            "output_cost_per_million_tokens": 3.00
        },
         "tier_availability": ["free", "paid"]
    },
        
    "openrouter/deepseek/deepseek-chat": {
        "aliases": ["deepseek"],
        "pricing": {
            "input_cost_per_million_tokens": 1.00,
            "output_cost_per_million_tokens": 3.00
        },
        "tier_availability": ["free", "paid"]
    },
    "xai/grok-4": {
        "aliases": ["grok-4"],
=======
        "tier_availability": ["paid"]
    },
    # "openrouter/deepseek/deepseek-chat": {
    #     "aliases": ["deepseek"],
    #     "pricing": {
    #         "input_cost_per_million_tokens": 0.38,
    #         "output_cost_per_million_tokens": 0.89
    #     },
    #     "tier_availability": ["free", "paid"]
    # },
    # "openrouter/qwen/qwen3-235b-a22b": {
    #     "aliases": ["qwen3"],
    #     "pricing": {
    #         "input_cost_per_million_tokens": 0.13,
    #         "output_cost_per_million_tokens": 0.60
    #     },
    #     "tier_availability": ["free", "paid"]
    # },
    # "openrouter/google/gemini-2.5-flash-preview-05-20": {
    #     "aliases": ["gemini-flash-2.5"],
    #     "pricing": {
    #         "input_cost_per_million_tokens": 0.15,
    #         "output_cost_per_million_tokens": 0.60
    #     },
    #     "tier_availability": ["free", "paid"]
    # },
    # "openrouter/deepseek/deepseek-chat-v3-0324": {
    #     "aliases": ["deepseek/deepseek-chat-v3-0324"],
    #     "pricing": {
    #         "input_cost_per_million_tokens": 0.38,
    #         "output_cost_per_million_tokens": 0.89
    #     },
    #     "tier_availability": ["free", "paid"]
    # },
    "openrouter/moonshotai/kimi-k2": {
        "aliases": ["moonshotai/kimi-k2"],
>>>>>>> aa7ab3e4
        "pricing": {
            "input_cost_per_million_tokens": 1.00,
            "output_cost_per_million_tokens": 3.00
        },
        "tier_availability": ["free", "paid"]
    },
<<<<<<< HEAD
    "openrouter/google/gemini-2.5-flash": {
        "aliases": ["gemini-2.5-flash"],
=======
    "xai/grok-4": {
        "aliases": ["grok-4"],
>>>>>>> aa7ab3e4
        "pricing": {
            "input_cost_per_million_tokens": 5.00,
            "output_cost_per_million_tokens": 15.00
        },
        "tier_availability": ["paid"]
    },
    
    # Paid tier only models
    "openrouter/google/gemini-2.5-pro": {
        "aliases": ["gemini-2.5-pro"],
        "pricing": {
            "input_cost_per_million_tokens": 1.25,
            "output_cost_per_million_tokens": 10.00
        },
        "tier_availability": ["paid"]
    },
    "openai/gpt-4o": {
        "aliases": ["gpt-4o"],
        "pricing": {
            "input_cost_per_million_tokens": 2.50,
            "output_cost_per_million_tokens": 10.00
        },
        "tier_availability": ["paid"]
    },
    "openai/gpt-4.1": {
        "aliases": ["gpt-4.1"],
        "pricing": {
            "input_cost_per_million_tokens": 15.00,
            "output_cost_per_million_tokens": 60.00
        },
        "tier_availability": ["paid"]
    },
    "openai/gpt-4.1-mini": {
        "aliases": ["gpt-4.1-mini"],
        "pricing": {
            "input_cost_per_million_tokens": 1.50,
            "output_cost_per_million_tokens": 6.00
        },
        "tier_availability": ["paid"]
    },
    "openai/gpt-4.1-nano": {
        "aliases": ["gpt-4.1-nano"],
        "pricing": {
            "input_cost_per_million_tokens": 1.50,
            "output_cost_per_million_tokens": 6.00
        },
        "tier_availability": ["paid"]
    },
    "anthropic/claude-3-7-sonnet-latest": {
        "aliases": ["sonnet-3.7"],
        "pricing": {
            "input_cost_per_million_tokens": 3.00,
            "output_cost_per_million_tokens": 15.00
        },
        "tier_availability": ["paid"]
    },
    "anthropic/claude-3-5-sonnet-latest": {
        "aliases": ["sonnet-3.5"],
        "pricing": {
            "input_cost_per_million_tokens": 3.00,
            "output_cost_per_million_tokens": 15.00
        },
        "tier_availability": ["paid"]
    },   
}

# Derived structures (auto-generated from MODELS)
def _generate_model_structures():
    """Generate all model structures from the master MODELS dictionary."""
    
    # Generate tier lists
    free_models = []
    paid_models = []
    
    # Generate aliases
    aliases = {}
    
    # Generate pricing
    pricing = {}
    
    for model_name, config in MODELS.items():
        # Add to tier lists
        if "free" in config["tier_availability"]:
            free_models.append(model_name)
        if "paid" in config["tier_availability"]:
            paid_models.append(model_name)
        
        # Add aliases
        for alias in config["aliases"]:
            aliases[alias] = model_name
        
        # Add pricing
        pricing[model_name] = config["pricing"]
        
        # Also add pricing for legacy model name variations
        if model_name.startswith("openrouter/deepseek/"):
            legacy_name = model_name.replace("openrouter/", "")
            pricing[legacy_name] = config["pricing"]
        elif model_name.startswith("openrouter/qwen/"):
            legacy_name = model_name.replace("openrouter/", "")
            pricing[legacy_name] = config["pricing"]
        elif model_name.startswith("openrouter/google/"):
            legacy_name = model_name.replace("openrouter/", "")
            pricing[legacy_name] = config["pricing"]
        elif model_name.startswith("anthropic/"):
            # Add anthropic/claude-sonnet-4 alias for claude-sonnet-4-20250514
            if "claude-sonnet-4-20250514" in model_name:
                pricing["anthropic/claude-sonnet-4"] = config["pricing"]
    
    return free_models, paid_models, aliases, pricing

# Generate all structures
FREE_TIER_MODELS, PAID_TIER_MODELS, MODEL_NAME_ALIASES, HARDCODED_MODEL_PRICES = _generate_model_structures()

MODEL_ACCESS_TIERS = {
    "free": FREE_TIER_MODELS,
    "tier_2_20": PAID_TIER_MODELS,
    "tier_6_50": PAID_TIER_MODELS,
    "tier_12_100": PAID_TIER_MODELS,
    "tier_25_200": PAID_TIER_MODELS,
    "tier_50_400": PAID_TIER_MODELS,
    "tier_125_800": PAID_TIER_MODELS,
    "tier_200_1000": PAID_TIER_MODELS,
}<|MERGE_RESOLUTION|>--- conflicted
+++ resolved
@@ -8,7 +8,6 @@
             "input_cost_per_million_tokens": 3.00,
             "output_cost_per_million_tokens": 15.00
         },
-<<<<<<< HEAD
         "tier_availability": ["free", "paid"]
     },
     "anthropic/claude-3.5-haiku": {
@@ -33,65 +32,26 @@
         "pricing": {
             "input_cost_per_million_tokens": 1.00,
             "output_cost_per_million_tokens": 3.00
+            "input_cost_per_million_tokens": 1.00,
+            "output_cost_per_million_tokens": 3.00
         },
         "tier_availability": ["free", "paid"]
     },
     "xai/grok-4": {
         "aliases": ["grok-4"],
-=======
-        "tier_availability": ["paid"]
-    },
-    # "openrouter/deepseek/deepseek-chat": {
-    #     "aliases": ["deepseek"],
-    #     "pricing": {
-    #         "input_cost_per_million_tokens": 0.38,
-    #         "output_cost_per_million_tokens": 0.89
-    #     },
-    #     "tier_availability": ["free", "paid"]
-    # },
-    # "openrouter/qwen/qwen3-235b-a22b": {
-    #     "aliases": ["qwen3"],
-    #     "pricing": {
-    #         "input_cost_per_million_tokens": 0.13,
-    #         "output_cost_per_million_tokens": 0.60
-    #     },
-    #     "tier_availability": ["free", "paid"]
-    # },
-    # "openrouter/google/gemini-2.5-flash-preview-05-20": {
-    #     "aliases": ["gemini-flash-2.5"],
-    #     "pricing": {
-    #         "input_cost_per_million_tokens": 0.15,
-    #         "output_cost_per_million_tokens": 0.60
-    #     },
-    #     "tier_availability": ["free", "paid"]
-    # },
-    # "openrouter/deepseek/deepseek-chat-v3-0324": {
-    #     "aliases": ["deepseek/deepseek-chat-v3-0324"],
-    #     "pricing": {
-    #         "input_cost_per_million_tokens": 0.38,
-    #         "output_cost_per_million_tokens": 0.89
-    #     },
-    #     "tier_availability": ["free", "paid"]
-    # },
-    "openrouter/moonshotai/kimi-k2": {
-        "aliases": ["moonshotai/kimi-k2"],
->>>>>>> aa7ab3e4
+    "xai/grok-4": {
+        "aliases": ["grok-4"],
         "pricing": {
-            "input_cost_per_million_tokens": 1.00,
-            "output_cost_per_million_tokens": 3.00
+            "input_cost_per_million_tokens": 0.13,
+            "output_cost_per_million_tokens": 0.60
         },
         "tier_availability": ["free", "paid"]
     },
-<<<<<<< HEAD
     "openrouter/google/gemini-2.5-flash": {
         "aliases": ["gemini-2.5-flash"],
-=======
-    "xai/grok-4": {
-        "aliases": ["grok-4"],
->>>>>>> aa7ab3e4
         "pricing": {
-            "input_cost_per_million_tokens": 5.00,
-            "output_cost_per_million_tokens": 15.00
+            "input_cost_per_million_tokens": 0.15,
+            "output_cost_per_million_tokens": 0.60
         },
         "tier_availability": ["paid"]
     },
@@ -153,6 +113,7 @@
         },
         "tier_availability": ["paid"]
     },   
+    },   
 }
 
 # Derived structures (auto-generated from MODELS)
