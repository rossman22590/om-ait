from models import model_manager

<<<<<<< HEAD
    "anthropic/claude-sonnet-4-20250514": {
        "aliases": ["claude-sonnet-4"],
        "pricing": {
            "input_cost_per_million_tokens": 3.00,
            "output_cost_per_million_tokens": 15.00
        },
        "context_window": 200_000,  # 200k tokens
        "tier_availability": ["paid"]
    },
    # "openrouter/deepseek/deepseek-chat": {
    #     "aliases": ["deepseek"],
    #     "pricing": {
    #         "input_cost_per_million_tokens": 0.38,
    #         "output_cost_per_million_tokens": 0.89
    #     },
    #     "context_window": 128_000,  # 128k tokens
    #     "tier_availability": ["free", "paid"]
    # },
    # "openrouter/qwen/qwen3-235b-a22b": {
    #     "aliases": ["qwen3"],
    #     "pricing": {
    #         "input_cost_per_million_tokens": 0.13,
    #         "output_cost_per_million_tokens": 0.60
    #     },
    #     "context_window": 128_000,  # 128k tokens
    #     "tier_availability": ["free", "paid"]
    # },
    # "openrouter/google/gemini-2.5-flash-preview-05-20": {
    #     "aliases": ["gemini-flash-2.5"],
    #     "pricing": {
    #         "input_cost_per_million_tokens": 0.15,
    #         "output_cost_per_million_tokens": 0.60
    #     },
    #     "tier_availability": ["free", "paid"]
    # },
    # "openrouter/deepseek/deepseek-chat-v3-0324": {
    #     "aliases": ["deepseek/deepseek-chat-v3-0324"],
    #     "pricing": {
    #         "input_cost_per_million_tokens": 0.38,
    #         "output_cost_per_million_tokens": 0.89
    #     },
    #     "tier_availability": ["free", "paid"]
    # },
    "openrouter/moonshotai/kimi-k2": {
        "aliases": ["moonshotai/kimi-k2"],
        "pricing": {
            "input_cost_per_million_tokens": 1.00,
            "output_cost_per_million_tokens": 3.00
        },
        "context_window": 200_000,  # 200k tokens
        "tier_availability": ["free", "paid"]
    },
    "xai/grok-4": {
        "aliases": ["grok-4", "x-ai/grok-4"],
        "pricing": {
            "input_cost_per_million_tokens": 5.00,
            "output_cost_per_million_tokens": 15.00
        },
        "context_window": 128_000,  # 128k tokens
        "tier_availability": ["paid"]
    },
    # Add Gemini 2.5 Flash via OpenRouter with aliases for short and google/ names
    "openrouter/google/gemini-2.5-flash": {
        "aliases": ["gemini-flash-2.5", "google/gemini-2.5-flash"],
        "pricing": {
            "input_cost_per_million_tokens": 0.15,
            "output_cost_per_million_tokens": 0.60
        },
        "tier_availability": ["free", "paid"]
    },
    # Paid tier only models
    # Route Gemini 2.5 Pro via OpenRouter and include short-name aliases
    "openrouter/google/gemini-2.5-pro": {
        "aliases": ["gemini-2.5-pro", "google/gemini-2.5-pro"],
        "pricing": {
            "input_cost_per_million_tokens": 1.25,
            "output_cost_per_million_tokens": 10.00
        },
        "context_window": 2_000_000,  # 2M tokens
        "tier_availability": ["paid"]
    },
    # "openai/gpt-4o": {
    #     "aliases": ["gpt-4o"],
    #     "pricing": {
    #         "input_cost_per_million_tokens": 2.50,
    #         "output_cost_per_million_tokens": 10.00
    #     },
    #     "tier_availability": ["paid"]
    # },
    # "openai/gpt-4.1": {
    #     "aliases": ["gpt-4.1"],
    #     "pricing": {
    #         "input_cost_per_million_tokens": 15.00,
    #         "output_cost_per_million_tokens": 60.00
    #     },
    #     "tier_availability": ["paid"]
    # },
    "openai/gpt-5": {
        "aliases": ["gpt-5"],
        "pricing": {
            "input_cost_per_million_tokens": 1.25,
            "output_cost_per_million_tokens": 10.00
        },
        "context_window": 400_000,  # 400k tokens
        "tier_availability": ["paid"]
    },
    "openai/gpt-5-mini": {
        "aliases": ["gpt-5-mini"],
        "pricing": {
            "input_cost_per_million_tokens": 0.25,
            "output_cost_per_million_tokens": 2.00
        },
        "context_window": 400_000,  # 400k tokens
        "tier_availability": ["free", "paid"]
    },
    # "openai/gpt-4.1-mini": {
    #     "aliases": ["gpt-4.1-mini"],
    #     "pricing": {
    #         "input_cost_per_million_tokens": 1.50,
    #         "output_cost_per_million_tokens": 6.00
    #     },
    #     "tier_availability": ["paid"]
    # },
    "anthropic/claude-3-7-sonnet-latest": {
        "aliases": ["sonnet-3.7"],
        "pricing": {
            "input_cost_per_million_tokens": 3.00,
            "output_cost_per_million_tokens": 15.00
        },
        "context_window": 200_000,  # 200k tokens
        "tier_availability": ["paid"]
    },
    "anthropic/claude-3-5-sonnet-latest": {
        "aliases": ["sonnet-3.5"],
        "pricing": {
            "input_cost_per_million_tokens": 3.00,
            "output_cost_per_million_tokens": 15.00
        },
        "context_window": 200_000,  # 200k tokens
        "tier_availability": ["paid"]
    },   
}

# Derived structures (auto-generated from MODELS)
def _generate_model_structures():
    """Generate all model structures from the master MODELS dictionary."""
    
    # Generate tier lists
    free_models = []
    paid_models = []
    
    # Generate aliases
    aliases = {}
    
    # Generate pricing
    pricing = {}
    
    # Generate context window limits
    context_windows = {}
    
    for model_name, config in MODELS.items():
        # Add to tier lists
        if "free" in config["tier_availability"]:
            free_models.append(model_name)
        if "paid" in config["tier_availability"]:
            paid_models.append(model_name)
        
        # Add aliases
        for alias in config["aliases"]:
            aliases[alias] = model_name
        
        # Add pricing
        pricing[model_name] = config["pricing"]
        
        # Add context window limits
        if "context_window" in config:
            context_windows[model_name] = config["context_window"]
        
        # Also add pricing and context windows for legacy model name variations
        if model_name.startswith("openrouter/deepseek/"):
            legacy_name = model_name.replace("openrouter/", "")
            pricing[legacy_name] = config["pricing"]
            if "context_window" in config:
                context_windows[legacy_name] = config["context_window"]
        elif model_name.startswith("openrouter/qwen/"):
            legacy_name = model_name.replace("openrouter/", "")
            pricing[legacy_name] = config["pricing"]
            if "context_window" in config:
                context_windows[legacy_name] = config["context_window"]
        elif model_name.startswith("gemini/"):
            legacy_name = model_name.replace("gemini/", "")
            pricing[legacy_name] = config["pricing"]
            if "context_window" in config:
                context_windows[legacy_name] = config["context_window"]
        elif model_name.startswith("anthropic/"):
            # Add anthropic/claude-sonnet-4 alias for claude-sonnet-4-20250514
            if "claude-sonnet-4-20250514" in model_name:
                pricing["anthropic/claude-sonnet-4"] = config["pricing"]
                if "context_window" in config:
                    context_windows["anthropic/claude-sonnet-4"] = config["context_window"]
        elif model_name.startswith("xai/"):
            # Add pricing for OpenRouter x-ai models
            openrouter_name = model_name.replace("xai/", "openrouter/x-ai/")
            pricing[openrouter_name] = config["pricing"]
            if "context_window" in config:
                context_windows[openrouter_name] = config["context_window"]
    
    return free_models, paid_models, aliases, pricing, context_windows
=======
_legacy_data = model_manager.get_legacy_constants()
>>>>>>> 578a8e4a

MODELS = _legacy_data["MODELS"]
MODEL_NAME_ALIASES = _legacy_data["MODEL_NAME_ALIASES"]
HARDCODED_MODEL_PRICES = _legacy_data["HARDCODED_MODEL_PRICES"]
MODEL_CONTEXT_WINDOWS = _legacy_data["MODEL_CONTEXT_WINDOWS"]
FREE_TIER_MODELS = _legacy_data["FREE_TIER_MODELS"]
PAID_TIER_MODELS = _legacy_data["PAID_TIER_MODELS"]

MODEL_ACCESS_TIERS = {
    "free": FREE_TIER_MODELS,
    "tier_2_20": PAID_TIER_MODELS,
    "tier_6_50": PAID_TIER_MODELS,
    "tier_12_100": PAID_TIER_MODELS,
    "tier_25_200": PAID_TIER_MODELS,
    "tier_50_400": PAID_TIER_MODELS,
    "tier_125_800": PAID_TIER_MODELS,
    "tier_200_1000": PAID_TIER_MODELS,
    "tier_25_170_yearly_commitment": PAID_TIER_MODELS,
    "tier_6_42_yearly_commitment": PAID_TIER_MODELS,
    "tier_12_84_yearly_commitment": PAID_TIER_MODELS,
}

def get_model_context_window(model_name: str, default: int = 31_000) -> int:
    return model_manager.get_context_window(model_name, default)<|MERGE_RESOLUTION|>--- conflicted
+++ resolved
@@ -1,217 +1,6 @@
 from models import model_manager
 
-<<<<<<< HEAD
-    "anthropic/claude-sonnet-4-20250514": {
-        "aliases": ["claude-sonnet-4"],
-        "pricing": {
-            "input_cost_per_million_tokens": 3.00,
-            "output_cost_per_million_tokens": 15.00
-        },
-        "context_window": 200_000,  # 200k tokens
-        "tier_availability": ["paid"]
-    },
-    # "openrouter/deepseek/deepseek-chat": {
-    #     "aliases": ["deepseek"],
-    #     "pricing": {
-    #         "input_cost_per_million_tokens": 0.38,
-    #         "output_cost_per_million_tokens": 0.89
-    #     },
-    #     "context_window": 128_000,  # 128k tokens
-    #     "tier_availability": ["free", "paid"]
-    # },
-    # "openrouter/qwen/qwen3-235b-a22b": {
-    #     "aliases": ["qwen3"],
-    #     "pricing": {
-    #         "input_cost_per_million_tokens": 0.13,
-    #         "output_cost_per_million_tokens": 0.60
-    #     },
-    #     "context_window": 128_000,  # 128k tokens
-    #     "tier_availability": ["free", "paid"]
-    # },
-    # "openrouter/google/gemini-2.5-flash-preview-05-20": {
-    #     "aliases": ["gemini-flash-2.5"],
-    #     "pricing": {
-    #         "input_cost_per_million_tokens": 0.15,
-    #         "output_cost_per_million_tokens": 0.60
-    #     },
-    #     "tier_availability": ["free", "paid"]
-    # },
-    # "openrouter/deepseek/deepseek-chat-v3-0324": {
-    #     "aliases": ["deepseek/deepseek-chat-v3-0324"],
-    #     "pricing": {
-    #         "input_cost_per_million_tokens": 0.38,
-    #         "output_cost_per_million_tokens": 0.89
-    #     },
-    #     "tier_availability": ["free", "paid"]
-    # },
-    "openrouter/moonshotai/kimi-k2": {
-        "aliases": ["moonshotai/kimi-k2"],
-        "pricing": {
-            "input_cost_per_million_tokens": 1.00,
-            "output_cost_per_million_tokens": 3.00
-        },
-        "context_window": 200_000,  # 200k tokens
-        "tier_availability": ["free", "paid"]
-    },
-    "xai/grok-4": {
-        "aliases": ["grok-4", "x-ai/grok-4"],
-        "pricing": {
-            "input_cost_per_million_tokens": 5.00,
-            "output_cost_per_million_tokens": 15.00
-        },
-        "context_window": 128_000,  # 128k tokens
-        "tier_availability": ["paid"]
-    },
-    # Add Gemini 2.5 Flash via OpenRouter with aliases for short and google/ names
-    "openrouter/google/gemini-2.5-flash": {
-        "aliases": ["gemini-flash-2.5", "google/gemini-2.5-flash"],
-        "pricing": {
-            "input_cost_per_million_tokens": 0.15,
-            "output_cost_per_million_tokens": 0.60
-        },
-        "tier_availability": ["free", "paid"]
-    },
-    # Paid tier only models
-    # Route Gemini 2.5 Pro via OpenRouter and include short-name aliases
-    "openrouter/google/gemini-2.5-pro": {
-        "aliases": ["gemini-2.5-pro", "google/gemini-2.5-pro"],
-        "pricing": {
-            "input_cost_per_million_tokens": 1.25,
-            "output_cost_per_million_tokens": 10.00
-        },
-        "context_window": 2_000_000,  # 2M tokens
-        "tier_availability": ["paid"]
-    },
-    # "openai/gpt-4o": {
-    #     "aliases": ["gpt-4o"],
-    #     "pricing": {
-    #         "input_cost_per_million_tokens": 2.50,
-    #         "output_cost_per_million_tokens": 10.00
-    #     },
-    #     "tier_availability": ["paid"]
-    # },
-    # "openai/gpt-4.1": {
-    #     "aliases": ["gpt-4.1"],
-    #     "pricing": {
-    #         "input_cost_per_million_tokens": 15.00,
-    #         "output_cost_per_million_tokens": 60.00
-    #     },
-    #     "tier_availability": ["paid"]
-    # },
-    "openai/gpt-5": {
-        "aliases": ["gpt-5"],
-        "pricing": {
-            "input_cost_per_million_tokens": 1.25,
-            "output_cost_per_million_tokens": 10.00
-        },
-        "context_window": 400_000,  # 400k tokens
-        "tier_availability": ["paid"]
-    },
-    "openai/gpt-5-mini": {
-        "aliases": ["gpt-5-mini"],
-        "pricing": {
-            "input_cost_per_million_tokens": 0.25,
-            "output_cost_per_million_tokens": 2.00
-        },
-        "context_window": 400_000,  # 400k tokens
-        "tier_availability": ["free", "paid"]
-    },
-    # "openai/gpt-4.1-mini": {
-    #     "aliases": ["gpt-4.1-mini"],
-    #     "pricing": {
-    #         "input_cost_per_million_tokens": 1.50,
-    #         "output_cost_per_million_tokens": 6.00
-    #     },
-    #     "tier_availability": ["paid"]
-    # },
-    "anthropic/claude-3-7-sonnet-latest": {
-        "aliases": ["sonnet-3.7"],
-        "pricing": {
-            "input_cost_per_million_tokens": 3.00,
-            "output_cost_per_million_tokens": 15.00
-        },
-        "context_window": 200_000,  # 200k tokens
-        "tier_availability": ["paid"]
-    },
-    "anthropic/claude-3-5-sonnet-latest": {
-        "aliases": ["sonnet-3.5"],
-        "pricing": {
-            "input_cost_per_million_tokens": 3.00,
-            "output_cost_per_million_tokens": 15.00
-        },
-        "context_window": 200_000,  # 200k tokens
-        "tier_availability": ["paid"]
-    },   
-}
-
-# Derived structures (auto-generated from MODELS)
-def _generate_model_structures():
-    """Generate all model structures from the master MODELS dictionary."""
-    
-    # Generate tier lists
-    free_models = []
-    paid_models = []
-    
-    # Generate aliases
-    aliases = {}
-    
-    # Generate pricing
-    pricing = {}
-    
-    # Generate context window limits
-    context_windows = {}
-    
-    for model_name, config in MODELS.items():
-        # Add to tier lists
-        if "free" in config["tier_availability"]:
-            free_models.append(model_name)
-        if "paid" in config["tier_availability"]:
-            paid_models.append(model_name)
-        
-        # Add aliases
-        for alias in config["aliases"]:
-            aliases[alias] = model_name
-        
-        # Add pricing
-        pricing[model_name] = config["pricing"]
-        
-        # Add context window limits
-        if "context_window" in config:
-            context_windows[model_name] = config["context_window"]
-        
-        # Also add pricing and context windows for legacy model name variations
-        if model_name.startswith("openrouter/deepseek/"):
-            legacy_name = model_name.replace("openrouter/", "")
-            pricing[legacy_name] = config["pricing"]
-            if "context_window" in config:
-                context_windows[legacy_name] = config["context_window"]
-        elif model_name.startswith("openrouter/qwen/"):
-            legacy_name = model_name.replace("openrouter/", "")
-            pricing[legacy_name] = config["pricing"]
-            if "context_window" in config:
-                context_windows[legacy_name] = config["context_window"]
-        elif model_name.startswith("gemini/"):
-            legacy_name = model_name.replace("gemini/", "")
-            pricing[legacy_name] = config["pricing"]
-            if "context_window" in config:
-                context_windows[legacy_name] = config["context_window"]
-        elif model_name.startswith("anthropic/"):
-            # Add anthropic/claude-sonnet-4 alias for claude-sonnet-4-20250514
-            if "claude-sonnet-4-20250514" in model_name:
-                pricing["anthropic/claude-sonnet-4"] = config["pricing"]
-                if "context_window" in config:
-                    context_windows["anthropic/claude-sonnet-4"] = config["context_window"]
-        elif model_name.startswith("xai/"):
-            # Add pricing for OpenRouter x-ai models
-            openrouter_name = model_name.replace("xai/", "openrouter/x-ai/")
-            pricing[openrouter_name] = config["pricing"]
-            if "context_window" in config:
-                context_windows[openrouter_name] = config["context_window"]
-    
-    return free_models, paid_models, aliases, pricing, context_windows
-=======
 _legacy_data = model_manager.get_legacy_constants()
->>>>>>> 578a8e4a
 
 MODELS = _legacy_data["MODELS"]
 MODEL_NAME_ALIASES = _legacy_data["MODEL_NAME_ALIASES"]
