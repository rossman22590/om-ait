"""
Response processing module for AgentPress.

This module handles the processing of LLM responses, including:
- Streaming and non-streaming response handling
- XML and native tool call detection and parsing
- Tool execution orchestration
- Message formatting and persistence
- Cost calculation and tracking
"""

import json
import re
import uuid
import asyncio
from datetime import datetime, timezone
from typing import List, Dict, Any, Optional, AsyncGenerator, Tuple, Union, Callable, Literal
from dataclasses import dataclass
from utils.logger import logger
from agentpress.tool import ToolResult
from agentpress.tool_registry import ToolRegistry
from agentpress.xml_tool_parser import XMLToolParser
from litellm import completion_cost
from langfuse.client import StatefulTraceClient
from services.langfuse import langfuse
from agentpress.utils.json_helpers import (
    ensure_dict, ensure_list, safe_json_parse, 
    to_json_string, format_for_yield
)

# Type alias for XML result adding strategy
XmlAddingStrategy = Literal["user_message", "assistant_message", "inline_edit"]

# Type alias for tool execution strategy
ToolExecutionStrategy = Literal["sequential", "parallel"]

@dataclass
class ToolExecutionContext:
    """Context for a tool execution including call details, result, and display info."""
    tool_call: Dict[str, Any]
    tool_index: int
    result: Optional[ToolResult] = None
    function_name: Optional[str] = None
    xml_tag_name: Optional[str] = None
    error: Optional[Exception] = None
    assistant_message_id: Optional[str] = None
    parsing_details: Optional[Dict[str, Any]] = None

@dataclass
class ProcessorConfig:
    """
    Configuration for response processing and tool execution.
    
    This class controls how the LLM's responses are processed, including how tool calls
    are detected, executed, and their results handled.
    
    Attributes:
        xml_tool_calling: Enable XML-based tool call detection (<tool>...</tool>)
        native_tool_calling: Enable OpenAI-style function calling format
        execute_tools: Whether to automatically execute detected tool calls
        execute_on_stream: For streaming, execute tools as they appear vs. at the end
        tool_execution_strategy: How to execute multiple tools ("sequential" or "parallel")
        xml_adding_strategy: How to add XML tool results to the conversation
        max_xml_tool_calls: Maximum number of XML tool calls to process (0 = no limit)
    """

    xml_tool_calling: bool = True  
    native_tool_calling: bool = False

    execute_tools: bool = True
    execute_on_stream: bool = False
    tool_execution_strategy: ToolExecutionStrategy = "sequential"
    xml_adding_strategy: XmlAddingStrategy = "assistant_message"
    max_xml_tool_calls: int = 0  # 0 means no limit
    
    def __post_init__(self):
        """Validate configuration after initialization."""
        if self.xml_tool_calling is False and self.native_tool_calling is False and self.execute_tools:
            raise ValueError("At least one tool calling format (XML or native) must be enabled if execute_tools is True")
            
        if self.xml_adding_strategy not in ["user_message", "assistant_message", "inline_edit"]:
            raise ValueError("xml_adding_strategy must be 'user_message', 'assistant_message', or 'inline_edit'")
        
        if self.max_xml_tool_calls < 0:
            raise ValueError("max_xml_tool_calls must be a non-negative integer (0 = no limit)")

class ResponseProcessor:
    """Processes LLM responses, extracting and executing tool calls."""
    
    def __init__(self, tool_registry: ToolRegistry, add_message_callback: Callable, trace: Optional[StatefulTraceClient] = None, is_agent_builder: bool = False, target_agent_id: Optional[str] = None):
        """Initialize the ResponseProcessor.
        
        Args:
            tool_registry: Registry of available tools
            add_message_callback: Callback function to add messages to the thread.
                MUST return the full saved message object (dict) or None.
        """
        self.tool_registry = tool_registry
        self.add_message = add_message_callback
        self.trace = trace
        if not self.trace:
            self.trace = langfuse.trace(name="anonymous:response_processor")
        # Initialize the XML parser with backwards compatibility
        self.xml_parser = XMLToolParser(strict_mode=False)
        self.is_agent_builder = is_agent_builder
        self.target_agent_id = target_agent_id

    async def _yield_message(self, message_obj: Optional[Dict[str, Any]]) -> Dict[str, Any]:
        """Helper to yield a message with proper formatting.
        
        Ensures that content and metadata are JSON strings for client compatibility.
        """
        if message_obj:
            return format_for_yield(message_obj)

    async def process_streaming_response(
        self,
        llm_response: AsyncGenerator,
        thread_id: str,
        prompt_messages: List[Dict[str, Any]],
        llm_model: str,
        config: ProcessorConfig = ProcessorConfig(),
    ) -> AsyncGenerator[Dict[str, Any], None]:
        """Process a streaming LLM response, handling tool calls and execution.
        
        Args:
            llm_response: Streaming response from the LLM
            thread_id: ID of the conversation thread
            prompt_messages: List of messages sent to the LLM (the prompt)
            llm_model: The name of the LLM model used
            config: Configuration for parsing and execution
            
        Yields:
            Complete message objects matching the DB schema, except for content chunks.
        """
        accumulated_content = ""
        tool_calls_buffer = {}
        current_xml_content = ""
        xml_chunks_buffer = []
        pending_tool_executions = []
        yielded_tool_indices = set() # Stores indices of tools whose *status* has been yielded
        tool_index = 0
        xml_tool_call_count = 0
        finish_reason = None
        last_assistant_message_object = None # Store the final saved assistant message object
        tool_result_message_objects = {} # tool_index -> full saved message object
        has_printed_thinking_prefix = False # Flag for printing thinking prefix only once
        agent_should_terminate = False # Flag to track if a terminating tool has been executed

        logger.info(f"Streaming Config: XML={config.xml_tool_calling}, Native={config.native_tool_calling}, "
                   f"Execute on stream={config.execute_on_stream}, Strategy={config.tool_execution_strategy}")

        thread_run_id = str(uuid.uuid4())

        try:
            # --- Save and Yield Start Events ---
            start_content = {"status_type": "thread_run_start", "thread_run_id": thread_run_id}
            start_msg_obj = await self.add_message(
                thread_id=thread_id, type="status", content=start_content, 
                is_llm_message=False, metadata={"thread_run_id": thread_run_id}
            )
            if start_msg_obj: yield format_for_yield(start_msg_obj)

            assist_start_content = {"status_type": "assistant_response_start"}
            assist_start_msg_obj = await self.add_message(
                thread_id=thread_id, type="status", content=assist_start_content, 
                is_llm_message=False, metadata={"thread_run_id": thread_run_id}
            )
            if assist_start_msg_obj: yield format_for_yield(assist_start_msg_obj)
            # --- End Start Events ---

            __sequence = 0

            async for chunk in llm_response:
                if hasattr(chunk, 'choices') and chunk.choices and hasattr(chunk.choices[0], 'finish_reason') and chunk.choices[0].finish_reason:
                    finish_reason = chunk.choices[0].finish_reason
                    logger.debug(f"Detected finish_reason: {finish_reason}")

                if hasattr(chunk, 'choices') and chunk.choices:
                    delta = chunk.choices[0].delta if hasattr(chunk.choices[0], 'delta') else None
                    
                    # Check for and log Anthropic thinking content
                    if delta and hasattr(delta, 'reasoning_content') and delta.reasoning_content:
                        if not has_printed_thinking_prefix:
                            # print("[THINKING]: ", end='', flush=True)
                            has_printed_thinking_prefix = True
                        # print(delta.reasoning_content, end='', flush=True)
                        # Append reasoning to main content to be saved in the final message
                        accumulated_content += delta.reasoning_content

                    # Process content chunk
                    if delta and hasattr(delta, 'content') and delta.content:
                        chunk_content = delta.content
                        # print(chunk_content, end='', flush=True)
                        accumulated_content += chunk_content
                        current_xml_content += chunk_content

                        if not (config.max_xml_tool_calls > 0 and xml_tool_call_count >= config.max_xml_tool_calls):
                            # Yield ONLY content chunk (don't save)
                            now_chunk = datetime.now(timezone.utc).isoformat()
                            yield {
                                "sequence": __sequence,
                                "message_id": None, "thread_id": thread_id, "type": "assistant",
                                "is_llm_message": True,
                                "content": to_json_string({"role": "assistant", "content": chunk_content}),
                                "metadata": to_json_string({"stream_status": "chunk", "thread_run_id": thread_run_id}),
                                "created_at": now_chunk, "updated_at": now_chunk
                            }
                            __sequence += 1
                        else:
                            logger.info("XML tool call limit reached - not yielding more content chunks")
                            self.trace.event(name="xml_tool_call_limit_reached", level="DEFAULT", status_message=(f"XML tool call limit reached - not yielding more content chunks"))

                        # --- Process XML Tool Calls (if enabled and limit not reached) ---
                        if config.xml_tool_calling and not (config.max_xml_tool_calls > 0 and xml_tool_call_count >= config.max_xml_tool_calls):
                            xml_chunks = self._extract_xml_chunks(current_xml_content)
                            for xml_chunk in xml_chunks:
                                current_xml_content = current_xml_content.replace(xml_chunk, "", 1)
                                xml_chunks_buffer.append(xml_chunk)
                                result = self._parse_xml_tool_call(xml_chunk)
                                if result:
                                    tool_call, parsing_details = result
                                    xml_tool_call_count += 1
                                    current_assistant_id = last_assistant_message_object['message_id'] if last_assistant_message_object else None
                                    context = self._create_tool_context(
                                        tool_call, tool_index, current_assistant_id, parsing_details
                                    )

                                    if config.execute_tools and config.execute_on_stream:
                                        # Save and Yield tool_started status
                                        started_msg_obj = await self._yield_and_save_tool_started(context, thread_id, thread_run_id)
                                        if started_msg_obj: yield format_for_yield(started_msg_obj)
                                        yielded_tool_indices.add(tool_index) # Mark status as yielded

                                        execution_task = asyncio.create_task(self._execute_tool(tool_call))
                                        pending_tool_executions.append({
                                            "task": execution_task, "tool_call": tool_call,
                                            "tool_index": tool_index, "context": context
                                        })
                                        tool_index += 1

                                    if config.max_xml_tool_calls > 0 and xml_tool_call_count >= config.max_xml_tool_calls:
                                        logger.debug(f"Reached XML tool call limit ({config.max_xml_tool_calls})")
                                        finish_reason = "xml_tool_limit_reached"
                                        break # Stop processing more XML chunks in this delta

                    # --- Process Native Tool Call Chunks ---
                    if config.native_tool_calling and delta and hasattr(delta, 'tool_calls') and delta.tool_calls:
                        for tool_call_chunk in delta.tool_calls:
                            # Yield Native Tool Call Chunk (transient status, not saved)
                            # ... (safe extraction logic for tool_call_data_chunk) ...
                            tool_call_data_chunk = {} # Placeholder for extracted data
                            if hasattr(tool_call_chunk, 'model_dump'): tool_call_data_chunk = tool_call_chunk.model_dump()
                            else: # Manual extraction...
                                if hasattr(tool_call_chunk, 'id'): tool_call_data_chunk['id'] = tool_call_chunk.id
                                if hasattr(tool_call_chunk, 'index'): tool_call_data_chunk['index'] = tool_call_chunk.index
                                if hasattr(tool_call_chunk, 'type'): tool_call_data_chunk['type'] = tool_call_chunk.type
                                if hasattr(tool_call_chunk, 'function'):
                                    tool_call_data_chunk['function'] = {}
                                    if hasattr(tool_call_chunk.function, 'name'): tool_call_data_chunk['function']['name'] = tool_call_chunk.function.name
                                    if hasattr(tool_call_chunk.function, 'arguments'): tool_call_data_chunk['function']['arguments'] = tool_call_chunk.function.arguments if isinstance(tool_call_chunk.function.arguments, str) else to_json_string(tool_call_chunk.function.arguments)


                            now_tool_chunk = datetime.now(timezone.utc).isoformat()
                            yield {
                                "message_id": None, "thread_id": thread_id, "type": "status", "is_llm_message": True,
                                "content": to_json_string({"role": "assistant", "status_type": "tool_call_chunk", "tool_call_chunk": tool_call_data_chunk}),
                                "metadata": to_json_string({"thread_run_id": thread_run_id}),
                                "created_at": now_tool_chunk, "updated_at": now_tool_chunk
                            }

                            # --- Buffer and Execute Complete Native Tool Calls ---
                            if not hasattr(tool_call_chunk, 'function'): continue
                            idx = tool_call_chunk.index if hasattr(tool_call_chunk, 'index') else 0
                            # ... (buffer update logic remains same) ...
                            # ... (check complete logic remains same) ...
                            has_complete_tool_call = False # Placeholder
                            if (tool_calls_buffer.get(idx) and
                                tool_calls_buffer[idx]['id'] and
                                tool_calls_buffer[idx]['function']['name'] and
                                tool_calls_buffer[idx]['function']['arguments']):
                                try:
                                    safe_json_parse(tool_calls_buffer[idx]['function']['arguments'])
                                    has_complete_tool_call = True
                                except json.JSONDecodeError: pass


                            if has_complete_tool_call and config.execute_tools and config.execute_on_stream:
                                current_tool = tool_calls_buffer[idx]
                                tool_call_data = {
                                    "function_name": current_tool['function']['name'],
                                    "arguments": safe_json_parse(current_tool['function']['arguments']),
                                    "id": current_tool['id']
                                }
                                current_assistant_id = last_assistant_message_object['message_id'] if last_assistant_message_object else None
                                context = self._create_tool_context(
                                    tool_call_data, tool_index, current_assistant_id
                                )

                                # Save and Yield tool_started status
                                started_msg_obj = await self._yield_and_save_tool_started(context, thread_id, thread_run_id)
                                if started_msg_obj: yield format_for_yield(started_msg_obj)
                                yielded_tool_indices.add(tool_index) # Mark status as yielded

                                execution_task = asyncio.create_task(self._execute_tool(tool_call_data))
                                pending_tool_executions.append({
                                    "task": execution_task, "tool_call": tool_call_data,
                                    "tool_index": tool_index, "context": context
                                })
                                tool_index += 1

                if finish_reason == "xml_tool_limit_reached":
                    logger.info("Stopping stream processing after loop due to XML tool call limit")
                    self.trace.event(name="stopping_stream_processing_after_loop_due_to_xml_tool_call_limit", level="DEFAULT", status_message=(f"Stopping stream processing after loop due to XML tool call limit"))
                    break

            # print() # Add a final newline after the streaming loop finishes

            # --- After Streaming Loop ---

            # Wait for pending tool executions from streaming phase
            tool_results_buffer = [] # Stores (tool_call, result, tool_index, context)
            if pending_tool_executions:
                logger.info(f"Waiting for {len(pending_tool_executions)} pending streamed tool executions")
                self.trace.event(name="waiting_for_pending_streamed_tool_executions", level="DEFAULT", status_message=(f"Waiting for {len(pending_tool_executions)} pending streamed tool executions"))
                # ... (asyncio.wait logic) ...
                pending_tasks = [execution["task"] for execution in pending_tool_executions]
                done, _ = await asyncio.wait(pending_tasks)

                for execution in pending_tool_executions:
                    tool_idx = execution.get("tool_index", -1)
                    context = execution["context"]
                    tool_name = context.function_name
                    
                    # Check if status was already yielded during stream run
                    if tool_idx in yielded_tool_indices:
                         logger.debug(f"Status for tool index {tool_idx} already yielded.")
                         # Still need to process the result for the buffer
                         try:
                             if execution["task"].done():
                                 result = execution["task"].result()
                                 context.result = result
                                 tool_results_buffer.append((execution["tool_call"], result, tool_idx, context))
                                 
                                 if tool_name in ['ask', 'complete']:
                                     logger.info(f"Terminating tool '{tool_name}' completed during streaming. Setting termination flag.")
                                     self.trace.event(name="terminating_tool_completed_during_streaming", level="DEFAULT", status_message=(f"Terminating tool '{tool_name}' completed during streaming. Setting termination flag."))
                                     agent_should_terminate = True
                                     
                             else: # Should not happen with asyncio.wait
                                logger.warning(f"Task for tool index {tool_idx} not done after wait.")
                                self.trace.event(name="task_for_tool_index_not_done_after_wait", level="WARNING", status_message=(f"Task for tool index {tool_idx} not done after wait."))
                         except Exception as e:
                             logger.error(f"Error getting result for pending tool execution {tool_idx}: {str(e)}")
                             self.trace.event(name="error_getting_result_for_pending_tool_execution", level="ERROR", status_message=(f"Error getting result for pending tool execution {tool_idx}: {str(e)}"))
                             context.error = e
                             # Save and Yield tool error status message (even if started was yielded)
                             error_msg_obj = await self._yield_and_save_tool_error(context, thread_id, thread_run_id)
                             if error_msg_obj: yield format_for_yield(error_msg_obj)
                         continue # Skip further status yielding for this tool index

                    # If status wasn't yielded before (shouldn't happen with current logic), yield it now
                    try:
                        if execution["task"].done():
                            result = execution["task"].result()
                            context.result = result
                            tool_results_buffer.append((execution["tool_call"], result, tool_idx, context))
                            
                            # Check if this is a terminating tool
                            if tool_name in ['ask', 'complete']:
                                logger.info(f"Terminating tool '{tool_name}' completed during streaming. Setting termination flag.")
                                self.trace.event(name="terminating_tool_completed_during_streaming", level="DEFAULT", status_message=(f"Terminating tool '{tool_name}' completed during streaming. Setting termination flag."))
                                agent_should_terminate = True
                                
                            # Save and Yield tool completed/failed status
                            completed_msg_obj = await self._yield_and_save_tool_completed(
                                context, None, thread_id, thread_run_id
                            )
                            if completed_msg_obj: yield format_for_yield(completed_msg_obj)
                            yielded_tool_indices.add(tool_idx)
                    except Exception as e:
                        logger.error(f"Error getting result/yielding status for pending tool execution {tool_idx}: {str(e)}")
                        self.trace.event(name="error_getting_result_yielding_status_for_pending_tool_execution", level="ERROR", status_message=(f"Error getting result/yielding status for pending tool execution {tool_idx}: {str(e)}"))
                        context.error = e
                        # Save and Yield tool error status
                        error_msg_obj = await self._yield_and_save_tool_error(context, thread_id, thread_run_id)
                        if error_msg_obj: yield format_for_yield(error_msg_obj)
                        yielded_tool_indices.add(tool_idx)


            # Save and yield finish status if limit was reached
            if finish_reason == "xml_tool_limit_reached":
                finish_content = {"status_type": "finish", "finish_reason": "xml_tool_limit_reached"}
                finish_msg_obj = await self.add_message(
                    thread_id=thread_id, type="status", content=finish_content, 
                    is_llm_message=False, metadata={"thread_run_id": thread_run_id}
                )
                if finish_msg_obj: yield format_for_yield(finish_msg_obj)
                logger.info(f"Stream finished with reason: xml_tool_limit_reached after {xml_tool_call_count} XML tool calls")
                self.trace.event(name="stream_finished_with_reason_xml_tool_limit_reached_after_xml_tool_calls", level="DEFAULT", status_message=(f"Stream finished with reason: xml_tool_limit_reached after {xml_tool_call_count} XML tool calls"))

            # --- SAVE and YIELD Final Assistant Message ---
            if accumulated_content:
                # ... (Truncate accumulated_content logic) ...
                if config.max_xml_tool_calls > 0 and xml_tool_call_count >= config.max_xml_tool_calls and xml_chunks_buffer:
                    last_xml_chunk = xml_chunks_buffer[-1]
                    last_chunk_end_pos = accumulated_content.find(last_xml_chunk) + len(last_xml_chunk)
                    if last_chunk_end_pos > 0:
                        accumulated_content = accumulated_content[:last_chunk_end_pos]

                # ... (Extract complete_native_tool_calls logic) ...
                complete_native_tool_calls = []
                if config.native_tool_calling:
                    for idx, tc_buf in tool_calls_buffer.items():
                        if tc_buf['id'] and tc_buf['function']['name'] and tc_buf['function']['arguments']:
                            try:
                                args = safe_json_parse(tc_buf['function']['arguments'])
                                complete_native_tool_calls.append({
                                    "id": tc_buf['id'], "type": "function",
                                    "function": {"name": tc_buf['function']['name'],"arguments": args}
                                })
                            except json.JSONDecodeError: continue

                message_data = { # Dict to be saved in 'content'
                    "role": "assistant", "content": accumulated_content,
                    "tool_calls": complete_native_tool_calls or None
                }

                last_assistant_message_object = await self.add_message(
                    thread_id=thread_id, type="assistant", content=message_data,
                    is_llm_message=True, metadata={"thread_run_id": thread_run_id}
                )

                if last_assistant_message_object:
                    # Yield the complete saved object, adding stream_status metadata just for yield
                    yield_metadata = ensure_dict(last_assistant_message_object.get('metadata'), {})
                    yield_metadata['stream_status'] = 'complete'
                    # Format the message for yielding
                    yield_message = last_assistant_message_object.copy()
                    yield_message['metadata'] = yield_metadata
                    yield format_for_yield(yield_message)
                else:
                    logger.error(f"Failed to save final assistant message for thread {thread_id}")
                    self.trace.event(name="failed_to_save_final_assistant_message_for_thread", level="ERROR", status_message=(f"Failed to save final assistant message for thread {thread_id}"))
                    # Save and yield an error status
                    err_content = {"role": "system", "status_type": "error", "message": "Failed to save final assistant message"}
                    err_msg_obj = await self.add_message(
                        thread_id=thread_id, type="status", content=err_content, 
                        is_llm_message=False, metadata={"thread_run_id": thread_run_id}
                    )
                    if err_msg_obj: yield format_for_yield(err_msg_obj)

            # --- Process All Tool Results Now ---
            if config.execute_tools:
                final_tool_calls_to_process = []
                # ... (Gather final_tool_calls_to_process from native and XML buffers) ...
                 # Gather native tool calls from buffer
                if config.native_tool_calling and complete_native_tool_calls:
                    for tc in complete_native_tool_calls:
                        final_tool_calls_to_process.append({
                            "function_name": tc["function"]["name"],
                            "arguments": tc["function"]["arguments"], # Already parsed object
                            "id": tc["id"]
                        })
                 # Gather XML tool calls from buffer (up to limit)
                parsed_xml_data = []
                if config.xml_tool_calling:
                    # Reparse remaining content just in case (should be empty if processed correctly)
                    xml_chunks = self._extract_xml_chunks(current_xml_content)
                    xml_chunks_buffer.extend(xml_chunks)
                    # Process only chunks not already handled in the stream loop
                    remaining_limit = config.max_xml_tool_calls - xml_tool_call_count if config.max_xml_tool_calls > 0 else len(xml_chunks_buffer)
                    xml_chunks_to_process = xml_chunks_buffer[:remaining_limit] # Ensure limit is respected

                    for chunk in xml_chunks_to_process:
                         parsed_result = self._parse_xml_tool_call(chunk)
                         if parsed_result:
                             tool_call, parsing_details = parsed_result
                             # Avoid adding if already processed during streaming
                             if not any(exec['tool_call'] == tool_call for exec in pending_tool_executions):
                                 final_tool_calls_to_process.append(tool_call)
                                 parsed_xml_data.append({'tool_call': tool_call, 'parsing_details': parsing_details})


                all_tool_data_map = {} # tool_index -> {'tool_call': ..., 'parsing_details': ...}
                 # Add native tool data
                native_tool_index = 0
                if config.native_tool_calling and complete_native_tool_calls:
                     for tc in complete_native_tool_calls:
                         # Find the corresponding entry in final_tool_calls_to_process if needed
                         # For now, assume order matches if only native used
                         exec_tool_call = {
                             "function_name": tc["function"]["name"],
                             "arguments": tc["function"]["arguments"],
                             "id": tc["id"]
                         }
                         all_tool_data_map[native_tool_index] = {"tool_call": exec_tool_call, "parsing_details": None}
                         native_tool_index += 1

                 # Add XML tool data
                xml_tool_index_start = native_tool_index
                for idx, item in enumerate(parsed_xml_data):
                    all_tool_data_map[xml_tool_index_start + idx] = item


                tool_results_map = {} # tool_index -> (tool_call, result, context)

                # Populate from buffer if executed on stream
                if config.execute_on_stream and tool_results_buffer:
                    logger.info(f"Processing {len(tool_results_buffer)} buffered tool results")
                    self.trace.event(name="processing_buffered_tool_results", level="DEFAULT", status_message=(f"Processing {len(tool_results_buffer)} buffered tool results"))
                    for tool_call, result, tool_idx, context in tool_results_buffer:
                        if last_assistant_message_object: context.assistant_message_id = last_assistant_message_object['message_id']
                        tool_results_map[tool_idx] = (tool_call, result, context)

                # Or execute now if not streamed
                elif final_tool_calls_to_process and not config.execute_on_stream:
                    logger.info(f"Executing {len(final_tool_calls_to_process)} tools ({config.tool_execution_strategy}) after stream")
                    self.trace.event(name="executing_tools_after_stream", level="DEFAULT", status_message=(f"Executing {len(final_tool_calls_to_process)} tools ({config.tool_execution_strategy}) after stream"))
                    results_list = await self._execute_tools(final_tool_calls_to_process, config.tool_execution_strategy)
                    current_tool_idx = 0
                    for tc, res in results_list:
                       # Map back using all_tool_data_map which has correct indices
                       if current_tool_idx in all_tool_data_map:
                           tool_data = all_tool_data_map[current_tool_idx]
                           context = self._create_tool_context(
                               tc, current_tool_idx,
                               last_assistant_message_object['message_id'] if last_assistant_message_object else None,
                               tool_data.get('parsing_details')
                           )
                           context.result = res
                           tool_results_map[current_tool_idx] = (tc, res, context)
                       else:
                           logger.warning(f"Could not map result for tool index {current_tool_idx}")
                           self.trace.event(name="could_not_map_result_for_tool_index", level="WARNING", status_message=(f"Could not map result for tool index {current_tool_idx}"))
                       current_tool_idx += 1

                # Save and Yield each result message
                if tool_results_map:
                    logger.info(f"Saving and yielding {len(tool_results_map)} final tool result messages")
                    self.trace.event(name="saving_and_yielding_final_tool_result_messages", level="DEFAULT", status_message=(f"Saving and yielding {len(tool_results_map)} final tool result messages"))
                    for tool_idx in sorted(tool_results_map.keys()):
                        tool_call, result, context = tool_results_map[tool_idx]
                        context.result = result
                        if not context.assistant_message_id and last_assistant_message_object:
                            context.assistant_message_id = last_assistant_message_object['message_id']

                        # Yield start status ONLY IF executing non-streamed (already yielded if streamed)
                        if not config.execute_on_stream and tool_idx not in yielded_tool_indices:
                            started_msg_obj = await self._yield_and_save_tool_started(context, thread_id, thread_run_id)
                            if started_msg_obj: yield format_for_yield(started_msg_obj)
                            yielded_tool_indices.add(tool_idx) # Mark status yielded

                        # Save the tool result message to DB
                        saved_tool_result_object = await self._add_tool_result( # Returns full object or None
                            thread_id, tool_call, result, config.xml_adding_strategy,
                            context.assistant_message_id, context.parsing_details
                        )

                        # Yield completed/failed status (linked to saved result ID if available)
                        completed_msg_obj = await self._yield_and_save_tool_completed(
                            context,
                            saved_tool_result_object['message_id'] if saved_tool_result_object else None,
                            thread_id, thread_run_id
                        )
                        if completed_msg_obj: yield format_for_yield(completed_msg_obj)
                        # Don't add to yielded_tool_indices here, completion status is separate yield

                        # Yield the saved tool result object
                        if saved_tool_result_object:
                            tool_result_message_objects[tool_idx] = saved_tool_result_object
                            yield format_for_yield(saved_tool_result_object)
                        else:
                             logger.error(f"Failed to save tool result for index {tool_idx}, not yielding result message.")
                             self.trace.event(name="failed_to_save_tool_result_for_index", level="ERROR", status_message=(f"Failed to save tool result for index {tool_idx}, not yielding result message."))
                             # Optionally yield error status for saving failure?

            # --- Calculate and Store Cost ---
            if last_assistant_message_object: # Only calculate if assistant message was saved
                try:
                    # Use accumulated_content for streaming cost calculation
                    final_cost = completion_cost(
                        model=llm_model,
                        messages=prompt_messages, # Use the prompt messages provided
                        completion=accumulated_content
                    )
                    if final_cost is not None and final_cost > 0:
                        logger.info(f"Calculated final cost for stream: {final_cost}")
                        await self.add_message(
                            thread_id=thread_id,
                            type="cost",
                            content={"cost": final_cost},
                            is_llm_message=False, # Cost is metadata
                            metadata={"thread_run_id": thread_run_id} # Keep track of the run
                        )
                        logger.info(f"Cost message saved for stream: {final_cost}")
                        self.trace.update(metadata={"cost": final_cost})
                    else:
                         logger.info("Stream cost calculation resulted in zero or None, not storing cost message.")
                         self.trace.update(metadata={"cost": 0})
                except Exception as e:
                    logger.error(f"Error calculating final cost for stream: {str(e)}")
                    self.trace.event(name="error_calculating_final_cost_for_stream", level="ERROR", status_message=(f"Error calculating final cost for stream: {str(e)}"))


            # --- Final Finish Status ---
            if finish_reason and finish_reason != "xml_tool_limit_reached":
                finish_content = {"status_type": "finish", "finish_reason": finish_reason}
                finish_msg_obj = await self.add_message(
                    thread_id=thread_id, type="status", content=finish_content, 
                    is_llm_message=False, metadata={"thread_run_id": thread_run_id}
                )
                if finish_msg_obj: yield format_for_yield(finish_msg_obj)

            # Check if agent should terminate after processing pending tools
            if agent_should_terminate:
                logger.info("Agent termination requested after executing ask/complete tool. Stopping further processing.")
                self.trace.event(name="agent_termination_requested", level="DEFAULT", status_message="Agent termination requested after executing ask/complete tool. Stopping further processing.")
                
                # Set finish reason to indicate termination
                finish_reason = "agent_terminated"
                
                # Save and yield termination status
                finish_content = {"status_type": "finish", "finish_reason": "agent_terminated"}
                finish_msg_obj = await self.add_message(
                    thread_id=thread_id, type="status", content=finish_content, 
                    is_llm_message=False, metadata={"thread_run_id": thread_run_id}
                )
                if finish_msg_obj: yield format_for_yield(finish_msg_obj)
                
                # Skip all remaining processing and go to finally block
                return

        except Exception as e:
            logger.error(f"Error processing stream: {str(e)}", exc_info=True)
            self.trace.event(name="error_processing_stream", level="ERROR", status_message=(f"Error processing stream: {str(e)}"))
            # Save and yield error status message
            err_content = {"role": "system", "status_type": "error", "message": str(e)}
            err_msg_obj = await self.add_message(
                thread_id=thread_id, type="status", content=err_content, 
                is_llm_message=False, metadata={"thread_run_id": thread_run_id if 'thread_run_id' in locals() else None}
            )
            if err_msg_obj: yield format_for_yield(err_msg_obj) # Yield the saved error message
            
            # Re-raise the same exception (not a new one) to ensure proper error propagation
            logger.critical(f"Re-raising error to stop further processing: {str(e)}")
            self.trace.event(name="re_raising_error_to_stop_further_processing", level="ERROR", status_message=(f"Re-raising error to stop further processing: {str(e)}"))
            raise # Use bare 'raise' to preserve the original exception with its traceback

        finally:
            # Save and Yield the final thread_run_end status
            try:
                end_content = {"status_type": "thread_run_end"}
                end_msg_obj = await self.add_message(
                    thread_id=thread_id, type="status", content=end_content, 
                    is_llm_message=False, metadata={"thread_run_id": thread_run_id if 'thread_run_id' in locals() else None}
                )
                if end_msg_obj: yield format_for_yield(end_msg_obj)
            except Exception as final_e:
                logger.error(f"Error in finally block: {str(final_e)}", exc_info=True)
                self.trace.event(name="error_in_finally_block", level="ERROR", status_message=(f"Error in finally block: {str(final_e)}"))

    async def process_non_streaming_response(
        self,
        llm_response: Any,
        thread_id: str,
        prompt_messages: List[Dict[str, Any]],
        llm_model: str,
        config: ProcessorConfig = ProcessorConfig(),
    ) -> AsyncGenerator[Dict[str, Any], None]:
        """Process a non-streaming LLM response, handling tool calls and execution.
        
        Args:
            llm_response: Response from the LLM
            thread_id: ID of the conversation thread
            prompt_messages: List of messages sent to the LLM (the prompt)
            llm_model: The name of the LLM model used
            config: Configuration for parsing and execution
            
        Yields:
            Complete message objects matching the DB schema.
        """
        content = ""
        thread_run_id = str(uuid.uuid4())
        all_tool_data = [] # Stores {'tool_call': ..., 'parsing_details': ...}
        tool_index = 0
        assistant_message_object = None
        tool_result_message_objects = {}
        finish_reason = None
        native_tool_calls_for_message = []

        try:
            # Save and Yield thread_run_start status message
            start_content = {"status_type": "thread_run_start", "thread_run_id": thread_run_id}
            start_msg_obj = await self.add_message(
                thread_id=thread_id, type="status", content=start_content,
                is_llm_message=False, metadata={"thread_run_id": thread_run_id}
            )
            if start_msg_obj: yield format_for_yield(start_msg_obj)

            # Extract finish_reason, content, tool calls
            if hasattr(llm_response, 'choices') and llm_response.choices:
                 if hasattr(llm_response.choices[0], 'finish_reason'):
                     finish_reason = llm_response.choices[0].finish_reason
                     logger.info(f"Non-streaming finish_reason: {finish_reason}")
                     self.trace.event(name="non_streaming_finish_reason", level="DEFAULT", status_message=(f"Non-streaming finish_reason: {finish_reason}"))
                 response_message = llm_response.choices[0].message if hasattr(llm_response.choices[0], 'message') else None
                 if response_message:
                     if hasattr(response_message, 'content') and response_message.content:
                         content = response_message.content
                         if config.xml_tool_calling:
                             parsed_xml_data = self._parse_xml_tool_calls(content)
                             if config.max_xml_tool_calls > 0 and len(parsed_xml_data) > config.max_xml_tool_calls:
                                 # Truncate content and tool data if limit exceeded
                                 # ... (Truncation logic similar to streaming) ...
                                 if parsed_xml_data:
                                     xml_chunks = self._extract_xml_chunks(content)[:config.max_xml_tool_calls]
                                     if xml_chunks:
                                         last_chunk = xml_chunks[-1]
                                         last_chunk_pos = content.find(last_chunk)
                                         if last_chunk_pos >= 0: content = content[:last_chunk_pos + len(last_chunk)]
                                 parsed_xml_data = parsed_xml_data[:config.max_xml_tool_calls]
                                 finish_reason = "xml_tool_limit_reached"
                             all_tool_data.extend(parsed_xml_data)

                     if config.native_tool_calling and hasattr(response_message, 'tool_calls') and response_message.tool_calls:
                          for tool_call in response_message.tool_calls:
                             if hasattr(tool_call, 'function'):
                                 exec_tool_call = {
                                     "function_name": tool_call.function.name,
                                     "arguments": safe_json_parse(tool_call.function.arguments) if isinstance(tool_call.function.arguments, str) else tool_call.function.arguments,
                                     "id": tool_call.id if hasattr(tool_call, 'id') else str(uuid.uuid4())
                                 }
                                 all_tool_data.append({"tool_call": exec_tool_call, "parsing_details": None})
                                 native_tool_calls_for_message.append({
                                     "id": exec_tool_call["id"], "type": "function",
                                     "function": {
                                         "name": tool_call.function.name,
                                         "arguments": tool_call.function.arguments if isinstance(tool_call.function.arguments, str) else to_json_string(tool_call.function.arguments)
                                     }
                                 })


            # --- SAVE and YIELD Final Assistant Message ---
            message_data = {"role": "assistant", "content": content, "tool_calls": native_tool_calls_for_message or None}
            assistant_message_object = await self.add_message(
                thread_id=thread_id, type="assistant", content=message_data,
                is_llm_message=True, metadata={"thread_run_id": thread_run_id}
            )
            if assistant_message_object:
                 yield assistant_message_object
            else:
                 logger.error(f"Failed to save non-streaming assistant message for thread {thread_id}")
                 self.trace.event(name="failed_to_save_non_streaming_assistant_message_for_thread", level="ERROR", status_message=(f"Failed to save non-streaming assistant message for thread {thread_id}"))
                 err_content = {"role": "system", "status_type": "error", "message": "Failed to save assistant message"}
                 err_msg_obj = await self.add_message(
                     thread_id=thread_id, type="status", content=err_content, 
                     is_llm_message=False, metadata={"thread_run_id": thread_run_id}
                 )
                 if err_msg_obj: yield format_for_yield(err_msg_obj)

            # --- Calculate and Store Cost ---
            if assistant_message_object: # Only calculate if assistant message was saved
                try:
                    # Use the full llm_response object for potentially more accurate cost calculation
                    final_cost = None
                    if hasattr(llm_response, '_hidden_params') and 'response_cost' in llm_response._hidden_params and llm_response._hidden_params['response_cost'] is not None and llm_response._hidden_params['response_cost'] != 0.0:
                        final_cost = llm_response._hidden_params['response_cost']
                        logger.info(f"Using response_cost from _hidden_params: {final_cost}")

                    if final_cost is None: # Fall back to calculating cost if direct cost not available or zero
                        logger.info("Calculating cost using completion_cost function.")
                        # Note: litellm might need 'messages' kwarg depending on model/provider
                        final_cost = completion_cost(
                            completion_response=llm_response,
                            model=llm_model, # Explicitly pass the model name
                            # messages=prompt_messages # Pass prompt messages if needed by litellm for this model
                        )

                    if final_cost is not None and final_cost > 0:
                        logger.info(f"Calculated final cost for non-stream: {final_cost}")
                        await self.add_message(
                            thread_id=thread_id,
                            type="cost",
                            content={"cost": final_cost},
                            is_llm_message=False, # Cost is metadata
                            metadata={"thread_run_id": thread_run_id} # Keep track of the run
                        )
                        logger.info(f"Cost message saved for non-stream: {final_cost}")
                        self.trace.update(metadata={"cost": final_cost})
                    else:
                        logger.info("Non-stream cost calculation resulted in zero or None, not storing cost message.")
                        self.trace.update(metadata={"cost": 0})

                except Exception as e:
                    logger.error(f"Error calculating final cost for non-stream: {str(e)}")
                    self.trace.event(name="error_calculating_final_cost_for_non_stream", level="ERROR", status_message=(f"Error calculating final cost for non-stream: {str(e)}"))
            # --- Execute Tools and Yield Results ---
            tool_calls_to_execute = [item['tool_call'] for item in all_tool_data]
            if config.execute_tools and tool_calls_to_execute:
                logger.info(f"Executing {len(tool_calls_to_execute)} tools with strategy: {config.tool_execution_strategy}")
                self.trace.event(name="executing_tools_with_strategy", level="DEFAULT", status_message=(f"Executing {len(tool_calls_to_execute)} tools with strategy: {config.tool_execution_strategy}"))
                tool_results = await self._execute_tools(tool_calls_to_execute, config.tool_execution_strategy)

                for i, (returned_tool_call, result) in enumerate(tool_results):
                    original_data = all_tool_data[i]
                    tool_call_from_data = original_data['tool_call']
                    parsing_details = original_data['parsing_details']
                    current_assistant_id = assistant_message_object['message_id'] if assistant_message_object else None

                    context = self._create_tool_context(
                        tool_call_from_data, tool_index, current_assistant_id, parsing_details
                    )
                    context.result = result

                    # Save and Yield start status
                    started_msg_obj = await self._yield_and_save_tool_started(context, thread_id, thread_run_id)
                    if started_msg_obj: yield format_for_yield(started_msg_obj)

                    # Save tool result
                    saved_tool_result_object = await self._add_tool_result(
                        thread_id, tool_call_from_data, result, config.xml_adding_strategy,
                        current_assistant_id, parsing_details
                    )

                    # Save and Yield completed/failed status
                    completed_msg_obj = await self._yield_and_save_tool_completed(
                        context,
                        saved_tool_result_object['message_id'] if saved_tool_result_object else None,
                        thread_id, thread_run_id
                    )
                    if completed_msg_obj: yield format_for_yield(completed_msg_obj)

                    # Yield the saved tool result object
                    if saved_tool_result_object:
                        tool_result_message_objects[tool_index] = saved_tool_result_object
                        yield format_for_yield(saved_tool_result_object)
                    else:
                         logger.error(f"Failed to save tool result for index {tool_index}")
                         self.trace.event(name="failed_to_save_tool_result_for_index", level="ERROR", status_message=(f"Failed to save tool result for index {tool_index}"))

                    tool_index += 1

            # --- Save and Yield Final Status ---
            if finish_reason:
                finish_content = {"status_type": "finish", "finish_reason": finish_reason}
                finish_msg_obj = await self.add_message(
                    thread_id=thread_id, type="status", content=finish_content, 
                    is_llm_message=False, metadata={"thread_run_id": thread_run_id}
                )
                if finish_msg_obj: yield format_for_yield(finish_msg_obj)

        except Exception as e:
             logger.error(f"Error processing non-streaming response: {str(e)}", exc_info=True)
             self.trace.event(name="error_processing_non_streaming_response", level="ERROR", status_message=(f"Error processing non-streaming response: {str(e)}"))
             # Save and yield error status
             err_content = {"role": "system", "status_type": "error", "message": str(e)}
             err_msg_obj = await self.add_message(
                 thread_id=thread_id, type="status", content=err_content, 
                 is_llm_message=False, metadata={"thread_run_id": thread_run_id if 'thread_run_id' in locals() else None}
             )
             if err_msg_obj: yield format_for_yield(err_msg_obj)
             
             # Re-raise the same exception (not a new one) to ensure proper error propagation
             logger.critical(f"Re-raising error to stop further processing: {str(e)}")
             self.trace.event(name="re_raising_error_to_stop_further_processing", level="CRITICAL", status_message=(f"Re-raising error to stop further processing: {str(e)}"))
             raise # Use bare 'raise' to preserve the original exception with its traceback

        finally:
             # Save and Yield the final thread_run_end status
            end_content = {"status_type": "thread_run_end"}
            end_msg_obj = await self.add_message(
                thread_id=thread_id, type="status", content=end_content, 
                is_llm_message=False, metadata={"thread_run_id": thread_run_id if 'thread_run_id' in locals() else None}
            )
            if end_msg_obj: yield format_for_yield(end_msg_obj)

    # XML parsing methods
    def _extract_tag_content(self, xml_chunk: str, tag_name: str) -> Tuple[Optional[str], Optional[str]]:
        """Extract content between opening and closing tags, handling nested tags."""
        start_tag = f'<{tag_name}'
        end_tag = f'</{tag_name}>'
        
        try:
            # Find start tag position
            start_pos = xml_chunk.find(start_tag)
            if start_pos == -1:
                return None, xml_chunk
                
            # Find end of opening tag
            tag_end = xml_chunk.find('>', start_pos)
            if tag_end == -1:
                return None, xml_chunk
                
            # Find matching closing tag
            content_start = tag_end + 1
            nesting_level = 1
            pos = content_start
            
            while nesting_level > 0 and pos < len(xml_chunk):
                next_start = xml_chunk.find(start_tag, pos)
                next_end = xml_chunk.find(end_tag, pos)
                
                if next_end == -1:
                    return None, xml_chunk
                    
                if next_start != -1 and next_start < next_end:
                    nesting_level += 1
                    pos = next_start + len(start_tag)
                else:
                    nesting_level -= 1
                    if nesting_level == 0:
                        content = xml_chunk[content_start:next_end]
                        remaining = xml_chunk[next_end + len(end_tag):]
                        return content, remaining
                    else:
                        pos = next_end + len(end_tag)
            
            return None, xml_chunk
            
        except Exception as e:
            logger.error(f"Error extracting tag content: {e}")
            self.trace.event(name="error_extracting_tag_content", level="ERROR", status_message=(f"Error extracting tag content: {e}"))
            return None, xml_chunk

    def _extract_attribute(self, opening_tag: str, attr_name: str) -> Optional[str]:
        """Extract attribute value from opening tag."""
        try:
            # Handle both single and double quotes with raw strings
            patterns = [
                fr'{attr_name}="([^"]*)"',  # Double quotes
                fr"{attr_name}='([^']*)'",  # Single quotes
                fr'{attr_name}=([^\s/>;]+)'  # No quotes - fixed escape sequence
            ]
            
            for pattern in patterns:
                match = re.search(pattern, opening_tag)
                if match:
                    value = match.group(1)
                    # Unescape common XML entities
                    value = value.replace('&quot;', '"').replace('&apos;', "'")
                    value = value.replace('&lt;', '<').replace('&gt;', '>')
                    value = value.replace('&amp;', '&')
                    return value
            
            return None
            
        except Exception as e:
            logger.error(f"Error extracting attribute: {e}")
            self.trace.event(name="error_extracting_attribute", level="ERROR", status_message=(f"Error extracting attribute: {e}"))
            return None

    def _extract_xml_chunks(self, content: str) -> List[str]:
        """Extract complete XML chunks using start and end pattern matching."""
        chunks = []
        pos = 0
        
        try:
            # First, look for new format <function_calls> blocks
            start_pattern = '<function_calls>'
            end_pattern = '</function_calls>'
            
            while pos < len(content):
                # Find the next function_calls block
                start_pos = content.find(start_pattern, pos)
                if start_pos == -1:
                    break
                
                # Find the matching end tag
                end_pos = content.find(end_pattern, start_pos)
                if end_pos == -1:
                    break
                
                # Extract the complete block including tags
                chunk_end = end_pos + len(end_pattern)
                chunk = content[start_pos:chunk_end]
                chunks.append(chunk)
                
                # Move position past this chunk
                pos = chunk_end
            
            # If no new format found, fall back to old format for backwards compatibility
            if not chunks:
                pos = 0
                while pos < len(content):
                    # Find the next tool tag
                    next_tag_start = -1
                    current_tag = None
                    
                    # Find the earliest occurrence of any registered tag
                    for tag_name in self.tool_registry.xml_tools.keys():
                        start_pattern = f'<{tag_name}'
                        tag_pos = content.find(start_pattern, pos)
                        
                        if tag_pos != -1 and (next_tag_start == -1 or tag_pos < next_tag_start):
                            next_tag_start = tag_pos
                            current_tag = tag_name
                    
                    if next_tag_start == -1 or not current_tag:
                        break
                    
                    # Find the matching end tag
                    end_pattern = f'</{current_tag}>'
                    tag_stack = []
                    chunk_start = next_tag_start
                    current_pos = next_tag_start
                    
                    while current_pos < len(content):
                        # Look for next start or end tag of the same type
                        next_start = content.find(f'<{current_tag}', current_pos + 1)
                        next_end = content.find(end_pattern, current_pos)
                        
                        if next_end == -1:  # No closing tag found
                            break
                        
                        if next_start != -1 and next_start < next_end:
                            # Found nested start tag
                            tag_stack.append(next_start)
                            current_pos = next_start + 1
                        else:
                            # Found end tag
                            if not tag_stack:  # This is our matching end tag
                                chunk_end = next_end + len(end_pattern)
                                chunk = content[chunk_start:chunk_end]
                                chunks.append(chunk)
                                pos = chunk_end
                                break
                            else:
                                # Pop nested tag
                                tag_stack.pop()
                                current_pos = next_end + 1
                    
                    if current_pos >= len(content):  # Reached end without finding closing tag
                        break
                    
                    pos = max(pos + 1, current_pos)
        
        except Exception as e:
            logger.error(f"Error extracting XML chunks: {e}")
            logger.error(f"Content was: {content}")
            self.trace.event(name="error_extracting_xml_chunks", level="ERROR", status_message=(f"Error extracting XML chunks: {e}"), metadata={"content": content})
        
        return chunks

    def _parse_xml_tool_call(self, xml_chunk: str) -> Optional[Tuple[Dict[str, Any], Dict[str, Any]]]:
        """Parse XML chunk into tool call format and return parsing details.
        
        Returns:
            Tuple of (tool_call, parsing_details) or None if parsing fails.
            - tool_call: Dict with 'function_name', 'xml_tag_name', 'arguments'
            - parsing_details: Dict with 'attributes', 'elements', 'text_content', 'root_content'
        """
        try:
            # Check if this is the new format (contains <function_calls>)
            if '<function_calls>' in xml_chunk and '<invoke' in xml_chunk:
                # Use the new XML parser
                parsed_calls = self.xml_parser.parse_content(xml_chunk)
                
                if not parsed_calls:
                    logger.error(f"No tool calls found in XML chunk: {xml_chunk}")
                    return None
                
                # Take the first tool call (should only be one per chunk)
                xml_tool_call = parsed_calls[0]
                
                # Convert to the expected format
                tool_call = {
                    "function_name": xml_tool_call.function_name,
                    "xml_tag_name": xml_tool_call.function_name.replace('_', '-'),  # For backwards compatibility
                    "arguments": xml_tool_call.parameters
                }
                
                # Include the parsing details
                parsing_details = xml_tool_call.parsing_details
                parsing_details["raw_xml"] = xml_tool_call.raw_xml
                
                logger.debug(f"Parsed new format tool call: {tool_call}")
                return tool_call, parsing_details
            
            # Fall back to old format parsing
            # Extract tag name and validate
            tag_match = re.match(r'<([^\s>]+)', xml_chunk)
            if not tag_match:
                logger.error(f"No tag found in XML chunk: {xml_chunk}")
                self.trace.event(name="no_tag_found_in_xml_chunk", level="ERROR", status_message=(f"No tag found in XML chunk: {xml_chunk}"))
                return None
            
            # This is the XML tag as it appears in the text (e.g., "create-file")
            xml_tag_name = tag_match.group(1)
            logger.info(f"Found XML tag: {xml_tag_name}")
            self.trace.event(name="found_xml_tag", level="DEFAULT", status_message=(f"Found XML tag: {xml_tag_name}"))
            
            # Get tool info and schema from registry
            tool_info = self.tool_registry.get_xml_tool(xml_tag_name)
            if not tool_info or not tool_info['schema'].xml_schema:
                logger.error(f"No tool or schema found for tag: {xml_tag_name}")
                self.trace.event(name="no_tool_or_schema_found_for_tag", level="ERROR", status_message=(f"No tool or schema found for tag: {xml_tag_name}"))
                return None
            
            # This is the actual function name to call (e.g., "create_file")
            function_name = tool_info['method']
            
            schema = tool_info['schema'].xml_schema
            params = {}
            remaining_chunk = xml_chunk
            
            # --- Store detailed parsing info ---
            parsing_details = {
                "attributes": {},
                "elements": {},
                "text_content": None,
                "root_content": None,
                "raw_chunk": xml_chunk # Store the original chunk for reference
            }
            # ---
            
            # Process each mapping
            for mapping in schema.mappings:
                try:
                    if mapping.node_type == "attribute":
                        # Extract attribute from opening tag
                        opening_tag = remaining_chunk.split('>', 1)[0]
                        value = self._extract_attribute(opening_tag, mapping.param_name)
                        if value is not None:
                            params[mapping.param_name] = value
                            parsing_details["attributes"][mapping.param_name] = value # Store raw attribute
                            # logger.info(f"Found attribute {mapping.param_name}: {value}")
                
                    elif mapping.node_type == "element":
                        # Extract element content
                        content, remaining_chunk = self._extract_tag_content(remaining_chunk, mapping.path)
                        if content is not None:
                            params[mapping.param_name] = content.strip()
                            parsing_details["elements"][mapping.param_name] = content.strip() # Store raw element content
                            # logger.info(f"Found element {mapping.param_name}: {content.strip()}")
                
                    elif mapping.node_type == "text":
                        # Extract text content
                        content, _ = self._extract_tag_content(remaining_chunk, xml_tag_name)
                        if content is not None:
                            params[mapping.param_name] = content.strip()
                            parsing_details["text_content"] = content.strip() # Store raw text content
                            # logger.info(f"Found text content for {mapping.param_name}: {content.strip()}")
                
                    elif mapping.node_type == "content":
                        # Extract root content
                        content, _ = self._extract_tag_content(remaining_chunk, xml_tag_name)
                        if content is not None:
                            params[mapping.param_name] = content.strip()
                            parsing_details["root_content"] = content.strip() # Store raw root content
                            # logger.info(f"Found root content for {mapping.param_name}")
                
                except Exception as e:
                    logger.error(f"Error processing mapping {mapping}: {e}")
                    self.trace.event(name="error_processing_mapping", level="ERROR", status_message=(f"Error processing mapping {mapping}: {e}"))
                    continue

            # Create tool call with clear separation between function_name and xml_tag_name
            tool_call = {
                "function_name": function_name,  # The actual method to call (e.g., create_file)
                "xml_tag_name": xml_tag_name,    # The original XML tag (e.g., create-file)
                "arguments": params              # The extracted parameters
            }
            
            logger.debug(f"Parsed old format tool call: {tool_call}")
            return tool_call, parsing_details # Return both dicts
            
        except Exception as e:
            logger.error(f"Error parsing XML chunk: {e}")
            logger.error(f"XML chunk was: {xml_chunk}")
            self.trace.event(name="error_parsing_xml_chunk", level="ERROR", status_message=(f"Error parsing XML chunk: {e}"), metadata={"xml_chunk": xml_chunk})
            return None

    def _parse_xml_tool_calls(self, content: str) -> List[Dict[str, Any]]:
        """Parse XML tool calls from content string.
        
        Returns:
            List of dictionaries, each containing {'tool_call': ..., 'parsing_details': ...}
        """
        parsed_data = []
        
        try:
            xml_chunks = self._extract_xml_chunks(content)
            
            for xml_chunk in xml_chunks:
                result = self._parse_xml_tool_call(xml_chunk)
                if result:
                    tool_call, parsing_details = result
                    parsed_data.append({
                        "tool_call": tool_call,
                        "parsing_details": parsing_details
                    })
                    
        except Exception as e:
            logger.error(f"Error parsing XML tool calls: {e}", exc_info=True)
            self.trace.event(name="error_parsing_xml_tool_calls", level="ERROR", status_message=(f"Error parsing XML tool calls: {e}"), metadata={"content": content})
        
        return parsed_data

    # Tool execution methods
    async def _execute_tool(self, tool_call: Dict[str, Any]) -> ToolResult:
        """Execute a single tool call and return the result."""
        span = self.trace.span(name=f"execute_tool.{tool_call['function_name']}", input=tool_call["arguments"])            
        try:
            function_name = tool_call["function_name"]
            arguments = tool_call["arguments"]

            logger.info(f"Executing tool: {function_name} with arguments: {arguments}")
            self.trace.event(name="executing_tool", level="DEFAULT", status_message=(f"Executing tool: {function_name} with arguments: {arguments}"))
            
            if isinstance(arguments, str):
                try:
                    arguments = safe_json_parse(arguments)
                except json.JSONDecodeError:
                    arguments = {"text": arguments}
            
            # Get available functions from tool registry
            available_functions = self.tool_registry.get_available_functions()
            
            # Look up the function by name
            tool_fn = available_functions.get(function_name)
            if not tool_fn:
                logger.error(f"Tool function '{function_name}' not found in registry")
                span.end(status_message="tool_not_found", level="ERROR")
                return ToolResult(success=False, output=f"Tool function '{function_name}' not found")
            
            logger.debug(f"Found tool function for '{function_name}', executing...")
            result = await tool_fn(**arguments)
            logger.info(f"Tool execution complete: {function_name} -> {result}")
            span.end(status_message="tool_executed", output=result)
            return result
        except Exception as e:
            logger.error(f"Error executing tool {tool_call['function_name']}: {str(e)}", exc_info=True)
            span.end(status_message="tool_execution_error", output=f"Error executing tool: {str(e)}", level="ERROR")
            return ToolResult(success=False, output=f"Error executing tool: {str(e)}")

    async def _execute_tools(
        self, 
        tool_calls: List[Dict[str, Any]], 
        execution_strategy: ToolExecutionStrategy = "sequential"
    ) -> List[Tuple[Dict[str, Any], ToolResult]]:
        """Execute tool calls with the specified strategy.
        
        This is the main entry point for tool execution. It dispatches to the appropriate
        execution method based on the provided strategy.
        
        Args:
            tool_calls: List of tool calls to execute
            execution_strategy: Strategy for executing tools:
                - "sequential": Execute tools one after another, waiting for each to complete
                - "parallel": Execute all tools simultaneously for better performance 
                
        Returns:
            List of tuples containing the original tool call and its result
        """
        logger.info(f"Executing {len(tool_calls)} tools with strategy: {execution_strategy}")
        self.trace.event(name="executing_tools_with_strategy", level="DEFAULT", status_message=(f"Executing {len(tool_calls)} tools with strategy: {execution_strategy}"))
            
        if execution_strategy == "sequential":
            return await self._execute_tools_sequentially(tool_calls)
        elif execution_strategy == "parallel":
            return await self._execute_tools_in_parallel(tool_calls)
        else:
            logger.warning(f"Unknown execution strategy: {execution_strategy}, falling back to sequential")
            return await self._execute_tools_sequentially(tool_calls)

    async def _execute_tools_sequentially(self, tool_calls: List[Dict[str, Any]]) -> List[Tuple[Dict[str, Any], ToolResult]]:
        """Execute tool calls sequentially and return results.
        
        This method executes tool calls one after another, waiting for each tool to complete
        before starting the next one. This is useful when tools have dependencies on each other.
        
        Args:
            tool_calls: List of tool calls to execute
            
        Returns:
            List of tuples containing the original tool call and its result
        """
        if not tool_calls:
            return []
            
        try:
            tool_names = [t.get('function_name', 'unknown') for t in tool_calls]
            logger.info(f"Executing {len(tool_calls)} tools sequentially: {tool_names}")
            self.trace.event(name="executing_tools_sequentially", level="DEFAULT", status_message=(f"Executing {len(tool_calls)} tools sequentially: {tool_names}"))
            
            results = []
            for index, tool_call in enumerate(tool_calls):
                tool_name = tool_call.get('function_name', 'unknown')
                logger.debug(f"Executing tool {index+1}/{len(tool_calls)}: {tool_name}")
                
                try:
                    result = await self._execute_tool(tool_call)
                    results.append((tool_call, result))
                    logger.debug(f"Completed tool {tool_name} with success={result.success}")
                    
                    # Check if this is a terminating tool (ask or complete)
                    if tool_name in ['ask', 'complete']:
                        logger.info(f"Terminating tool '{tool_name}' executed. Stopping further tool execution.")
                        self.trace.event(name="terminating_tool_executed", level="DEFAULT", status_message=(f"Terminating tool '{tool_name}' executed. Stopping further tool execution."))
                        break  # Stop executing remaining tools
                        
                except Exception as e:
                    logger.error(f"Error executing tool {tool_name}: {str(e)}")
                    self.trace.event(name="error_executing_tool", level="ERROR", status_message=(f"Error executing tool {tool_name}: {str(e)}"))
                    error_result = ToolResult(success=False, output=f"Error executing tool: {str(e)}")
                    results.append((tool_call, error_result))
            
            logger.info(f"Sequential execution completed for {len(results)} tools (out of {len(tool_calls)} total)")
            self.trace.event(name="sequential_execution_completed", level="DEFAULT", status_message=(f"Sequential execution completed for {len(results)} tools (out of {len(tool_calls)} total)"))
            return results
            
        except Exception as e:
            logger.error(f"Error in sequential tool execution: {str(e)}", exc_info=True)
            # Return partial results plus error results for remaining tools
            completed_tool_names = [r[0].get('function_name', 'unknown') for r in results] if 'results' in locals() else []
            remaining_tools = [t for t in tool_calls if t.get('function_name', 'unknown') not in completed_tool_names]
            
            # Add error results for remaining tools
            error_results = [(tool, ToolResult(success=False, output=f"Execution error: {str(e)}")) 
                            for tool in remaining_tools]
                            
            return (results if 'results' in locals() else []) + error_results

    async def _execute_tools_in_parallel(self, tool_calls: List[Dict[str, Any]]) -> List[Tuple[Dict[str, Any], ToolResult]]:
        """Execute tool calls in parallel and return results.
        
        This method executes all tool calls simultaneously using asyncio.gather, which
        can significantly improve performance when executing multiple independent tools.
        
        Args:
            tool_calls: List of tool calls to execute
            
        Returns:
            List of tuples containing the original tool call and its result
        """
        if not tool_calls:
            return []
            
        try:
            tool_names = [t.get('function_name', 'unknown') for t in tool_calls]
            logger.info(f"Executing {len(tool_calls)} tools in parallel: {tool_names}")
            self.trace.event(name="executing_tools_in_parallel", level="DEFAULT", status_message=(f"Executing {len(tool_calls)} tools in parallel: {tool_names}"))
            
            # Create tasks for all tool calls
            tasks = [self._execute_tool(tool_call) for tool_call in tool_calls]
            
            # Execute all tasks concurrently with error handling
            results = await asyncio.gather(*tasks, return_exceptions=True)
            
            # Process results and handle any exceptions
            processed_results = []
            for i, (tool_call, result) in enumerate(zip(tool_calls, results)):
                if isinstance(result, Exception):
                    logger.error(f"Error executing tool {tool_call.get('function_name', 'unknown')}: {str(result)}")
                    self.trace.event(name="error_executing_tool", level="ERROR", status_message=(f"Error executing tool {tool_call.get('function_name', 'unknown')}: {str(result)}"))
                    # Create error result
                    error_result = ToolResult(success=False, output=f"Error executing tool: {str(result)}")
                    processed_results.append((tool_call, error_result))
                else:
                    processed_results.append((tool_call, result))
            
            logger.info(f"Parallel execution completed for {len(tool_calls)} tools")
            self.trace.event(name="parallel_execution_completed", level="DEFAULT", status_message=(f"Parallel execution completed for {len(tool_calls)} tools"))
            return processed_results
        
        except Exception as e:
            logger.error(f"Error in parallel tool execution: {str(e)}", exc_info=True)
            self.trace.event(name="error_in_parallel_tool_execution", level="ERROR", status_message=(f"Error in parallel tool execution: {str(e)}"))
            # Return error results for all tools if the gather itself fails
            return [(tool_call, ToolResult(success=False, output=f"Execution error: {str(e)}")) 
                    for tool_call in tool_calls]

    async def _add_tool_result(
        self, 
        thread_id: str, 
        tool_call: Dict[str, Any], 
        result: ToolResult,
        strategy: Union[XmlAddingStrategy, str] = "assistant_message",
        assistant_message_id: Optional[str] = None,
        parsing_details: Optional[Dict[str, Any]] = None
    ) -> Optional[Dict[str, Any]]: # Return the full message object
        """Add a tool result to the conversation thread based on the specified format.
        
        This method formats tool results and adds them to the conversation history,
        making them visible to the LLM in subsequent interactions. Results can be 
        added either as native tool messages (OpenAI format) or as XML-wrapped content
        with a specified role (user or assistant).
        
        Args:
            thread_id: ID of the conversation thread
            tool_call: The original tool call that produced this result
            result: The result from the tool execution
            strategy: How to add XML tool results to the conversation
                     ("user_message", "assistant_message", or "inline_edit")
            assistant_message_id: ID of the assistant message that generated this tool call
            parsing_details: Detailed parsing info for XML calls (attributes, elements, etc.)
        """
        try:
            message_obj = None # Initialize message_obj
            
            # Create metadata with assistant_message_id if provided
            metadata = {}
            if assistant_message_id:
                metadata["assistant_message_id"] = assistant_message_id
                logger.info(f"Linking tool result to assistant message: {assistant_message_id}")
                self.trace.event(name="linking_tool_result_to_assistant_message", level="DEFAULT", status_message=(f"Linking tool result to assistant message: {assistant_message_id}"))
            
            # --- Add parsing details to metadata if available ---
            if parsing_details:
                metadata["parsing_details"] = parsing_details
                logger.info("Adding parsing_details to tool result metadata")
                self.trace.event(name="adding_parsing_details_to_tool_result_metadata", level="DEFAULT", status_message=(f"Adding parsing_details to tool result metadata"), metadata={"parsing_details": parsing_details})
            # ---
            
            # Check if this is a native function call (has id field)
            if "id" in tool_call:
                # Format as a proper tool message according to OpenAI spec
                function_name = tool_call.get("function_name", "")
                
                # Format the tool result content - tool role needs string content
                if isinstance(result, str):
                    content = result
                elif hasattr(result, 'output'):
                    # If it's a ToolResult object
                    if isinstance(result.output, dict) or isinstance(result.output, list):
                        # If output is already a dict or list, convert to JSON string
                        content = json.dumps(result.output)
                    else:
                        # Otherwise just use the string representation
                        content = str(result.output)
                else:
                    # Fallback to string representation of the whole result
                    content = str(result)
                
                logger.info(f"Formatted tool result content: {content[:100]}...")
                self.trace.event(name="formatted_tool_result_content", level="DEFAULT", status_message=(f"Formatted tool result content: {content[:100]}..."))
                
                # Create the tool response message with proper format
                tool_message = {
                    "role": "tool",
                    "tool_call_id": tool_call["id"],
                    "name": function_name,
                    "content": content
                }
                
                logger.info(f"Adding native tool result for tool_call_id={tool_call['id']} with role=tool")
                self.trace.event(name="adding_native_tool_result_for_tool_call_id", level="DEFAULT", status_message=(f"Adding native tool result for tool_call_id={tool_call['id']} with role=tool"))
                
                # Add as a tool message to the conversation history
                # This makes the result visible to the LLM in the next turn
                message_obj = await self.add_message(
                    thread_id=thread_id,
                    type="tool",  # Special type for tool responses
                    content=tool_message,
                    is_llm_message=True,
                    metadata=metadata
                )
                return message_obj # Return the full message object
            
            # Check if this is an MCP tool (function_name starts with "call_mcp_tool")
            function_name = tool_call.get("function_name", "")
            
            # Check if this is an MCP tool - either the old call_mcp_tool or a dynamically registered MCP tool
            is_mcp_tool = False
            if function_name == "call_mcp_tool":
                is_mcp_tool = True
            else:
                # Check if the result indicates it's an MCP tool by looking for MCP metadata
                if hasattr(result, 'output') and isinstance(result.output, str):
                    # Check for MCP metadata pattern in the output
                    if "MCP Tool Result from" in result.output and "Tool Metadata:" in result.output:
                        is_mcp_tool = True
                    # Also check for MCP metadata in JSON format
                    elif "mcp_metadata" in result.output:
                        is_mcp_tool = True
            
            if is_mcp_tool:
                # Special handling for MCP tools - make content prominent and LLM-friendly
                result_role = "user" if strategy == "user_message" else "assistant"
                
                # Extract the actual content from the ToolResult
                if hasattr(result, 'output'):
                    mcp_content = str(result.output)
                else:
                    mcp_content = str(result)
                
                # Create a simple, LLM-friendly message format that puts content first
                simple_message = {
                    "role": result_role,
                    "content": mcp_content  # Direct content, no complex nesting
                }
                
                logger.info(f"Adding MCP tool result with simplified format for LLM visibility")
                self.trace.event(name="adding_mcp_tool_result_simplified", level="DEFAULT", status_message="Adding MCP tool result with simplified format for LLM visibility")
                
                message_obj = await self.add_message(
                    thread_id=thread_id, 
                    type="tool",
                    content=simple_message,
                    is_llm_message=True,
                    metadata=metadata
                )
                return message_obj
            
            # For XML and other non-native tools, use the new structured format
            # Determine message role based on strategy
            result_role = "user" if strategy == "user_message" else "assistant"
            
            # Create the new structured tool result format
            structured_result = self._create_structured_tool_result(tool_call, result, parsing_details)
            
            # Add the message with the appropriate role to the conversation history
            # This allows the LLM to see the tool result in subsequent interactions
            result_message = {
                "role": result_role,
                "content":  json.dumps(structured_result)
            }
            message_obj = await self.add_message(
                thread_id=thread_id, 
                type="tool",
                content=result_message,
                is_llm_message=True,
                metadata=metadata
            )
            return message_obj # Return the full message object
        except Exception as e:
            logger.error(f"Error adding tool result: {str(e)}", exc_info=True)
            self.trace.event(name="error_adding_tool_result", level="ERROR", status_message=(f"Error adding tool result: {str(e)}"), metadata={"tool_call": tool_call, "result": result, "strategy": strategy, "assistant_message_id": assistant_message_id, "parsing_details": parsing_details})
            # Fallback to a simple message
            try:
                fallback_message = {
                    "role": "user",
                    "content": str(result)
                }
                message_obj = await self.add_message(
                    thread_id=thread_id, 
                    type="tool", 
                    content=fallback_message,
                    is_llm_message=True,
                    metadata={"assistant_message_id": assistant_message_id} if assistant_message_id else {}
                )
                return message_obj # Return the full message object
            except Exception as e2:
                logger.error(f"Failed even with fallback message: {str(e2)}", exc_info=True)
                self.trace.event(name="failed_even_with_fallback_message", level="ERROR", status_message=(f"Failed even with fallback message: {str(e2)}"), metadata={"tool_call": tool_call, "result": result, "strategy": strategy, "assistant_message_id": assistant_message_id, "parsing_details": parsing_details})
                return None # Return None on error

    def _create_structured_tool_result(self, tool_call: Dict[str, Any], result: ToolResult, parsing_details: Optional[Dict[str, Any]] = None):
        """Create a structured tool result format that's tool-agnostic and provides rich information.
        
        Args:
            tool_call: The original tool call that was executed
            result: The result from the tool execution
            parsing_details: Optional parsing details for XML calls
            
        Returns:
            Structured dictionary containing tool execution information
        """
        # Extract tool information
        function_name = tool_call.get("function_name", "unknown")
        xml_tag_name = tool_call.get("xml_tag_name")
        arguments = tool_call.get("arguments", {})
        tool_call_id = tool_call.get("id")
        logger.info(f"Creating structured tool result for tool_call: {tool_call}")
        
        # Process the output - if it's a JSON string, parse it back to an object
        output = result.output if hasattr(result, 'output') else str(result)
        if isinstance(output, str):
            try:
                # Try to parse as JSON to provide structured data to frontend
                parsed_output = safe_json_parse(output)
                # If parsing succeeded and we got a dict/list, use the parsed version
                if isinstance(parsed_output, (dict, list)):
                    output = parsed_output
                # Otherwise keep the original string
            except Exception:
                # If parsing fails, keep the original string
                pass
        
        # Create the structured result
        structured_result_v1 = {
            "tool_execution": {
                "function_name": function_name,
                "xml_tag_name": xml_tag_name,
                "tool_call_id": tool_call_id,
                "arguments": arguments,
                "result": {
                    "success": result.success if hasattr(result, 'success') else True,
                    "output": output,  # Now properly structured for frontend
                    "error": getattr(result, 'error', None) if hasattr(result, 'error') else None
                },
                "execution_details": {
                    "timestamp": datetime.now(timezone.utc).isoformat(),
                    "parsing_details": parsing_details
                }
            }
        }

        structured_result_v2 = {
            "tool_execution": {
                "function_name": function_name,
                "xml_tag_name": xml_tag_name,
                "tool_call_id": tool_call_id,
                "arguments": arguments,
                "result": {
                    "success": result.success if hasattr(result, 'success') else True,
                    "output": output,  # Now properly structured for frontend
                    "error": getattr(result, 'error', None) if hasattr(result, 'error') else None
                },
                "execution_details": {
                    "timestamp": datetime.now(timezone.utc).isoformat(),
                    "parsing_details": parsing_details
                }
            }
        }
        
        # For backwards compatibility with LLM, also include a human-readable summary
        # Use the original string output for the summary to avoid complex object representation
        summary_output = result.output if hasattr(result, 'output') else str(result)
        success_status = structured_result["tool_execution"]["result"]["success"]
        
        # Create a more comprehensive summary for the LLM
        if xml_tag_name:
<<<<<<< HEAD
            # For XML tools, create a detailed readable summary
            status = "completed successfully" if success_status else "failed"
            summary = f"""[Tool Execution Result]
Tool: {xml_tag_name} ({function_name})
Status: {status}
Arguments: {json.dumps(arguments)}
Output: {summary_output}"""
            if not success_status and structured_result["tool_execution"]["result"].get("error"):
                summary += f"\nError: {structured_result['tool_execution']['result']['error']}"
        else:
            # For native tools, create a detailed readable summary
            status = "completed successfully" if success_status else "failed"
            summary = f"""[Function Call Result]
Function: {function_name}
Status: {status}
Arguments: {json.dumps(arguments)}
Output: {summary_output}"""
            if not success_status and structured_result["tool_execution"]["result"].get("error"):
                summary += f"\nError: {structured_result['tool_execution']['result']['error']}"
=======
            # For XML tools, create a readable summary
            status = "completed successfully" if structured_result_v1["tool_execution"]["result"]["success"] else "failed"
            summary = f"Tool '{xml_tag_name}' {status}. Output: {summary_output}"
        else:
            # For native tools, create a readable summary
            status = "completed successfully" if structured_result_v1["tool_execution"]["result"]["success"] else "failed"
            summary = f"Function '{function_name}' {status}. Output: {summary_output}"
>>>>>>> ad6c450f
        
        if self.is_agent_builder:
            return summary
        elif function_name == "get_data_provider_endpoints":
            logger.info(f"Returning sumnary for data provider call: {summary}")
            return summary
        else:
            return structured_result_v1

    def _format_xml_tool_result(self, tool_call: Dict[str, Any], result: ToolResult) -> str:
        """Format a tool result wrapped in a <tool_result> tag.
        
        DEPRECATED: This method is kept for backwards compatibility.
        New implementations should use _create_structured_tool_result instead.

        Args:
            tool_call: The tool call that was executed
            result: The result of the tool execution

        Returns:
            String containing the formatted result wrapped in <tool_result> tag
        """
        # Always use xml_tag_name if it exists
        if "xml_tag_name" in tool_call:
            xml_tag_name = tool_call["xml_tag_name"]
            return f"<tool_result> <{xml_tag_name}> {str(result)} </{xml_tag_name}> </tool_result>"
        
        # Non-XML tool, just return the function result
        function_name = tool_call["function_name"]
        return f"Result for {function_name}: {str(result)}"

    def _create_tool_context(self, tool_call: Dict[str, Any], tool_index: int, assistant_message_id: Optional[str] = None, parsing_details: Optional[Dict[str, Any]] = None) -> ToolExecutionContext:
        """Create a tool execution context with display name and parsing details populated."""
        context = ToolExecutionContext(
            tool_call=tool_call,
            tool_index=tool_index,
            assistant_message_id=assistant_message_id,
            parsing_details=parsing_details
        )
        
        # Set function_name and xml_tag_name fields
        if "xml_tag_name" in tool_call:
            context.xml_tag_name = tool_call["xml_tag_name"]
            context.function_name = tool_call.get("function_name", tool_call["xml_tag_name"])
        else:
            # For non-XML tools, use function name directly
            context.function_name = tool_call.get("function_name", "unknown")
            context.xml_tag_name = None
        
        return context
        
    async def _yield_and_save_tool_started(self, context: ToolExecutionContext, thread_id: str, thread_run_id: str) -> Optional[Dict[str, Any]]:
        """Formats, saves, and returns a tool started status message."""
        tool_name = context.xml_tag_name or context.function_name
        content = {
            "role": "assistant", "status_type": "tool_started",
            "function_name": context.function_name, "xml_tag_name": context.xml_tag_name,
            "message": f"Starting execution of {tool_name}", "tool_index": context.tool_index,
            "tool_call_id": context.tool_call.get("id") # Include tool_call ID if native
        }
        metadata = {"thread_run_id": thread_run_id}
        saved_message_obj = await self.add_message(
            thread_id=thread_id, type="status", content=content, is_llm_message=False, metadata=metadata
        )
        return saved_message_obj # Return the full object (or None if saving failed)

    async def _yield_and_save_tool_completed(self, context: ToolExecutionContext, tool_message_id: Optional[str], thread_id: str, thread_run_id: str) -> Optional[Dict[str, Any]]:
        """Formats, saves, and returns a tool completed/failed status message."""
        if not context.result:
            # Delegate to error saving if result is missing (e.g., execution failed)
            return await self._yield_and_save_tool_error(context, thread_id, thread_run_id)

        tool_name = context.xml_tag_name or context.function_name
        status_type = "tool_completed" if context.result.success else "tool_failed"
        message_text = f"Tool {tool_name} {'completed successfully' if context.result.success else 'failed'}"

        content = {
            "role": "assistant", "status_type": status_type,
            "function_name": context.function_name, "xml_tag_name": context.xml_tag_name,
            "message": message_text, "tool_index": context.tool_index,
            "tool_call_id": context.tool_call.get("id")
        }
        metadata = {"thread_run_id": thread_run_id}
        # Add the *actual* tool result message ID to the metadata if available and successful
        if context.result.success and tool_message_id:
            metadata["linked_tool_result_message_id"] = tool_message_id
            
        # <<< ADDED: Signal if this is a terminating tool >>>
        if context.function_name in ['ask', 'complete']:
            metadata["agent_should_terminate"] = True
            logger.info(f"Marking tool status for '{context.function_name}' with termination signal.")
            self.trace.event(name="marking_tool_status_for_termination", level="DEFAULT", status_message=(f"Marking tool status for '{context.function_name}' with termination signal."))
        # <<< END ADDED >>>

        saved_message_obj = await self.add_message(
            thread_id=thread_id, type="status", content=content, is_llm_message=False, metadata=metadata
        )
        return saved_message_obj

    async def _yield_and_save_tool_error(self, context: ToolExecutionContext, thread_id: str, thread_run_id: str) -> Optional[Dict[str, Any]]:
        """Formats, saves, and returns a tool error status message."""
        error_msg = str(context.error) if context.error else "Unknown error during tool execution"
        tool_name = context.xml_tag_name or context.function_name
        content = {
            "role": "assistant", "status_type": "tool_error",
            "function_name": context.function_name, "xml_tag_name": context.xml_tag_name,
            "message": f"Error executing tool {tool_name}: {error_msg}",
            "tool_index": context.tool_index,
            "tool_call_id": context.tool_call.get("id")
        }
        metadata = {"thread_run_id": thread_run_id}
        # Save the status message with is_llm_message=False
        saved_message_obj = await self.add_message(
            thread_id=thread_id, type="status", content=content, is_llm_message=False, metadata=metadata
        )
        return saved_message_obj<|MERGE_RESOLUTION|>--- conflicted
+++ resolved
@@ -1622,27 +1622,6 @@
         
         # Create a more comprehensive summary for the LLM
         if xml_tag_name:
-<<<<<<< HEAD
-            # For XML tools, create a detailed readable summary
-            status = "completed successfully" if success_status else "failed"
-            summary = f"""[Tool Execution Result]
-Tool: {xml_tag_name} ({function_name})
-Status: {status}
-Arguments: {json.dumps(arguments)}
-Output: {summary_output}"""
-            if not success_status and structured_result["tool_execution"]["result"].get("error"):
-                summary += f"\nError: {structured_result['tool_execution']['result']['error']}"
-        else:
-            # For native tools, create a detailed readable summary
-            status = "completed successfully" if success_status else "failed"
-            summary = f"""[Function Call Result]
-Function: {function_name}
-Status: {status}
-Arguments: {json.dumps(arguments)}
-Output: {summary_output}"""
-            if not success_status and structured_result["tool_execution"]["result"].get("error"):
-                summary += f"\nError: {structured_result['tool_execution']['result']['error']}"
-=======
             # For XML tools, create a readable summary
             status = "completed successfully" if structured_result_v1["tool_execution"]["result"]["success"] else "failed"
             summary = f"Tool '{xml_tag_name}' {status}. Output: {summary_output}"
@@ -1650,7 +1629,6 @@
             # For native tools, create a readable summary
             status = "completed successfully" if structured_result_v1["tool_execution"]["result"]["success"] else "failed"
             summary = f"Function '{function_name}' {status}. Output: {summary_output}"
->>>>>>> ad6c450f
         
         if self.is_agent_builder:
             return summary
