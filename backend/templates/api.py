from fastapi import APIRouter, HTTPException, Depends
from typing import List, Optional, Dict, Any
from pydantic import BaseModel

from utils.logger import logger
from utils.auth_utils import get_current_user_id_from_jwt
from services.supabase import DBConnection

from .template_service import (
    get_template_service,
    AgentTemplate,
    TemplateNotFoundError,
    TemplateAccessDeniedError,
    SunaDefaultAgentTemplateError
)
from .installation_service import (
    get_installation_service,
    TemplateInstallationRequest,
    TemplateInstallationResult,
    TemplateInstallationError,
    InvalidCredentialError
)
from .utils import format_template_for_response

router = APIRouter()

db: Optional[DBConnection] = None


class CreateTemplateRequest(BaseModel):
    agent_id: str
    make_public: bool = False
    tags: Optional[List[str]] = None


class InstallTemplateRequest(BaseModel):
    template_id: str
    instance_name: Optional[str] = None
    custom_system_prompt: Optional[str] = None
    profile_mappings: Optional[Dict[str, str]] = None
    custom_mcp_configs: Optional[Dict[str, Dict[str, Any]]] = None


class PublishTemplateRequest(BaseModel):
    tags: Optional[List[str]] = None


class TemplateResponse(BaseModel):
    template_id: str
    creator_id: str
    name: str
    description: Optional[str]
    system_prompt: str
    mcp_requirements: List[Dict[str, Any]]
    agentpress_tools: Dict[str, Any]
    tags: List[str]
    is_public: bool
    download_count: int
    marketplace_published_at: Optional[str]
    created_at: str
    updated_at: str
    creator_name: Optional[str] = None
    avatar: Optional[str]
    avatar_color: Optional[str]
<<<<<<< HEAD
    metadata: Optional[Dict[str, Any]] = None
=======
    metadata: Dict[str, Any] = {}
>>>>>>> 75532717


class InstallationResponse(BaseModel):
    status: str
    instance_id: Optional[str] = None
    name: Optional[str] = None
    missing_regular_credentials: List[Dict[str, Any]] = []
    missing_custom_configs: List[Dict[str, Any]] = []
    template_info: Optional[Dict[str, Any]] = None


def initialize(database: DBConnection):
    global db
    db = database


async def validate_template_ownership_and_get(template_id: str, user_id: str) -> AgentTemplate:
    """
    Validates that the user owns the template and returns it.
    
    Args:
        template_id: The template ID to validate
        user_id: The user ID to check ownership for
        
    Returns:
        AgentTemplate: The template if the user owns it
        
    Raises:
        HTTPException: If template not found or user doesn't own it
    """
    template_service = get_template_service(db)
    template = await template_service.get_template(template_id)
    
    if not template:
        logger.warning(f"Template {template_id} not found")
        raise HTTPException(status_code=404, detail="Template not found")
    
    if template.creator_id != user_id:
        logger.warning(f"User {user_id} attempted to access template {template_id} owned by {template.creator_id}")
        raise HTTPException(status_code=403, detail="You don't have permission to access this template")
    
    return template


async def validate_template_access_and_get(template_id: str, user_id: str) -> AgentTemplate:
    """
    Validates that the user can access the template (either owns it or it's public) and returns it.
    
    Args:
        template_id: The template ID to validate
        user_id: The user ID to check access for
        
    Returns:
        AgentTemplate: The template if the user can access it
        
    Raises:
        HTTPException: If template not found or user can't access it
    """
    template_service = get_template_service(db)
    template = await template_service.get_template(template_id)
    
    if not template:
        logger.warning(f"Template {template_id} not found")
        raise HTTPException(status_code=404, detail="Template not found")
    
    # Check if user can access the template (owner or public)
    if template.creator_id != user_id and not template.is_public:
        logger.warning(f"User {user_id} attempted to access private template {template_id} owned by {template.creator_id}")
        raise HTTPException(status_code=403, detail="Access denied to private template")
    
    return template


async def validate_agent_ownership(agent_id: str, user_id: str) -> Dict[str, Any]:
    """
    Validates that the user owns the agent and returns it.
    
    Args:
        agent_id: The agent ID to validate
        user_id: The user ID to check ownership for
        
    Returns:
        Dict[str, Any]: The agent data if the user owns it
        
    Raises:
        HTTPException: If agent not found or user doesn't own it
    """
    template_service = get_template_service(db)
    agent = await template_service._get_agent_by_id(agent_id)
    
    if not agent:
        logger.warning(f"Agent {agent_id} not found")
        raise HTTPException(status_code=404, detail="Agent not found")
    
    if agent['account_id'] != user_id:
        logger.warning(f"User {user_id} attempted to access agent {agent_id} owned by {agent['account_id']}")
        raise HTTPException(status_code=403, detail="You don't have permission to access this agent")
    
    return agent


@router.post("", response_model=Dict[str, str])
async def create_template_from_agent(
    request: CreateTemplateRequest,
    user_id: str = Depends(get_current_user_id_from_jwt)
):
    """
    Create a template from an existing agent.
    
    Requires:
    - User must own the agent
    - Agent cannot be a Suna default agent
    """
    try:
        # Validate agent ownership first
        await validate_agent_ownership(request.agent_id, user_id)
        
        logger.info(f"User {user_id} creating template from agent {request.agent_id}")
        
        template_service = get_template_service(db)
        
        template_id = await template_service.create_from_agent(
            agent_id=request.agent_id,
            creator_id=user_id,
            make_public=request.make_public,
            tags=request.tags
        )
        
        logger.info(f"Successfully created template {template_id} from agent {request.agent_id}")
        return {"template_id": template_id}
        
    except HTTPException:
        # Re-raise HTTP exceptions from our validation functions
        raise
    except TemplateNotFoundError as e:
        logger.warning(f"Template creation failed - not found: {e}")
        raise HTTPException(status_code=404, detail=str(e))
    except TemplateAccessDeniedError as e:
        logger.warning(f"Template creation failed - access denied: {e}")
        raise HTTPException(status_code=403, detail=str(e))
    except SunaDefaultAgentTemplateError as e:
        logger.warning(f"Template creation failed - Suna default agent: {e}")
        raise HTTPException(status_code=400, detail=str(e))
    except Exception as e:
        logger.error(f"Error creating template from agent {request.agent_id}: {e}", exc_info=True)
        raise HTTPException(status_code=500, detail="Internal server error")


@router.post("/{template_id}/publish")
async def publish_template(
    template_id: str,
    request: PublishTemplateRequest,
    user_id: str = Depends(get_current_user_id_from_jwt)
):
    """
    Publish a template to the marketplace.
    
    Requires:
    - User must own the template
    """
    try:
        # Validate template ownership first
        template = await validate_template_ownership_and_get(template_id, user_id)
        
        logger.info(f"User {user_id} publishing template {template_id}")
        
        template_service = get_template_service(db)
        
        success = await template_service.publish_template(template_id, user_id)
        
        if not success:
            logger.warning(f"Failed to publish template {template_id} for user {user_id}")
            raise HTTPException(status_code=500, detail="Failed to publish template")
        
        logger.info(f"Successfully published template {template_id}")
        return {"message": "Template published successfully"}
        
    except HTTPException:
        # Re-raise HTTP exceptions from our validation functions
        raise
    except Exception as e:
        logger.error(f"Error publishing template {template_id}: {e}", exc_info=True)
        raise HTTPException(status_code=500, detail="Internal server error")


@router.post("/{template_id}/unpublish")
async def unpublish_template(
    template_id: str,
    user_id: str = Depends(get_current_user_id_from_jwt)
):
    """
    Unpublish a template from the marketplace.
    
    Requires:
    - User must own the template
    """
    try:
        # Validate template ownership first
        template = await validate_template_ownership_and_get(template_id, user_id)
        
        logger.info(f"User {user_id} unpublishing template {template_id}")
        
        template_service = get_template_service(db)
        
        success = await template_service.unpublish_template(template_id, user_id)
        
        if not success:
            logger.warning(f"Failed to unpublish template {template_id} for user {user_id}")
            raise HTTPException(status_code=500, detail="Failed to unpublish template")
        
        logger.info(f"Successfully unpublished template {template_id}")
        return {"message": "Template unpublished successfully"}
        
    except HTTPException:
        # Re-raise HTTP exceptions from our validation functions
        raise
<<<<<<< HEAD
    except Exception as e:
        logger.error(f"Error unpublishing template {template_id}: {e}", exc_info=True)
        raise HTTPException(status_code=500, detail="Internal server error")


@router.delete("/{template_id}")
async def delete_template(
    template_id: str,
    user_id: str = Depends(get_current_user_id_from_jwt)
):
    """
    Delete a template.
    
    Requires:
    - User must own the template
    """
    try:
        # Validate template ownership first
        template = await validate_template_ownership_and_get(template_id, user_id)
        
        logger.info(f"User {user_id} deleting template {template_id}")
        
        template_service = get_template_service(db)
        
        success = await template_service.delete_template(template_id, user_id)
        
        if not success:
            logger.warning(f"Failed to delete template {template_id} for user {user_id}")
            raise HTTPException(status_code=500, detail="Failed to delete template")
        
        logger.info(f"Successfully deleted template {template_id}")
        return {"message": "Template deleted successfully"}
        
    except HTTPException:
        # Re-raise HTTP exceptions from our validation functions
        raise
    except Exception as e:
=======
    except Exception as e:
        logger.error(f"Error unpublishing template {template_id}: {e}", exc_info=True)
        raise HTTPException(status_code=500, detail="Internal server error")


@router.delete("/{template_id}")
async def delete_template(
    template_id: str,
    user_id: str = Depends(get_current_user_id_from_jwt)
):
    """
    Delete a template.
    
    Requires:
    - User must own the template
    """
    try:
        # Validate template ownership first
        template = await validate_template_ownership_and_get(template_id, user_id)
        
        logger.info(f"User {user_id} deleting template {template_id}")
        
        template_service = get_template_service(db)
        
        success = await template_service.delete_template(template_id, user_id)
        
        if not success:
            logger.warning(f"Failed to delete template {template_id} for user {user_id}")
            raise HTTPException(status_code=500, detail="Failed to delete template")
        
        logger.info(f"Successfully deleted template {template_id}")
        return {"message": "Template deleted successfully"}
        
    except HTTPException:
        # Re-raise HTTP exceptions from our validation functions
        raise
    except Exception as e:
>>>>>>> 75532717
        logger.error(f"Error deleting template {template_id}: {e}", exc_info=True)
        raise HTTPException(status_code=500, detail="Internal server error")


@router.post("/install", response_model=InstallationResponse)
async def install_template(
    request: InstallTemplateRequest,
    user_id: str = Depends(get_current_user_id_from_jwt)
):
    """
    Install a template as a new agent instance.
    
    Requires:
    - User must have access to the template (own it or it's public)
    """
    try:
        # Validate template access first
        template = await validate_template_access_and_get(request.template_id, user_id)
        
        logger.info(f"User {user_id} installing template {request.template_id}")
        
        installation_service = get_installation_service(db)
        
        install_request = TemplateInstallationRequest(
            template_id=request.template_id,
            account_id=user_id,
            instance_name=request.instance_name,
            custom_system_prompt=request.custom_system_prompt,
            profile_mappings=request.profile_mappings,
            custom_mcp_configs=request.custom_mcp_configs
        )
        
        result = await installation_service.install_template(install_request)
        
        logger.info(f"Successfully installed template {request.template_id} as instance {result.instance_id}")
        
        return InstallationResponse(
            status=result.status,
            instance_id=result.instance_id,
            name=result.name,
            missing_regular_credentials=result.missing_regular_credentials,
            missing_custom_configs=result.missing_custom_configs,
            template_info=result.template_info
        )
        
    except HTTPException:
        # Re-raise HTTP exceptions from our validation functions
        raise
    except TemplateInstallationError as e:
        logger.warning(f"Template installation failed: {e}")
        raise HTTPException(status_code=400, detail=str(e))
    except InvalidCredentialError as e:
        logger.warning(f"Template installation failed - invalid credentials: {e}")
        raise HTTPException(status_code=400, detail=str(e))
    except Exception as e:
        logger.error(f"Error installing template {request.template_id}: {e}", exc_info=True)
        raise HTTPException(status_code=500, detail="Internal server error")


@router.get("/marketplace", response_model=List[TemplateResponse])
async def get_marketplace_templates():
    """
    Get all public templates from the marketplace.
    
    This endpoint is public and doesn't require authentication.
    """
    try:
<<<<<<< HEAD
        logger.info("Getting marketplace templates...")
=======
        logger.info("Fetching marketplace templates")
        
>>>>>>> 75532717
        template_service = get_template_service(db)
        templates = await template_service.get_public_templates()
        
        logger.info(f"Retrieved {len(templates)} marketplace templates")
        
<<<<<<< HEAD
        logger.info(f"Found {len(templates)} public templates")
        for template in templates:
            logger.info(f"Template: {template.name} (ID: {template.template_id}, Public: {template.is_public})")
        
        response = [
            TemplateResponse(
                **format_template_for_response(template),
                creator_name=None 
            )
=======
        return [
            TemplateResponse(**format_template_for_response(template))
>>>>>>> 75532717
            for template in templates
        ]
        
        logger.info(f"Returning {len(response)} templates in response")
        return response
        
    except Exception as e:
<<<<<<< HEAD
        logger.error(f"Error getting marketplace templates: {e}")
        import traceback
        logger.error(f"Traceback: {traceback.format_exc()}")
=======
        logger.error(f"Error getting marketplace templates: {e}", exc_info=True)
>>>>>>> 75532717
        raise HTTPException(status_code=500, detail="Internal server error")


@router.get("/my", response_model=List[TemplateResponse])
async def get_my_templates(
    user_id: str = Depends(get_current_user_id_from_jwt)
):
    """
    Get all templates owned by the current user.
    
    Requires:
    - Valid authentication
    """
    try:
        logger.info(f"User {user_id} fetching their templates")
        
        template_service = get_template_service(db)
        templates = await template_service.get_user_templates(user_id)
        
        logger.info(f"Retrieved {len(templates)} templates for user {user_id}")
        
        return [
            TemplateResponse(
                **format_template_for_response(template),
                creator_name=None
            )
            for template in templates
        ]
        
    except Exception as e:
        logger.error(f"Error getting templates for user {user_id}: {e}", exc_info=True)
        raise HTTPException(status_code=500, detail="Internal server error")


@router.get("/{template_id}", response_model=TemplateResponse)
async def get_template(
    template_id: str,
    user_id: str = Depends(get_current_user_id_from_jwt)
):
    """
    Get a specific template by ID.
    
    Requires:
    - User must have access to the template (own it or it's public)
    """
    try:
        # Validate template access first
        template = await validate_template_access_and_get(template_id, user_id)
        
        logger.info(f"User {user_id} accessing template {template_id}")
        
        return TemplateResponse(
            **format_template_for_response(template),
            creator_name=None
        )
        
    except HTTPException:
        # Re-raise HTTP exceptions from our validation functions
        raise
    except TemplateAccessDeniedError as e:
        logger.warning(f"Access denied to template {template_id} for user {user_id}: {e}")
        raise HTTPException(status_code=403, detail="Access denied to template")
    except Exception as e:
        logger.error(f"Error getting template {template_id}: {e}", exc_info=True)
        raise HTTPException(status_code=500, detail="Internal server error") <|MERGE_RESOLUTION|>--- conflicted
+++ resolved
@@ -62,11 +62,7 @@
     creator_name: Optional[str] = None
     avatar: Optional[str]
     avatar_color: Optional[str]
-<<<<<<< HEAD
-    metadata: Optional[Dict[str, Any]] = None
-=======
     metadata: Dict[str, Any] = {}
->>>>>>> 75532717
 
 
 class InstallationResponse(BaseModel):
@@ -283,7 +279,6 @@
     except HTTPException:
         # Re-raise HTTP exceptions from our validation functions
         raise
-<<<<<<< HEAD
     except Exception as e:
         logger.error(f"Error unpublishing template {template_id}: {e}", exc_info=True)
         raise HTTPException(status_code=500, detail="Internal server error")
@@ -321,45 +316,6 @@
         # Re-raise HTTP exceptions from our validation functions
         raise
     except Exception as e:
-=======
-    except Exception as e:
-        logger.error(f"Error unpublishing template {template_id}: {e}", exc_info=True)
-        raise HTTPException(status_code=500, detail="Internal server error")
-
-
-@router.delete("/{template_id}")
-async def delete_template(
-    template_id: str,
-    user_id: str = Depends(get_current_user_id_from_jwt)
-):
-    """
-    Delete a template.
-    
-    Requires:
-    - User must own the template
-    """
-    try:
-        # Validate template ownership first
-        template = await validate_template_ownership_and_get(template_id, user_id)
-        
-        logger.info(f"User {user_id} deleting template {template_id}")
-        
-        template_service = get_template_service(db)
-        
-        success = await template_service.delete_template(template_id, user_id)
-        
-        if not success:
-            logger.warning(f"Failed to delete template {template_id} for user {user_id}")
-            raise HTTPException(status_code=500, detail="Failed to delete template")
-        
-        logger.info(f"Successfully deleted template {template_id}")
-        return {"message": "Template deleted successfully"}
-        
-    except HTTPException:
-        # Re-raise HTTP exceptions from our validation functions
-        raise
-    except Exception as e:
->>>>>>> 75532717
         logger.error(f"Error deleting template {template_id}: {e}", exc_info=True)
         raise HTTPException(status_code=500, detail="Internal server error")
 
@@ -427,31 +383,15 @@
     This endpoint is public and doesn't require authentication.
     """
     try:
-<<<<<<< HEAD
-        logger.info("Getting marketplace templates...")
-=======
         logger.info("Fetching marketplace templates")
         
->>>>>>> 75532717
         template_service = get_template_service(db)
         templates = await template_service.get_public_templates()
         
         logger.info(f"Retrieved {len(templates)} marketplace templates")
         
-<<<<<<< HEAD
-        logger.info(f"Found {len(templates)} public templates")
-        for template in templates:
-            logger.info(f"Template: {template.name} (ID: {template.template_id}, Public: {template.is_public})")
-        
-        response = [
-            TemplateResponse(
-                **format_template_for_response(template),
-                creator_name=None 
-            )
-=======
         return [
             TemplateResponse(**format_template_for_response(template))
->>>>>>> 75532717
             for template in templates
         ]
         
@@ -459,13 +399,7 @@
         return response
         
     except Exception as e:
-<<<<<<< HEAD
-        logger.error(f"Error getting marketplace templates: {e}")
-        import traceback
-        logger.error(f"Traceback: {traceback.format_exc()}")
-=======
         logger.error(f"Error getting marketplace templates: {e}", exc_info=True)
->>>>>>> 75532717
         raise HTTPException(status_code=500, detail="Internal server error")
 
 
