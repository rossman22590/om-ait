--- conflicted
+++ resolved
@@ -233,13 +233,6 @@
             .order('marketplace_published_at', desc=True)\
             .execute()
         
-<<<<<<< HEAD
-        logger.info(f"Raw database result count: {len(result.data)}")
-        for data in result.data:
-            logger.info(f"Raw DB data for {data.get('name', 'Unknown')}: is_kortix_team={data.get('is_kortix_team')}, metadata={data.get('metadata')}")
-        
-        return [self._map_to_template(data) for data in result.data]
-=======
         if not result.data:
             return []
         
@@ -258,7 +251,6 @@
             templates.append(self._map_to_template(template_data))
         
         return templates
->>>>>>> 5e9cd614
     
     async def publish_template(self, template_id: str, creator_id: str) -> bool:
         logger.info(f"Publishing template {template_id}")
@@ -497,14 +489,7 @@
         await client.table('agent_templates').insert(template_data).execute()
     
     def _map_to_template(self, data: Dict[str, Any]) -> AgentTemplate:
-<<<<<<< HEAD
-        metadata = data.get('metadata', {})
-        is_kortix_team = data.get('is_kortix_team', False)
-        logger.info(f"Template {data.get('name', 'Unknown')} - is_kortix_team from DB: {is_kortix_team}")
-        metadata['is_kortix_team'] = is_kortix_team
-=======
         creator_name = data.get('creator_name')
->>>>>>> 5e9cd614
         
         return AgentTemplate(
             template_id=data['template_id'],
@@ -520,12 +505,8 @@
             updated_at=datetime.fromisoformat(data['updated_at'].replace('Z', '+00:00')),
             avatar=data.get('avatar'),
             avatar_color=data.get('avatar_color'),
-<<<<<<< HEAD
-            metadata=metadata
-=======
             metadata=data.get('metadata', {}),
             creator_name=creator_name
->>>>>>> 5e9cd614
         )
 
 def get_template_service(db_connection: DBConnection) -> TemplateService:
