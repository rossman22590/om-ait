--- conflicted
+++ resolved
@@ -60,13 +60,8 @@
         max-size: "10m"
         max-file: "3"
     healthcheck:
-<<<<<<< HEAD
       test: ["CMD", "python", "worker_health.py"]
       timeout: 20s
-=======
-      test: ["CMD", "uv", "run", "worker_health.py"]
-      timeout: 30s
->>>>>>> 2158e8a1
       interval: 30s
       retries: 3
       start_period: 60s
