--- conflicted
+++ resolved
@@ -105,43 +105,6 @@
     structlog.contextvars.clear_contextvars()
     await redis.set(key, "healthy", ex=redis.REDIS_KEY_TTL)
 
-<<<<<<< HEAD
-@dramatiq.actor
-async def run_agent_background(
-    agent_run_id: str,
-    thread_id: str,
-    instance_id: str,
-    project_id: str,
-    model_name: str = "openai/gpt-5-mini",
-    agent_id: Optional[str] = None,  # Preferred path: pass agent_id
-    account_id: Optional[str] = None,  # Account ID for authorization
-    request_id: Optional[str] = None,
-    agent_config: Optional[Dict[str, Any]] = None,  # Back-compat: accept legacy payloads
-    **kwargs,
-):
-    """Run the agent in the background using Redis for state."""
-    import time
-    worker_start = time.time()
-    timings = {}
-    
-    structlog.contextvars.clear_contextvars()
-    structlog.contextvars.bind_contextvars(
-        agent_run_id=agent_run_id,
-        thread_id=thread_id,
-        request_id=request_id,
-    )
-    
-    logger.info(f"⏱️ [TIMING] Worker received job at {worker_start}")
-
-    t = time.time()
-    try:
-        await initialize()
-    except Exception as e:
-        logger.critical(f"Failed to initialize Redis connection: {e}")
-        raise e
-    timings['initialize'] = (time.time() - t) * 1000
-=======
->>>>>>> 8e1279b3
 
 async def acquire_run_lock(agent_run_id: str, instance_id: str, client) -> bool:
     run_lock_key = f"agent_run_lock:{agent_run_id}"
@@ -548,58 +511,6 @@
                         cancellation_event.set()
                         break
                 
-<<<<<<< HEAD
-                if static_config and cached_mcps is not None:
-                    # This is a Suna agent - use static config + cached MCPs
-                    agent_config = {
-                        'agent_id': agent_id,
-                        'system_prompt': static_config['system_prompt'],
-                        'model': static_config['model'],
-                        'agentpress_tools': static_config['agentpress_tools'],
-                        'centrally_managed': static_config['centrally_managed'],
-                        'is_suna_default': static_config['is_suna_default'],
-                        'restrictions': static_config['restrictions'],
-                        'configured_mcps': cached_mcps.get('configured_mcps', []),
-                        'custom_mcps': cached_mcps.get('custom_mcps', []),
-                        'triggers': cached_mcps.get('triggers', []),
-                    }
-                    logger.info(f"⏱️ [TIMING] ⚡ Suna config from memory + Redis MCPs: {(time.time() - t) * 1000:.1f}ms")
-                else:
-                    # Try custom agent cache
-                    cached_config = await get_cached_agent_config(agent_id)
-                    
-                    if cached_config:
-                        agent_config = cached_config
-                        logger.info(f"⏱️ [TIMING] ⚡ Custom agent config from cache: {(time.time() - t) * 1000:.1f}ms")
-                    elif account_id:
-                        # Cache miss - load from DB with proper account_id
-                        from core.agent_loader import get_agent_loader
-                        loader = await get_agent_loader()
-                        
-                        agent_data = await loader.load_agent(agent_id, account_id, load_config=True)
-                        agent_config = agent_data.to_dict()
-                        logger.info(f"⏱️ [TIMING] Agent config from DB (cached for next time): {(time.time() - t) * 1000:.1f}ms")
-                    else:
-                        # No account_id and cache miss - try loading without access check for public agents
-                        from core.agent_loader import get_agent_loader
-                        loader = await get_agent_loader()
-                        
-                        # Use a special system load that bypasses access check for public agents
-                        agent_data = await loader.load_agent(agent_id, agent_id, load_config=True)
-                        agent_config = agent_data.to_dict()
-                        logger.info(f"⏱️ [TIMING] Agent config from DB (public agent): {(time.time() - t) * 1000:.1f}ms")
-            except Exception as e:
-                logger.warning(f"Failed to fetch agent config for agent_id {agent_id}: {e}. Using default config.")
-        elif agent_config is not None:
-            logger.debug("Using legacy agent_config passed in message (back-compat).")
-        
-        if kwargs:
-            # Safely ignore any unexpected kwargs from legacy enqueued messages
-            try:
-                logger.debug(f"Ignoring unexpected kwargs in run payload: {list(kwargs.keys())}")
-            except Exception:
-                pass
-=======
                 if stop_signal_checker_state.get('total_responses', 0) % 50 == 0:
                     try:
                         await redis.expire(redis_keys['instance_active'], redis.REDIS_KEY_TTL)
@@ -611,7 +522,6 @@
         await redis.set(redis_keys['instance_active'], "running", ex=redis.REDIS_KEY_TTL)
 
         agent_config = await load_agent_config(agent_id, account_id)
->>>>>>> 8e1279b3
 
         agent_gen = run_agent(
             thread_id=thread_id,
@@ -626,85 +536,6 @@
         total_to_ready = (time.time() - worker_start) * 1000
         logger.info(f"⏱️ [TIMING] 🏁 Worker ready for first LLM call: {total_to_ready:.1f}ms from job start")
 
-<<<<<<< HEAD
-        final_status = "running"
-        error_message = None
-        first_response_logged = False
-
-        # Push each response immediately for lowest latency streaming
-        # Semaphore in redis_worker limits concurrent operations to prevent connection exhaustion
-        pending_redis_operations = []
-        # Limit concurrent Redis ops to avoid connection pool exhaustion
-        MAX_PENDING_REDIS_OPS = 50
-
-        async for response in agent_gen:
-            # Log time to first response
-            if not first_response_logged:
-                first_token_time = (time.time() - worker_start) * 1000
-                logger.info(f"⏱️ [TIMING] 🎯 FIRST RESPONSE from agent: {first_token_time:.1f}ms from job start")
-                first_response_logged = True
-            if stop_signal_received:
-                logger.debug(f"Agent run {agent_run_id} stopped by signal.")
-                final_status = "stopped"
-                trace.span(name="agent_run_stopped").end(status_message="agent_run_stopped", level="WARNING")
-                break
-
-            # Push response immediately to Redis for real-time streaming
-            # Semaphore in redis_worker ensures we don't exhaust connections
-            response_json = json.dumps(response)
-            pending_redis_operations.append(
-                asyncio.create_task(redis.rpush(response_list_key, response_json))
-            )
-            # Publish notification immediately so stream endpoint picks it up right away
-            pending_redis_operations.append(
-                asyncio.create_task(redis.publish(response_channel, "new"))
-            )
-            total_responses += 1
-
-            # Flush pending Redis ops periodically to release connections
-            if len(pending_redis_operations) >= MAX_PENDING_REDIS_OPS:
-                try:
-                    await asyncio.wait_for(asyncio.gather(*pending_redis_operations), timeout=10.0)
-                except Exception as flush_err:
-                    logger.warning(f"Error flushing pending Redis ops: {flush_err}")
-                finally:
-                    pending_redis_operations.clear()
-
-            # Check for agent-signaled completion or error
-            if response.get('type') == 'status':
-                 status_val = response.get('status')
-                 # logger.debug(f"Agent status: {status_val}")
-                 
-                 if status_val in ['completed', 'failed', 'stopped', 'error']:
-                     logger.info(f"Agent run {agent_run_id} finished with status: {status_val}")
-                     final_status = status_val if status_val != 'error' else 'failed'
-                     if status_val in ['failed', 'stopped', 'error']:
-                         error_message = response.get('message', f"Run ended with status: {status_val}")
-                         logger.error(f"Agent run failed: {error_message}")
-                     break
-
-        # All responses already pushed immediately above - no batch to flush
-
-        # If loop finished without explicit completion/error/stop signal, mark as completed
-        if final_status == "running":
-             final_status = "completed"
-             duration = (datetime.now(timezone.utc) - start_time).total_seconds()
-             logger.info(f"Agent run {agent_run_id} completed normally (duration: {duration:.2f}s, responses: {total_responses})")
-             completion_message = {"type": "status", "status": "completed", "message": "Agent run completed successfully"}
-             trace.span(name="agent_run_completed").end(status_message="agent_run_completed")
-             # Push completion message and flush immediately
-             pending_redis_operations.append(asyncio.create_task(redis.rpush(response_list_key, json.dumps(completion_message))))
-             pending_redis_operations.append(asyncio.create_task(redis.publish(response_channel, "new")))
-             try:
-                 await asyncio.wait_for(asyncio.gather(*pending_redis_operations), timeout=10.0)
-             except Exception as flush_err:
-                 logger.warning(f"Error flushing completion Redis ops: {flush_err}")
-             finally:
-                 pending_redis_operations.clear()
-
-        # Fetch final responses from Redis for DB update
-        all_responses_json = await redis.lrange(response_list_key, 0, -1)
-=======
         final_status, error_message, complete_tool_called, total_responses = await process_agent_responses(
             agent_gen, agent_run_id, redis_keys, trace, worker_start, stop_signal_checker_state
         )
@@ -719,7 +550,6 @@
                 logger.info(f"Agent run {agent_run_id} completed without explicit complete tool call - skipping notification")
 
         all_responses_json = await redis.lrange(redis_keys['response_list'], 0, -1)
->>>>>>> 8e1279b3
         all_responses = [json.loads(r) for r in all_responses_json]
 
         await update_agent_run_status(client, agent_run_id, final_status, error=error_message, account_id=account_id)
