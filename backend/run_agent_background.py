--- conflicted
+++ resolved
@@ -455,12 +455,8 @@
         except Exception as redis_err:
              logger.error(f"Failed to push error response to Redis for {agent_run_id}: {redis_err}")
 
-<<<<<<< HEAD
-        await update_agent_run_status(client, agent_run_id, "failed", error=f"{error_message}\n{traceback_str}")
-=======
         # Update DB status (pass account_id to invalidate running runs cache)
         await update_agent_run_status(client, agent_run_id, "failed", error=f"{error_message}\n{traceback_str}", account_id=account_id)
->>>>>>> 6d7c97aa
 
         try:
             await redis.publish(global_control_channel, "ERROR")
