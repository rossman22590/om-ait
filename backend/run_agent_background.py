--- conflicted
+++ resolved
@@ -17,14 +17,8 @@
 from core.services import redis
 from dramatiq.brokers.redis import RedisBroker
 import os
-<<<<<<< HEAD
-from urllib.parse import urlparse
-from services.langfuse import langfuse
-from utils.retry import retry
-=======
 from core.services.langfuse import langfuse
 from core.utils.retry import retry
->>>>>>> 8135c1ec
 
 import sentry_sdk
 from typing import Dict, Any
