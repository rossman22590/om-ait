--- conflicted
+++ resolved
@@ -65,10 +65,10 @@
         logger.info("Successfully created RabbitMQ broker with URL")
     else:
         # Fall back to host/port configuration (local development)
-        rabbitmq_host = os.getenv('RABBITMQ_HOST', 'rabbitmq')
-        rabbitmq_port = int(os.getenv('RABBITMQ_PORT', 5672))
-        logger.info(f"Connecting to RabbitMQ using host/port: {rabbitmq_host}:{rabbitmq_port}")
-        rabbitmq_broker = RabbitmqBroker(host=rabbitmq_host, port=rabbitmq_port, middleware=middleware)
+        redis_host = os.getenv('REDIS_HOST', 'redis')
+        redis_port = int(os.getenv('REDIS_PORT', 6379))
+        logger.info(f"Connecting to RabbitMQ using host/port: {redis_host}:{rabbitmq_port}")
+        rabbitmq_broker = RedisBroker(host=redis_host, port=redis_port, middleware=middleware)
         logger.info("Successfully created RabbitMQ broker with host/port")
 except Exception as e:
     logger.error(f"Error setting up RabbitMQ connection: {e}")
@@ -77,15 +77,8 @@
     middleware = [dramatiq.middleware.AsyncIO()]
     rabbitmq_broker = RabbitmqBroker(host='localhost', port=5672, middleware=middleware)
 
-<<<<<<< HEAD
-dramatiq.set_broker(rabbitmq_broker)
-=======
-redis_host = os.getenv('REDIS_HOST', 'redis')
-redis_port = int(os.getenv('REDIS_PORT', 6379))
-redis_broker = RedisBroker(host=redis_host, port=redis_port, middleware=[dramatiq.middleware.AsyncIO()])
 
 dramatiq.set_broker(redis_broker)
->>>>>>> 5e9cd614
 
 _initialized = False
 db = DBConnection()
