import dotenv
dotenv.load_dotenv(".env")

import sentry
import asyncio
import json
import traceback
from datetime import datetime, timezone
from typing import Optional
from core.services import redis_worker as redis
from core.run import run_agent
from core.utils.logger import logger, structlog
from core.utils.tool_discovery import warm_up_tools_cache
import dramatiq
import uuid
from core.agentpress.thread_manager import ThreadManager
from core.services.supabase import DBConnection
from dramatiq.brokers.redis import RedisBroker
from core.services.langfuse import langfuse
from core.utils.retry import retry
import os

import sentry_sdk
from typing import Dict, Any

# Get Redis configuration from centralized service
# Note: Using redis_worker for operations, but get_redis_config is shared
from core.services.redis import get_redis_config as _get_redis_config
redis_config = _get_redis_config()
redis_host = redis_config["host"]
redis_port = redis_config["port"]
redis_password = redis_config["password"]
redis_username = redis_config["username"]

# Configure Dramatiq broker using centralized Redis config
# Use URL format if username/password are provided (required for Redis Cloud)
if redis_config["url"]:
    auth_info = f" (user={redis_username})" if redis_username else ""
    logger.info(f"🔧 Configuring Dramatiq broker with Redis at {redis_host}:{redis_port}{auth_info}")
    redis_broker = RedisBroker(url=redis_config["url"], middleware=[dramatiq.middleware.AsyncIO()])
else:
    logger.info(f"🔧 Configuring Dramatiq broker with Redis at {redis_host}:{redis_port}")
    redis_broker = RedisBroker(host=redis_host, port=redis_port, middleware=[dramatiq.middleware.AsyncIO()])

dramatiq.set_broker(redis_broker)

# 🔥 WARMUP AT WORKER STARTUP (not on first request)
warm_up_tools_cache()
logger.info("✅ Worker process ready, tool cache warmed")

_initialized = False
db = DBConnection()
instance_id = ""

async def initialize():
    """Initialize async resources (Redis, DB) on first request.
    
    Note: Tool cache warmup already happened at module import time.
    """
    global db, instance_id, _initialized

    if _initialized:
        return  # Already initialized
    
    if not instance_id:
        instance_id = str(uuid.uuid4())[:8]
    
    logger.info(f"Initializing worker async resources with Redis at {redis_host}:{redis_port}")
    await retry(lambda: redis.initialize_async())
    await db.initialize()
    
    # Pre-load tool classes to avoid first-request delay
    from core.utils.tool_discovery import warm_up_tools_cache
    warm_up_tools_cache()
    
    # Pre-cache default Suna agent configs (eliminates 1+ second delay on first request)
    try:
        from core.runtime_cache import warm_up_suna_config_cache
        await warm_up_suna_config_cache()
    except Exception as e:
        logger.warning(f"Failed to pre-cache Suna configs (non-fatal): {e}")

    _initialized = True
    logger.info(f"✅ Worker async resources initialized successfully (instance: {instance_id})")

@dramatiq.actor
async def check_health(key: str):
    """Run the agent in the background using Redis for state."""
    structlog.contextvars.clear_contextvars()
    await redis.set(key, "healthy", ex=redis.REDIS_KEY_TTL)

@dramatiq.actor
async def run_agent_background(
    agent_run_id: str,
    thread_id: str,
    instance_id: str,
    project_id: str,
    model_name: str = "openai/gpt-5-mini",
<<<<<<< HEAD
    agent_id: Optional[str] = None,  # Preferred path: pass agent_id
    request_id: Optional[str] = None,
    agent_config: Optional[Dict[str, Any]] = None,  # Back-compat: accept legacy payloads
    **kwargs,
=======
    agent_id: Optional[str] = None,  # Changed from agent_config to agent_id
    account_id: Optional[str] = None,  # Account ID for authorization
    request_id: Optional[str] = None
>>>>>>> 2158e8a1
):
    """Run the agent in the background using Redis for state."""
    import time
    worker_start = time.time()
    timings = {}
    
    structlog.contextvars.clear_contextvars()
    structlog.contextvars.bind_contextvars(
        agent_run_id=agent_run_id,
        thread_id=thread_id,
        request_id=request_id,
    )
    
    logger.info(f"⏱️ [TIMING] Worker received job at {worker_start}")

    t = time.time()
    try:
        await initialize()
    except Exception as e:
        logger.critical(f"Failed to initialize Redis connection: {e}")
        raise e
    timings['initialize'] = (time.time() - t) * 1000

    # Idempotency check: prevent duplicate runs
    run_lock_key = f"agent_run_lock:{agent_run_id}"
    
    # Try to acquire a lock for this agent run
    lock_acquired = await redis.set(run_lock_key, instance_id, nx=True, ex=redis.REDIS_KEY_TTL)
    
    if not lock_acquired:
        # Lock exists - check if it's stale (previous worker crashed)
        existing_instance = await redis.get(run_lock_key)
        existing_instance_str = existing_instance.decode() if isinstance(existing_instance, bytes) else existing_instance if existing_instance else None
        
        if existing_instance_str:
            # Check if the instance that holds the lock is still alive
            instance_active_key = f"active_run:{existing_instance_str}:{agent_run_id}"
            instance_still_alive = await redis.get(instance_active_key)
            
            # Also check database status to see if run is actually running
            client = await db.client
            db_run_status = None
            try:
                run_result = await client.table('agent_runs').select('status').eq('id', agent_run_id).maybe_single().execute()
                if run_result.data:
                    db_run_status = run_result.data.get('status')
            except Exception as db_err:
                logger.warning(f"Failed to check database status for {agent_run_id}: {db_err}")
            
            # If instance is still alive OR run is still running in DB, skip
            if instance_still_alive or db_run_status == 'running':
                logger.info(f"Agent run {agent_run_id} is already being processed by instance {existing_instance_str}. Skipping duplicate execution.")
                return
            else:
                # Stale lock detected - the instance is dead and run is not running
                logger.warning(f"Stale lock detected for {agent_run_id} (instance {existing_instance_str} is dead, DB status: {db_run_status}). Attempting to acquire lock.")
                # Try to delete the stale lock and acquire it
                await redis.delete(run_lock_key)
                lock_acquired = await redis.set(run_lock_key, instance_id, nx=True, ex=redis.REDIS_KEY_TTL)
                if not lock_acquired:
                    # Race condition - another worker got it first
                    logger.info(f"Another worker acquired lock for {agent_run_id} while cleaning up stale lock. Skipping.")
                    return
        else:
            # Lock exists but no value, try to acquire again
            lock_acquired = await redis.set(run_lock_key, instance_id, nx=True, ex=redis.REDIS_KEY_TTL)
            if not lock_acquired:
                logger.info(f"Agent run {agent_run_id} is already being processed by another instance. Skipping duplicate execution.")
                return

    sentry.sentry.set_tag("thread_id", thread_id)
    
    timings['lock_acquisition'] = (time.time() - worker_start) * 1000 - timings['initialize']
    logger.info(f"⏱️ [TIMING] Worker init: {timings['initialize']:.1f}ms | Lock: {timings['lock_acquisition']:.1f}ms")

    logger.info(f"Starting background agent run: {agent_run_id} for thread: {thread_id} (Instance: {instance_id})")
    
    from core.ai_models import model_manager

    effective_model = model_manager.resolve_model_id(model_name)
    
    logger.info(f"🚀 Using model: {effective_model}")
    
    client = await db.client
    start_time = datetime.now(timezone.utc)
    total_responses = 0
    pubsub = None
    stop_checker = None
    stop_signal_received = False
    
    # Create cancellation event to signal LLM to stop
    cancellation_event = asyncio.Event()

    # Define Redis keys and channels
    response_list_key = f"agent_run:{agent_run_id}:responses"
    response_channel = f"agent_run:{agent_run_id}:new_response"
    instance_control_channel = f"agent_run:{agent_run_id}:control:{instance_id}"
    global_control_channel = f"agent_run:{agent_run_id}:control"
    instance_active_key = f"active_run:{instance_id}:{agent_run_id}"

    async def check_for_stop_signal():
        nonlocal stop_signal_received
        if not pubsub: return
        try:
            while not stop_signal_received:
                message = await pubsub.get_message(ignore_subscribe_messages=True, timeout=0.5)
                if message and message.get("type") == "message":
                    data = message.get("data")
                    if isinstance(data, bytes): data = data.decode('utf-8')
                    if data == "STOP":
                        logger.debug(f"Received STOP signal for agent run {agent_run_id} (Instance: {instance_id})")
                        stop_signal_received = True
                        # Set cancellation event to stop LLM execution immediately
                        cancellation_event.set()
                        break
                # Periodically refresh the active run key TTL
                if total_responses % 50 == 0: # Refresh every 50 responses or so
                    try: await redis.expire(instance_active_key, redis.REDIS_KEY_TTL)
                    except Exception as ttl_err: logger.warning(f"Failed to refresh TTL for {instance_active_key}: {ttl_err}")
                await asyncio.sleep(0.1) # Short sleep to prevent tight loop
        except asyncio.CancelledError:
            logger.debug(f"Stop signal checker cancelled for {agent_run_id} (Instance: {instance_id})")
        except Exception as e:
            logger.error(f"Error in stop signal checker for {agent_run_id}: {e}", exc_info=True)
            stop_signal_received = True # Stop the run if the checker fails

    trace = langfuse.trace(name="agent_run", id=agent_run_id, session_id=thread_id, metadata={"project_id": project_id, "instance_id": instance_id})

    try:
        # Setup Pub/Sub listener for control signals
        pubsub = await redis.create_pubsub()
        try:
            await retry(lambda: pubsub.subscribe(instance_control_channel, global_control_channel))
        except Exception as e:
            logger.error(f"Redis failed to subscribe to control channels: {e}", exc_info=True)
            raise e

        logger.info(f"Subscribed to control channels: {instance_control_channel}, {global_control_channel}")
        stop_checker = asyncio.create_task(check_for_stop_signal())

        # Ensure active run key exists and has TTL
        await redis.set(instance_active_key, "running", ex=redis.REDIS_KEY_TTL)

<<<<<<< HEAD
        # Prefer fetching agent_config from agent_id; otherwise, use provided legacy agent_config
        if agent_id and agent_config is None:
=======
        # Fetch agent_config from agent_id if provided (with caching)
        agent_config = None
        if agent_id:
            t = time.time()
>>>>>>> 2158e8a1
            try:
                # First check if this is a Suna agent (static config in memory)
                from core.runtime_cache import (
                    get_static_suna_config, 
                    get_cached_user_mcps,
                    get_cached_agent_config
                )
                
                static_config = get_static_suna_config()
                
                # Check if this agent is Suna (we can detect by checking if static config exists
                # and trying to get user MCPs for this agent)
                cached_mcps = await get_cached_user_mcps(agent_id)
                
                if static_config and cached_mcps is not None:
                    # This is a Suna agent - use static config + cached MCPs
                    agent_config = {
                        'agent_id': agent_id,
                        'system_prompt': static_config['system_prompt'],
                        'model': static_config['model'],
                        'agentpress_tools': static_config['agentpress_tools'],
                        'centrally_managed': static_config['centrally_managed'],
                        'is_suna_default': static_config['is_suna_default'],
                        'restrictions': static_config['restrictions'],
                        'configured_mcps': cached_mcps.get('configured_mcps', []),
                        'custom_mcps': cached_mcps.get('custom_mcps', []),
                        'triggers': cached_mcps.get('triggers', []),
                    }
                    logger.info(f"⏱️ [TIMING] ⚡ Suna config from memory + Redis MCPs: {(time.time() - t) * 1000:.1f}ms")
                else:
                    # Try custom agent cache
                    cached_config = await get_cached_agent_config(agent_id)
                    
                    if cached_config:
                        agent_config = cached_config
                        logger.info(f"⏱️ [TIMING] ⚡ Custom agent config from cache: {(time.time() - t) * 1000:.1f}ms")
                    elif account_id:
                        # Cache miss - load from DB with proper account_id
                        from core.agent_loader import get_agent_loader
                        loader = await get_agent_loader()
                        
                        agent_data = await loader.load_agent(agent_id, account_id, load_config=True)
                        agent_config = agent_data.to_dict()
                        logger.info(f"⏱️ [TIMING] Agent config from DB (cached for next time): {(time.time() - t) * 1000:.1f}ms")
                    else:
                        # No account_id and cache miss - try loading without access check for public agents
                        from core.agent_loader import get_agent_loader
                        loader = await get_agent_loader()
                        
                        # Use a special system load that bypasses access check for public agents
                        agent_data = await loader.load_agent(agent_id, agent_id, load_config=True)
                        agent_config = agent_data.to_dict()
                        logger.info(f"⏱️ [TIMING] Agent config from DB (public agent): {(time.time() - t) * 1000:.1f}ms")
            except Exception as e:
                logger.warning(f"Failed to fetch agent config for agent_id {agent_id}: {e}. Using default config.")
        elif agent_config is not None:
            logger.debug("Using legacy agent_config passed in message (back-compat).")
        
        if kwargs:
            # Safely ignore any unexpected kwargs from legacy enqueued messages
            try:
                logger.debug(f"Ignoring unexpected kwargs in run payload: {list(kwargs.keys())}")
            except Exception:
                pass

        # Initialize agent generator with cancellation event
        t = time.time()
        agent_gen = run_agent(
            thread_id=thread_id, project_id=project_id,
            model_name=effective_model,
            agent_config=agent_config,
            trace=trace,
            cancellation_event=cancellation_event,
            account_id=account_id,  # Skip thread query in setup() - already have account_id
        )
        
        # Log total time from worker start to first iteration ready
        total_to_ready = (time.time() - worker_start) * 1000
        logger.info(f"⏱️ [TIMING] 🏁 Worker ready for first LLM call: {total_to_ready:.1f}ms from job start")

        final_status = "running"
        error_message = None
        first_response_logged = False

        # Push each response immediately for lowest latency streaming
        # Semaphore in redis_worker limits concurrent operations to prevent connection exhaustion
        pending_redis_operations = []
        # Limit concurrent Redis ops to avoid connection pool exhaustion
        MAX_PENDING_REDIS_OPS = 50

        async for response in agent_gen:
            # Log time to first response
            if not first_response_logged:
                first_token_time = (time.time() - worker_start) * 1000
                logger.info(f"⏱️ [TIMING] 🎯 FIRST RESPONSE from agent: {first_token_time:.1f}ms from job start")
                first_response_logged = True
            if stop_signal_received:
                logger.debug(f"Agent run {agent_run_id} stopped by signal.")
                final_status = "stopped"
                trace.span(name="agent_run_stopped").end(status_message="agent_run_stopped", level="WARNING")
                break

            # Push response immediately to Redis for real-time streaming
            # Semaphore in redis_worker ensures we don't exhaust connections
            response_json = json.dumps(response)
            pending_redis_operations.append(
                asyncio.create_task(redis.rpush(response_list_key, response_json))
            )
            # Publish notification immediately so stream endpoint picks it up right away
            pending_redis_operations.append(
                asyncio.create_task(redis.publish(response_channel, "new"))
            )
            total_responses += 1

            # Flush pending Redis ops periodically to release connections
            if len(pending_redis_operations) >= MAX_PENDING_REDIS_OPS:
                try:
                    await asyncio.wait_for(asyncio.gather(*pending_redis_operations), timeout=10.0)
                except Exception as flush_err:
                    logger.warning(f"Error flushing pending Redis ops: {flush_err}")
                finally:
                    pending_redis_operations.clear()

            # Check for agent-signaled completion or error
            if response.get('type') == 'status':
                 status_val = response.get('status')
                 # logger.debug(f"Agent status: {status_val}")
                 
                 if status_val in ['completed', 'failed', 'stopped', 'error']:
                     logger.info(f"Agent run {agent_run_id} finished with status: {status_val}")
                     final_status = status_val if status_val != 'error' else 'failed'
                     if status_val in ['failed', 'stopped', 'error']:
                         error_message = response.get('message', f"Run ended with status: {status_val}")
                         logger.error(f"Agent run failed: {error_message}")
                     break

        # All responses already pushed immediately above - no batch to flush

        # If loop finished without explicit completion/error/stop signal, mark as completed
        if final_status == "running":
             final_status = "completed"
             duration = (datetime.now(timezone.utc) - start_time).total_seconds()
             logger.info(f"Agent run {agent_run_id} completed normally (duration: {duration:.2f}s, responses: {total_responses})")
             completion_message = {"type": "status", "status": "completed", "message": "Agent run completed successfully"}
             trace.span(name="agent_run_completed").end(status_message="agent_run_completed")
             # Push completion message and flush immediately
             pending_redis_operations.append(asyncio.create_task(redis.rpush(response_list_key, json.dumps(completion_message))))
             pending_redis_operations.append(asyncio.create_task(redis.publish(response_channel, "new")))
             try:
                 await asyncio.wait_for(asyncio.gather(*pending_redis_operations), timeout=10.0)
             except Exception as flush_err:
                 logger.warning(f"Error flushing completion Redis ops: {flush_err}")
             finally:
                 pending_redis_operations.clear()

        # Fetch final responses from Redis for DB update
        all_responses_json = await redis.lrange(response_list_key, 0, -1)
        all_responses = [json.loads(r) for r in all_responses_json]

        # Update DB status (pass account_id to invalidate running runs cache)
        await update_agent_run_status(client, agent_run_id, final_status, error=error_message, account_id=account_id)

        # Publish final control signal (END_STREAM or ERROR)
        control_signal = "END_STREAM" if final_status == "completed" else "ERROR" if final_status == "failed" else "STOP"
        try:
            await redis.publish(global_control_channel, control_signal)
            # No need to publish to instance channel as the run is ending on this instance
            logger.debug(f"Published final control signal '{control_signal}' to {global_control_channel}")
        except Exception as e:
            logger.warning(f"Failed to publish final control signal {control_signal}: {str(e)}")

    except Exception as e:
        error_message = str(e)
        traceback_str = traceback.format_exc()
        duration = (datetime.now(timezone.utc) - start_time).total_seconds()
        logger.error(f"Error in agent run {agent_run_id} after {duration:.2f}s: {error_message}\n{traceback_str} (Instance: {instance_id})")
        final_status = "failed"
        trace.span(name="agent_run_failed").end(status_message=error_message, level="ERROR")

        # Push error message to Redis list
        error_response = {"type": "status", "status": "error", "message": error_message}
        try:
            await redis.rpush(response_list_key, json.dumps(error_response))
            await redis.publish(response_channel, "new")
        except Exception as redis_err:
             logger.error(f"Failed to push error response to Redis for {agent_run_id}: {redis_err}")

        # Update DB status (pass account_id to invalidate running runs cache)
        await update_agent_run_status(client, agent_run_id, "failed", error=f"{error_message}\n{traceback_str}", account_id=account_id)

        # Publish ERROR signal
        try:
            await redis.publish(global_control_channel, "ERROR")
            logger.debug(f"Published ERROR signal to {global_control_channel}")
        except Exception as e:
            logger.warning(f"Failed to publish ERROR signal: {str(e)}")

    finally:
        # Cleanup stop checker task
        if stop_checker and not stop_checker.done():
            stop_checker.cancel()
            try: await stop_checker
            except asyncio.CancelledError: pass
            except Exception as e: logger.warning(f"Error during stop_checker cancellation: {e}")

        # Close pubsub connection - ensure it always happens
        if pubsub:
            pubsub_cleaned = False
            try:
                await pubsub.unsubscribe()
                await pubsub.close()
                pubsub_cleaned = True
                logger.debug(f"Closed pubsub connection for {agent_run_id}")
            except asyncio.CancelledError:
                # Still cleanup on cancellation
                if not pubsub_cleaned:
                    try:
                        await pubsub.unsubscribe()
                        await pubsub.close()
                        logger.debug(f"Closed pubsub connection after cancellation for {agent_run_id}")
                    except Exception:
                        pass  # Ignore errors during cancellation cleanup
            except Exception as e:
                logger.warning(f"Error closing pubsub for {agent_run_id}: {str(e)}")

        # Set TTL on the response list in Redis
        await _cleanup_redis_response_list(agent_run_id)

        # Remove the instance-specific active run key
        await _cleanup_redis_instance_key(agent_run_id, instance_id)

        # Clean up the run lock
        await _cleanup_redis_run_lock(agent_run_id)

        # Wait for all pending redis operations to complete, with timeout
        try:
            await asyncio.wait_for(asyncio.gather(*pending_redis_operations), timeout=30.0)
        except asyncio.TimeoutError:
            logger.warning(f"Timeout waiting for pending Redis operations for {agent_run_id}")
        except Exception as e:
            logger.warning(f"Error waiting for pending Redis operations for {agent_run_id}: {e}")

        logger.debug(f"Agent run background task fully completed for: {agent_run_id} (Instance: {instance_id}) with final status: {final_status}")

async def _cleanup_redis_instance_key(agent_run_id: str, instance_id: str):
    """Clean up the instance-specific Redis key for an agent run."""
    if not instance_id:
        logger.warning("Instance ID not set, cannot clean up instance key.")
        return
    key = f"active_run:{instance_id}:{agent_run_id}"
    # logger.debug(f"Cleaning up Redis instance key: {key}")
    try:
        await redis.delete(key)
        # logger.debug(f"Successfully cleaned up Redis key: {key}")
    except Exception as e:
        logger.warning(f"Failed to clean up Redis key {key}: {str(e)}")

async def _cleanup_redis_run_lock(agent_run_id: str):
    """Clean up the run lock Redis key for an agent run."""
    run_lock_key = f"agent_run_lock:{agent_run_id}"
    # logger.debug(f"Cleaning up Redis run lock key: {run_lock_key}")
    try:
        await redis.delete(run_lock_key)
        # logger.debug(f"Successfully cleaned up Redis run lock key: {run_lock_key}")
    except Exception as e:
        logger.warning(f"Failed to clean up Redis run lock key {run_lock_key}: {str(e)}")

# TTL for Redis response lists (24 hours)
REDIS_RESPONSE_LIST_TTL = 3600 * 24

async def _cleanup_redis_response_list(agent_run_id: str):
    """Set TTL on the Redis response list."""
    response_list_key = f"agent_run:{agent_run_id}:responses"
    try:
        await redis.expire(response_list_key, REDIS_RESPONSE_LIST_TTL)
        # logger.debug(f"Set TTL ({REDIS_RESPONSE_LIST_TTL}s) on response list: {response_list_key}")
    except Exception as e:
        logger.warning(f"Failed to set TTL on response list {response_list_key}: {str(e)}")

async def update_agent_run_status(
    client,
    agent_run_id: str,
    status: str,
    error: Optional[str] = None,
    account_id: Optional[str] = None,
) -> bool:
    """
    Centralized function to update agent run status.
    Returns True if update was successful.
    
    If account_id is provided, invalidates the running runs cache for that account.
    """
    try:
        update_data = {
            "status": status,
            "completed_at": datetime.now(timezone.utc).isoformat()
        }

        if error:
            update_data["error"] = error

        # Retry up to 3 times
        for retry in range(3):
            try:
                update_result = await client.table('agent_runs').update(update_data).eq("id", agent_run_id).execute()

                if hasattr(update_result, 'data') and update_result.data:
                    # logger.debug(f"Successfully updated agent run {agent_run_id} status to '{status}' (retry {retry})")

                    # Verify the update
                    verify_result = await client.table('agent_runs').select('status', 'completed_at').eq("id", agent_run_id).execute()
                    if verify_result.data:
                        actual_status = verify_result.data[0].get('status')
                        completed_at = verify_result.data[0].get('completed_at')
                        # logger.debug(f"Verified agent run update: status={actual_status}, completed_at={completed_at}")
                    
                    # Invalidate running runs cache so next check gets fresh data
                    if account_id:
                        try:
                            from core.runtime_cache import invalidate_running_runs_cache
                            await invalidate_running_runs_cache(account_id)
                        except Exception as cache_error:
                            logger.warning(f"Failed to invalidate running runs cache: {cache_error}")
                    
                    return True
                else:
                    logger.warning(f"Database update returned no data for agent run {agent_run_id} on retry {retry}: {update_result}")
                    if retry == 2:  # Last retry
                        logger.error(f"Failed to update agent run status after all retries: {agent_run_id}")
                        return False
            except Exception as db_error:
                logger.error(f"Database error on retry {retry} updating status for {agent_run_id}: {str(db_error)}")
                if retry < 2:  # Not the last retry yet
                    await asyncio.sleep(0.5 * (2 ** retry))  # Exponential backoff
                else:
                    logger.error(f"Failed to update agent run status after all retries: {agent_run_id}", exc_info=True)
                    return False
    except Exception as e:
        logger.error(f"Unexpected error updating agent run status for {agent_run_id}: {str(e)}", exc_info=True)
        return False

    return False<|MERGE_RESOLUTION|>--- conflicted
+++ resolved
@@ -96,16 +96,11 @@
     instance_id: str,
     project_id: str,
     model_name: str = "openai/gpt-5-mini",
-<<<<<<< HEAD
     agent_id: Optional[str] = None,  # Preferred path: pass agent_id
+    account_id: Optional[str] = None,  # Account ID for authorization
     request_id: Optional[str] = None,
     agent_config: Optional[Dict[str, Any]] = None,  # Back-compat: accept legacy payloads
     **kwargs,
-=======
-    agent_id: Optional[str] = None,  # Changed from agent_config to agent_id
-    account_id: Optional[str] = None,  # Account ID for authorization
-    request_id: Optional[str] = None
->>>>>>> 2158e8a1
 ):
     """Run the agent in the background using Redis for state."""
     import time
@@ -249,15 +244,10 @@
         # Ensure active run key exists and has TTL
         await redis.set(instance_active_key, "running", ex=redis.REDIS_KEY_TTL)
 
-<<<<<<< HEAD
-        # Prefer fetching agent_config from agent_id; otherwise, use provided legacy agent_config
-        if agent_id and agent_config is None:
-=======
         # Fetch agent_config from agent_id if provided (with caching)
         agent_config = None
         if agent_id:
             t = time.time()
->>>>>>> 2158e8a1
             try:
                 # First check if this is a Suna agent (static config in memory)
                 from core.runtime_cache import (
