--- conflicted
+++ resolved
@@ -1,22 +1,3 @@
-<<<<<<< HEAD
-ALTER TABLE notification_settings DROP CONSTRAINT IF EXISTS notification_settings_user_id_fkey;
-ALTER TABLE notification_settings DROP CONSTRAINT IF EXISTS notification_settings_pkey;
-
-DO $$
-BEGIN
-    IF EXISTS (
-        SELECT 1 FROM information_schema.columns
-        WHERE table_name='notification_settings' AND column_name='user_id'
-    ) THEN
-        EXECUTE 'ALTER TABLE notification_settings RENAME COLUMN user_id TO account_id';
-    END IF;
-END $$;
-
-ALTER TABLE notification_settings ADD PRIMARY KEY (account_id);
-ALTER TABLE notification_settings DROP CONSTRAINT IF EXISTS notification_settings_account_id_fkey;
-ALTER TABLE notification_settings ADD CONSTRAINT notification_settings_account_id_fkey 
-    FOREIGN KEY (account_id) REFERENCES basejump.accounts(id) ON DELETE CASCADE;
-=======
 -- Handle notification_settings: rename user_id to account_id only if user_id exists
 DO $$
 BEGIN
@@ -50,7 +31,6 @@
             FOREIGN KEY (account_id) REFERENCES basejump.accounts(id) ON DELETE CASCADE;
     END IF;
 END $$;
->>>>>>> 518c7898
 
 DROP POLICY IF EXISTS "Users can manage own notification settings" ON notification_settings;
 DROP POLICY IF EXISTS "Account members can manage notification settings" ON notification_settings;
@@ -58,28 +38,6 @@
     ON notification_settings FOR ALL
     USING (basejump.has_role_on_account(account_id));
 
-<<<<<<< HEAD
-ALTER TABLE device_tokens DROP CONSTRAINT IF EXISTS device_tokens_user_id_fkey;
-
-DO $$
-BEGIN
-    IF EXISTS (
-        SELECT 1 FROM information_schema.columns
-        WHERE table_name='device_tokens' AND column_name='user_id'
-    ) THEN
-        EXECUTE 'ALTER TABLE device_tokens RENAME COLUMN user_id TO account_id';
-    END IF;
-END $$;
-
-ALTER TABLE device_tokens DROP CONSTRAINT IF EXISTS device_tokens_user_id_device_token_key;
-ALTER TABLE device_tokens DROP CONSTRAINT IF EXISTS device_tokens_account_id_device_token_key;
-ALTER TABLE device_tokens ADD CONSTRAINT device_tokens_account_id_device_token_key 
-    UNIQUE(account_id, device_token);
-
-ALTER TABLE device_tokens DROP CONSTRAINT IF EXISTS device_tokens_account_id_fkey;
-ALTER TABLE device_tokens ADD CONSTRAINT device_tokens_account_id_fkey 
-    FOREIGN KEY (account_id) REFERENCES basejump.accounts(id) ON DELETE CASCADE;
-=======
 -- Handle device_tokens: rename user_id to account_id only if user_id exists
 DO $$
 BEGIN
@@ -115,7 +73,6 @@
             FOREIGN KEY (account_id) REFERENCES basejump.accounts(id) ON DELETE CASCADE;
     END IF;
 END $$;
->>>>>>> 518c7898
 
 DROP INDEX IF EXISTS idx_device_tokens_user_id;
 CREATE INDEX IF NOT EXISTS idx_device_tokens_account_id ON device_tokens(account_id);
