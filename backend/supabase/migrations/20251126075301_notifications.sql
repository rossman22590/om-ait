CREATE EXTENSION IF NOT EXISTS pgcrypto;

CREATE TABLE IF NOT EXISTS notification_settings (
    user_id UUID PRIMARY KEY REFERENCES auth.users(id) ON DELETE CASCADE,
    email_enabled BOOLEAN DEFAULT true,
    push_enabled BOOLEAN DEFAULT false,
    in_app_enabled BOOLEAN DEFAULT true,
    created_at TIMESTAMPTZ DEFAULT NOW(),
    updated_at TIMESTAMPTZ DEFAULT NOW()
);

CREATE TABLE IF NOT EXISTS device_tokens (
<<<<<<< HEAD
    id UUID PRIMARY KEY DEFAULT gen_random_uuid(),
=======
    id UUID PRIMARY KEY DEFAULT extensions.uuid_generate_v4(),
>>>>>>> 1b0487a7
    user_id UUID NOT NULL REFERENCES auth.users(id) ON DELETE CASCADE,
    device_token TEXT NOT NULL,
    device_type TEXT NOT NULL,
    is_active BOOLEAN DEFAULT true,
    created_at TIMESTAMPTZ DEFAULT NOW(),
    updated_at TIMESTAMPTZ DEFAULT NOW(),
    UNIQUE(user_id, device_token)
);

-- Create indexes only if user_id column exists (table might already have account_id from later migration)
DO $$
BEGIN
    IF EXISTS (
        SELECT 1 FROM information_schema.columns 
        WHERE table_schema = 'public' 
        AND table_name = 'device_tokens' 
        AND column_name = 'user_id'
    ) THEN
CREATE INDEX IF NOT EXISTS idx_device_tokens_user_id ON device_tokens(user_id);
CREATE INDEX IF NOT EXISTS idx_device_tokens_active ON device_tokens(user_id, is_active) WHERE is_active = true;
    END IF;
END $$;

CREATE OR REPLACE FUNCTION update_updated_at()
RETURNS TRIGGER AS $$
BEGIN
    NEW.updated_at = NOW();
    RETURN NEW;
END;
$$ LANGUAGE plpgsql;

DROP TRIGGER IF EXISTS notification_settings_updated_at ON notification_settings;
CREATE TRIGGER notification_settings_updated_at
    BEFORE UPDATE ON notification_settings
    FOR EACH ROW EXECUTE FUNCTION update_updated_at();

DROP TRIGGER IF EXISTS device_tokens_updated_at ON device_tokens;
CREATE TRIGGER device_tokens_updated_at
    BEFORE UPDATE ON device_tokens
    FOR EACH ROW EXECUTE FUNCTION update_updated_at();

ALTER TABLE notification_settings ENABLE ROW LEVEL SECURITY;
ALTER TABLE device_tokens ENABLE ROW LEVEL SECURITY;

-- Create RLS policy for notification_settings only if user_id column exists
DO $$
BEGIN
    IF EXISTS (
        SELECT 1 FROM information_schema.columns 
        WHERE table_schema = 'public' 
        AND table_name = 'notification_settings' 
        AND column_name = 'user_id'
    ) THEN
DROP POLICY IF EXISTS "Users can manage own notification settings" ON notification_settings;
CREATE POLICY "Users can manage own notification settings"
    ON notification_settings FOR ALL
    USING (auth.uid() = user_id);
    END IF;
END $$;

-- Create RLS policy for device_tokens only if user_id column exists
DO $$
BEGIN
    IF EXISTS (
        SELECT 1 FROM information_schema.columns 
        WHERE table_schema = 'public' 
        AND table_name = 'device_tokens' 
        AND column_name = 'user_id'
    ) THEN
DROP POLICY IF EXISTS "Users can manage own device tokens" ON device_tokens;
CREATE POLICY "Users can manage own device tokens"
    ON device_tokens FOR ALL
    USING (auth.uid() = user_id);
    END IF;
END $$;<|MERGE_RESOLUTION|>--- conflicted
+++ resolved
@@ -10,11 +10,7 @@
 );
 
 CREATE TABLE IF NOT EXISTS device_tokens (
-<<<<<<< HEAD
-    id UUID PRIMARY KEY DEFAULT gen_random_uuid(),
-=======
     id UUID PRIMARY KEY DEFAULT extensions.uuid_generate_v4(),
->>>>>>> 1b0487a7
     user_id UUID NOT NULL REFERENCES auth.users(id) ON DELETE CASCADE,
     device_token TEXT NOT NULL,
     device_type TEXT NOT NULL,
