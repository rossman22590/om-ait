<!DOCTYPE html>
<html lang="en">
<head>
  <meta charset="UTF-8">
  <meta name="viewport" content="width=device-width, initial-scale=1.0">
  <title>Confirm your signup to Machine</title>
</head>
<body style="margin: 0; padding: 0; font-family: -apple-system, BlinkMacSystemFont, 'Segoe UI', Roboto, 'Helvetica Neue', Arial, sans-serif; background-color: #f5f5f5; color: #1f2937;">
  <table border="0" cellpadding="0" cellspacing="0" width="100%" style="max-width: 600px; margin: 0 auto; background-color: white; border-radius: 8px; overflow: hidden; box-shadow: 0 4px 6px rgba(0, 0, 0, 0.1); margin-top: 40px;">
    <tr>
      <td style="padding: 40px 30px; text-align: center; background-color: #f8f9fa; border-bottom: 1px solid #e5e7eb;">
        <!-- Image logo with text fallback -->
        <div>
          <!-- Text fallback if image is blocked -->
          <div style="margin-top: 8px; font-size: 24px; font-weight: 600; letter-spacing: -0.025em;">
<<<<<<< HEAD
            <span style="color: #333;">Machine</span><span style="color: #155dfc;"> / </span><span style="color: #333;">Machine</span>
=======
            <span style="color: #333;">Kortix</span><span style="color: #155dfc;"> / </span><span style="color: #333;">Machine</span>
>>>>>>> 8d1737ce
          </div>
        </div>
      </td>
    </tr>
    <tr>
      <td style="padding: 40px 30px;">
        <h1 style="font-size: 28px; font-weight: 500; color: #111827; margin-top: 0; margin-bottom: 24px; text-align: center; letter-spacing: -0.025em;">
          Confirm your signup to <span style="color: #155dfc;">Machine</span>
        </h1>
        
        <p style="font-size: 16px; line-height: 24px; color: #6b7280; margin-bottom: 32px; text-align: center;">
          Thank you for signing up! Machine, your AI Employee, is ready to assist you. Please confirm your email to get started.
        </p>
        
        <div style="text-align: center; margin-bottom: 32px;">
          <a href="{{ .ConfirmationURL }}" style="display: inline-block; background-color: #155dfc; color: white; font-weight: 600; font-size: 15px; line-height: 20px; padding: 12px 28px; border-radius: 9999px; text-decoration: none; box-shadow: 0 4px 6px rgba(21, 93, 252, 0.2); transition: all 0.2s;">
            Confirm your email
          </a>
        </div>
        
        <p style="font-size: 14px; line-height: 20px; color: #6b7280; margin-bottom: 0; text-align: center;">
          If you didn't sign up for Machine, you can safely ignore this email.
        </p>
      </td>
    </tr>
    <tr>
      <td style="padding: 24px 30px; text-align: center; background-color: #f8f9fa; border-top: 1px solid #e5e7eb;">
        <div style="margin-bottom: 16px;">
<<<<<<< HEAD
          <a href="https://github.com/Machine-ai/Machine" style="display: inline-block; margin: 0 8px; color: #6b7280; text-decoration: none;">
=======
          <a href="https://github.com/kortix-ai/Machine" style="display: inline-block; margin: 0 8px; color: #6b7280; text-decoration: none;">
>>>>>>> 8d1737ce
            <svg xmlns="http://www.w3.org/2000/svg" viewBox="0 0 24 24" width="20" height="20" style="fill: currentColor;">
              <path d="M12 2C6.477 2 2 6.484 2 12.017c0 4.425 2.865 8.18 6.839 9.504.5.092.682-.217.682-.483 0-.237-.008-.868-.013-1.703-2.782.605-3.369-1.343-3.369-1.343-.454-1.158-1.11-1.466-1.11-1.466-.908-.62.069-.608.069-.608 1.003.07 1.531 1.032 1.531 1.032.892 1.53 2.341 1.088 2.91.832.092-.647.35-1.088.636-1.338-2.22-.253-4.555-1.113-4.555-4.951 0-1.093.39-1.988 1.029-2.688-.103-.253-.446-1.272.098-2.65 0 0 .84-.27 2.75 1.026A9.564 9.564 0 0 1 12 6.844a9.59 9.59 0 0 1 2.504.337c1.909-1.296 2.747-1.027 2.747-1.027.546 1.379.202 2.398.1 2.651.64.7 1.028 1.595 1.028 2.688 0 3.848-2.339 4.695-4.566 4.943.359.309.678.92.678 1.855 0 1.338-.012 2.419-.012 2.747 0 .268.18.58.688.482A10.02 10.02 0 0 0 22 12.017C22 6.484 17.522 2 12 2z" />
            </svg>
          </a>
          <a href="https://twitter.com/Machineai" style="display: inline-block; margin: 0 8px; color: #6b7280; text-decoration: none;">
            <svg xmlns="http://www.w3.org/2000/svg" viewBox="0 0 24 24" width="20" height="20" style="fill: currentColor;">
              <path d="M18.901 1.153h3.68l-8.04 9.19L24 22.846h-7.406l-5.8-7.584-6.638 7.584H.474l8.6-9.83L0 1.154h7.594l5.243 6.932ZM17.61 20.644h2.039L6.486 3.24H4.298Z" />
            </svg>
          </a>
        </div>
        <p style="font-size: 13px; color: #6b7280; margin: 0;">
          &copy; 2024 Machine. All rights reserved.
        </p>
      </td>
    </tr>
  </table>
  
  <!-- Footer space -->
  <table border="0" cellpadding="0" cellspacing="0" width="100%" style="max-width: 600px; margin: 0 auto;">
    <tr>
      <td style="padding: 20px 30px; text-align: center;">
        <p style="font-size: 12px; color: #9ca3af; margin: 0;">
<<<<<<< HEAD
          AI  <span style="color: #155dfc;">Machine</span>, your AI Employee
=======
          Kortix AI — <span style="color: #155dfc;">Machine</span>, your AI Employee
>>>>>>> 8d1737ce
        </p>
      </td>
    </tr>
  </table>
</body>
</html> <|MERGE_RESOLUTION|>--- conflicted
+++ resolved
@@ -13,11 +13,7 @@
         <div>
           <!-- Text fallback if image is blocked -->
           <div style="margin-top: 8px; font-size: 24px; font-weight: 600; letter-spacing: -0.025em;">
-<<<<<<< HEAD
-            <span style="color: #333;">Machine</span><span style="color: #155dfc;"> / </span><span style="color: #333;">Machine</span>
-=======
             <span style="color: #333;">Kortix</span><span style="color: #155dfc;"> / </span><span style="color: #333;">Machine</span>
->>>>>>> 8d1737ce
           </div>
         </div>
       </td>
@@ -46,23 +42,19 @@
     <tr>
       <td style="padding: 24px 30px; text-align: center; background-color: #f8f9fa; border-top: 1px solid #e5e7eb;">
         <div style="margin-bottom: 16px;">
-<<<<<<< HEAD
-          <a href="https://github.com/Machine-ai/Machine" style="display: inline-block; margin: 0 8px; color: #6b7280; text-decoration: none;">
-=======
           <a href="https://github.com/kortix-ai/Machine" style="display: inline-block; margin: 0 8px; color: #6b7280; text-decoration: none;">
->>>>>>> 8d1737ce
             <svg xmlns="http://www.w3.org/2000/svg" viewBox="0 0 24 24" width="20" height="20" style="fill: currentColor;">
               <path d="M12 2C6.477 2 2 6.484 2 12.017c0 4.425 2.865 8.18 6.839 9.504.5.092.682-.217.682-.483 0-.237-.008-.868-.013-1.703-2.782.605-3.369-1.343-3.369-1.343-.454-1.158-1.11-1.466-1.11-1.466-.908-.62.069-.608.069-.608 1.003.07 1.531 1.032 1.531 1.032.892 1.53 2.341 1.088 2.91.832.092-.647.35-1.088.636-1.338-2.22-.253-4.555-1.113-4.555-4.951 0-1.093.39-1.988 1.029-2.688-.103-.253-.446-1.272.098-2.65 0 0 .84-.27 2.75 1.026A9.564 9.564 0 0 1 12 6.844a9.59 9.59 0 0 1 2.504.337c1.909-1.296 2.747-1.027 2.747-1.027.546 1.379.202 2.398.1 2.651.64.7 1.028 1.595 1.028 2.688 0 3.848-2.339 4.695-4.566 4.943.359.309.678.92.678 1.855 0 1.338-.012 2.419-.012 2.747 0 .268.18.58.688.482A10.02 10.02 0 0 0 22 12.017C22 6.484 17.522 2 12 2z" />
             </svg>
           </a>
-          <a href="https://twitter.com/Machineai" style="display: inline-block; margin: 0 8px; color: #6b7280; text-decoration: none;">
+          <a href="https://twitter.com/kortixai" style="display: inline-block; margin: 0 8px; color: #6b7280; text-decoration: none;">
             <svg xmlns="http://www.w3.org/2000/svg" viewBox="0 0 24 24" width="20" height="20" style="fill: currentColor;">
               <path d="M18.901 1.153h3.68l-8.04 9.19L24 22.846h-7.406l-5.8-7.584-6.638 7.584H.474l8.6-9.83L0 1.154h7.594l5.243 6.932ZM17.61 20.644h2.039L6.486 3.24H4.298Z" />
             </svg>
           </a>
         </div>
         <p style="font-size: 13px; color: #6b7280; margin: 0;">
-          &copy; 2024 Machine. All rights reserved.
+          &copy; 2024 Kortix. All rights reserved.
         </p>
       </td>
     </tr>
@@ -73,11 +65,7 @@
     <tr>
       <td style="padding: 20px 30px; text-align: center;">
         <p style="font-size: 12px; color: #9ca3af; margin: 0;">
-<<<<<<< HEAD
-          AI  <span style="color: #155dfc;">Machine</span>, your AI Employee
-=======
           Kortix AI — <span style="color: #155dfc;">Machine</span>, your AI Employee
->>>>>>> 8d1737ce
         </p>
       </td>
     </tr>
