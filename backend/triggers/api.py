from fastapi import APIRouter, HTTPException, Depends, Request, Body, Query
from fastapi.responses import JSONResponse
from typing import List, Optional, Dict, Any
from pydantic import BaseModel
import os
import uuid
from datetime import datetime, timezone
import json
import hmac

from services.supabase import DBConnection
from utils.auth_utils import get_current_user_id_from_jwt
from utils.logger import logger
from flags.flags import is_enabled
from utils.config import config
from services.billing import check_billing_status, can_use_model

from .trigger_service import get_trigger_service, TriggerType
from .provider_service import get_provider_service
from .execution_service import get_execution_service
from .utils import get_next_run_time, get_human_readable_schedule


# ===== ROUTERS =====

router = APIRouter(prefix="/triggers", tags=["triggers"])
workflows_router = APIRouter(prefix="/workflows", tags=["workflows"])

# Global database connection
db: Optional[DBConnection] = None


# ===== REQUEST/RESPONSE MODELS =====

class TriggerCreateRequest(BaseModel):
    provider_id: str
    name: str
    config: Dict[str, Any]
    description: Optional[str] = None


class TriggerUpdateRequest(BaseModel):
    config: Optional[Dict[str, Any]] = None
    name: Optional[str] = None
    description: Optional[str] = None
    is_active: Optional[bool] = None


class TriggerResponse(BaseModel):
    trigger_id: str
    agent_id: str
    trigger_type: str
    provider_id: str
    name: str
    description: Optional[str]
    is_active: bool
    webhook_url: Optional[str]
    created_at: str
    updated_at: str
    config: Dict[str, Any]


class ProviderResponse(BaseModel):
    provider_id: str
    name: str
    description: str
    trigger_type: str
    webhook_enabled: bool
    config_schema: Dict[str, Any]


class UpcomingRun(BaseModel):
    trigger_id: str
    trigger_name: str
    trigger_type: str
    next_run_time: str
    next_run_time_local: str
    timezone: str
    cron_expression: str
    execution_type: str
    agent_prompt: Optional[str] = None
    workflow_id: Optional[str] = None
    is_active: bool
    human_readable: str


class UpcomingRunsResponse(BaseModel):
    upcoming_runs: List[UpcomingRun]
    total_count: int


# Workflow models
class WorkflowStepRequest(BaseModel):
    id: Optional[str] = None  # CRITICAL: Accept ID from frontend
    name: str
    description: Optional[str] = None
    type: Optional[str] = "instruction"
    config: Dict[str, Any] = {}
    conditions: Optional[Dict[str, Any]] = None
    order: int
    parentConditionalId: Optional[str] = None  # CRITICAL: Accept parentConditionalId
    children: Optional[List['WorkflowStepRequest']] = None


class WorkflowCreateRequest(BaseModel):
    name: str
    description: Optional[str] = None
    trigger_phrase: Optional[str] = None
    is_default: bool = False
    steps: List[WorkflowStepRequest] = []


class WorkflowUpdateRequest(BaseModel):
    name: Optional[str] = None
    description: Optional[str] = None
    trigger_phrase: Optional[str] = None
    is_default: Optional[bool] = None
    status: Optional[str] = None
    steps: Optional[List[WorkflowStepRequest]] = None


class WorkflowExecuteRequest(BaseModel):
    input_data: Optional[Dict[str, Any]] = None


WorkflowStepRequest.model_rebuild()


def initialize(database: DBConnection):
    global db
    db = database


async def verify_agent_access(agent_id: str, user_id: str):
    client = await db.client
    result = await client.table('agents').select('agent_id').eq('agent_id', agent_id).eq('account_id', user_id).execute()
    
    if not result.data:
        raise HTTPException(status_code=404, detail="Agent not found or access denied")


async def sync_workflows_to_version_config(agent_id: str):
    try:
        client = await db.client
        
        agent_result = await client.table('agents').select('current_version_id').eq('agent_id', agent_id).single().execute()
        if not agent_result.data or not agent_result.data.get('current_version_id'):
            logger.warning(f"No current version found for agent {agent_id}")
            return
        
        current_version_id = agent_result.data['current_version_id']
        
        workflows_result = await client.table('agent_workflows').select('*').eq('agent_id', agent_id).execute()
        workflows = workflows_result.data if workflows_result.data else []
        
        version_result = await client.table('agent_versions').select('config').eq('version_id', current_version_id).single().execute()
        if not version_result.data:
            logger.warning(f"Version {current_version_id} not found")
            return
        
        config = version_result.data.get('config', {})
        
        config['workflows'] = workflows
        
        await client.table('agent_versions').update({'config': config}).eq('version_id', current_version_id).execute()
        
        logger.debug(f"Synced {len(workflows)} workflows to version config for agent {agent_id}")
        
    except Exception as e:
        logger.error(f"Failed to sync workflows to version config: {e}")


async def sync_triggers_to_version_config(agent_id: str):
    try:
        client = await db.client
        
        agent_result = await client.table('agents').select('current_version_id').eq('agent_id', agent_id).single().execute()
        if not agent_result.data or not agent_result.data.get('current_version_id'):
            logger.warning(f"No current version found for agent {agent_id}")
            return
        
        current_version_id = agent_result.data['current_version_id']
        
        triggers_result = await client.table('agent_triggers').select('*').eq('agent_id', agent_id).execute()
        triggers = []
        if triggers_result.data:
            import json
            for trigger in triggers_result.data:
                trigger_copy = trigger.copy()
                if 'config' in trigger_copy and isinstance(trigger_copy['config'], str):
                    try:
                        trigger_copy['config'] = json.loads(trigger_copy['config'])
                    except json.JSONDecodeError:
                        logger.warning(f"Failed to parse trigger config for {trigger_copy.get('trigger_id')}")
                        trigger_copy['config'] = {}
                triggers.append(trigger_copy)
        
        version_result = await client.table('agent_versions').select('config').eq('version_id', current_version_id).single().execute()
        if not version_result.data:
            logger.warning(f"Version {current_version_id} not found")
            return
        
        config = version_result.data.get('config', {})
        
        config['triggers'] = triggers
        
        await client.table('agent_versions').update({'config': config}).eq('version_id', current_version_id).execute()
        
        logger.debug(f"Synced {len(triggers)} triggers to version config for agent {agent_id}")
        
    except Exception as e:
        logger.error(f"Failed to sync triggers to version config: {e}")


@router.get("/providers")
async def get_providers():
    if not await is_enabled("agent_triggers"):
        raise HTTPException(status_code=403, detail="Agent triggers are not enabled")
    
    try:
        provider_service = get_provider_service(db)
        providers = await provider_service.get_available_providers()
        
        return [ProviderResponse(**provider) for provider in providers]
        
    except Exception as e:
        logger.error(f"Error getting providers: {e}")
        raise HTTPException(status_code=500, detail="Internal server error")

@router.get("/agents/{agent_id}/triggers", response_model=List[TriggerResponse])
async def get_agent_triggers(
    agent_id: str,
    user_id: str = Depends(get_current_user_id_from_jwt)
):
    if not await is_enabled("agent_triggers"):
        raise HTTPException(status_code=403, detail="Agent triggers are not enabled")
    
    await verify_agent_access(agent_id, user_id)
    
    try:
        trigger_service = get_trigger_service(db)
        triggers = await trigger_service.get_agent_triggers(agent_id)
        
        base_url = os.getenv("WEBHOOK_BASE_URL", "https://machinev9api.ngrok.io")
        
        responses = []
        for trigger in triggers:
            webhook_url = f"{base_url}/api/triggers/{trigger.trigger_id}/webhook"
            
            responses.append(TriggerResponse(
                trigger_id=trigger.trigger_id,
                agent_id=trigger.agent_id,
                trigger_type=trigger.trigger_type.value,
                provider_id=trigger.provider_id,
                name=trigger.name,
                description=trigger.description,
                is_active=trigger.is_active,
                webhook_url=webhook_url,
                created_at=trigger.created_at.isoformat(),
                updated_at=trigger.updated_at.isoformat(),
                config=trigger.config
            ))
        
        return responses
        
    except Exception as e:
        logger.error(f"Error getting agent triggers: {e}")
        raise HTTPException(status_code=500, detail="Internal server error")


@router.get("/agents/{agent_id}/upcoming-runs", response_model=UpcomingRunsResponse)
async def get_agent_upcoming_runs(
    agent_id: str,
    limit: int = Query(10, ge=1, le=50),
    user_id: str = Depends(get_current_user_id_from_jwt)
):
    """Get upcoming scheduled runs for agent triggers"""
    if not await is_enabled("agent_triggers"):
        raise HTTPException(status_code=403, detail="Agent triggers are not enabled")
    
    await verify_agent_access(agent_id, user_id)
    
    try:
        trigger_service = get_trigger_service(db)
        triggers = await trigger_service.get_agent_triggers(agent_id)
        
        # Filter for active schedule triggers
        schedule_triggers = [
            trigger for trigger in triggers 
            if trigger.is_active and trigger.trigger_type == TriggerType.SCHEDULE
        ]
        
        upcoming_runs = []
        for trigger in schedule_triggers:
            config = trigger.config
            cron_expression = config.get('cron_expression')
            user_timezone = config.get('timezone', 'UTC')
            
            if not cron_expression:
                continue
                
            try:
                next_run = get_next_run_time(cron_expression, user_timezone)
                if not next_run:
                    continue
                
                import pytz
                local_tz = pytz.timezone(user_timezone)
                next_run_local = next_run.astimezone(local_tz)
                
                human_readable = get_human_readable_schedule(cron_expression, user_timezone)
                
                upcoming_runs.append(UpcomingRun(
                    trigger_id=trigger.trigger_id,
                    trigger_name=trigger.name,
                    trigger_type=trigger.trigger_type.value,
                    next_run_time=next_run.isoformat(),
                    next_run_time_local=next_run_local.isoformat(),
                    timezone=user_timezone,
                    cron_expression=cron_expression,
                    execution_type=config.get('execution_type', 'agent'),
                    agent_prompt=config.get('agent_prompt'),
                    workflow_id=config.get('workflow_id'),
                    is_active=trigger.is_active,
                    human_readable=human_readable
                ))
                
            except Exception as e:
                logger.warning(f"Error calculating next run for trigger {trigger.trigger_id}: {e}")
                continue
        
        upcoming_runs.sort(key=lambda x: x.next_run_time)
        upcoming_runs = upcoming_runs[:limit]
        
        return UpcomingRunsResponse(
            upcoming_runs=upcoming_runs,
            total_count=len(upcoming_runs)
        )
        
    except Exception as e:
        logger.error(f"Error getting upcoming runs: {e}")
        raise HTTPException(status_code=500, detail="Internal server error")


@router.post("/agents/{agent_id}/triggers", response_model=TriggerResponse)
async def create_agent_trigger(
    agent_id: str,
    request: TriggerCreateRequest,
    user_id: str = Depends(get_current_user_id_from_jwt)
):
    """Create a new trigger for an agent"""
    if not await is_enabled("agent_triggers"):
        raise HTTPException(status_code=403, detail="Agent triggers are not enabled")
        
    await verify_agent_access(agent_id, user_id)
    
    try:
        trigger_service = get_trigger_service(db)
        
        trigger = await trigger_service.create_trigger(
            agent_id=agent_id,
            provider_id=request.provider_id,
            name=request.name,
            config=request.config,
            description=request.description
        )
        
<<<<<<< HEAD
        base_url = os.getenv("WEBHOOK_BASE_URL", "https://machinev9api.ngrok.io")
=======
        # Sync triggers to version config after creation
        await sync_triggers_to_version_config(agent_id)
        
        base_url = os.getenv("WEBHOOK_BASE_URL", "http://localhost:8000")
>>>>>>> 0335d6d3
        webhook_url = f"{base_url}/api/triggers/{trigger.trigger_id}/webhook"
        
        return TriggerResponse(
            trigger_id=trigger.trigger_id,
            agent_id=trigger.agent_id,
            trigger_type=trigger.trigger_type.value,
            provider_id=trigger.provider_id,
            name=trigger.name,
            description=trigger.description,
            is_active=trigger.is_active,
            webhook_url=webhook_url,
            created_at=trigger.created_at.isoformat(),
            updated_at=trigger.updated_at.isoformat(),
            config=trigger.config
        )
        
    except ValueError as e:
        raise HTTPException(status_code=400, detail=str(e))
    except Exception as e:
        logger.error(f"Error creating trigger: {e}")
        raise HTTPException(status_code=500, detail="Internal server error")


@router.get("/{trigger_id}", response_model=TriggerResponse)
async def get_trigger(
    trigger_id: str,
    user_id: str = Depends(get_current_user_id_from_jwt)
):
    """Get a trigger by ID"""
    if not await is_enabled("agent_triggers"):
        raise HTTPException(status_code=403, detail="Agent triggers are not enabled")
    
    try:
        trigger_service = get_trigger_service(db)
        trigger = await trigger_service.get_trigger(trigger_id)
        
        if not trigger:
            raise HTTPException(status_code=404, detail="Trigger not found")
        
        await verify_agent_access(trigger.agent_id, user_id)
        
        base_url = os.getenv("WEBHOOK_BASE_URL", "https://machinev9api.ngrok.io")
        webhook_url = f"{base_url}/api/triggers/{trigger_id}/webhook"
        
        return TriggerResponse(
            trigger_id=trigger.trigger_id,
            agent_id=trigger.agent_id,
            trigger_type=trigger.trigger_type.value,
            provider_id=trigger.provider_id,
            name=trigger.name,
            description=trigger.description,
            is_active=trigger.is_active,
            webhook_url=webhook_url,
            created_at=trigger.created_at.isoformat(),
            updated_at=trigger.updated_at.isoformat(),
            config=trigger.config
        )
        
    except Exception as e:
        logger.error(f"Error getting trigger: {e}")
        raise HTTPException(status_code=500, detail="Internal server error")


@router.put("/{trigger_id}", response_model=TriggerResponse)
async def update_trigger(
    trigger_id: str,
    request: TriggerUpdateRequest,
    user_id: str = Depends(get_current_user_id_from_jwt)
):
    """Update a trigger"""
    if not await is_enabled("agent_triggers"):
        raise HTTPException(status_code=403, detail="Agent triggers are not enabled")
    
    try:
        trigger_service = get_trigger_service(db)
        
        trigger = await trigger_service.get_trigger(trigger_id)
        if not trigger:
            raise HTTPException(status_code=404, detail="Trigger not found")

        await verify_agent_access(trigger.agent_id, user_id)
        
        updated_trigger = await trigger_service.update_trigger(
            trigger_id=trigger_id,
            config=request.config,
            name=request.name,
            description=request.description,
            is_active=request.is_active
        )
        
<<<<<<< HEAD
        base_url = os.getenv("WEBHOOK_BASE_URL", "https://machinev9api.ngrok.io")
=======
        # Sync triggers to version config after update
        await sync_triggers_to_version_config(updated_trigger.agent_id)
        
        base_url = os.getenv("WEBHOOK_BASE_URL", "http://localhost:8000")
>>>>>>> 0335d6d3
        webhook_url = f"{base_url}/api/triggers/{trigger_id}/webhook"

        return TriggerResponse(
            trigger_id=updated_trigger.trigger_id,
            agent_id=updated_trigger.agent_id,
            trigger_type=updated_trigger.trigger_type.value,
            provider_id=updated_trigger.provider_id,
            name=updated_trigger.name,
            description=updated_trigger.description,
            is_active=updated_trigger.is_active,
            webhook_url=webhook_url,
            created_at=updated_trigger.created_at.isoformat(),
            updated_at=updated_trigger.updated_at.isoformat(),
            config=updated_trigger.config
        )
        
    except ValueError as e:
        raise HTTPException(status_code=400, detail=str(e))
    except Exception as e:
        logger.error(f"Error updating trigger: {e}")
        raise HTTPException(status_code=500, detail="Internal server error")


@router.delete("/{trigger_id}")
async def delete_trigger(
    trigger_id: str,
    user_id: str = Depends(get_current_user_id_from_jwt)
):
    """Delete a trigger"""
    if not await is_enabled("agent_triggers"):
        raise HTTPException(status_code=403, detail="Agent triggers are not enabled")
    
    try:
        trigger_service = get_trigger_service(db)
        trigger = await trigger_service.get_trigger(trigger_id)
        if not trigger:
            raise HTTPException(status_code=404, detail="Trigger not found")

        await verify_agent_access(trigger.agent_id, user_id)
        
        # Store agent_id before deletion
        agent_id = trigger.agent_id
        
        success = await trigger_service.delete_trigger(trigger_id)
        if not success:
            raise HTTPException(status_code=404, detail="Trigger not found")
        
        # Sync triggers to version config after deletion
        await sync_triggers_to_version_config(agent_id)
        
        return {"message": "Trigger deleted successfully"}
        
    except Exception as e:
        logger.error(f"Error deleting trigger: {e}")
        raise HTTPException(status_code=500, detail="Internal server error")


@router.post("/{trigger_id}/webhook")
async def trigger_webhook(
    trigger_id: str,
    request: Request
):
    """Handle incoming webhook for a trigger"""
    if not await is_enabled("agent_triggers"):
        raise HTTPException(status_code=403, detail="Agent triggers are not enabled")
    
    try:
        # Simple header-based auth using a shared secret
        # Configure the secret via environment variable: TRIGGER_WEBHOOK_SECRET
        secret = os.getenv("TRIGGER_WEBHOOK_SECRET")
        if not secret:
            logger.error("TRIGGER_WEBHOOK_SECRET is not configured")
            raise HTTPException(status_code=500, detail="Webhook secret not configured")

        incoming_secret = request.headers.get("x-trigger-secret", "")
        if not hmac.compare_digest(incoming_secret, secret):
            logger.warning(f"Invalid webhook secret for trigger {trigger_id}")
            raise HTTPException(status_code=401, detail="Unauthorized")

        # Get raw data from request
        raw_data = {}
        try:
            raw_data = await request.json()
        except:
            pass
        
        # Process trigger event
        trigger_service = get_trigger_service(db)
        result = await trigger_service.process_trigger_event(trigger_id, raw_data)
        
        if not result.success:
            return JSONResponse(
                status_code=400,
                content={"success": False, "error": result.error_message}
            )
        
        # Execute if needed
        if result.should_execute_agent or result.should_execute_workflow:
            trigger = await trigger_service.get_trigger(trigger_id)
            if trigger:
                logger.debug(f"Executing agent {trigger.agent_id} for trigger {trigger_id}")
                
                from .trigger_service import TriggerEvent
                event = TriggerEvent(
                    trigger_id=trigger_id,
                    agent_id=trigger.agent_id,
                    trigger_type=trigger.trigger_type,
                    raw_data=raw_data
                )
                
                execution_service = get_execution_service(db)
                execution_result = await execution_service.execute_trigger_result(
                    agent_id=trigger.agent_id,
                    trigger_result=result,
                    trigger_event=event
                )
                
                logger.debug(f"Agent execution result: {execution_result}")
                
                return JSONResponse(content={
                    "success": True,
                    "message": "Trigger processed and agent execution started",
                    "execution": execution_result,
                    "trigger_result": {
                        "should_execute_agent": result.should_execute_agent,
                        "should_execute_workflow": result.should_execute_workflow,
                        "agent_prompt": result.agent_prompt
                    }
                })
            else:
                logger.warning(f"Trigger {trigger_id} not found for execution")
        
        logger.debug(f"Webhook processed but no execution needed")
        return JSONResponse(content={
            "success": True,
            "message": "Trigger processed successfully (no execution needed)",
            "trigger_result": {
                "should_execute_agent": result.should_execute_agent,
                "should_execute_workflow": result.should_execute_workflow
            }
        })
        
    except Exception as e:
        logger.error(f"Error processing webhook trigger: {e}")
        return JSONResponse(
            status_code=500,
            content={"success": False, "error": "Internal server error"}
        )


# ===== WORKFLOW ENDPOINTS =====

def convert_steps_to_json(steps: List[WorkflowStepRequest]) -> List[Dict[str, Any]]:
    """Convert workflow steps to JSON format"""
    if not steps:
        return []
    
    result = []
    for step in steps:
        step_dict = {
            'name': step.name,
            'description': step.description,
            'type': step.type or 'instruction',
            'config': step.config,
            'conditions': step.conditions,
            'order': step.order
        }
        
        # CRITICAL: Preserve ID and parentConditionalId if they exist
        if hasattr(step, 'id') and step.id:
            step_dict['id'] = step.id
        if hasattr(step, 'parentConditionalId') and step.parentConditionalId:
            step_dict['parentConditionalId'] = step.parentConditionalId
            
        if step.children:
            step_dict['children'] = convert_steps_to_json(step.children)
        result.append(step_dict)
    return result


@workflows_router.get("/agents/{agent_id}/workflows")
async def get_agent_workflows(
    agent_id: str,
    user_id: str = Depends(get_current_user_id_from_jwt)
):
    """Get workflows for an agent"""
    await verify_agent_access(agent_id, user_id)
    
    client = await db.client
    result = await client.table('agent_workflows').select('*').eq('agent_id', agent_id).order('created_at', desc=True).execute()
    
    return result.data


@workflows_router.post("/agents/{agent_id}/workflows")
async def create_agent_workflow(
    agent_id: str,
    workflow_data: WorkflowCreateRequest,
    user_id: str = Depends(get_current_user_id_from_jwt)
):
    """Create a new workflow for an agent"""
    await verify_agent_access(agent_id, user_id)
    
    try:
        client = await db.client
        steps_json = convert_steps_to_json(workflow_data.steps)
        
        result = await client.table('agent_workflows').insert({
            'agent_id': agent_id,
            'name': workflow_data.name,
            'description': workflow_data.description,
            'trigger_phrase': workflow_data.trigger_phrase,
            'is_default': workflow_data.is_default,
            'status': 'draft',
            'steps': steps_json
        }).execute()
        
        # Sync workflows to version config after creation
        await sync_workflows_to_version_config(agent_id)
        
        return result.data[0]
        
    except Exception as e:
        logger.error(f"Error creating workflow: {e}")
        raise HTTPException(status_code=400, detail=f"Failed to create workflow: {str(e)}")


@workflows_router.put("/agents/{agent_id}/workflows/{workflow_id}")
async def update_agent_workflow(
    agent_id: str,
    workflow_id: str,
    workflow_data: WorkflowUpdateRequest,
    user_id: str = Depends(get_current_user_id_from_jwt)
):
    """Update a workflow"""
    await verify_agent_access(agent_id, user_id)
    
    client = await db.client
    
    # Verify workflow exists
    workflow_result = await client.table('agent_workflows').select('*').eq('id', workflow_id).eq('agent_id', agent_id).execute()
    if not workflow_result.data:
        raise HTTPException(status_code=404, detail="Workflow not found")
    
    # Build update data
    update_data = {}
    if workflow_data.name is not None:
        update_data['name'] = workflow_data.name
    if workflow_data.description is not None:
        update_data['description'] = workflow_data.description
    if workflow_data.trigger_phrase is not None:
        update_data['trigger_phrase'] = workflow_data.trigger_phrase
    if workflow_data.is_default is not None:
        update_data['is_default'] = workflow_data.is_default
    if workflow_data.status is not None:
        update_data['status'] = workflow_data.status
    if workflow_data.steps is not None:
        update_data['steps'] = convert_steps_to_json(workflow_data.steps)
    
    if update_data:
        await client.table('agent_workflows').update(update_data).eq('id', workflow_id).execute()
    
    # Sync workflows to version config after update
    await sync_workflows_to_version_config(agent_id)

    # Return updated workflow
    updated_result = await client.table('agent_workflows').select('*').eq('id', workflow_id).execute()
    return updated_result.data[0]


@workflows_router.delete("/agents/{agent_id}/workflows/{workflow_id}")
async def delete_agent_workflow(
    agent_id: str,
    workflow_id: str,
    user_id: str = Depends(get_current_user_id_from_jwt)
):
    await verify_agent_access(agent_id, user_id)
    
    client = await db.client
    
    workflow_result = await client.table('agent_workflows').select('*').eq('id', workflow_id).eq('agent_id', agent_id).execute()
    if not workflow_result.data:
        raise HTTPException(status_code=404, detail="Workflow not found")
    
    await client.table('agent_workflows').delete().eq('id', workflow_id).execute()
    
    await sync_workflows_to_version_config(agent_id)
    
    return {"message": "Workflow deleted successfully"}


@workflows_router.post("/agents/{agent_id}/workflows/{workflow_id}/execute")
async def execute_agent_workflow(
    agent_id: str,
    workflow_id: str,
    execution_data: WorkflowExecuteRequest,
    user_id: str = Depends(get_current_user_id_from_jwt)
):
    await verify_agent_access(agent_id, user_id)
    
    client = await db.client
    
    workflow_result = await client.table('agent_workflows').select('*').eq('id', workflow_id).eq('agent_id', agent_id).execute()
    if not workflow_result.data:
        raise HTTPException(status_code=404, detail="Workflow not found")
    
    workflow = workflow_result.data[0]
    if workflow['status'] != 'active':
        raise HTTPException(status_code=400, detail="Workflow is not active")
    
    agent_result = await client.table('agents').select('account_id, name').eq('agent_id', agent_id).execute()
    if not agent_result.data:
        raise HTTPException(status_code=404, detail="Agent not found")
    
    account_id = agent_result.data[0]['account_id']
    
    from agent.versioning.version_service import get_version_service
    version_service = await get_version_service()
    active_version = await version_service.get_active_version(agent_id, "system")
    
    if active_version and active_version.model:
        model_name = active_version.model
    else:
        model_name = "openai/gpt-5-mini"
    
    can_use, model_message, allowed_models = await can_use_model(client, account_id, model_name)
    if not can_use:
        raise HTTPException(status_code=403, detail={"message": model_message, "allowed_models": allowed_models})

    can_run, message, subscription = await check_billing_status(client, account_id)
    if not can_run:
        raise HTTPException(status_code=402, detail={"message": message, "subscription": subscription})
    
    from .trigger_service import TriggerResult, TriggerEvent, TriggerType
    
    trigger_result = TriggerResult(
        success=True,
        should_execute_workflow=True,
        workflow_id=workflow_id,
        workflow_input=execution_data.input_data or {},
        execution_variables={
            'triggered_by': 'manual',
            'execution_timestamp': datetime.now(timezone.utc).isoformat(),
            'user_id': user_id,
            'execution_source': 'workflow_api'
        }
    )
    
    trigger_event = TriggerEvent(
        trigger_id=f"manual_{workflow_id}_{uuid.uuid4()}",
        agent_id=agent_id,
        trigger_type=TriggerType.WEBHOOK,
        raw_data=execution_data.input_data or {}
    )
    
    execution_service = get_execution_service(db)
    execution_result = await execution_service.execute_trigger_result(
        agent_id=agent_id,
        trigger_result=trigger_result,
        trigger_event=trigger_event
    )
    
    if execution_result["success"]:
        logger.debug(f"Manual workflow execution started: {execution_result}")
        return {
            "thread_id": execution_result.get("thread_id"),
            "agent_run_id": execution_result.get("agent_run_id"),
            "status": "running",
            "message": f"Workflow '{workflow['name']}' execution started"
        }
    else:
        logger.error(f"Manual workflow execution failed: {execution_result}")
        raise HTTPException(
            status_code=500,
            detail={
                "error": "Failed to start workflow execution",
                "details": execution_result.get("error", "Unknown error")
            }
        )


router.include_router(workflows_router)<|MERGE_RESOLUTION|>--- conflicted
+++ resolved
@@ -365,14 +365,10 @@
             description=request.description
         )
         
-<<<<<<< HEAD
-        base_url = os.getenv("WEBHOOK_BASE_URL", "https://machinev9api.ngrok.io")
-=======
         # Sync triggers to version config after creation
         await sync_triggers_to_version_config(agent_id)
         
         base_url = os.getenv("WEBHOOK_BASE_URL", "http://localhost:8000")
->>>>>>> 0335d6d3
         webhook_url = f"{base_url}/api/triggers/{trigger.trigger_id}/webhook"
         
         return TriggerResponse(
@@ -463,14 +459,10 @@
             is_active=request.is_active
         )
         
-<<<<<<< HEAD
-        base_url = os.getenv("WEBHOOK_BASE_URL", "https://machinev9api.ngrok.io")
-=======
         # Sync triggers to version config after update
         await sync_triggers_to_version_config(updated_trigger.agent_id)
         
         base_url = os.getenv("WEBHOOK_BASE_URL", "http://localhost:8000")
->>>>>>> 0335d6d3
         webhook_url = f"{base_url}/api/triggers/{trigger_id}/webhook"
 
         return TriggerResponse(
