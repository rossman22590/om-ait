from fastapi import APIRouter, HTTPException, Depends, Query
from typing import Dict, Any, Optional
from pydantic import BaseModel
from uuid import uuid4
from utils.auth_utils import get_current_user_id_from_jwt
from utils.logger import logger
from services.supabase import DBConnection
from datetime import datetime

from .composio_service import (
    get_integration_service,
)
from .toolkit_service import ToolkitService, ToolsListResponse
from .composio_profile_service import ComposioProfileService, ComposioProfile

router = APIRouter(prefix="/composio", tags=["composio"])

db: Optional[DBConnection] = None

def initialize(database: DBConnection):
    global db
    db = database

class IntegrateToolkitRequest(BaseModel):
    toolkit_slug: str
    profile_name: Optional[str] = None
    display_name: Optional[str] = None
    mcp_server_name: Optional[str] = None
    save_as_profile: bool = True

class IntegrationStatusResponse(BaseModel):
    status: str
    toolkit: str
    auth_config_id: str
    connected_account_id: str
    mcp_server_id: str
    final_mcp_url: str
    profile_id: Optional[str] = None
    redirect_url: Optional[str] = None

class CreateProfileRequest(BaseModel):
    toolkit_slug: str
    profile_name: str
    display_name: Optional[str] = None
    mcp_server_name: Optional[str] = None
    is_default: bool = False
    initiation_fields: Optional[Dict[str, str]] = None

class ToolsListRequest(BaseModel):
    toolkit_slug: str
    limit: int = 50
    cursor: Optional[str] = None

class ProfileResponse(BaseModel):
    profile_id: str
    profile_name: str
    display_name: str
    toolkit_slug: str
    toolkit_name: str
    mcp_url: str
    redirect_url: Optional[str] = None
    is_connected: bool
    is_default: bool
    created_at: str

    @classmethod
    def from_composio_profile(cls, profile: ComposioProfile) -> "ProfileResponse":
        return cls(
            profile_id=profile.profile_id,
            profile_name=profile.profile_name,
            display_name=profile.display_name,
            toolkit_slug=profile.toolkit_slug,
            toolkit_name=profile.toolkit_name,
            mcp_url=profile.mcp_url,
            redirect_url=profile.redirect_url,
            is_connected=profile.is_connected,
            is_default=profile.is_default,
            created_at=profile.created_at.isoformat() if profile.created_at else datetime.now().isoformat()
        )


@router.get("/categories")
async def list_categories(
    user_id: str = Depends(get_current_user_id_from_jwt)
) -> Dict[str, Any]:
    try:
        logger.info("Fetching Composio categories")
        
        toolkit_service = ToolkitService()
        categories = await toolkit_service.list_categories()
        
        return {
            "success": True,
            "categories": [cat.dict() for cat in categories],
            "total": len(categories)
        }
        
    except Exception as e:
        logger.error(f"Failed to fetch categories: {e}", exc_info=True)
        raise HTTPException(status_code=500, detail=f"Failed to fetch categories: {str(e)}")


@router.get("/toolkits")
async def list_toolkits(
    limit: int = Query(100, le=500),
    cursor: Optional[str] = Query(None),
    search: Optional[str] = Query(None),
    category: Optional[str] = Query(None),
    user_id: str = Depends(get_current_user_id_from_jwt)
) -> Dict[str, Any]:
    try:
        logger.info(f"Fetching Composio toolkits with limit: {limit}, cursor: {cursor}, search: {search}, category: {category}")
        
        service = get_integration_service()
        
        if search:
            result = await service.search_toolkits(search, category=category, limit=limit, cursor=cursor)
        else:
            result = await service.list_available_toolkits(limit, cursor=cursor, category=category)
        
        return {
            "success": True,
            "toolkits": [toolkit.dict() for toolkit in result.get('items', [])],
            "total_items": result.get('total_items', 0),
            "total_pages": result.get('total_pages', 0),
            "current_page": result.get('current_page', 1),
            "next_cursor": result.get('next_cursor'),
            "has_more": result.get('next_cursor') is not None
        }
        
    except Exception as e:
        logger.error(f"Failed to fetch toolkits: {e}", exc_info=True)
        raise HTTPException(status_code=500, detail=f"Failed to fetch toolkits: {str(e)}")


@router.get("/toolkits/{toolkit_slug}/details")
async def get_toolkit_details(
    toolkit_slug: str,
    user_id: str = Depends(get_current_user_id_from_jwt)
) -> Dict[str, Any]:
    try:
        logger.info(f"Fetching detailed toolkit info for: {toolkit_slug}")
        
        toolkit_service = ToolkitService()
        detailed_toolkit = await toolkit_service.get_detailed_toolkit_info(toolkit_slug)
        
        if not detailed_toolkit:
            raise HTTPException(status_code=404, detail=f"Toolkit {toolkit_slug} not found")
        
        return {
            "success": True,
            "toolkit": detailed_toolkit.dict()
        }
        
    except HTTPException:
        raise
    except Exception as e:
        logger.error(f"Failed to fetch toolkit details for {toolkit_slug}: {e}", exc_info=True)
        raise HTTPException(status_code=500, detail=f"Failed to fetch toolkit details: {str(e)}")


@router.post("/integrate", response_model=IntegrationStatusResponse)
async def integrate_toolkit(
    request: IntegrateToolkitRequest,
    current_user_id: str = Depends(get_current_user_id_from_jwt)
) -> IntegrationStatusResponse:
    try:
        integration_user_id = str(uuid4())
        logger.info(f"Generated integration user_id: {integration_user_id} for account: {current_user_id}")
        
        service = get_integration_service(db_connection=db)
        result = await service.integrate_toolkit(
            toolkit_slug=request.toolkit_slug,
            account_id=current_user_id,
            user_id=integration_user_id,
            profile_name=request.profile_name,
            display_name=request.display_name,
            mcp_server_name=request.mcp_server_name,
            save_as_profile=request.save_as_profile
        )
        
        return IntegrationStatusResponse(
            status="integrated",
            toolkit=result.toolkit.name,
            auth_config_id=result.auth_config.id,
            connected_account_id=result.connected_account.id,
            mcp_server_id=result.mcp_server.id,
            final_mcp_url=result.final_mcp_url,
            profile_id=result.profile_id,
            redirect_url=result.connected_account.redirect_url
        )
    except ValueError as e:
        raise HTTPException(status_code=400, detail=str(e))
    except Exception as e:
        logger.error(f"Integration failed: {e}")
        raise HTTPException(status_code=500, detail=str(e))


@router.post("/profiles", response_model=ProfileResponse)
async def create_profile(
    request: CreateProfileRequest,
    current_user_id: str = Depends(get_current_user_id_from_jwt)
) -> ProfileResponse:
    try:
        integration_user_id = str(uuid4())
        logger.info(f"Generated integration user_id: {integration_user_id} for account: {current_user_id}")
        
        service = get_integration_service(db_connection=db)
        result = await service.integrate_toolkit(
            toolkit_slug=request.toolkit_slug,
            account_id=current_user_id,
            user_id=integration_user_id,
            profile_name=request.profile_name,
            display_name=request.display_name,
            mcp_server_name=request.mcp_server_name,
            save_as_profile=True,
            initiation_fields=request.initiation_fields
        )
        
        logger.info(f"Integration result for {request.toolkit_slug}: redirect_url = {result.connected_account.redirect_url}")
        profile_service = ComposioProfileService(db)
        profiles = await profile_service.get_profiles(current_user_id, request.toolkit_slug)

        created_profile = None
        for profile in profiles:
            if profile.profile_name == request.profile_name:
                created_profile = profile
                break
        
        if not created_profile:
            raise HTTPException(status_code=500, detail="Profile created but not found")
        
        logger.info(f"Returning profile response with redirect_url: {created_profile.redirect_url}")
        
        return ProfileResponse.from_composio_profile(created_profile)
        
    except ValueError as e:
        raise HTTPException(status_code=400, detail=str(e))
    except Exception as e:
        logger.error(f"Failed to create profile: {e}")
        raise HTTPException(status_code=500, detail=str(e))


@router.get("/profiles")
async def get_profiles(
    toolkit_slug: Optional[str] = Query(None),
    current_user_id: str = Depends(get_current_user_id_from_jwt)
) -> Dict[str, Any]:
    try:
        profile_service = ComposioProfileService(db)
        profiles = await profile_service.get_profiles(current_user_id, toolkit_slug)
        
        profile_responses = [ProfileResponse.from_composio_profile(profile) for profile in profiles]
        
        return {
            "success": True,
            "profiles": profile_responses
        }
        
    except Exception as e:
        logger.error(f"Failed to get profiles: {e}", exc_info=True)
        return {
            "success": False,
            "profiles": [],
            "error": str(e)
        }


@router.get("/profiles/{profile_id}/mcp-config")
async def get_profile_mcp_config(
    profile_id: str,
    current_user_id: str = Depends(get_current_user_id_from_jwt)
) -> Dict[str, Any]:
    try:
        profile_service = ComposioProfileService(db)
        mcp_config = await profile_service.get_mcp_config_for_agent(profile_id)
        
        return {
            "success": True,
            "mcp_config": mcp_config,
            "profile_id": profile_id
        }
        
    except Exception as e:
        logger.error(f"Failed to get MCP config for profile {profile_id}: {e}", exc_info=True)
        raise HTTPException(status_code=500, detail=f"Failed to get MCP config: {str(e)}")


@router.get("/profiles/{profile_id}")
async def get_profile_info(
    profile_id: str,
    current_user_id: str = Depends(get_current_user_id_from_jwt)
) -> Dict[str, Any]:
    try:
        profile_service = ComposioProfileService(db)
        profile = await profile_service.get_profile(profile_id, current_user_id)
        
        if not profile:
            raise HTTPException(status_code=404, detail="Profile not found")
        
        return {
            "success": True,
            "profile": {
                "profile_id": profile.profile_id,
                "profile_name": profile.profile_name,
                "toolkit_name": profile.toolkit_name,
                "toolkit_slug": profile.toolkit_slug,
                "created_at": profile.created_at.isoformat() if profile.created_at else None
            }
        }
    except HTTPException:
        raise
    except Exception as e:
        logger.error(f"Failed to get profile info for {profile_id}: {e}", exc_info=True)
        raise HTTPException(status_code=500, detail=f"Failed to get profile info: {str(e)}")


@router.get("/integration/{connected_account_id}/status")
async def get_integration_status(
    connected_account_id: str,
    user_id: str = Depends(get_current_user_id_from_jwt)
) -> Dict[str, Any]:
    try:
        service = get_integration_service()
        status = await service.get_integration_status(connected_account_id)
        return {"connected_account_id": connected_account_id, **status}
    except Exception as e:
        logger.error(f"Failed to get status: {e}")
        raise HTTPException(status_code=500, detail=str(e))


@router.post("/profiles/{profile_id}/discover-tools")
async def discover_composio_tools(
    profile_id: str,
    current_user_id: str = Depends(get_current_user_id_from_jwt)
) -> Dict[str, Any]:
    try:
        profile_service = ComposioProfileService(db)
        config = await profile_service.get_profile_config(profile_id)
        
        if config.get('type') != 'composio':
            raise HTTPException(status_code=400, detail="Not a Composio profile")
        
        mcp_url = config.get('mcp_url')
        if not mcp_url:
            raise HTTPException(status_code=400, detail="Profile has no MCP URL")
        
        from mcp_module.mcp_service import mcp_service
        
        result = await mcp_service.discover_custom_tools(
            request_type="http",
            config={"url": mcp_url}
        )
        
        if not result.success:
            raise HTTPException(status_code=500, detail=f"Failed to discover tools: {result.message}")
        
        logger.info(f"Discovered {len(result.tools)} tools from Composio profile {profile_id}")
        
        return {
            "success": True,
            "profile_id": profile_id,
            "toolkit_name": config.get('toolkit_name', 'Unknown'),
            "tools": result.tools,
            "total_tools": len(result.tools)
        }
        
    except HTTPException:
        raise
    except Exception as e:
        logger.error(f"Failed to discover tools for profile {profile_id}: {e}", exc_info=True)
        raise HTTPException(status_code=500, detail=str(e))


@router.post("/discover-tools/{profile_id}")
async def discover_tools_post(
    profile_id: str,
    current_user_id: str = Depends(get_current_user_id_from_jwt)
) -> Dict[str, Any]:
    return await discover_composio_tools(profile_id, current_user_id)

@router.get("/toolkits/{toolkit_slug}/icon")
async def get_toolkit_icon(
    toolkit_slug: str,
    current_user_id: str = Depends(get_current_user_id_from_jwt)
):
    try:
        toolkit_service = ToolkitService()
        icon_url = await toolkit_service.get_toolkit_icon(toolkit_slug)
        
        if icon_url:
            return {
                "success": True,
                "toolkit_slug": toolkit_slug,
                "icon_url": icon_url
            }
        else:
            return {
                "success": False,
                "toolkit_slug": toolkit_slug,
                "icon_url": None,
                "message": "Icon not found"
            }
    
    except Exception as e:
        logger.error(f"Error getting toolkit icon: {e}")
        raise HTTPException(status_code=500, detail="Internal server error")


<<<<<<< HEAD
@router.delete("/profiles/{profile_id}")
async def delete_profile(
    profile_id: str,
    current_user_id: str = Depends(get_current_user_id_from_jwt)
) -> Dict[str, Any]:
    try:
        profile_service = ComposioProfileService(db)
        success = await profile_service.delete_profile(profile_id, current_user_id)
        
        if not success:
            raise HTTPException(status_code=404, detail="Profile not found or access denied")
        
        return {
            "success": True,
            "message": "Profile deleted successfully",
            "profile_id": profile_id
        }
        
    except HTTPException:
        raise
    except Exception as e:
        logger.error(f"Failed to delete profile {profile_id}: {e}", exc_info=True)
        raise HTTPException(status_code=500, detail=f"Failed to delete profile: {str(e)}")
=======
@router.post("/tools/list")
async def list_toolkit_tools(
    request: ToolsListRequest,
    current_user_id: str = Depends(get_current_user_id_from_jwt)
):
    try:
        logger.info(f"User {current_user_id} requesting tools for toolkit: {request.toolkit_slug}")
        
        toolkit_service = ToolkitService()
        tools_response = await toolkit_service.get_toolkit_tools(
            toolkit_slug=request.toolkit_slug,
            limit=request.limit,
            cursor=request.cursor
        )
        
        return {
            "success": True,
            "tools": [tool.dict() for tool in tools_response.items],
            "total_items": tools_response.total_items,
            "current_page": tools_response.current_page,
            "total_pages": tools_response.total_pages,
            "next_cursor": tools_response.next_cursor
        }
        
    except Exception as e:
        logger.error(f"Failed to list toolkit tools for {request.toolkit_slug}: {e}", exc_info=True)
        raise HTTPException(status_code=500, detail=f"Failed to get toolkit tools: {str(e)}")
>>>>>>> 217915b1


@router.get("/health")
async def health_check() -> Dict[str, str]:
    try:
        from .client import ComposioClient
        ComposioClient.get_client()
        return {"status": "healthy"}
    except Exception as e:
        logger.error(f"Health check failed: {e}")
        raise HTTPException(status_code=503, detail=str(e))<|MERGE_RESOLUTION|>--- conflicted
+++ resolved
@@ -407,7 +407,6 @@
         raise HTTPException(status_code=500, detail="Internal server error")
 
 
-<<<<<<< HEAD
 @router.delete("/profiles/{profile_id}")
 async def delete_profile(
     profile_id: str,
@@ -431,7 +430,8 @@
     except Exception as e:
         logger.error(f"Failed to delete profile {profile_id}: {e}", exc_info=True)
         raise HTTPException(status_code=500, detail=f"Failed to delete profile: {str(e)}")
-=======
+
+
 @router.post("/tools/list")
 async def list_toolkit_tools(
     request: ToolsListRequest,
@@ -459,7 +459,6 @@
     except Exception as e:
         logger.error(f"Failed to list toolkit tools for {request.toolkit_slug}: {e}", exc_info=True)
         raise HTTPException(status_code=500, detail=f"Failed to get toolkit tools: {str(e)}")
->>>>>>> 217915b1
 
 
 @router.get("/health")
