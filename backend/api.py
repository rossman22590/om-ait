--- conflicted
+++ resolved
@@ -56,14 +56,8 @@
         
         sandbox_api.initialize(db)
         
-<<<<<<< HEAD
-        # Initialize Redis connection with retry
-        from services import redis
-        from utils.retry import retry
-=======
         # Initialize Redis connection
         from core.services import redis
->>>>>>> 8135c1ec
         try:
             await redis.initialize_async()
             logger.debug("Redis connection initialized successfully")
