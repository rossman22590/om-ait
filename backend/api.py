from dotenv import load_dotenv
load_dotenv()

from fastapi import FastAPI, Request, HTTPException, Response, Depends, APIRouter
from fastapi.middleware.cors import CORSMiddleware
from fastapi.responses import JSONResponse, StreamingResponse
from core.services import redis
import sentry
from contextlib import asynccontextmanager
from core.agentpress.thread_manager import ThreadManager
from core.services.supabase import DBConnection
from datetime import datetime, timezone
from core.utils.config import config, EnvMode
import asyncio
from core.utils.logger import logger, structlog
import time
from collections import OrderedDict
import os

from pydantic import BaseModel
import uuid

from core import api as core_api

from core.sandbox import api as sandbox_api
from core.billing.api import router as billing_router
from core.setup import router as setup_router, webhook_router
from core.admin.admin_api import router as admin_router
from core.admin.billing_admin_api import router as billing_admin_router
from core.admin.master_password_api import router as master_password_router
from core.services import transcription as transcription_api
import sys
from core.triggers import api as triggers_api
from core.services import api_keys_api
<<<<<<< HEAD
from core.pipedream import api as pipedream_api
=======
from core.notifications import api as notifications_api

>>>>>>> 8e1279b3

if sys.platform == "win32":
    asyncio.set_event_loop_policy(asyncio.WindowsProactorEventLoopPolicy())

db = DBConnection()
# Generate unique instance ID per process/worker
# This is critical for distributed locking - each worker needs a unique ID
import uuid
instance_id = str(uuid.uuid4())[:8]

# Rate limiter state
ip_tracker = OrderedDict()
MAX_CONCURRENT_IPS = 25

# Background task handle for CloudWatch metrics
_queue_metrics_task = None

@asynccontextmanager
async def lifespan(app: FastAPI):
    logger.debug(f"Starting up FastAPI application with instance ID: {instance_id} in {config.ENV_MODE.value} mode")
    try:
        await db.initialize()
        
        # Pre-load tool classes and schemas to avoid first-request delay
        from core.utils.tool_discovery import warm_up_tools_cache
        warm_up_tools_cache()
        
        # Pre-load static Suna config for fast path in API requests
        from core.runtime_cache import load_static_suna_config
        load_static_suna_config()
        
        core_api.initialize(
            db,
            instance_id
        )
        
        
        sandbox_api.initialize(db)
        
        # Initialize Redis connection
        from core.services import redis
        try:
            await redis.initialize_async()
            logger.debug("Redis connection initialized successfully")
        except Exception as e:
            logger.error(f"Failed to initialize Redis connection: {e}")
            # Continue without Redis - the application will handle Redis failures gracefully
        
        # Start background tasks
        # asyncio.create_task(core_api.restore_running_agent_runs())
        
        triggers_api.initialize(db)
        credentials_api.initialize(db)
        template_api.initialize(db)
        composio_api.initialize(db)
        pipedream_api.initialize(db)
        
        # Start CloudWatch queue metrics publisher (production only)
        global _queue_metrics_task
        if config.ENV_MODE == EnvMode.PRODUCTION:
            from core.services import queue_metrics
            _queue_metrics_task = asyncio.create_task(queue_metrics.start_cloudwatch_publisher())
        
        yield
        
        logger.debug("Cleaning up agent resources")
        await core_api.cleanup()
        
        # Stop CloudWatch queue metrics task
        if _queue_metrics_task is not None:
            _queue_metrics_task.cancel()
            try:
                await _queue_metrics_task
            except asyncio.CancelledError:
                pass
        
        try:
            logger.debug("Closing Redis connection")
            await redis.close()
            logger.debug("Redis connection closed successfully")
        except Exception as e:
            logger.error(f"Error closing Redis connection: {e}")

        logger.debug("Disconnecting from database")
        await db.disconnect()
    except Exception as e:
        logger.error(f"Error during application startup: {e}")
        raise

app = FastAPI(lifespan=lifespan)

@app.middleware("http")
async def log_requests_middleware(request: Request, call_next):
    structlog.contextvars.clear_contextvars()

    request_id = str(uuid.uuid4())
    start_time = time.time()
    client_ip = request.client.host if request.client else "unknown"
    method = request.method
    path = request.url.path
    query_params = str(request.query_params)

    structlog.contextvars.bind_contextvars(
        request_id=request_id,
        client_ip=client_ip,
        method=method,
        path=path,
        query_params=query_params
    )

    # Log the incoming request
    logger.debug(f"Request started: {method} {path} from {client_ip} | Query: {query_params}")
    
    try:
        response = await call_next(request)
        process_time = time.time() - start_time
        logger.debug(f"Request completed: {method} {path} | Status: {response.status_code} | Time: {process_time:.2f}s")
        return response
    except Exception as e:
        process_time = time.time() - start_time
        try:
            error_str = str(e)
        except Exception:
            error_str = f"Error of type {type(e).__name__}"
        logger.error(f"Request failed: {method} {path} | Error: {error_str} | Time: {process_time:.2f}s")
        raise

# Define allowed origins based on environment
allowed_origins = ["http://localhost:3001", "https://kortix.com", "https://www.suna.so", "https://suna.so"]
allow_origin_regex = None

if config.ENV_MODE == EnvMode.LOCAL:
    allowed_origins = ["http://localhost:3001"]
elif config.ENV_MODE == EnvMode.STAGING:
    allowed_origins = ["https://beta.machine.myapps.ai", "https://beta-machinev5.vercel.app", "https://machine-alpha-app.up.railway.app", "https://v10-alpha-machine.vercel.app", "https://machine.myapps.ai"]
else:
    allowed_origins = ["https://beta.machine.myapps.ai", "https://machine.myapps.ai", "https://v10-alpha-machine.vercel.app"]
    # Allow the alpha Railway app in production as well (public preview domain)
    allowed_origins.append("https://machine-alpha-app.up.railway.app")
    allowed_origins.append("http://localhost:3001")
    allowed_origins.append("http://127.0.0.1:3001")

# Add staging-specific origins
if config.ENV_MODE == EnvMode.STAGING:
    allowed_origins.append("https://staging.suna.so")
    allowed_origins.append("http://localhost:3001")
    # Allow Vercel preview deployments for both legacy and new project names
    allow_origin_regex = r"https://(suna|kortixcom)-.*-prjcts\.vercel\.app"

# Add localhost for production mode local testing (for master password login)
if config.ENV_MODE == EnvMode.PRODUCTION:
    allowed_origins.append("http://localhost:3001")
    allowed_origins.append("http://127.0.0.1:3000")

app.add_middleware(
    CORSMiddleware,
    allow_origins=allowed_origins,
    allow_origin_regex=allow_origin_regex,
    allow_credentials=True,
    allow_methods=["GET", "POST", "PUT", "PATCH", "DELETE", "OPTIONS"],
    allow_headers=["Content-Type", "Authorization", "X-Project-Id", "X-MCP-URL", "X-MCP-Type", "X-MCP-Headers", "X-Refresh-Token", "X-API-Key"]
)

# Create a main API router
api_router = APIRouter()

# Include all API routers without individual prefixes
api_router.include_router(core_api.router)
api_router.include_router(sandbox_api.router)
api_router.include_router(billing_router)
api_router.include_router(setup_router)
api_router.include_router(webhook_router)  # Webhooks at /api/webhooks/*
api_router.include_router(api_keys_api.router)
api_router.include_router(billing_admin_router)
api_router.include_router(admin_router)
api_router.include_router(master_password_router)

from core.mcp_module import api as mcp_api
from core.credentials import api as credentials_api
from core.templates import api as template_api
from core.templates import presentations_api

api_router.include_router(mcp_api.router)
api_router.include_router(credentials_api.router, prefix="/secure-mcp")
api_router.include_router(template_api.router, prefix="/templates")
api_router.include_router(presentations_api.router, prefix="/presentation-templates")

api_router.include_router(transcription_api.router)

from core.knowledge_base import api as knowledge_base_api
api_router.include_router(knowledge_base_api.router)

api_router.include_router(triggers_api.router)

api_router.include_router(notifications_api.router)

from core.notifications import presence_api
api_router.include_router(presence_api.router)

from core.composio_integration import api as composio_api
api_router.include_router(composio_api.router)

api_router.include_router(pipedream_api.router)

from core.google.google_slides_api import router as google_slides_router
api_router.include_router(google_slides_router)

from core.google.google_docs_api import router as google_docs_router
api_router.include_router(google_docs_router)

from core.avatars.api import router as avatars_router
api_router.include_router(avatars_router)

from core.avatars.api import router as avatars_router
api_router.include_router(avatars_router)

@api_router.get("/health", summary="Health Check", operation_id="health_check", tags=["system"])
async def health_check():
    logger.debug("Health check endpoint called")
    return {
        "status": "ok", 
        "timestamp": datetime.now(timezone.utc).isoformat(),
        "instance_id": instance_id
    }

@api_router.get("/metrics/queue", summary="Queue Metrics", operation_id="queue_metrics", tags=["system"])
async def queue_metrics_endpoint():
    """Get Dramatiq queue depth for monitoring and auto-scaling."""
    from core.services import queue_metrics
    try:
        return await queue_metrics.get_queue_metrics()
    except Exception as e:
        logger.error(f"Failed to get queue metrics: {e}")
        raise HTTPException(status_code=500, detail="Failed to get queue metrics")

@api_router.get("/health-docker", summary="Docker Health Check", operation_id="health_check_docker", tags=["system"])
async def health_check_docker():
    logger.debug("Health docker check endpoint called")
    try:
        client = await redis.get_client()
        await client.ping()
        db = DBConnection()
        await db.initialize()
        db_client = await db.client
        await db_client.table("threads").select("thread_id").limit(1).execute()
        logger.debug("Health docker check complete")
        return {
            "status": "ok", 
            "timestamp": datetime.now(timezone.utc).isoformat(),
            "instance_id": instance_id
        }
    except Exception as e:
        logger.error(f"Failed health docker check: {e}")
        raise HTTPException(status_code=500, detail="Health check failed")


app.include_router(api_router, prefix="/api")

if __name__ == "__main__":
    import uvicorn
    
    if sys.platform == "win32":
        asyncio.set_event_loop_policy(asyncio.WindowsProactorEventLoopPolicy())
    
    # Enable reload mode for local and staging environments
    is_dev_env = config.ENV_MODE in [EnvMode.LOCAL, EnvMode.STAGING]
    workers = 1 if is_dev_env else 4
    reload = is_dev_env
    
    logger.debug(f"Starting server on 0.0.0.0:8000 with {workers} workers (reload={reload})")
    uvicorn.run(
        "api:app", 
        host="0.0.0.0", 
        port=8000,
        workers=workers,
        loop="asyncio"
    )<|MERGE_RESOLUTION|>--- conflicted
+++ resolved
@@ -32,12 +32,8 @@
 import sys
 from core.triggers import api as triggers_api
 from core.services import api_keys_api
-<<<<<<< HEAD
-from core.pipedream import api as pipedream_api
-=======
 from core.notifications import api as notifications_api
 
->>>>>>> 8e1279b3
 
 if sys.platform == "win32":
     asyncio.set_event_loop_policy(asyncio.WindowsProactorEventLoopPolicy())
@@ -93,7 +89,6 @@
         credentials_api.initialize(db)
         template_api.initialize(db)
         composio_api.initialize(db)
-        pipedream_api.initialize(db)
         
         # Start CloudWatch queue metrics publisher (production only)
         global _queue_metrics_task
