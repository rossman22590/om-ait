from dotenv import load_dotenv
load_dotenv()

from fastapi import FastAPI, Request, HTTPException, Response, Depends, APIRouter
from fastapi.middleware.cors import CORSMiddleware
from fastapi.responses import JSONResponse, StreamingResponse
from services import redis
import sentry
from contextlib import asynccontextmanager
from agentpress.thread_manager import ThreadManager
from services.supabase import DBConnection
from datetime import datetime, timezone
from utils.config import config, EnvMode
import asyncio
from utils.logger import logger, structlog
import time
from collections import OrderedDict

from pydantic import BaseModel
import uuid

from agent import api as agent_api

from sandbox import api as sandbox_api
from services import billing as billing_api
from flags import api as feature_flags_api
from services import transcription as transcription_api
import sys
from services import email_api
from triggers import api as triggers_api
from services import api_keys_api


if sys.platform == "win32":
    asyncio.set_event_loop_policy(asyncio.WindowsProactorEventLoopPolicy())

# Initialize managers
db = DBConnection()
instance_id = "single"

# Rate limiter state
ip_tracker = OrderedDict()
MAX_CONCURRENT_IPS = 25

@asynccontextmanager
async def lifespan(app: FastAPI):
    logger.debug(f"Starting up FastAPI application with instance ID: {instance_id} in {config.ENV_MODE.value} mode")
    try:
        await db.initialize()
        
        agent_api.initialize(
            db,
            instance_id
        )
        
        
        sandbox_api.initialize(db)
        
        # Initialize Redis connection with retry
        from services import redis
        from utils.retry import retry
        try:
<<<<<<< HEAD
            await retry(lambda: redis.initialize_async())
            logger.info("Redis connection initialized successfully during startup")
=======
            await redis.initialize_async()
            logger.debug("Redis connection initialized successfully")
>>>>>>> 0335d6d3
        except Exception as e:
            logger.error(f"Failed to initialize Redis connection during startup: {e}")
            # Reset Redis state to ensure clean initialization on first request
            redis.client = None
            redis._initialized = False
            logger.warning("Redis will be initialized on first request")
        
        # Start background tasks
        # asyncio.create_task(agent_api.restore_running_agent_runs())
        
        triggers_api.initialize(db)
        pipedream_api.initialize(db)
        credentials_api.initialize(db)
        template_api.initialize(db)
        composio_api.initialize(db)
        
        yield
        
        # Clean up agent resources
        logger.debug("Cleaning up agent resources")
        await agent_api.cleanup()
        
        # Clean up Redis connection
        try:
            logger.debug("Closing Redis connection")
            await redis.close()
            logger.debug("Redis connection closed successfully")
        except Exception as e:
            logger.error(f"Error closing Redis connection: {e}")
        
        # Clean up database connection
        logger.debug("Disconnecting from database")
        await db.disconnect()
    except Exception as e:
        logger.error(f"Error during application startup: {e}")
        raise

app = FastAPI(lifespan=lifespan)

@app.middleware("http")
async def log_requests_middleware(request: Request, call_next):
    structlog.contextvars.clear_contextvars()

    request_id = str(uuid.uuid4())
    start_time = time.time()
    client_ip = request.client.host if request.client else "unknown"
    method = request.method
    path = request.url.path
    query_params = str(request.query_params)

    structlog.contextvars.bind_contextvars(
        request_id=request_id,
        client_ip=client_ip,
        method=method,
        path=path,
        query_params=query_params
    )

    # Log the incoming request
    logger.debug(f"Request started: {method} {path} from {client_ip} | Query: {query_params}")
    
    try:
        response = await call_next(request)
        process_time = time.time() - start_time
        logger.debug(f"Request completed: {method} {path} | Status: {response.status_code} | Time: {process_time:.2f}s")
        return response
    except Exception as e:
        process_time = time.time() - start_time
        logger.error(f"Request failed: {method} {path} | Error: {str(e)} | Time: {process_time:.2f}s")
        raise

# Define allowed origins based on environment
allowed_origins = ["https://beta.machine.myapps.ai", "https://machinev9.ngrok.io" , "https://beta-machinev5.vercel.app" , "https://machine.myapps.ai"]
allow_origin_regex = None

# Add staging-specific origins
if config.ENV_MODE == EnvMode.LOCAL:
    allowed_origins.append("https://machinev9.ngrok.io")

# Add staging-specific origins
if config.ENV_MODE == EnvMode.STAGING:
    allowed_origins.append("https://beta.machine.myapps.ai")
    allowed_origins.append("https://beta.machine.myapps.ai")
    allow_origin_regex = r"https://suna-.*-prjcts\.vercel\.app"

app.add_middleware(
    CORSMiddleware,
    allow_origins=allowed_origins,
    allow_origin_regex=allow_origin_regex,
    allow_credentials=True,
    allow_methods=["GET", "POST", "PUT", "PATCH", "DELETE", "OPTIONS"],
    allow_headers=["Content-Type", "Authorization", "X-Project-Id", "X-MCP-URL", "X-MCP-Type", "X-MCP-Headers", "X-Refresh-Token", "X-API-Key"],
)

# Create a main API router
api_router = APIRouter()

# Include all API routers without individual prefixes
api_router.include_router(agent_api.router)
api_router.include_router(sandbox_api.router)
api_router.include_router(billing_api.router)
api_router.include_router(feature_flags_api.router)
api_router.include_router(api_keys_api.router)

from mcp_module import api as mcp_api
from credentials import api as credentials_api
from templates import api as template_api

api_router.include_router(mcp_api.router)
api_router.include_router(credentials_api.router, prefix="/secure-mcp")
api_router.include_router(template_api.router, prefix="/templates")

api_router.include_router(transcription_api.router)
api_router.include_router(email_api.router)

from knowledge_base import api as knowledge_base_api
api_router.include_router(knowledge_base_api.router)

api_router.include_router(triggers_api.router)

from pipedream import api as pipedream_api
api_router.include_router(pipedream_api.router)

# MFA functionality moved to frontend



from admin import api as admin_api
api_router.include_router(admin_api.router)

from composio_integration import api as composio_api
api_router.include_router(composio_api.router)

@api_router.get("/health")
async def health_check():
    logger.debug("Health check endpoint called")
    return {
        "status": "ok", 
        "timestamp": datetime.now(timezone.utc).isoformat(),
        "instance_id": instance_id
    }

@api_router.get("/health-docker")
<<<<<<< HEAD
async def health_check_docker():
    logger.info("Health docker check endpoint called")
=======
async def health_check():
    logger.debug("Health docker check endpoint called")
>>>>>>> 0335d6d3
    try:
        # Test Redis connection with retry
        from utils.retry import retry
        client = await retry(lambda: redis.get_client())
        await client.ping()
        
        # Test database connection
        db_instance = DBConnection()
        await db_instance.initialize()
        db_client = await db_instance.client
        await db_client.table("threads").select("thread_id").limit(1).execute()
<<<<<<< HEAD
        
        logger.info("Health docker check complete")
=======
        logger.debug("Health docker check complete")
>>>>>>> 0335d6d3
        return {
            "status": "ok",
            "timestamp": datetime.now(timezone.utc).isoformat(),
            "instance_id": instance_id
        }
    except Exception as e:
        logger.error(f"Failed health docker check: {e}")
        raise HTTPException(status_code=500, detail=f"Health check failed: {str(e)}")


app.include_router(api_router, prefix="/api")


if __name__ == "__main__":
    import uvicorn
    
    if sys.platform == "win32":
        asyncio.set_event_loop_policy(asyncio.WindowsProactorEventLoopPolicy())
    
    workers = 4
    
    logger.debug(f"Starting server on 0.0.0.0:8000 with {workers} workers")
    uvicorn.run(
        "api:app", 
        host="0.0.0.0", 
        port=8000,
        workers=workers,
        loop="asyncio"
    )<|MERGE_RESOLUTION|>--- conflicted
+++ resolved
@@ -60,13 +60,8 @@
         from services import redis
         from utils.retry import retry
         try:
-<<<<<<< HEAD
-            await retry(lambda: redis.initialize_async())
-            logger.info("Redis connection initialized successfully during startup")
-=======
             await redis.initialize_async()
             logger.debug("Redis connection initialized successfully")
->>>>>>> 0335d6d3
         except Exception as e:
             logger.error(f"Failed to initialize Redis connection during startup: {e}")
             # Reset Redis state to ensure clean initialization on first request
@@ -210,13 +205,8 @@
     }
 
 @api_router.get("/health-docker")
-<<<<<<< HEAD
-async def health_check_docker():
-    logger.info("Health docker check endpoint called")
-=======
 async def health_check():
     logger.debug("Health docker check endpoint called")
->>>>>>> 0335d6d3
     try:
         # Test Redis connection with retry
         from utils.retry import retry
@@ -228,12 +218,7 @@
         await db_instance.initialize()
         db_client = await db_instance.client
         await db_client.table("threads").select("thread_id").limit(1).execute()
-<<<<<<< HEAD
-        
-        logger.info("Health docker check complete")
-=======
         logger.debug("Health docker check complete")
->>>>>>> 0335d6d3
         return {
             "status": "ok",
             "timestamp": datetime.now(timezone.utc).isoformat(),
