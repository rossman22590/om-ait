--- conflicted
+++ resolved
@@ -50,25 +50,21 @@
         
         content = await PromptManager._append_jit_mcp_info(content, mcp_loader)
         
-        # Fetch user context (locale, username) in parallel with memory
+        # Fetch user context (locale, username), memory, and file context in parallel
         user_context_task = PromptManager._fetch_user_context_data(user_id, client)
         memory_task = PromptManager._fetch_user_memories(user_id, thread_id, client)
-        
-        user_context_data, memory_data = await asyncio.gather(user_context_task, memory_task)
+        file_task = PromptManager._fetch_file_context(thread_id)
+        
+        user_context_data, memory_data, file_data = await asyncio.gather(
+            user_context_task, memory_task, file_task
+        )
         
         if user_context_data:
             content += user_context_data
         
         system_message = {"role": "system", "content": content}
         
-<<<<<<< HEAD
-=======
-        memory_task = PromptManager._fetch_user_memories(user_id, thread_id, client)
-        file_task = PromptManager._fetch_file_context(thread_id)
-        memory_data, file_data = await asyncio.gather(memory_task, file_task)
-        
         context_parts = []
->>>>>>> 38fe5b8f
         if memory_data:
             context_parts.append(f"[CONTEXT - User Memory]\n{memory_data}\n[END CONTEXT]")
         if file_data:
