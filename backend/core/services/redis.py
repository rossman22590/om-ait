--- conflicted
+++ resolved
@@ -53,59 +53,6 @@
     # Load environment variables if not already loaded
     load_dotenv()
 
-<<<<<<< HEAD
-    # Connection pool configuration - optimized for production
-    max_connections = int(os.getenv("REDIS_MAX_CONNECTIONS", 128))  # Reasonable limit for production
-    socket_timeout = float(os.getenv("REDIS_SOCKET_TIMEOUT", 15.0))  # seconds
-    connect_timeout = float(os.getenv("REDIS_CONNECT_TIMEOUT", 10.0))  # seconds
-    retry_on_timeout = os.getenv("REDIS_RETRY_ON_TIMEOUT", "true").lower() == "true"
-
-    redis_url = os.getenv("REDIS_URL")
-    if redis_url:
-        # Mask sensitive parts for logging
-        safe_url = redis_url
-        try:
-            if "@" in redis_url and ":" in redis_url.split("@", 1)[0]:
-                userinfo, rest = redis_url.split("@", 1)
-                user = userinfo.split(":", 1)[0].split("//", 1)[-1]
-                safe_url = f"{redis_url.split('://',1)[0]}://{user}:***@{rest}"
-        except Exception:
-            safe_url = "rediss://***:***@***"
-        logger.info(f"Initializing Redis connection pool from URL {safe_url} with max {max_connections} connections")
-        pool = redis.ConnectionPool.from_url(
-            redis_url,
-            decode_responses=True,
-            socket_timeout=socket_timeout,
-            socket_connect_timeout=connect_timeout,
-            socket_keepalive=True,
-            retry_on_timeout=retry_on_timeout,
-            health_check_interval=30,
-            max_connections=max_connections,
-        )
-    else:
-        # Get Redis configuration from individual params
-        redis_host = os.getenv("REDIS_HOST", "redis")
-        redis_port = int(os.getenv("REDIS_PORT", 6379))
-        redis_password = os.getenv("REDIS_PASSWORD", "")
-        redis_ssl = os.getenv("REDIS_SSL", "false").lower() == "true"
-
-        logger.info(f"Initializing Redis connection pool to {redis_host}:{redis_port} (ssl={redis_ssl}) with max {max_connections} connections")
-
-        # Create connection pool with production-optimized settings
-        pool = redis.ConnectionPool(
-            host=redis_host,
-            port=redis_port,
-            password=redis_password,
-            ssl=redis_ssl,
-            decode_responses=True,
-            socket_timeout=socket_timeout,
-            socket_connect_timeout=connect_timeout,
-            socket_keepalive=True,
-            retry_on_timeout=retry_on_timeout,
-            health_check_interval=30,
-            max_connections=max_connections,
-        )
-=======
     # Get Redis configuration
     config = get_redis_config()
     redis_host = config["host"]
@@ -143,7 +90,6 @@
         pool_kwargs["username"] = redis_username
     
     pool = redis.ConnectionPool(**pool_kwargs)
->>>>>>> 7376383a
 
     # Create Redis client from connection pool
     client = redis.Redis(connection_pool=pool)
