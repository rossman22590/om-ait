"""
LLM API interface for making calls to various language models.

This module provides a unified interface for making API calls to different LLM providers
using LiteLLM with simplified error handling and clean parameter management.
"""

from typing import Union, Dict, Any, Optional, AsyncGenerator, List
import os
import asyncio
import litellm
from litellm.router import Router
from litellm.files.main import ModelResponse
from core.utils.logger import logger
from core.utils.config import config
from core.agentpress.error_processor import ErrorProcessor

# Configure LiteLLM
os.environ['LITELLM_LOG'] = 'INFO'  # Reduced verbosity
litellm.modify_params = True
litellm.drop_params = True

# Constants
MAX_RETRIES = 3
provider_router = None


class LLMError(Exception):
    """Exception for LLM-related errors."""
    pass

def setup_api_keys() -> None:
    """Set up API keys from environment variables."""
    providers = [
        "OPENAI",
        "ANTHROPIC",
        "GROQ",
        "OPENROUTER",
        "XAI",
        "MORPH",
        "GEMINI",
        "OPENAI_COMPATIBLE",
    ]
    for provider in providers:
        key = getattr(config, f"{provider}_API_KEY")
        if key:
            # logger.debug(f"API key set for provider: {provider}")
            pass
        else:
            logger.warning(f"No API key found for provider: {provider}")

    # Set up OpenRouter API base if not already set
    if config.OPENROUTER_API_KEY and config.OPENROUTER_API_BASE:
        os.environ["OPENROUTER_API_BASE"] = config.OPENROUTER_API_BASE
        # logger.debug(f"Set OPENROUTER_API_BASE to {config.OPENROUTER_API_BASE}")


    # Set up AWS Bedrock credentials
    aws_access_key = config.AWS_ACCESS_KEY_ID
    aws_secret_key = config.AWS_SECRET_ACCESS_KEY
    aws_region = config.AWS_REGION_NAME

    if aws_access_key and aws_secret_key and aws_region:
        logger.debug(f"AWS Bedrock configured for region: {aws_region}")
        # Configure LiteLLM to use AWS credentials
        os.environ["AWS_ACCESS_KEY_ID"] = aws_access_key
        os.environ["AWS_SECRET_ACCESS_KEY"] = aws_secret_key
        os.environ["AWS_REGION_NAME"] = aws_region
    else:
        logger.warning(f"Missing AWS credentials for Bedrock integration - access_key: {bool(aws_access_key)}, secret_key: {bool(aws_secret_key)}, region: {aws_region}")

def setup_provider_router(openai_compatible_api_key: str = None, openai_compatible_api_base: str = None):
    global provider_router
    model_list = [
        {
            "model_name": "openai-compatible/*", # support OpenAI-Compatible LLM provider
            "litellm_params": {
                "model": "openai/*",
                "api_key": openai_compatible_api_key or config.OPENAI_COMPATIBLE_API_KEY,
                "api_base": openai_compatible_api_base or config.OPENAI_COMPATIBLE_API_BASE,
            },
        },
        {
            "model_name": "*", # supported LLM provider by LiteLLM
            "litellm_params": {
                "model": "*",
            },
        },
    ]
    provider_router = Router(model_list=model_list)

<<<<<<< HEAD

def get_openrouter_fallback(model_name: str) -> Optional[str]:
    """Get OpenRouter fallback model for a given model name."""
    # Skip if already using OpenRouter
    if model_name.startswith("openrouter/"):
        return None
    
    # Map models to their OpenRouter equivalents
    fallback_mapping = {
        "anthropic/claude-3-7-sonnet-latest": "openrouter/anthropic/claude-3.7-sonnet",
        "anthropic/claude-sonnet-4-20250514": "openrouter/anthropic/claude-sonnet-4",
        "xai/grok-4": "openrouter/x-ai/grok-4",
        "xai/grok-4-fast-reasoning": "openrouter/x-ai/grok-4-fast-reasoning",
        "gemini/gemini-2.5-pro": "openrouter/google/gemini-2.5-pro",
        "gemini/gemini-2.5-flash": "openrouter/google/gemini-2.5-flash",
    }
    
    # Check for exact match first
    if model_name in fallback_mapping:
        return fallback_mapping[model_name]
    
    # Check for partial matches (e.g., bedrock models)
    for key, value in fallback_mapping.items():
        if key in model_name:
            return value
    
    # Default fallbacks by provider
    if "claude" in model_name.lower() or "anthropic" in model_name.lower():
        return "openrouter/anthropic/claude-sonnet-4"
    elif "grok-4-fast" in model_name.lower() or "grok4-fast" in model_name.lower():
        return "openrouter/x-ai/grok-4-fast-reasoning"
    elif "xai" in model_name.lower() or "grok" in model_name.lower():
        return "openrouter/x-ai/grok-4"
    
    return None

=======
>>>>>>> f19c1a6f
def _configure_token_limits(params: Dict[str, Any], model_name: str, max_tokens: Optional[int]) -> None:
    """Configure token limits based on model type."""
    # Only set max_tokens if explicitly provided - let providers use their defaults otherwise
    if max_tokens is None:
        # logger.debug(f"No max_tokens specified, using provider defaults for model: {model_name}")
        return
    
    if model_name.startswith("bedrock/") and "claude-3-7" in model_name:
        # For Claude 3.7 in Bedrock, do not set max_tokens or max_tokens_to_sample
        # as it causes errors with inference profiles
        # logger.debug(f"Skipping max_tokens for Claude 3.7 model: {model_name}")
        return
    
    is_openai_o_series = 'o1' in model_name
    is_openai_gpt5 = 'gpt-5' in model_name
    param_name = "max_completion_tokens" if (is_openai_o_series or is_openai_gpt5) else "max_tokens"
    params[param_name] = max_tokens
    # logger.debug(f"Set {param_name}={max_tokens} for model: {model_name}")

def _configure_anthropic(params: Dict[str, Any], model_name: str, messages: List[Dict[str, Any]]) -> None:
    """Configure Anthropic-specific parameters."""
    if not ("claude" in model_name.lower() or "anthropic" in model_name.lower()):
        return
    
    # Include prompt caching and context-1m beta features
    params["extra_headers"] = {
        "anthropic-beta": "prompt-caching-2024-07-31" #context-1m-2025-08-07
    }
    # logger.debug(f"Added Anthropic-specific headers for prompt caching and context-1m")

def _configure_openrouter(params: Dict[str, Any], model_name: str) -> None:
    """Configure OpenRouter-specific parameters."""
    if not model_name.startswith("openrouter/"):
        return
    
    # logger.debug(f"Preparing OpenRouter parameters for model: {model_name}")

    # Add optional site URL and app name from config
    site_url = config.OR_SITE_URL
    app_name = config.OR_APP_NAME
    if site_url or app_name:
        extra_headers = params.get("extra_headers", {})
        if site_url:
            extra_headers["HTTP-Referer"] = site_url
        if app_name:
            extra_headers["X-Title"] = app_name
        params["extra_headers"] = extra_headers
        # logger.debug(f"Added OpenRouter site URL and app name to headers")

def _configure_bedrock(params: Dict[str, Any], model_name: str, model_id: Optional[str]) -> None:
    """Configure Bedrock-specific parameters."""
    if not model_name.startswith("bedrock/"):
        return
    
    # logger.debug(f"Preparing AWS Bedrock parameters for model: {model_name}")

    # Auto-set model_id for Claude 3.7 Sonnet if not provided
    if not model_id and "anthropic.claude-3-7-sonnet" in model_name:
        params["model_id"] = "arn:aws:bedrock:us-west-2:935064898258:inference-profile/us.anthropic.claude-3-7-sonnet-20250219-v1:0"
        # logger.debug(f"Auto-set model_id for Claude 3.7 Sonnet: {params['model_id']}")

def _configure_openai_gpt5(params: Dict[str, Any], model_name: str) -> None:
    """Configure OpenAI GPT-5 specific parameters."""
    if "gpt-5" not in model_name:
        return
    

    # Drop unsupported temperature param (only default 1 allowed)
    if "temperature" in params and params["temperature"] != 1:
        params.pop("temperature", None)

    # Request priority service tier when calling OpenAI directly

    # Pass via both top-level and extra_body for LiteLLM compatibility
    if not model_name.startswith("openrouter/"):
        params["service_tier"] = "priority"
        extra_body = params.get("extra_body", {})
        if "service_tier" not in extra_body:
            extra_body["service_tier"] = "priority"
        params["extra_body"] = extra_body

def _configure_kimi_k2(params: Dict[str, Any], model_name: str) -> None:
    """Configure Kimi K2-specific parameters."""
    is_kimi_k2 = "kimi-k2" in model_name.lower() or model_name.startswith("moonshotai/kimi-k2")
    if not is_kimi_k2:
        return
    
    params["provider"] = {
        "order": ["groq", "moonshotai"] #, "groq", "together/fp8", "novita/fp8", "baseten/fp8", 
    }

def _configure_thinking(params: Dict[str, Any], model_name: str, enable_thinking: Optional[bool], reasoning_effort: Optional[str]) -> None:
    """Configure reasoning/thinking parameters for supported models."""
    if not enable_thinking:
        return
    

    effort_level = reasoning_effort or 'low'
    is_anthropic = "anthropic" in model_name.lower() or "claude" in model_name.lower()
    is_xai = "xai" in model_name.lower() or model_name.startswith("xai/")
    
    if is_anthropic:
        params["reasoning_effort"] = effort_level
        params["temperature"] = 1.0  # Required by Anthropic when reasoning_effort is used
        logger.info(f"Anthropic thinking enabled with reasoning_effort='{effort_level}'")
    elif is_xai:
        params["reasoning_effort"] = effort_level
        logger.info(f"xAI thinking enabled with reasoning_effort='{effort_level}'")

<<<<<<< HEAD
def _configure_openai_codex_mini(params: Dict[str, Any], model_name: str) -> None:
    """Configure OpenAI Codex Mini specific parameters."""
    if "codex-mini" in model_name.lower():
        # Set default temperature if not provided
        if 'temperature' not in params or params['temperature'] is None:
            params['temperature'] = 0.7
        
        # Set max tokens to fit within context window
        if 'max_tokens' not in params or params['max_tokens'] is None:
            params['max_tokens'] = 200000  # Full context window
        
        # Ensure proper model name format
        if not model_name.startswith('openai/'):
            model_name = f'openai/{model_name}'
        
        # Set model-specific parameters
        params['model'] = model_name
        
        # Add usage tracking metadata
        if 'metadata' not in params:
            params['metadata'] = {}
        params['metadata'].update({
            'model_type': 'codex-mini',
            'context_window': 200000,
            'pricing': {
                'input_price_per_token': 0.000001875,  # $1.50 per 1M tokens
                'output_price_per_token': 0.0000075,   # $6.00 per 1M tokens
                'input_price_per_1k': 0.001875,       # $1.50 per 1M tokens
                'output_price_per_1k': 0.0075         # $6.00 per 1M tokens
            }
        })

def _add_fallback_model(params: Dict[str, Any], model_name: str, messages: List[Dict[str, Any]]) -> None:
    """Add fallback model to the parameters."""
    fallback_model = get_openrouter_fallback(model_name)
    if fallback_model:
        params["fallbacks"] = [{
            "model": fallback_model,
            "messages": messages,
        }]
        logger.debug(f"Added OpenRouter fallback for model: {model_name} to {fallback_model}")
=======
>>>>>>> f19c1a6f

def _add_tools_config(params: Dict[str, Any], tools: Optional[List[Dict[str, Any]]], tool_choice: str) -> None:
    """Add tools configuration to parameters."""
    if tools is None:
        return
    
    params.update({
        "tools": tools,
        "tool_choice": tool_choice
    })
    # logger.debug(f"Added {len(tools)} tools to API parameters")

def prepare_params(
    messages: List[Dict[str, Any]],
    model_name: str,
    temperature: float = 0,
    max_tokens: Optional[int] = None,
    response_format: Optional[Any] = None,
    tools: Optional[List[Dict[str, Any]]] = None,
    tool_choice: str = "auto",
    api_key: Optional[str] = None,
    api_base: Optional[str] = None,
    stream: bool = False,
    top_p: Optional[float] = None,
    model_id: Optional[str] = None,
    enable_thinking: Optional[bool] = False,
    reasoning_effort: Optional[str] = "low",
) -> Dict[str, Any]:
    from core.ai_models import model_manager
    resolved_model_name = model_manager.resolve_model_id(model_name)
    # logger.debug(f"Model resolution: '{model_name}' -> '{resolved_model_name}'")
    
    params = {
        "model": resolved_model_name,
        "messages": messages,
        "stream": stream,
    }
    
    # Enable usage tracking for streaming requests
    if stream:
        params["stream_options"] = {"include_usage": True}
        # logger.debug(f"Added stream_options for usage tracking: {params['stream_options']}")

    if temperature is not None:
        params["temperature"] = temperature
    if max_tokens is not None:
        params["max_tokens"] = max_tokens
    if response_format is not None:
        params["response_format"] = response_format
    if tools is not None:
        params["tools"] = tools
        params["tool_choice"] = tool_choice
    if api_key is not None:
        params["api_key"] = api_key
    if api_base is not None:
        params["api_base"] = api_base
    if top_p is not None:
        params["top_p"] = top_p
    if model_id is not None:
        params["model_id"] = model_id

    if model_name.startswith("openai-compatible/"):
        # Check if have required config either from parameters or environment
        if (not api_key and not config.OPENAI_COMPATIBLE_API_KEY) or (
            not api_base and not config.OPENAI_COMPATIBLE_API_BASE
        ):
            raise LLMError(
                "OPENAI_COMPATIBLE_API_KEY and OPENAI_COMPATIBLE_API_BASE is required for openai-compatible models. If just updated the environment variables,  wait a few minutes or restart the service to ensure they are loaded."
            )
        
        setup_provider_router(api_key, api_base)

    # Handle token limits
    _configure_token_limits(params, resolved_model_name, max_tokens)
    # Add tools if provided
    _add_tools_config(params, tools, tool_choice)
    # Add Anthropic-specific parameters
    _configure_anthropic(params, resolved_model_name, params["messages"])
    # Add OpenRouter-specific parameters
    _configure_openrouter(params, resolved_model_name)
    # Add Bedrock-specific parameters
    _configure_bedrock(params, resolved_model_name, model_id)
<<<<<<< HEAD
    
    # Configure model-specific parameters
    model_lower = resolved_model_name.lower()
    if 'codex-mini' in model_lower:
        _configure_openai_codex_mini(params, resolved_model_name)
    elif 'gpt-5' in model_lower:
        _configure_openai_gpt5(params, resolved_model_name)
    elif 'kimi-k2' in model_lower:
        _configure_kimi_k2(params, resolved_model_name)
    
    # Configure thinking/chain-of-thought if enabled
=======

    # Add OpenAI GPT-5 specific parameters
    _configure_openai_gpt5(params, resolved_model_name)
    # Add Kimi K2-specific parameters
    _configure_kimi_k2(params, resolved_model_name)
>>>>>>> f19c1a6f
    _configure_thinking(params, resolved_model_name, enable_thinking, reasoning_effort)
    
    # Add fallback model if needed
    _add_fallback_model(params, resolved_model_name, messages)
    
    return params

async def make_llm_api_call(
    messages: List[Dict[str, Any]],
    model_name: str,
    response_format: Optional[Any] = None,
    temperature: float = 0,
    max_tokens: Optional[int] = None,
    tools: Optional[List[Dict[str, Any]]] = None,
    tool_choice: str = "auto",
    api_key: Optional[str] = None,
    api_base: Optional[str] = None,
    stream: bool = False,
    top_p: Optional[float] = None,
    model_id: Optional[str] = None,
    enable_thinking: Optional[bool] = False,
    reasoning_effort: Optional[str] = "low",
) -> Union[Dict[str, Any], AsyncGenerator, ModelResponse]:
    """Make an API call to a language model using LiteLLM."""
    logger.info(f"Making LLM API call to model: {model_name} with {len(messages)} messages")
    
    # DEBUG: Log if any messages have cache_control
    cache_messages = [i for i, msg in enumerate(messages) if 
                     isinstance(msg.get('content'), list) and 
                     msg['content'] and 
                     isinstance(msg['content'][0], dict) and 
                     'cache_control' in msg['content'][0]]
    if cache_messages:
        logger.info(f"🔥 CACHE CONTROL: Found cache_control in messages at positions: {cache_messages}")
    else:
        logger.info(f"❌ NO CACHE CONTROL: No cache_control found in any messages")
    
    # Check token count for context window issues
    # try:
    #     from litellm import token_counter
    #     total_tokens = token_counter(model=model_name, messages=messages)
    #     logger.debug(f"Estimated input tokens: {total_tokens}")
        
    #     if total_tokens > 200000:
    #         logger.warning(f"High token count detected: {total_tokens}")
    # except Exception:
    #     pass  # Token counting is optional
    
    # Prepare parameters
    params = prepare_params(
        messages=messages,
        model_name=model_name,
        temperature=temperature,
        max_tokens=max_tokens,
        response_format=response_format,
        tools=tools,
        tool_choice=tool_choice,
        api_key=api_key,
        api_base=api_base,
        stream=stream,
        top_p=top_p,
        model_id=model_id,
        enable_thinking=enable_thinking,
        reasoning_effort=reasoning_effort,
    )
    
    try:
        # logger.debug(f"Calling LiteLLM acompletion for {model_name}")
        response = await provider_router.acompletion(**params)
        
        # For streaming responses, we need to handle errors that occur during iteration
        if hasattr(response, '__aiter__') and stream:
            return _wrap_streaming_response(response)
        
        return response
        
    except Exception as e:
        # Use ErrorProcessor to handle the error consistently
        processed_error = ErrorProcessor.process_llm_error(e, context={"model": model_name})
        ErrorProcessor.log_error(processed_error)
        raise LLMError(processed_error.message)


async def _wrap_streaming_response(response) -> AsyncGenerator:
    """Wrap streaming response to handle errors during iteration."""
    try:
        async for chunk in response:
            yield chunk
    except Exception as e:
        # Convert streaming errors to processed errors
        processed_error = ErrorProcessor.process_llm_error(e)
        ErrorProcessor.log_error(processed_error)
        raise LLMError(processed_error.message)

setup_api_keys()
setup_provider_router()<|MERGE_RESOLUTION|>--- conflicted
+++ resolved
@@ -89,45 +89,6 @@
     ]
     provider_router = Router(model_list=model_list)
 
-<<<<<<< HEAD
-
-def get_openrouter_fallback(model_name: str) -> Optional[str]:
-    """Get OpenRouter fallback model for a given model name."""
-    # Skip if already using OpenRouter
-    if model_name.startswith("openrouter/"):
-        return None
-    
-    # Map models to their OpenRouter equivalents
-    fallback_mapping = {
-        "anthropic/claude-3-7-sonnet-latest": "openrouter/anthropic/claude-3.7-sonnet",
-        "anthropic/claude-sonnet-4-20250514": "openrouter/anthropic/claude-sonnet-4",
-        "xai/grok-4": "openrouter/x-ai/grok-4",
-        "xai/grok-4-fast-reasoning": "openrouter/x-ai/grok-4-fast-reasoning",
-        "gemini/gemini-2.5-pro": "openrouter/google/gemini-2.5-pro",
-        "gemini/gemini-2.5-flash": "openrouter/google/gemini-2.5-flash",
-    }
-    
-    # Check for exact match first
-    if model_name in fallback_mapping:
-        return fallback_mapping[model_name]
-    
-    # Check for partial matches (e.g., bedrock models)
-    for key, value in fallback_mapping.items():
-        if key in model_name:
-            return value
-    
-    # Default fallbacks by provider
-    if "claude" in model_name.lower() or "anthropic" in model_name.lower():
-        return "openrouter/anthropic/claude-sonnet-4"
-    elif "grok-4-fast" in model_name.lower() or "grok4-fast" in model_name.lower():
-        return "openrouter/x-ai/grok-4-fast-reasoning"
-    elif "xai" in model_name.lower() or "grok" in model_name.lower():
-        return "openrouter/x-ai/grok-4"
-    
-    return None
-
-=======
->>>>>>> f19c1a6f
 def _configure_token_limits(params: Dict[str, Any], model_name: str, max_tokens: Optional[int]) -> None:
     """Configure token limits based on model type."""
     # Only set max_tokens if explicitly provided - let providers use their defaults otherwise
@@ -237,50 +198,6 @@
         params["reasoning_effort"] = effort_level
         logger.info(f"xAI thinking enabled with reasoning_effort='{effort_level}'")
 
-<<<<<<< HEAD
-def _configure_openai_codex_mini(params: Dict[str, Any], model_name: str) -> None:
-    """Configure OpenAI Codex Mini specific parameters."""
-    if "codex-mini" in model_name.lower():
-        # Set default temperature if not provided
-        if 'temperature' not in params or params['temperature'] is None:
-            params['temperature'] = 0.7
-        
-        # Set max tokens to fit within context window
-        if 'max_tokens' not in params or params['max_tokens'] is None:
-            params['max_tokens'] = 200000  # Full context window
-        
-        # Ensure proper model name format
-        if not model_name.startswith('openai/'):
-            model_name = f'openai/{model_name}'
-        
-        # Set model-specific parameters
-        params['model'] = model_name
-        
-        # Add usage tracking metadata
-        if 'metadata' not in params:
-            params['metadata'] = {}
-        params['metadata'].update({
-            'model_type': 'codex-mini',
-            'context_window': 200000,
-            'pricing': {
-                'input_price_per_token': 0.000001875,  # $1.50 per 1M tokens
-                'output_price_per_token': 0.0000075,   # $6.00 per 1M tokens
-                'input_price_per_1k': 0.001875,       # $1.50 per 1M tokens
-                'output_price_per_1k': 0.0075         # $6.00 per 1M tokens
-            }
-        })
-
-def _add_fallback_model(params: Dict[str, Any], model_name: str, messages: List[Dict[str, Any]]) -> None:
-    """Add fallback model to the parameters."""
-    fallback_model = get_openrouter_fallback(model_name)
-    if fallback_model:
-        params["fallbacks"] = [{
-            "model": fallback_model,
-            "messages": messages,
-        }]
-        logger.debug(f"Added OpenRouter fallback for model: {model_name} to {fallback_model}")
-=======
->>>>>>> f19c1a6f
 
 def _add_tools_config(params: Dict[str, Any], tools: Optional[List[Dict[str, Any]]], tool_choice: str) -> None:
     """Add tools configuration to parameters."""
@@ -317,6 +234,7 @@
         "model": resolved_model_name,
         "messages": messages,
         "stream": stream,
+        "num_retries": MAX_RETRIES,
     }
     
     # Enable usage tracking for streaming requests
@@ -324,16 +242,7 @@
         params["stream_options"] = {"include_usage": True}
         # logger.debug(f"Added stream_options for usage tracking: {params['stream_options']}")
 
-    if temperature is not None:
-        params["temperature"] = temperature
-    if max_tokens is not None:
-        params["max_tokens"] = max_tokens
-    if response_format is not None:
-        params["response_format"] = response_format
-    if tools is not None:
-        params["tools"] = tools
-        params["tool_choice"] = tool_choice
-    if api_key is not None:
+    if api_key:
         params["api_key"] = api_key
     if api_base is not None:
         params["api_base"] = api_base
@@ -363,25 +272,11 @@
     _configure_openrouter(params, resolved_model_name)
     # Add Bedrock-specific parameters
     _configure_bedrock(params, resolved_model_name, model_id)
-<<<<<<< HEAD
-    
-    # Configure model-specific parameters
-    model_lower = resolved_model_name.lower()
-    if 'codex-mini' in model_lower:
-        _configure_openai_codex_mini(params, resolved_model_name)
-    elif 'gpt-5' in model_lower:
-        _configure_openai_gpt5(params, resolved_model_name)
-    elif 'kimi-k2' in model_lower:
-        _configure_kimi_k2(params, resolved_model_name)
-    
-    # Configure thinking/chain-of-thought if enabled
-=======
 
     # Add OpenAI GPT-5 specific parameters
     _configure_openai_gpt5(params, resolved_model_name)
     # Add Kimi K2-specific parameters
     _configure_kimi_k2(params, resolved_model_name)
->>>>>>> f19c1a6f
     _configure_thinking(params, resolved_model_name, enable_thinking, reasoning_effort)
     
     # Add fallback model if needed
