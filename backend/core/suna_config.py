from core.prompts.prompt import SYSTEM_PROMPT

# Suna default configuration - simplified and centralized
SUNA_CONFIG = {
<<<<<<< HEAD
    "name": "Machine",
    "description": "Machine is your AI assistant with access to various tools and integrations to help you with tasks across domains.",
    "avatar": "🌞",
    "avatar_color": "#F59E0B",
=======
    "name": "Suna",
    "description": "Suna is your AI assistant with access to various tools and integrations to help you with tasks across domains.",
>>>>>>> 2af41a93
    "model": "openai/gpt-5-mini",
    "system_prompt": SYSTEM_PROMPT,
    "configured_mcps": [],
    "custom_mcps": [],
    "agentpress_tools": {
        "sb_shell_tool": True,
        "sb_files_tool": True,
        "sb_deploy_tool": True,
        "sb_expose_tool": True,
        "web_search_tool": True,
        "sb_vision_tool": True,
        "sb_docs_tool": True,
        "sb_image_edit_tool": True,
        "sb_avatar_tool": True,
        "sb_presentation_outline_tool": False,
        "sb_presentation_tool": False,
        "sb_sheets_tool": False,
        "browser_tool": True,
        "data_providers_tool": True,
        "sb_design_tool": True,
        # "sb_web_dev_tool": True,
        "agent_config_tool": True,
        "agent_creation_tool": True,
        "mcp_search_tool": True,
        "credential_profile_tool": True,
        "workflow_tool": True,
        "trigger_tool": True
    },
    "is_default": True
}
<|MERGE_RESOLUTION|>--- conflicted
+++ resolved
@@ -2,15 +2,10 @@
 
 # Suna default configuration - simplified and centralized
 SUNA_CONFIG = {
-<<<<<<< HEAD
     "name": "Machine",
     "description": "Machine is your AI assistant with access to various tools and integrations to help you with tasks across domains.",
     "avatar": "🌞",
     "avatar_color": "#F59E0B",
-=======
-    "name": "Suna",
-    "description": "Suna is your AI assistant with access to various tools and integrations to help you with tasks across domains.",
->>>>>>> 2af41a93
     "model": "openai/gpt-5-mini",
     "system_prompt": SYSTEM_PROMPT,
     "configured_mcps": [],
