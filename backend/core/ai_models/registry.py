--- conflicted
+++ resolved
@@ -95,9 +95,9 @@
         #     priority=99,
         #     enabled=True,
         #     config=ModelConfig(
-        #         extra_headers={
-        #             "anthropic-beta": "prompt-caching-2024-07-31"
-        #         },
+        #         # extra_headers={
+        #         #     "anthropic-beta": "prompt-caching-2024-07-31"
+        #         # },
         #     )
         # ))
 
@@ -139,16 +139,10 @@
             recommended=True,
             enabled=True,
             config=ModelConfig(
-<<<<<<< HEAD
                 extra_headers={
                     "HTTP-Referer": config.OR_SITE_URL if hasattr(config, 'OR_SITE_URL') and config.OR_SITE_URL else "",
                     "X-Title": config.OR_APP_NAME if hasattr(config, 'OR_APP_NAME') and config.OR_APP_NAME else ""
                 }
-=======
-                # extra_headers={
-                #     "anthropic-beta": "prompt-caching-2024-07-31"
-                # },
->>>>>>> d2d53704
             )
         ))  
         
