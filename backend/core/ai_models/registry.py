from typing import Dict, List, Optional, Set
from .ai_models import Model, ModelProvider, ModelCapability, ModelPricing
from core.utils.config import config, EnvMode

<<<<<<< HEAD
DEFAULT_FREE_MODEL = "Kimi K2"
DEFAULT_PREMIUM_MODEL = "Claude Sonnet 4.5"
=======
FREE_MODEL_ID = "moonshotai/kimi-k2"

# Set premium model ID based on environment
if config.ENV_MODE == EnvMode.LOCAL:
    PREMIUM_MODEL_ID = "anthropic/claude-sonnet-4-20250514"
else:  # STAGING or PRODUCTION
    PREMIUM_MODEL_ID = "bedrock/anthropic.claude-sonnet-4-20250514-v1:0"

is_local = config.ENV_MODE == EnvMode.LOCAL
>>>>>>> 4de5299a

class ModelRegistry:
    def __init__(self):
        self._models: Dict[str, Model] = {}
        self._aliases: Dict[str, str] = {}
        self._initialize_models()
    
    def _initialize_models(self):
        
        self.register(Model(
<<<<<<< HEAD
            id="openrouter/anthropic/claude-sonnet-4.5",
            name="Claude Sonnet 4.5",
            provider=ModelProvider.ANTHROPIC,
            aliases=["claude-sonnet-4.5", "anthropic/claude-sonnet-4.5", "Claude Sonnet 4.5", "claude-sonnet-4.5"],
=======
            id="anthropic/claude-sonnet-4-20250514" if is_local else "bedrock/anthropic.claude-sonnet-4-20250514-v1:0",
            name="Sonnet 4",
            provider=ModelProvider.ANTHROPIC,
            aliases=["claude-sonnet-4", "anthropic/claude-sonnet-4", "Claude Sonnet 4", "claude-sonnet-4-20250514", "bedrock-claude-sonnet-4", "bedrock/claude-sonnet-4", "anthropic.claude-sonnet-4-20250514-v1:0"],
>>>>>>> 4de5299a
            context_window=1_000_000,
            capabilities=[
                ModelCapability.CHAT,
                ModelCapability.FUNCTION_CALLING,
                ModelCapability.VISION,
                ModelCapability.THINKING,
            ],
            pricing=ModelPricing(
                input_cost_per_million_tokens=3.00,
                output_cost_per_million_tokens=15.00
            ),
            tier_availability=["paid"],
            priority=100,
            recommended=True,
            enabled=True
        ))
        
<<<<<<< HEAD
        # self.register(Model(
        #     id="openrouter/anthropic/claude-3-7-sonnet-latest",
        #     name="Claude Sonnet 3.7",
        #     provider=ModelProvider.ANTHROPIC,
        #     aliases=["sonnet-3.7", "claude-3.7", "Claude 3.7 Sonnet", "claude-3-7-sonnet-latest", "Claude 3.7 Sonnet"],
        #     context_window=200_000,
        #     capabilities=[
        #         ModelCapability.CHAT,
        #         ModelCapability.FUNCTION_CALLING,
        #         ModelCapability.VISION,
        #     ],
        #     pricing=ModelPricing(
        #         input_cost_per_million_tokens=3.00,
        #         output_cost_per_million_tokens=15.00
        #     ),
        #     tier_availability=["paid"],
        #     priority=99,
        #     enabled=True
        # ))
=======
        self.register(Model(
            id="anthropic/claude-3-7-sonnet-latest" if is_local else "bedrock/anthropic.claude-3-7-sonnet-20250219-v1:0",
            name="Sonnet 3.7",
            provider=ModelProvider.ANTHROPIC,
            aliases=["sonnet-3.7", "claude-3.7", "Claude 3.7 Sonnet", "claude-3-7-sonnet-latest", "bedrock-claude-3.7", "bedrock/claude-3.7", "anthropic.claude-3-7-sonnet-20250219-v1:0"],
            context_window=200_000,
            capabilities=[
                ModelCapability.CHAT,
                ModelCapability.FUNCTION_CALLING,
                ModelCapability.VISION,
            ],
            pricing=ModelPricing(
                input_cost_per_million_tokens=3.00,
                output_cost_per_million_tokens=15.00
            ),
            tier_availability=["paid"],
            priority=99,
            enabled=True
        ))
>>>>>>> 4de5299a

        self.register(Model(
            id="xai/grok-4-fast-non-reasoning",
            name="Grok 4 Fast",
            provider=ModelProvider.XAI,
            aliases=["grok-4-fast-non-reasoning", "x-ai/grok-4-fast-non-reasoning", "openrouter/x-ai/grok-4-fast-non-reasoning", "Grok 4 Fast"],
            context_window=2_000_000,
            capabilities=[
                ModelCapability.CHAT,
                ModelCapability.FUNCTION_CALLING,
            ],
            pricing=ModelPricing(
                input_cost_per_million_tokens=0.20,
                output_cost_per_million_tokens=0.50
            ),
            tier_availability=["paid"],
            priority=98,
            recommended=True,
            enabled=True
        ))        
        
        # self.register(Model(
        #     id="anthropic/claude-3-5-sonnet-latest",
        #     name="Claude 3.5 Sonnet",
        #     provider=ModelProvider.ANTHROPIC,
        #     aliases=["sonnet-3.5", "claude-3.5", "Claude 3.5 Sonnet", "claude-3-5-sonnet-latest"],
        #     context_window=200_000,
        #     capabilities=[
        #         ModelCapability.CHAT,
        #         ModelCapability.FUNCTION_CALLING,
        #         ModelCapability.VISION,
        #     ],
        #     pricing=ModelPricing(
        #         input_cost_per_million_tokens=3.00,
        #         output_cost_per_million_tokens=15.00
        #     ),
        #     tier_availability=["paid"],
        #     priority=90,
        #     enabled=True
        # ))
        
        self.register(Model(
            id="openai/gpt-5",
            name="GPT-5",
            provider=ModelProvider.OPENAI,
            aliases=["gpt-5", "GPT-5"],
            context_window=400_000,
            capabilities=[
                ModelCapability.CHAT,
                ModelCapability.FUNCTION_CALLING,
                ModelCapability.VISION,
                ModelCapability.STRUCTURED_OUTPUT,
            ],
            pricing=ModelPricing(
                input_cost_per_million_tokens=1.25,
                output_cost_per_million_tokens=10.00
            ),
            tier_availability=["paid"],
            priority=97,
            enabled=True
        ))
        
        self.register(Model(
            id="openai/gpt-5-mini",
            name="GPT-5 Mini",
            provider=ModelProvider.OPENAI,
            aliases=["gpt-5-mini", "GPT-5 Mini"],
            context_window=400_000,
            capabilities=[
                ModelCapability.CHAT,
                ModelCapability.FUNCTION_CALLING,
                ModelCapability.STRUCTURED_OUTPUT,
            ],
            pricing=ModelPricing(
                input_cost_per_million_tokens=0.25,
                output_cost_per_million_tokens=2.00
            ),
            tier_availability=["free", "paid"],
            priority=96,
            recommended=True,
            enabled=True
        ))
        
        self.register(Model(
            id="openrouter/google/gemini-2.5-pro",
            name="Gemini 2.5 Pro",
            provider=ModelProvider.OPENROUTER,
            aliases=["google/gemini-2.5-pro", "gemini-2.5-pro", "Gemini 2.5 Pro"],
            context_window=2_000_000,
            capabilities=[
                ModelCapability.CHAT,
                ModelCapability.FUNCTION_CALLING,
                ModelCapability.VISION,
                ModelCapability.STRUCTURED_OUTPUT,
            ],
            pricing=ModelPricing(
                input_cost_per_million_tokens=1.25,
                output_cost_per_million_tokens=10.00
            ),
            tier_availability=["paid"],
            priority=95,
            recommended=True,
            enabled=True
        ))
        
        self.register(Model(
            id="openrouter/google/gemini-2.5-flash",
            name="Gemini 2.5 Flash",
            provider=ModelProvider.OPENROUTER,
            aliases=["google/gemini-2.5-flash", "gemini-2.5-flash", "Gemini 2.5 Flash"],
            context_window=1_050_000,
            capabilities=[
                ModelCapability.CHAT,
                ModelCapability.FUNCTION_CALLING,
                ModelCapability.VISION,
                ModelCapability.STRUCTURED_OUTPUT,
            ],
            pricing=ModelPricing(
                input_cost_per_million_tokens=0.30,
                output_cost_per_million_tokens=2.50
            ),
            tier_availability=["free", "paid"],
            priority=93,
            recommended=True,
            enabled=True
        ))
        
        self.register(Model(
            id="openrouter/meta-llama/llama-4-scout",
            name="Auto",
            provider=ModelProvider.OPENROUTER,
            aliases=["meta-llama/llama-4-scout", "llama-4-scout", "Auto"],
            context_window=128_000,
            capabilities=[
                ModelCapability.CHAT,
                ModelCapability.FUNCTION_CALLING,
            ],
            pricing=ModelPricing(
                input_cost_per_million_tokens=0.50,
                output_cost_per_million_tokens=1.50
            ),
            tier_availability=["free", "paid"],
            priority=92,
            recommended=True,
            enabled=True
        ))
        
        
        self.register(Model(
            id="openrouter/moonshotai/kimi-k2",
            name="Kimi K2",
            provider=ModelProvider.OPENROUTER,
            aliases=["moonshotai/kimi-k2", "kimi-k2", "Kimi K2"],
            context_window=200_000,
            capabilities=[
                ModelCapability.CHAT,
                ModelCapability.FUNCTION_CALLING,
            ],
            pricing=ModelPricing(
                input_cost_per_million_tokens=1.00,
                output_cost_per_million_tokens=3.00
            ),
            tier_availability=["free", "paid"],
            priority=94,
            # recommended=True,
            enabled=True
        ))

        
        # # DeepSeek Models
        # self.register(Model(
        #     id="openrouter/deepseek/deepseek-chat",
        #     name="DeepSeek Chat",
        #     provider=ModelProvider.OPENROUTER,
        #     aliases=["deepseek", "deepseek-chat"],
        #     context_window=128_000,
        #     capabilities=[
        #         ModelCapability.CHAT, 
        #         ModelCapability.FUNCTION_CALLING
        #     ],
        #     pricing=ModelPricing(
        #         input_cost_per_million_tokens=0.38,
        #         output_cost_per_million_tokens=0.89
        #     ),
        #     tier_availability=["free", "paid"],
        #     priority=95,
        #     enabled=False  # Currently disabled
        # ))
        
        # # Qwen Models
        # self.register(Model(
        #     id="openrouter/qwen/qwen3-235b-a22b",
        #     name="Qwen3 235B",
        #     provider=ModelProvider.OPENROUTER,
        #     aliases=["qwen3", "qwen-3"],
        #     context_window=128_000,
        #     capabilities=[
        #         ModelCapability.CHAT, 
        #         ModelCapability.FUNCTION_CALLING
        #     ],
        #     pricing=ModelPricing(
        #         input_cost_per_million_tokens=0.13,
        #         output_cost_per_million_tokens=0.60
        #     ),
        #     tier_availability=["free", "paid"],
        #     priority=90,
        #     enabled=False  # Currently disabled
        # ))
        
    
    def register(self, model: Model) -> None:
        self._models[model.id] = model
        for alias in model.aliases:
            self._aliases[alias] = model.id
    
    def get(self, model_id: str) -> Optional[Model]:
        if model_id in self._models:
            return self._models[model_id]
        
        if model_id in self._aliases:
            actual_id = self._aliases[model_id]
            return self._models.get(actual_id)
        
        return None
    
    def get_all(self, enabled_only: bool = True) -> List[Model]:
        models = list(self._models.values())
        if enabled_only:
            models = [m for m in models if m.enabled]
        return models
    
    def get_by_tier(self, tier: str, enabled_only: bool = True) -> List[Model]:
        models = self.get_all(enabled_only)
        return [m for m in models if tier in m.tier_availability]
    
    def get_by_provider(self, provider: ModelProvider, enabled_only: bool = True) -> List[Model]:
        models = self.get_all(enabled_only)
        return [m for m in models if m.provider == provider]
    
    def get_by_capability(self, capability: ModelCapability, enabled_only: bool = True) -> List[Model]:
        models = self.get_all(enabled_only)
        return [m for m in models if capability in m.capabilities]
    
    def resolve_model_id(self, model_id: str) -> Optional[str]:
        model = self.get(model_id)
        return model.id if model else None
    
    
    def get_aliases(self, model_id: str) -> List[str]:
        model = self.get(model_id)
        return model.aliases if model else []
    
    def enable_model(self, model_id: str) -> bool:
        model = self.get(model_id)
        if model:
            model.enabled = True
            return True
        return False
    
    def disable_model(self, model_id: str) -> bool:
        model = self.get(model_id)
        if model:
            model.enabled = False
            return True
        return False
    
    def get_context_window(self, model_id: str, default: int = 31_000) -> int:
        model = self.get(model_id)
        return model.context_window if model else default
    
    def get_pricing(self, model_id: str) -> Optional[ModelPricing]:
        model = self.get(model_id)
        return model.pricing if model else None
    
    def to_legacy_format(self) -> Dict:
        models_dict = {}
        aliases_dict = {}
        pricing_dict = {}
        context_windows_dict = {}
        
        for model in self.get_all(enabled_only=True):
            models_dict[model.id] = {
                "aliases": model.aliases,
                "pricing": {
                    "input_cost_per_million_tokens": model.pricing.input_cost_per_million_tokens,
                    "output_cost_per_million_tokens": model.pricing.output_cost_per_million_tokens,
                } if model.pricing else None,
                "context_window": model.context_window,
                "tier_availability": model.tier_availability,
            }
            
            for alias in model.aliases:
                aliases_dict[alias] = model.id
            
            if model.pricing:
                pricing_dict[model.id] = {
                    "input_cost_per_million_tokens": model.pricing.input_cost_per_million_tokens,
                    "output_cost_per_million_tokens": model.pricing.output_cost_per_million_tokens,
                }
            
            context_windows_dict[model.id] = model.context_window
        
        free_models = [m.id for m in self.get_by_tier("free")]
        paid_models = [m.id for m in self.get_by_tier("paid")]
        
        # Debug logging
        from core.utils.logger import logger
        logger.debug(f"Legacy format generation: {len(free_models)} free models, {len(paid_models)} paid models")
        logger.debug(f"Free models: {free_models}")
        logger.debug(f"Paid models: {paid_models}")
        
        return {
            "MODELS": models_dict,
            "MODEL_NAME_ALIASES": aliases_dict,
            "HARDCODED_MODEL_PRICES": pricing_dict,
            "MODEL_CONTEXT_WINDOWS": context_windows_dict,
            "FREE_TIER_MODELS": free_models,
            "PAID_TIER_MODELS": paid_models,
        }

registry = ModelRegistry() <|MERGE_RESOLUTION|>--- conflicted
+++ resolved
@@ -2,10 +2,6 @@
 from .ai_models import Model, ModelProvider, ModelCapability, ModelPricing
 from core.utils.config import config, EnvMode
 
-<<<<<<< HEAD
-DEFAULT_FREE_MODEL = "Kimi K2"
-DEFAULT_PREMIUM_MODEL = "Claude Sonnet 4.5"
-=======
 FREE_MODEL_ID = "moonshotai/kimi-k2"
 
 # Set premium model ID based on environment
@@ -15,7 +11,6 @@
     PREMIUM_MODEL_ID = "bedrock/anthropic.claude-sonnet-4-20250514-v1:0"
 
 is_local = config.ENV_MODE == EnvMode.LOCAL
->>>>>>> 4de5299a
 
 class ModelRegistry:
     def __init__(self):
@@ -26,17 +21,10 @@
     def _initialize_models(self):
         
         self.register(Model(
-<<<<<<< HEAD
-            id="openrouter/anthropic/claude-sonnet-4.5",
-            name="Claude Sonnet 4.5",
-            provider=ModelProvider.ANTHROPIC,
-            aliases=["claude-sonnet-4.5", "anthropic/claude-sonnet-4.5", "Claude Sonnet 4.5", "claude-sonnet-4.5"],
-=======
             id="anthropic/claude-sonnet-4-20250514" if is_local else "bedrock/anthropic.claude-sonnet-4-20250514-v1:0",
             name="Sonnet 4",
             provider=ModelProvider.ANTHROPIC,
             aliases=["claude-sonnet-4", "anthropic/claude-sonnet-4", "Claude Sonnet 4", "claude-sonnet-4-20250514", "bedrock-claude-sonnet-4", "bedrock/claude-sonnet-4", "anthropic.claude-sonnet-4-20250514-v1:0"],
->>>>>>> 4de5299a
             context_window=1_000_000,
             capabilities=[
                 ModelCapability.CHAT,
@@ -54,27 +42,6 @@
             enabled=True
         ))
         
-<<<<<<< HEAD
-        # self.register(Model(
-        #     id="openrouter/anthropic/claude-3-7-sonnet-latest",
-        #     name="Claude Sonnet 3.7",
-        #     provider=ModelProvider.ANTHROPIC,
-        #     aliases=["sonnet-3.7", "claude-3.7", "Claude 3.7 Sonnet", "claude-3-7-sonnet-latest", "Claude 3.7 Sonnet"],
-        #     context_window=200_000,
-        #     capabilities=[
-        #         ModelCapability.CHAT,
-        #         ModelCapability.FUNCTION_CALLING,
-        #         ModelCapability.VISION,
-        #     ],
-        #     pricing=ModelPricing(
-        #         input_cost_per_million_tokens=3.00,
-        #         output_cost_per_million_tokens=15.00
-        #     ),
-        #     tier_availability=["paid"],
-        #     priority=99,
-        #     enabled=True
-        # ))
-=======
         self.register(Model(
             id="anthropic/claude-3-7-sonnet-latest" if is_local else "bedrock/anthropic.claude-3-7-sonnet-20250219-v1:0",
             name="Sonnet 3.7",
@@ -94,7 +61,6 @@
             priority=99,
             enabled=True
         ))
->>>>>>> 4de5299a
 
         self.register(Model(
             id="xai/grok-4-fast-non-reasoning",
