--- conflicted
+++ resolved
@@ -134,27 +134,7 @@
         ))
         
         self.register(Model(
-            id="openai/gpt-4o-mini",
-            name="GPT-4o Mini",
-            provider=ModelProvider.OPENAI,
-            aliases=["gpt-4o-mini", "GPT-4o Mini", "gpt-4o-mini-2024-07-18"],
-            context_window=128_000,
-            capabilities=[
-                ModelCapability.CHAT,
-                ModelCapability.FUNCTION_CALLING,
-                ModelCapability.VISION,
-            ],
-            pricing=ModelPricing(
-                input_cost_per_million_tokens=0.15,
-                output_cost_per_million_tokens=0.60
-            ),
-            tier_availability=["free", "paid"],
-            priority=80,
-            enabled=True
-        ))
-        
-        self.register(Model(
-            id="openrouter/google/gemini-2.5-pro",
+            id="gemini/gemini-2.5-pro",
             name="Gemini 2.5 Pro",
             provider=ModelProvider.OPENROUTER,
             aliases=["google/gemini-2.5-pro", "gemini-2.5-pro", "Gemini 2.5 Pro"],
@@ -174,75 +154,6 @@
             enabled=True
         ))
         
-<<<<<<< HEAD
-        self.register(Model(
-            id="openrouter/google/gemini-2.5-flash",
-            name="Gemini 2.5 Flash",
-            provider=ModelProvider.OPENROUTER,
-            aliases=["google/gemini-2.5-flash", "gemini-2.5-flash", "Gemini 2.5 Flash"],
-            context_window=1_000_000,
-            capabilities=[
-                ModelCapability.CHAT,
-                ModelCapability.FUNCTION_CALLING,
-                ModelCapability.VISION,
-            ],
-            pricing=ModelPricing(
-                input_cost_per_million_tokens=0.75,
-                output_cost_per_million_tokens=5.00
-            ),
-            tier_availability=["paid"],
-            priority=95,
-            enabled=True
-        ))
-        
-        self.register(Model(
-            id="xai/grok-4",
-            name="Grok 4",
-            provider=ModelProvider.XAI,
-            aliases=["grok-4", "x-ai/grok-4", "openrouter/x-ai/grok-4", "Grok 4"],
-            context_window=128_000,
-            capabilities=[
-                ModelCapability.CHAT,
-                ModelCapability.FUNCTION_CALLING,
-            ],
-            pricing=ModelPricing(
-                input_cost_per_million_tokens=5.00,
-                output_cost_per_million_tokens=15.00
-            ),
-            tier_availability=["paid"],
-            priority=94,
-            enabled=True
-        ))
-=======
->>>>>>> f19c1a6f
-        
-        # xAI - Grok 4 Fast (Reasoning)
-        self.register(Model(
-            id="xai/grok-4-fast-reasoning",
-            name="Grok 4 Fast",
-            provider=ModelProvider.XAI,
-            aliases=[
-                "grok-4-fast-reasoning",
-                "grok-4-fast",
-                "x-ai/grok-4-fast-reasoning",
-                "openrouter/x-ai/grok-4-fast-reasoning",
-                "Grok 4 Fast"
-            ],
-            context_window=2_000_000,
-            capabilities=[
-                ModelCapability.CHAT,
-                ModelCapability.FUNCTION_CALLING,
-                ModelCapability.STRUCTURED_OUTPUT,
-                ModelCapability.THINKING,
-            ],
-            pricing=ModelPricing(
-                input_cost_per_million_tokens=0.20,
-                output_cost_per_million_tokens=0.50
-            ),
-            tier_availability=["paid"],
-            priority=95,
-            enabled=True
-        ))
         
         self.register(Model(
             id="openrouter/moonshotai/kimi-k2",
@@ -262,49 +173,6 @@
             priority=94,
             enabled=True
         ))
-
-        # OpenAI Codex Mini (via OpenRouter)
-        self.register(Model(
-            id="openrouter/openai/codex-mini",
-            name="Codex Mini",
-            provider=ModelProvider.OPENROUTER,
-            aliases=["codex-mini", "Codex Mini", "openai/codex-mini"],
-            context_window=128_000,
-            capabilities=[
-                ModelCapability.CHAT,
-                ModelCapability.FUNCTION_CALLING,
-                ModelCapability.CODE_INTERPRETER,
-                ModelCapability.STRUCTURED_OUTPUT,
-            ],
-            pricing=ModelPricing(
-                input_cost_per_million_tokens=1.50,
-                output_cost_per_million_tokens=6.00
-            ),
-            tier_availability=["paid"],
-            priority=95,
-            enabled=True
-        ))
-
-        # Add OpenAI Codex Mini model configuration through OpenRouter
-        # self.register(Model(
-        #     id="openrouter/openai/codex-mini-latest",
-        #     name="OpenAI Codex Mini",
-        #     provider=ModelProvider.OPENROUTER,
-        #     aliases=["codex-mini", "openai/codex-mini", "OpenAI Codex Mini"],
-        #     context_window=200_000,
-        #     capabilities=[
-        #         ModelCapability.CHAT,
-        #         ModelCapability.FUNCTION_CALLING,
-        #     ],
-        #     pricing=ModelPricing(
-        #         input_cost_per_million_tokens=1.50,
-        #         output_cost_per_million_tokens=6.00
-        #     ),
-        #     tier_availability=["paid"],
-        #     priority=97,
-        #     recommended=True,
-        #     enabled=True
-        # ))
 
         """
         # DeepSeek Models
