from decimal import Decimal
from datetime import datetime, timezone, timedelta
from typing import Optional, Dict, List, Any, Tuple
from core.services.supabase import DBConnection
from core.utils.logger import logger
from core.utils.cache import Cache
from core.utils.config import config, EnvMode
from core.billing.shared.config import FREE_TIER_INITIAL_CREDITS, TRIAL_ENABLED, get_tier_by_name
from core.utils.distributed_lock import DistributedLock
import asyncio

class CreditService:
    def __init__(self):
        self.db = DBConnection()
        self.cache = Cache
        self._client = None
    
    async def _get_client(self):
        if self._client is None:
            await self.db.initialize()
            self._client = await self.db.client
        return self._client
    
    async def check_and_refresh_daily_credits(self, user_id: str) -> Tuple[bool, Decimal]:
        try:
            client = await self._get_client()
            
            account_result = await client.from_('credit_accounts').select('tier, last_daily_refresh').eq('account_id', user_id).execute()
            
            if not account_result.data or len(account_result.data) == 0:
                return False, Decimal('0')
            
            account = account_result.data[0]
            tier_name = account.get('tier', 'free')
            
            tier = get_tier_by_name(tier_name)
            if not tier:
                return False, Decimal('0')
            
            daily_config = tier.daily_credit_config
            if not daily_config or not daily_config.get('enabled'):
                return False, Decimal('0')
            
            credit_amount = daily_config.get('amount', Decimal('0'))
            refresh_interval_hours = daily_config.get('refresh_interval_hours', 24)
            
            today = datetime.now(timezone.utc).date().isoformat()
            lock_key = f"daily_refresh:{user_id}:{today}"
            lock = DistributedLock(lock_key, timeout_seconds=60)
            
            acquired = await lock.acquire(wait=True, wait_timeout=30)
            if not acquired:
                logger.warning(f"[DAILY REFRESH] Failed to acquire lock for {user_id} on {today}")
                return False, Decimal('0')
            
            try:
                logger.info(f"[DAILY REFRESH] 🔒 Acquired lock for {user_id} on {today}")
                
                result = await client.rpc('atomic_daily_credit_refresh', {
                    'p_account_id': user_id,
                    'p_credit_amount': str(credit_amount),
                    'p_tier': tier_name,
                    'p_processed_by': 'api_request',
                    'p_refresh_interval_hours': refresh_interval_hours
                }).execute()
                
                if not result.data:
                    logger.error(f"[DAILY REFRESH] No data returned from atomic function for {user_id}")
                    return False, Decimal('0')
                
                response = result.data
                
                if response.get('duplicate_prevented'):
                    reason = response.get('reason', 'unknown')
                    logger.warning(
                        f"[DAILY REFRESH] ⛔ Duplicate prevented for {user_id} on {today}\n"
                        f"Reason: {reason}"
                    )
                    return False, Decimal('0')
                
                if response.get('success'):
                    credits_granted = Decimal(str(response.get('credits_granted', 0)))
                    new_balance = Decimal(str(response.get('new_balance', 0)))
                    old_expiring = Decimal(str(response.get('old_expiring', 0)))
                    
                    logger.info(
                        f"[DAILY REFRESH] ✅ Granted ${credits_granted} to {user_id}\n"
                        f"Tier: {tier_name}, Interval: {refresh_interval_hours}h\n"
                        f"Old expiring: ${old_expiring}, New balance: ${new_balance}"
                    )
                    
                    if self.cache:
                        await self.cache.invalidate(f"credit_balance:{user_id}")
                        await self.cache.invalidate(f"credit_summary:{user_id}")
                    
                    return True, credits_granted
                else:
                    reason = response.get('reason', 'unknown')
                    logger.info(f"[DAILY REFRESH] Not refreshed for {user_id}: {reason}")
                    return False, Decimal('0')
                    
            finally:
                await lock.release()
                logger.info(f"[DAILY REFRESH] 🔓 Released lock for {user_id} on {today}")
                
        except Exception as e:
            logger.error(f"[DAILY REFRESH] Failed for user {user_id}: {e}")
            return False, Decimal('0')
    
    async def get_balance(self, user_id: str, use_cache: bool = True) -> Decimal:
        cache_key = f"credit_balance:{user_id}"
        
        if use_cache and self.cache:
            cached = await self.cache.get(cache_key)
            if cached is not None:
<<<<<<< HEAD
                try:
                    # Ensure cached is a primitive convertible to Decimal
                    if isinstance(cached, (int, float, str)):
                        return Decimal(str(cached))
                    # If unexpected type (e.g., dict), invalidate and skip cache
                    await self.cache.invalidate(cache_key)
                except Exception:
=======
                if isinstance(cached, (str, int, float)):
                    return Decimal(str(cached))
                else:
                    logger.warning(f"Invalid cache entry for {cache_key}: expected str/int/float, got {type(cached)}")
>>>>>>> 2158e8a1
                    await self.cache.invalidate(cache_key)
        
        try:
            client = await self._get_client()
            result = await client.from_('credit_accounts').select('balance').eq('account_id', user_id).execute()
        except Exception as e:
            logger.error(f"Error fetching balance for user {user_id}: {e}")
            raise
        
        if result.data and len(result.data) > 0:
            balance = Decimal(str(result.data[0]['balance']))
        else:
            if config.ENV_MODE == EnvMode.LOCAL:
                logger.info(f"LOCAL mode: Creating user {user_id} with tier='none' (no free tier in local mode)")
                account_data = {
                    'account_id': user_id,
                    'balance': '0',
                    'tier': 'none',
                    'trial_status': 'none'
                }
                
                try:
                    await client.from_('credit_accounts').insert(account_data).execute()
                    logger.info(f"Successfully created tier='none' account for user {user_id} in LOCAL mode")
                except Exception as e:
                    logger.error(f"Failed to create account for user {user_id}: {e}")
                    raise
                
                balance = Decimal('0')
                
                await client.from_('credit_ledger').insert({
                    'account_id': user_id,
                    'amount': '0',
                    'type': 'initial',
                    'description': 'Account created - no free tier in local mode',
                    'balance_after': '0'
                }).execute()
            else:
                logger.info(f"Creating new user {user_id} - will auto-subscribe to free tier")
                
                account_data = {
                    'account_id': user_id,
                    'balance': '0',
                    'tier': 'none',
                    'trial_status': 'none'
                }
                
                try:
                    logger.info(f"Creating account for new user {user_id} with tier='none'")
                    
                    try:
                        test_data = {**account_data, 'last_grant_date': datetime.now(timezone.utc).isoformat()}
                        await client.from_('credit_accounts').insert(test_data).execute()
                        logger.info(f"Successfully created account for user {user_id}")
                    except Exception as e1:
                        logger.warning(f"Creating account without last_grant_date: {e1}")
                        await client.from_('credit_accounts').insert(account_data).execute()
                        logger.info(f"Successfully created minimal account for user {user_id}")
                    
                        
                except Exception as e:
                    logger.error(f"Failed to create account for user {user_id}: {e}")
                    raise
                
                balance = Decimal('0')
        
        if self.cache:
            await self.cache.set(cache_key, str(balance), ttl=300)
        
        return balance
    
    async def deduct_credits(self, user_id: str, amount: Decimal, description: str = None, reference_id: str = None, reference_type: str = None) -> Dict:
        try:
            client = await self._get_client()
            result = await client.rpc('deduct_credits', {
                'p_user_id': user_id,
                'p_amount': str(amount),
                'p_description': description or f'Credit usage: {amount}',
                'p_reference_id': reference_id,
                'p_reference_type': reference_type
            }).execute()
            
            if self.cache:
                await self.cache.invalidate(f"credit_balance:{user_id}")
            
            if result.data and len(result.data) > 0:
                row = result.data[0]
                success = row.get('success', False)
                new_balance = Decimal(str(row.get('new_balance', 0)))
                transaction_id = row.get('transaction_id')
                
                if success:
                    return {
                        'success': True,
                        'new_balance': new_balance,
                        'transaction_id': transaction_id
                    }
                else:
                    return {
                        'success': False,
                        'new_balance': new_balance,
                        'error': 'Insufficient credits'
                    }
            else:
                return {
                    'success': False,
                    'new_balance': await self.get_balance(user_id, use_cache=False),
                    'error': 'No result from deduct_credits'
                }
            
        except Exception as e:
            logger.error(f"Failed to deduct credits: {e}", user_id=user_id, amount=str(amount))
            return {
                'success': False,
                'error': str(e)
            }
    
    async def add_credits(
        self, 
        user_id: str, 
        amount: Decimal, 
        type: str = 'admin_grant',
        description: str = None,
        metadata: Dict = None
    ) -> Decimal:
        try:
            client = await self._get_client()
            result = await client.rpc('add_credits', {
                'p_user_id': user_id,
                'p_amount': str(amount),
                'p_description': description or f'Credit added: {amount}'
            }).execute()
            
            if result.data:
                new_balance = Decimal(str(result.data))
                
                if self.cache:
                    await self.cache.invalidate(f"credit_balance:{user_id}")
                
                logger.info(f"Added {amount} credits to user {user_id}. New balance: {new_balance}")
                return new_balance
            else:
                raise Exception("Failed to add credits")
                
        except Exception as e:
            logger.error(f"Failed to add credits: {e}", user_id=user_id, amount=str(amount))
            raise
    
    async def grant_tier_credits(self, user_id: str, price_id: str, tier_name: str) -> bool:
        try:
            from core.billing.shared.config import get_tier_by_price_id
            tier = get_tier_by_price_id(price_id)
            
            if not tier:
                logger.error(f"Unknown price_id: {price_id}")
                return False
            
            amount = Decimal(str(tier['credits']))
            
            client = await self._get_client()
            account_result = await client.from_('credit_accounts').select('last_grant_date').eq('account_id', user_id).execute()
            
            if account_result.data and len(account_result.data) > 0:
                last_grant = account_result.data[0].get('last_grant_date')
                if last_grant:
                    last_grant_date = datetime.fromisoformat(last_grant.replace('Z', '+00:00'))
                    if (datetime.now(timezone.utc) - last_grant_date) < timedelta(days=25):
                        logger.info(f"Credits already granted this month for user {user_id}")
                        return False
            
            result = await client.rpc('grant_tier_credits', {
                'p_user_id': user_id,
                'p_amount': str(amount),
                'p_tier': tier_name
            }).execute()
            
            if self.cache:
                await self.cache.invalidate(f"credit_balance:{user_id}")
            
            logger.info(f"Granted {amount} {tier_name} credits to user {user_id}")
            return bool(result.data)
            
        except Exception as e:
            logger.error(f"Failed to grant tier credits: {e}", user_id=user_id)
            return False
    
    async def get_ledger(
        self, 
        user_id: str, 
        limit: int = 50, 
        offset: int = 0
    ) -> List[Dict[str, Any]]:
        client = await self._get_client()
        result = await client.from_('credit_ledger')\
            .select('*')\
            .eq('account_id', user_id)\
            .order('created_at', desc=True)\
            .limit(limit)\
            .offset(offset)\
            .execute()
        
        return result.data or []
    
    async def get_account_summary(self, user_id: str) -> Dict[str, Any]:
        client = await self._get_client()
        account_result = await client.from_('credit_accounts')\
            .select('*')\
            .eq('account_id', user_id)\
            .execute()
        
        if not account_result.data or len(account_result.data) == 0:
            await self.get_balance(user_id)
            return {
                'balance': str(FREE_TIER_INITIAL_CREDITS),
                'tier': 'free',
                'lifetime_granted': float(FREE_TIER_INITIAL_CREDITS),
                'lifetime_purchased': 0,
                'lifetime_used': 0,
                'last_grant_date': datetime.now(timezone.utc).isoformat()
            }
        
        ledger_result = await client.from_('credit_ledger')\
            .select('type, amount, description')\
            .eq('account_id', user_id)\
            .execute()
        
        lifetime_granted = Decimal('0')
        lifetime_purchased = Decimal('0')
        lifetime_used = Decimal('0')
        
        for entry in (ledger_result.data or []):
            amount = Decimal(str(entry['amount']))
            if entry['type'] in ['tier_grant', 'admin_grant', 'tier_upgrade']:
                lifetime_granted += amount
            elif entry['type'] == 'purchase':
                lifetime_purchased += amount
            elif entry['type'] == 'usage':
                lifetime_used += abs(amount)
        
        account = account_result.data[0]
        return {
            'balance': str(account['balance']),
            'tier': account['tier'],
            'lifetime_granted': float(lifetime_granted),
            'lifetime_purchased': float(lifetime_purchased),
            'lifetime_used': float(lifetime_used),
            'last_grant_date': account.get('last_grant_date')
        }

credit_service = CreditService() <|MERGE_RESOLUTION|>--- conflicted
+++ resolved
@@ -113,20 +113,10 @@
         if use_cache and self.cache:
             cached = await self.cache.get(cache_key)
             if cached is not None:
-<<<<<<< HEAD
-                try:
-                    # Ensure cached is a primitive convertible to Decimal
-                    if isinstance(cached, (int, float, str)):
-                        return Decimal(str(cached))
-                    # If unexpected type (e.g., dict), invalidate and skip cache
-                    await self.cache.invalidate(cache_key)
-                except Exception:
-=======
                 if isinstance(cached, (str, int, float)):
                     return Decimal(str(cached))
                 else:
                     logger.warning(f"Invalid cache entry for {cache_key}: expected str/int/float, got {type(cached)}")
->>>>>>> 2158e8a1
                     await self.cache.invalidate(cache_key)
         
         try:
