--- conflicted
+++ resolved
@@ -221,7 +221,44 @@
     await stop_agent_run(agent_run_id)
     return {"status": "stopped"}
 
-<<<<<<< HEAD
+@router.get("/agent-runs/active", summary="List All Active Agent Runs", operation_id="list_active_agent_runs")
+async def get_active_agent_runs(user_id: str = Depends(verify_and_get_user_id_from_jwt)):
+    """Get all active (running) agent runs for the current user across all threads."""
+    logger.debug(f"Fetching all active agent runs for user: {user_id}")
+    client = await utils.db.client
+    
+    # Query all running agent runs where the thread belongs to the user
+    # Join with threads table to filter by account_id
+    agent_runs = await client.table('agent_runs').select('id, thread_id, status, started_at').eq('status', 'running').execute()
+    
+    if not agent_runs.data:
+        return {"active_runs": []}
+    
+    # Filter agent runs to only include those from threads the user has access to
+    # Get thread_ids and check access
+    thread_ids = [run['thread_id'] for run in agent_runs.data]
+    
+    # Get threads that belong to the user
+    threads = await client.table('threads').select('thread_id, account_id').in_('thread_id', thread_ids).eq('account_id', user_id).execute()
+    
+    # Create a set of accessible thread IDs
+    accessible_thread_ids = {thread['thread_id'] for thread in threads.data}
+    
+    # Filter agent runs to only include accessible ones
+    accessible_runs = [
+        {
+            'id': run['id'],
+            'thread_id': run['thread_id'],
+            'status': run['status'],
+            'started_at': run['started_at']
+        }
+        for run in agent_runs.data
+        if run['thread_id'] in accessible_thread_ids
+    ]
+    
+    logger.debug(f"Found {len(accessible_runs)} active agent runs for user: {user_id}")
+    return {"active_runs": accessible_runs}
+
 @router.post("/agent-runs/stop-all")
 async def stop_all_agents(user_id: str = Depends(verify_and_get_user_id_from_jwt)):
     """Stop all running agents for the current user."""
@@ -279,45 +316,6 @@
         if stopped_count > 0:
             return {"stopped_count": stopped_count, "message": f"Stopped {stopped_count} agent(s), but encountered errors"}
         return {"stopped_count": 0, "message": "Failed to stop agents - please try again"}
-=======
-@router.get("/agent-runs/active", summary="List All Active Agent Runs", operation_id="list_active_agent_runs")
-async def get_active_agent_runs(user_id: str = Depends(verify_and_get_user_id_from_jwt)):
-    """Get all active (running) agent runs for the current user across all threads."""
-    logger.debug(f"Fetching all active agent runs for user: {user_id}")
-    client = await utils.db.client
-    
-    # Query all running agent runs where the thread belongs to the user
-    # Join with threads table to filter by account_id
-    agent_runs = await client.table('agent_runs').select('id, thread_id, status, started_at').eq('status', 'running').execute()
-    
-    if not agent_runs.data:
-        return {"active_runs": []}
-    
-    # Filter agent runs to only include those from threads the user has access to
-    # Get thread_ids and check access
-    thread_ids = [run['thread_id'] for run in agent_runs.data]
-    
-    # Get threads that belong to the user
-    threads = await client.table('threads').select('thread_id, account_id').in_('thread_id', thread_ids).eq('account_id', user_id).execute()
-    
-    # Create a set of accessible thread IDs
-    accessible_thread_ids = {thread['thread_id'] for thread in threads.data}
-    
-    # Filter agent runs to only include accessible ones
-    accessible_runs = [
-        {
-            'id': run['id'],
-            'thread_id': run['thread_id'],
-            'status': run['status'],
-            'started_at': run['started_at']
-        }
-        for run in agent_runs.data
-        if run['thread_id'] in accessible_thread_ids
-    ]
-    
-    logger.debug(f"Found {len(accessible_runs)} active agent runs for user: {user_id}")
-    return {"active_runs": accessible_runs}
->>>>>>> d2d53704
 
 @router.get("/thread/{thread_id}/agent-runs", summary="List Thread Agent Runs", operation_id="list_thread_agent_runs")
 async def get_agent_runs(thread_id: str, user_id: str = Depends(verify_and_get_user_id_from_jwt)):
