--- conflicted
+++ resolved
@@ -25,12 +25,6 @@
     _get_version_service, generate_and_update_project_name,
     check_agent_run_limit, check_project_count_limit
 )
-<<<<<<< HEAD
-from .config_helper import extract_agent_config
-from .core_utils import check_agent_run_limit, check_project_count_limit
-from core.utils.query_utils import batch_query_in
-=======
->>>>>>> 2d5961d8
 
 router = APIRouter(tags=["agent-runs"])
 
@@ -225,7 +219,6 @@
     await stop_agent_run(agent_run_id)
     return {"status": "stopped"}
 
-<<<<<<< HEAD
 @router.post("/agent-runs/stop-all")
 async def stop_all_agents(user_id: str = Depends(verify_and_get_user_id_from_jwt)):
     """Stop all running agents for the current user."""
@@ -278,10 +271,7 @@
         logger.error(f"Error stopping all agents for user {user_id}: {str(e)}")
         raise HTTPException(status_code=500, detail=f"Failed to stop all agents: {str(e)}")
 
-@router.get("/thread/{thread_id}/agent-runs")
-=======
 @router.get("/thread/{thread_id}/agent-runs", summary="List Thread Agent Runs", operation_id="list_thread_agent_runs")
->>>>>>> 2d5961d8
 async def get_agent_runs(thread_id: str, user_id: str = Depends(verify_and_get_user_id_from_jwt)):
     """Get all agent runs for a thread."""
     structlog.contextvars.bind_contextvars(
