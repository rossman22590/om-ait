from fastapi import HTTPException
from typing import Dict, Optional
from datetime import datetime, timezone
import stripe
from core.services.supabase import DBConnection
from core.utils.config import config
from core.utils.logger import logger
from ..shared.config import (
    TRIAL_ENABLED,
    TRIAL_DURATION_DAYS,
    TRIAL_TIER,
    TRIAL_CREDITS,
)
from ..credits.manager import credit_manager
from ..external.stripe import generate_trial_idempotency_key, StripeAPIWrapper

class TrialService:
    def __init__(self):
        self.stripe = stripe
        stripe.api_key = config.STRIPE_SECRET_KEY

    async def get_trial_status(self, account_id: str) -> Dict:
        db = DBConnection()
        client = await db.client
        
        if not TRIAL_ENABLED:
            return {
                'has_trial': False,
                'message': 'Trials are not enabled'
            }

        account_result = await client.from_('credit_accounts').select(
            'tier, trial_status, trial_ends_at, stripe_subscription_id'
        ).eq('account_id', account_id).execute()
        
        if account_result.data and len(account_result.data) > 0:
            account = account_result.data[0]
            trial_status = account.get('trial_status', 'none')
            
            if trial_status == 'active':
                return {
                    'has_trial': True,
                    'trial_status': trial_status,
                    'trial_ends_at': account.get('trial_ends_at'),
                    'tier': account.get('tier')
                }
            
            if trial_status in ['expired', 'converted', 'cancelled']:
                trial_history_result = await client.from_('trial_history')\
                    .select('id, started_at, ended_at, converted_to_paid, status')\
                    .eq('account_id', account_id)\
                    .execute()
                
                if trial_history_result.data and len(trial_history_result.data) > 0:
                    history = trial_history_result.data[0]
                    history_status = history.get('status')
                    
                    # If status is retryable (incomplete checkout), allow retry
                    retryable_statuses = ['checkout_pending', 'checkout_created', 'checkout_failed']
                    if history_status in retryable_statuses:
                        return {
                            'has_trial': False,
                            'trial_status': 'none',
                            'can_start_trial': True,
                            'message': 'You can retry starting your free trial'
                        }
                    
                    # Otherwise, trial was actually used
                    return {
                        'has_trial': False,
                        'trial_status': 'used',
                        'message': 'You have already used your free trial',
                        'trial_history': {
                            'started_at': history.get('started_at'),
                            'ended_at': history.get('ended_at'),
                            'converted_to_paid': history.get('converted_to_paid', False)
                        }
                    }
        
        # Check if there's an incomplete trial history
        trial_history_result = await client.from_('trial_history')\
            .select('id, started_at, ended_at, converted_to_paid, status')\
            .eq('account_id', account_id)\
            .execute()
        
        if trial_history_result.data and len(trial_history_result.data) > 0:
            history = trial_history_result.data[0]
            history_status = history.get('status')
            
            # If status is retryable (incomplete checkout), allow retry
            retryable_statuses = ['checkout_pending', 'checkout_created', 'checkout_failed']
            if history_status in retryable_statuses:
                return {
                    'has_trial': False,
                    'trial_status': 'none',
                    'can_start_trial': True,
                    'message': 'You can retry starting your free trial'
                }
            
            # Otherwise, trial was used
            return {
                'has_trial': False,
                'trial_status': 'used',
                'message': 'You have already used your free trial',
                'trial_history': {
                    'started_at': history.get('started_at'),
                    'ended_at': history.get('ended_at'),
                    'converted_to_paid': history.get('converted_to_paid', False)
                }
            }

        # No trial history - user can start a trial
        return {
            'has_trial': False,
            'trial_status': 'none',
            'can_start_trial': True,
            'message': 'You are eligible for a free trial'
        }

    async def cancel_trial(self, account_id: str) -> Dict:
        db = DBConnection()
        client = await db.client
        
        account_result = await client.from_('credit_accounts')\
            .select('trial_status, stripe_subscription_id')\
            .eq('account_id', account_id)\
            .single()\
            .execute()
        
        if not account_result.data:
            raise HTTPException(status_code=404, detail="No credit account found")
        
        trial_status = account_result.data.get('trial_status')
        stripe_subscription_id = account_result.data.get('stripe_subscription_id')
        
        if trial_status != 'active':
            raise HTTPException(
                status_code=400, 
                detail=f"No active trial to cancel. Current status: {trial_status}"
            )
        
        if not stripe_subscription_id:
            raise HTTPException(
                status_code=400,
                detail="No Stripe subscription found for this trial"
            )
        
        try:
            current_balance_result = await client.from_('credit_accounts').select(
                'balance, expiring_credits, non_expiring_credits'
            ).eq('account_id', account_id).execute()
            
            current_balance = 0
            if current_balance_result.data:
                current_balance = float(current_balance_result.data[0].get('balance', 0))
            
            cancelled_subscription = stripe.Subscription.cancel(stripe_subscription_id)
            logger.info(f"[TRIAL CANCEL] Cancelled Stripe subscription {stripe_subscription_id} for account {account_id}")
            
            await client.from_('credit_accounts').update({
                'trial_status': 'cancelled',
                'tier': 'none',
                'balance': 0.00,
                'expiring_credits': 0.00,
                'non_expiring_credits': 0.00,
                'stripe_subscription_id': None
            }).eq('account_id', account_id).execute()
            
            await client.from_('trial_history').upsert({
                'account_id': account_id,
                'started_at': datetime.now(timezone.utc).isoformat(),
                'ended_at': datetime.now(timezone.utc).isoformat(),
                'converted_to_paid': False,
                'status': 'cancelled'
            }, on_conflict='account_id').execute()
            
            if current_balance > 0:
                await client.from_('credit_ledger').insert({
                    'account_id': account_id,
                    'amount': -current_balance,
                    'balance_after': 0.00,
                    'type': 'adjustment',
                    'description': 'Trial cancelled by user - credits removed'
                }).execute()
            
            logger.info(f"[TRIAL CANCEL] Successfully cancelled trial for account {account_id}")
            
            return {
                'success': True,
                'message': 'Trial cancelled successfully',
                'subscription_status': cancelled_subscription.status
            }
            
        except stripe.error.StripeError as e:
            logger.error(f"[TRIAL CANCEL] Stripe error cancelling subscription: {e}")
            raise HTTPException(status_code=500, detail=f"Failed to cancel subscription: {str(e)}")

    async def start_trial(self, account_id: str, success_url: str, cancel_url: str) -> Dict:
        db = DBConnection()
        client = await db.client
        
        logger.info(f"[TRIAL SECURITY] Trial activation attempt for account {account_id}")
        
        if not TRIAL_ENABLED:
            logger.warning(f"[TRIAL SECURITY] Trial attempt rejected - trials disabled for account {account_id}")
            raise HTTPException(status_code=400, detail="Trials are not currently enabled")
        
        # Check if trial history already exists
        trial_history_result = await client.from_('trial_history')\
            .select('id, started_at, ended_at, converted_to_paid, status')\
            .eq('account_id', account_id)\
            .execute()
        
        if trial_history_result.data:
            history = trial_history_result.data[0]
            existing_status = history.get('status')
            
            # Allow retries only for incomplete/failed checkouts
            retryable_statuses = ['checkout_pending', 'checkout_created', 'checkout_failed']
            
            if existing_status in retryable_statuses:
                logger.info(f"[TRIAL RETRY] Allowing retry for account {account_id} with status: {existing_status}")
                # Update existing record instead of creating new one
                await client.from_('trial_history').update({
                    'status': 'checkout_pending',
                    'started_at': datetime.now(timezone.utc).isoformat(),
                    'ended_at': None,
                    'error_message': None,
                    'stripe_checkout_session_id': None
                }).eq('account_id', account_id).execute()
                logger.info(f"[TRIAL SECURITY] Updated trial history record for retry (checkout_pending) for {account_id}")
            else:
                # Trial was actually used/completed - block it
                logger.warning(f"[TRIAL SECURITY] Trial attempt rejected - account {account_id} has completed trial")
                logger.warning(f"[TRIAL SECURITY] Existing trial found: "
                             f"Started: {history.get('started_at')}, Ended: {history.get('ended_at')}, "
                             f"Status: {existing_status}")
                
                raise HTTPException(
                    status_code=403,
                    detail="This account has already used its trial. Each account is limited to one free trial."
                )
        else:
            # No history - create new record
            try:
                await client.from_('trial_history').insert({
                    'account_id': account_id,
                    'started_at': datetime.now(timezone.utc).isoformat(),
                    'ended_at': None,
                    'converted_to_paid': False,
                    'status': 'checkout_pending'
                }).execute()
                logger.info(f"[TRIAL SECURITY] Created trial history record (checkout_pending) for {account_id}")
            except Exception as e:
                logger.error(f"[TRIAL SECURITY] Database error creating trial history: {e}")
                raise HTTPException(status_code=500, detail="Failed to process trial request")
        
        account_result = await client.from_('credit_accounts')\
            .select('trial_status, tier, stripe_subscription_id')\
            .eq('account_id', account_id)\
            .execute()
        
        if account_result.data:
            account_data = account_result.data[0]
            existing_stripe_sub = account_data.get('stripe_subscription_id')
            
            if existing_stripe_sub:
                try:
                    existing_sub = await StripeAPIWrapper.retrieve_subscription(existing_stripe_sub)
                    if existing_sub and existing_sub.status in ['trialing', 'active']:
                        logger.warning(f"[TRIAL SECURITY] Trial attempt rejected - account {account_id} has existing Stripe subscription {existing_stripe_sub}")
                        await client.from_('trial_history').delete().eq('account_id', account_id).eq('status', 'checkout_pending').execute()
                        raise HTTPException(
                            status_code=403,
                            detail="Cannot start trial - account has an existing subscription"
                        )
                except stripe.error.StripeError as e:
                    logger.error(f"[TRIAL SECURITY] Error checking existing subscription: {e}")
        
        try:
            from .service import subscription_service
            customer_id = await subscription_service.get_or_create_stripe_customer(account_id)
            logger.info(f"[TRIAL] Creating checkout session for account {account_id} - all security checks passed")
            
            # Generate unique idempotency key for each retry attempt
            import time
            timestamp_ms = int(time.time() * 1000)
            idempotency_key = f"trial_{account_id}_{TRIAL_DURATION_DAYS}_{timestamp_ms}"
            
            session = await StripeAPIWrapper.create_checkout_session(
                customer=customer_id,
                payment_method_types=['card'],
                line_items=[{
                    'price_data': {
                        'currency': 'usd',
                        'product_data': {
                            'name': f'{TRIAL_DURATION_DAYS}-Day Trial',
                            'description': f'Start your {TRIAL_DURATION_DAYS}-day free trial with ${TRIAL_CREDITS} in credits'
                        },
                        'unit_amount': 2000,
                        'recurring': {
                            'interval': 'month'
                        }
                    },
                    'quantity': 1
                }],
                mode='subscription',
                success_url=success_url,
                cancel_url=cancel_url,
<<<<<<< HEAD
=======
                allow_promotion_codes=True,
>>>>>>> 8e1279b3
                metadata={
                    'account_id': account_id,
                    'trial_start': 'true'
                },
                subscription_data={
                    'trial_period_days': TRIAL_DURATION_DAYS,
                    'metadata': {
                        'account_id': account_id,
                        'trial_start': 'true'
                    }
                },
                idempotency_key=idempotency_key
            )
            
            await client.from_('trial_history').update({
                'status': 'checkout_created',
                'stripe_checkout_session_id': session.id
            }).eq('account_id', account_id).eq('status', 'checkout_pending').execute()
            
            logger.info(f"[TRIAL SUCCESS] Checkout session created for account {account_id}: {session.id}")
            
<<<<<<< HEAD
            # Return hosted Stripe checkout URL
            return {
                'checkout_url': session.url,  # Direct Stripe hosted checkout URL
=======
            return {
                'checkout_url': session.url,  # Stripe's hosted checkout URL
>>>>>>> 8e1279b3
                'session_id': session.id,
            }
            
        except Exception as e:
            logger.error(f"[TRIAL ERROR] Failed to create checkout session for account {account_id}: {e}")
            try:
                await client.from_('trial_history').update({
                    'status': 'checkout_failed',
                    'ended_at': datetime.now(timezone.utc).isoformat(),
                    'error_message': str(e)
                }).eq('account_id', account_id).eq('status', 'checkout_pending').execute()
            except Exception as cleanup_error:
                logger.error(f"[TRIAL ERROR] Failed to mark trial as failed: {cleanup_error}")
            raise

    async def create_trial_checkout(self, account_id: str, success_url: str, cancel_url: str) -> Dict:
        return await self.start_trial(account_id, success_url, cancel_url)

trial_service = TrialService() <|MERGE_RESOLUTION|>--- conflicted
+++ resolved
@@ -307,10 +307,7 @@
                 mode='subscription',
                 success_url=success_url,
                 cancel_url=cancel_url,
-<<<<<<< HEAD
-=======
                 allow_promotion_codes=True,
->>>>>>> 8e1279b3
                 metadata={
                     'account_id': account_id,
                     'trial_start': 'true'
@@ -332,14 +329,8 @@
             
             logger.info(f"[TRIAL SUCCESS] Checkout session created for account {account_id}: {session.id}")
             
-<<<<<<< HEAD
-            # Return hosted Stripe checkout URL
-            return {
-                'checkout_url': session.url,  # Direct Stripe hosted checkout URL
-=======
             return {
                 'checkout_url': session.url,  # Stripe's hosted checkout URL
->>>>>>> 8e1279b3
                 'session_id': session.id,
             }
             
