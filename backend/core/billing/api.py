--- conflicted
+++ resolved
@@ -201,11 +201,7 @@
         }
         
     except Exception as e:
-<<<<<<< HEAD
-        logger.error(f"Error checking billing status: {e}", )
-=======
         logger.error(f"Error checking billing status: {str(e)}")
->>>>>>> e1d9c69c
         raise HTTPException(status_code=500, detail=str(e))
 
 @router.get("/project-limits")
@@ -407,11 +403,7 @@
         }
         
     except Exception as e:
-<<<<<<< HEAD
-        logger.error(f"Error getting subscription: {e}", )
-=======
         logger.error(f"Error getting subscription: {str(e)}")
->>>>>>> e1d9c69c
         no_tier = TIERS['none']
         tier_info = {
             'name': no_tier.name,
@@ -507,11 +499,7 @@
         return result
             
     except Exception as e:
-<<<<<<< HEAD
-        logger.error(f"Error creating checkout session: {e}", )
-=======
         logger.error(f"Error creating checkout session: {str(e)}")
->>>>>>> e1d9c69c
         raise HTTPException(status_code=500, detail=str(e))
 
 @router.post("/create-portal-session")
@@ -526,11 +514,7 @@
         )
         return result
     except Exception as e:
-<<<<<<< HEAD
-        logger.error(f"Error creating portal session: {e}", )
-=======
         logger.error(f"Error creating portal session: {str(e)}")
->>>>>>> e1d9c69c
         raise HTTPException(status_code=500, detail=str(e))
 
 @router.post("/sync-subscription")
@@ -551,11 +535,7 @@
         return result
         
     except Exception as e:
-<<<<<<< HEAD
-        logger.error(f"Error syncing subscription: {e}", )
-=======
         logger.error(f"Error syncing subscription: {str(e)}")
->>>>>>> e1d9c69c
         return {
             'success': False,
             'message': f'Failed to sync subscription: {str(e)}'
@@ -578,13 +558,9 @@
     except HTTPException as e:
         raise e
     except Exception as e:
-<<<<<<< HEAD
-        logger.error(f"Error canceling subscription: {e}", )
-=======
         logger.error(f"Error canceling subscription: {str(e)}")
         if "commitment period" in str(e).lower():
             raise HTTPException(status_code=403, detail=str(e))
->>>>>>> e1d9c69c
         raise HTTPException(status_code=500, detail=str(e))
 
 @router.post("/reactivate-subscription")
@@ -600,11 +576,7 @@
         # Re-raise HTTP exceptions as-is
         raise e
     except Exception as e:
-<<<<<<< HEAD
-        logger.error(f"Error reactivating subscription: {e}", )
-=======
         logger.error(f"Error reactivating subscription: {str(e)}")
->>>>>>> e1d9c69c
         raise HTTPException(status_code=500, detail=str(e))
 
 @router.get("/transactions")
@@ -664,11 +636,7 @@
         }
         
     except Exception as e:
-<<<<<<< HEAD
-        logger.error(f"Failed to get transactions for account {account_id}: {e}", )
-=======
         logger.error(f"Failed to get transactions for account {account_id}: {str(e)}")
->>>>>>> e1d9c69c
         raise HTTPException(status_code=500, detail="Failed to retrieve transactions")
 
 @router.get("/transactions/summary")
@@ -726,11 +694,7 @@
         }
         
     except Exception as e:
-<<<<<<< HEAD
-        logger.error(f"Failed to get transaction summary for account {account_id}: {e}", )
-=======
         logger.error(f"Failed to get transaction summary for account {account_id}: {str(e)}")
->>>>>>> e1d9c69c
         raise HTTPException(status_code=500, detail="Failed to retrieve transaction summary")
 
 @router.get("/credit-breakdown")
@@ -820,11 +784,7 @@
         }
         
     except Exception as e:
-<<<<<<< HEAD
-        logger.error(f"Error getting usage history: {e}", )
-=======
         logger.error(f"Error getting usage history: {str(e)}")
->>>>>>> e1d9c69c
         raise HTTPException(status_code=500, detail=str(e)) 
 
 
@@ -911,11 +871,7 @@
         }
         
     except Exception as e:
-<<<<<<< HEAD
-        logger.error(f"Error getting available models: {e}", )
-=======
         logger.error(f"Error getting available models: {str(e)}")
->>>>>>> e1d9c69c
         raise HTTPException(status_code=500, detail=str(e))
 
 @router.get("/subscription-commitment/{subscription_id}")
@@ -949,11 +905,7 @@
         return result
         
     except Exception as e:
-<<<<<<< HEAD
-        logger.error(f"Error checking trial status: {e}", )
-=======
         logger.error(f"Error checking trial status: {str(e)}")
->>>>>>> e1d9c69c
         raise HTTPException(status_code=500, detail=str(e))
 
 @router.post("/trial/cancel")
@@ -967,11 +919,7 @@
     except HTTPException:
         raise
     except Exception as e:
-<<<<<<< HEAD
-        logger.error(f"Error cancelling trial for account {account_id}: {e}", )
-=======
         logger.error(f"Error cancelling trial for account {account_id}: {str(e)}")
->>>>>>> e1d9c69c
         raise HTTPException(status_code=500, detail=str(e))
 
 @router.post("/trial/start")
@@ -1009,11 +957,7 @@
             logger.info(f"[TRIAL API] Trial start failed for account {account_id}: {e.detail}")
         raise
     except Exception as e:
-<<<<<<< HEAD
-        logger.error(f"[TRIAL API ERROR] Unexpected error creating trial for account {account_id}: {e}", )
-=======
         logger.error(f"[TRIAL API ERROR] Unexpected error creating trial for account {account_id}: {str(e)}")
->>>>>>> e1d9c69c
         # Don't expose internal errors to the client
         raise HTTPException(status_code=500, detail="An error occurred while processing your request")
 
@@ -1046,90 +990,6 @@
             logger.info(f"[TRIAL API] Trial checkout failed for account {account_id}: {e.detail}")
         raise
     except Exception as e:
-<<<<<<< HEAD
-        logger.error(f"[TRIAL API ERROR] Unexpected error in trial checkout for account {account_id}: {e}", )
-        raise HTTPException(status_code=500, detail="An error occurred while processing your request")
-
-@router.get("/usage-logs")
-async def get_usage_logs(
-    page: int = Query(0, ge=0),
-    items_per_page: int = Query(100, ge=1, le=1000),
-    thread_id: Optional[str] = Query(None),
-    account_id: str = Depends(verify_and_get_user_id_from_jwt)
-) -> Dict:
-    """
-    Get usage logs for the authenticated user.
-    Returns billing transactions and usage history.
-    """
-    try:
-        db = DBConnection()
-        await db.initialize()
-        client = await db.client
-        
-        # Calculate offset
-        offset = page * items_per_page
-        
-        # Query credit ledger for usage history (using existing schema)
-        query = client.table('credit_ledger') \
-            .select('*') \
-            .eq('account_id', account_id) \
-            .eq('type', 'debit') \
-            .order('created_at', desc=True) \
-            .range(offset, offset + items_per_page - 1)
-        
-        result = await query.execute()
-        
-        # Get total count for pagination
-        count_result = await client.table('credit_ledger') \
-            .select('id', count='exact') \
-            .eq('account_id', account_id) \
-            .eq('type', 'debit') \
-            .execute()
-        
-        total_count = count_result.count if count_result.count else 0
-        
-        # Format the response using credit_ledger data
-        usage_logs = []
-        if result.data:
-            for transaction in result.data:
-                # Parse metadata if it exists
-                metadata = transaction.get('metadata', {})
-                if isinstance(metadata, str):
-                    try:
-                        metadata = json.loads(metadata)
-                    except:
-                        metadata = {}
-                
-                # Extract thread_id from metadata
-                transaction_thread_id = metadata.get('thread_id')
-                
-                # Skip if filtering by thread and this doesn't match
-                if thread_id and transaction_thread_id != thread_id:
-                    continue
-                
-                # Format according to frontend expectations (UsageLogEntry interface)
-                usage_logs.append({
-                    'timestamp': transaction.get('created_at'),  # Frontend expects 'timestamp'
-                    'amount': float(transaction.get('amount', 0)),  # Frontend expects 'amount'
-                    'balance_after': float(transaction.get('balance_after', 0)),  # Frontend expects 'balance_after'
-                    'description': transaction.get('description', ''),
-                    'reference_type': f"thread:{transaction_thread_id}" if transaction_thread_id else None,  # Frontend expects 'reference_type'
-                })
-        
-        return {
-            'usage_logs': usage_logs,
-            'pagination': {
-                'page': page,
-                'items_per_page': items_per_page,
-                'total_count': total_count,
-                'has_more': (offset + len(usage_logs)) < total_count
-            }
-        }
-        
-    except Exception as e:
-        logger.error(f"Error fetching usage logs for account {account_id}: {str(e)}")
-        raise HTTPException(status_code=500, detail="Failed to fetch usage logs")
-=======
         logger.error(f"[TRIAL API ERROR] Unexpected error in trial checkout for account {account_id}: {str(e)}")
         raise HTTPException(status_code=500, detail="An error occurred while processing your request")
 
@@ -1270,5 +1130,4 @@
             'healthy': False,
             'error': str(e) if is_admin else 'Health check failed',
             'timestamp': datetime.now(timezone.utc).isoformat()
-        } 
->>>>>>> e1d9c69c
+        } 