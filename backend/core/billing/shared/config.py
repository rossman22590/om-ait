from decimal import Decimal
from typing import Dict, List, Optional
from dataclasses import dataclass
from core.utils.config import config

TRIAL_ENABLED = False
TRIAL_DURATION_DAYS = 7
TRIAL_TIER = "tier_2_20"
TRIAL_CREDITS = Decimal("5.00")

TOKEN_PRICE_MULTIPLIER = Decimal('1.2')
MINIMUM_CREDIT_FOR_RUN = Decimal('0.01')
DEFAULT_TOKEN_COST = Decimal('0.000002')

CREDITS_PER_DOLLAR = 100

FREE_TIER_INITIAL_CREDITS = Decimal('0.00')

@dataclass
class Tier:
    name: str
    price_ids: List[str]
    monthly_credits: Decimal
    display_name: str
    can_purchase_credits: bool
    models: List[str]
    project_limit: int
    thread_limit: int
    concurrent_runs: int
    custom_workers_limit: int
    scheduled_triggers_limit: int
    app_triggers_limit: int
    daily_credit_config: Optional[Dict] = None
    monthly_refill_enabled: Optional[bool] = True

TIERS: Dict[str, Tier] = {
    'none': Tier(
        name='none',
        price_ids=[],
        monthly_credits=Decimal('0.00'),
        display_name='No Plan',
<<<<<<< HEAD
        can_purchase_credits=True,
        models=[],
=======
        can_purchase_credits=False,
        models=['haiku'],
>>>>>>> 2158e8a1
        project_limit=0,
        thread_limit=0,
        concurrent_runs=0,
        custom_workers_limit=0,
        scheduled_triggers_limit=0,
        app_triggers_limit=0,
    ),
    'free': Tier(
        name='free',
        price_ids=[config.STRIPE_FREE_TIER_ID],
        monthly_credits=Decimal('0.00'),
        display_name='Basic',
        can_purchase_credits=False,
        models=[
            'openrouter/anthropic/claude-haiku-4.5',
            'openai/gpt-5-mini',
        ],
        project_limit=3,
        thread_limit=10,
        concurrent_runs=1,
        custom_workers_limit=1,
        scheduled_triggers_limit=1,
<<<<<<< HEAD
        app_triggers_limit=2
=======
        app_triggers_limit=1,
        daily_credit_config={
            'enabled': True,
            'amount': Decimal('2.00'),
            'refresh_interval_hours': 24
        },
        monthly_refill_enabled=False
>>>>>>> 2158e8a1
    ),
    'tier_2_20': Tier(
        name='tier_2_20',
        price_ids=[
            config.STRIPE_TIER_2_20_ID,
            config.STRIPE_TIER_2_20_YEARLY_ID,
            config.STRIPE_TIER_2_17_YEARLY_COMMITMENT_ID
        ],
        monthly_credits=Decimal('20.00'),
        display_name='Starter',
        can_purchase_credits=True,
        models=['all'],
        project_limit=100,
        thread_limit=100,
        concurrent_runs=3,
        custom_workers_limit=5,
        scheduled_triggers_limit=5,
        app_triggers_limit=10,
        monthly_refill_enabled=True
    ),
    'tier_6_50': Tier(
        name='tier_6_50',
        price_ids=[
            config.STRIPE_TIER_6_50_ID,
            config.STRIPE_TIER_6_50_YEARLY_ID,
            config.STRIPE_TIER_6_42_YEARLY_COMMITMENT_ID
        ],
        monthly_credits=Decimal('50.00'),
        display_name='Professional',
        can_purchase_credits=True,
        models=['all'],
        project_limit=500,
        thread_limit=500,
        concurrent_runs=5,
        custom_workers_limit=20,
        scheduled_triggers_limit=10,
        app_triggers_limit=25,
        monthly_refill_enabled=True
    ),
    'tier_12_100': Tier(
        name='tier_12_100',
        price_ids=[
            config.STRIPE_TIER_12_100_ID,
            config.STRIPE_TIER_12_100_YEARLY_ID
        ],
        monthly_credits=Decimal('100.00'),
        display_name='Team',
        can_purchase_credits=True,
        models=['all'],
        project_limit=1000,
        thread_limit=1000,
        concurrent_runs=10,
        custom_workers_limit=10,
        scheduled_triggers_limit=20,
        app_triggers_limit=50
    ),
    'tier_25_200': Tier(
        name='tier_25_200',
        price_ids=[
            config.STRIPE_TIER_25_200_ID,
            config.STRIPE_TIER_25_200_YEARLY_ID,
            config.STRIPE_TIER_25_170_YEARLY_COMMITMENT_ID
        ],
        monthly_credits=Decimal('200.00'),
        display_name='Business',
        can_purchase_credits=True,
        models=['all'],
        project_limit=2500,
        thread_limit=2500,
        concurrent_runs=20,
        custom_workers_limit=100,
        scheduled_triggers_limit=50,
        app_triggers_limit=100,
        monthly_refill_enabled=True
    ),
    
    # Legacy tiers - users may still be on these from previous pricing
    'tier_12_100': Tier(
        name='tier_12_100',
        price_ids=[],
        monthly_credits=Decimal('100.00'),
        display_name='Legacy Pro',
        can_purchase_credits=True,
        models=['all'],
        project_limit=1000,
        thread_limit=1000,
        concurrent_runs=10,
        custom_workers_limit=20,
        scheduled_triggers_limit=20,
        app_triggers_limit=50,
        monthly_refill_enabled=True
    ),
    'tier_50_400': Tier(
        name='tier_50_400',
        price_ids=[],
        monthly_credits=Decimal('400.00'),
        display_name='Legacy Business',
        can_purchase_credits=True,
        models=['all'],
        project_limit=5000,
        thread_limit=5000,
        concurrent_runs=30,
        custom_workers_limit=100,
        scheduled_triggers_limit=100,
        app_triggers_limit=200,
        monthly_refill_enabled=True
    ),
    'tier_125_800': Tier(
        name='tier_125_800',
        price_ids=[],
        monthly_credits=Decimal('800.00'),
        display_name='Legacy Enterprise',
        can_purchase_credits=True,
        models=['all'],
        project_limit=10000,
        thread_limit=10000,
        concurrent_runs=50,
        custom_workers_limit=200,
        scheduled_triggers_limit=200,
        app_triggers_limit=500,
        monthly_refill_enabled=True
    ),
    'tier_200_1000': Tier(
        name='tier_200_1000',
        price_ids=[],
        monthly_credits=Decimal('1000.00'),
        display_name='Legacy Enterprise Plus',
        can_purchase_credits=True,
        models=['all'],
        project_limit=25000,
        thread_limit=25000,
        concurrent_runs=100,
        custom_workers_limit=500,
        scheduled_triggers_limit=500,
        app_triggers_limit=1000,
        monthly_refill_enabled=True
    ),
    'tier_150_1200': Tier(
        name='tier_150_1200',
        price_ids=[],
        monthly_credits=Decimal('1200.00'),
        display_name='Legacy Enterprise Max',
        can_purchase_credits=True,
        models=['all'],
        project_limit=25000,
        thread_limit=25000,
        concurrent_runs=100,
        custom_workers_limit=500,
        scheduled_triggers_limit=500,
        app_triggers_limit=1000,
        monthly_refill_enabled=True
    ),
    'tier_50_400': Tier(
        name='tier_50_400',
        price_ids=[
            config.STRIPE_TIER_50_400_ID,
            config.STRIPE_TIER_50_400_YEARLY_ID
        ],
        monthly_credits=Decimal('400.00'),
        display_name='Enterprise',
        can_purchase_credits=True,
        models=['all'],
        project_limit=5000,
        thread_limit=5000,
        concurrent_runs=50,
        custom_workers_limit=50,
        scheduled_triggers_limit=100,
        app_triggers_limit=250
    ),
    'tier_125_800': Tier(
        name='tier_125_800',
        price_ids=[
            config.STRIPE_TIER_125_800_ID,
            config.STRIPE_TIER_125_800_YEARLY_ID
        ],
        monthly_credits=Decimal('800.00'),
        display_name='Enterprise Plus',
        can_purchase_credits=True,
        models=['all'],
        project_limit=10000,
        thread_limit=10000,
        concurrent_runs=100,
        custom_workers_limit=100,
        scheduled_triggers_limit=250,
        app_triggers_limit=500
    ),
    'tier_200_1000': Tier(
        name='tier_200_1000',
        price_ids=[
            config.STRIPE_TIER_200_1000_ID,
            config.STRIPE_TIER_200_1000_YEARLY_ID
        ],
        monthly_credits=Decimal('1000.00'),
        display_name='Ultimate',
        can_purchase_credits=True,
        models=['all'],
        project_limit=25000,
        thread_limit=25000,
        concurrent_runs=250,
        custom_workers_limit=250,
        scheduled_triggers_limit=500,
        app_triggers_limit=1000
    ),
}

CREDIT_PACKAGES = [
    {'amount': Decimal('10.00'), 'stripe_price_id': config.STRIPE_CREDITS_10_PRICE_ID},
    {'amount': Decimal('25.00'), 'stripe_price_id': config.STRIPE_CREDITS_25_PRICE_ID},
    {'amount': Decimal('50.00'), 'stripe_price_id': config.STRIPE_CREDITS_50_PRICE_ID},
    {'amount': Decimal('100.00'), 'stripe_price_id': config.STRIPE_CREDITS_100_PRICE_ID},
    {'amount': Decimal('250.00'), 'stripe_price_id': config.STRIPE_CREDITS_250_PRICE_ID},
    {'amount': Decimal('500.00'), 'stripe_price_id': config.STRIPE_CREDITS_500_PRICE_ID},
]

ADMIN_LIMITS = {
    'max_credit_adjustment': Decimal('1000.00'),
    'max_bulk_grant': Decimal('10000.00'),
    'require_super_admin_above': Decimal('500.00'),
}

def get_tier_by_price_id(price_id: str) -> Optional[Tier]:
    for tier in TIERS.values():
        if price_id in tier.price_ids:
            return tier
    return None

def get_tier_by_name(tier_name: str) -> Optional[Tier]:
    return TIERS.get(tier_name)

def get_monthly_credits(tier_name: str) -> Decimal:
    tier = TIERS.get(tier_name)
    return tier.monthly_credits if tier else TIERS['none'].monthly_credits

def can_purchase_credits(tier_name: str) -> bool:
    tier = TIERS.get(tier_name)
    return tier.can_purchase_credits if tier else False

def is_model_allowed(tier_name: str, model: str) -> bool:
    tier = TIERS.get(tier_name, TIERS['none'])
    
    if 'all' in tier.models:
        return True
    
    from core.ai_models import model_manager
    resolved_model_id = model_manager.resolve_model_id(model)
    model_obj = model_manager.get_model(resolved_model_id) if resolved_model_id else None
    
    if not model_obj:
        return False
    
    for allowed_pattern in tier.models:
        if allowed_pattern.lower() in model_obj.name.lower():
            return True
        if allowed_pattern.lower() in model_obj.id.lower():
            return True
        for alias in model_obj.aliases:
            if allowed_pattern.lower() in alias.lower():
                return True
    
    return False

def get_project_limit(tier_name: str) -> int:
    tier = TIERS.get(tier_name)
    return tier.project_limit if tier else 3

def is_commitment_price_id(price_id: str) -> bool:
    commitment_price_ids = [
        config.STRIPE_TIER_2_17_YEARLY_COMMITMENT_ID,
        config.STRIPE_TIER_6_42_YEARLY_COMMITMENT_ID,
        config.STRIPE_TIER_25_170_YEARLY_COMMITMENT_ID
    ]
    return price_id in commitment_price_ids

def get_commitment_duration_months(price_id: str) -> int:
    if is_commitment_price_id(price_id):
        return 12
    return 0

def get_price_type(price_id: str) -> str:
    if is_commitment_price_id(price_id):
        return 'yearly_commitment'
    
    yearly_price_ids = [
        config.STRIPE_TIER_2_20_YEARLY_ID,
        config.STRIPE_TIER_6_50_YEARLY_ID,
        config.STRIPE_TIER_25_200_YEARLY_ID
    ]
    
    if price_id in yearly_price_ids:
        return 'yearly'
    
    return 'monthly'

def get_plan_type(price_id: str) -> str:
    price_type = get_price_type(price_id)
    return price_type

def get_thread_limit(tier_name: str) -> int:
    tier = TIERS.get(tier_name)
    return tier.thread_limit if tier else TIERS['free'].thread_limit

def get_concurrent_runs_limit(tier_name: str) -> int:
    tier = TIERS.get(tier_name)
    return tier.concurrent_runs if tier else TIERS['free'].concurrent_runs

def get_custom_workers_limit(tier_name: str) -> int:
    tier = TIERS.get(tier_name)
    return tier.custom_workers_limit if tier else TIERS['free'].custom_workers_limit

def get_scheduled_triggers_limit(tier_name: str) -> int:
    tier = TIERS.get(tier_name)
    return tier.scheduled_triggers_limit if tier else TIERS['free'].scheduled_triggers_limit

def get_app_triggers_limit(tier_name: str) -> int:
    tier = TIERS.get(tier_name)
    return tier.app_triggers_limit if tier else TIERS['free'].app_triggers_limit

def get_tier_limits(tier_name: str) -> Dict:
    tier = TIERS.get(tier_name, TIERS['free'])
    return {
        'project_limit': tier.project_limit,
        'thread_limit': tier.thread_limit,
        'concurrent_runs': tier.concurrent_runs,
        'custom_workers_limit': tier.custom_workers_limit,
        'scheduled_triggers_limit': tier.scheduled_triggers_limit,
        'app_triggers_limit': tier.app_triggers_limit,
        'agent_limit': tier.custom_workers_limit,
        'can_purchase_credits': tier.can_purchase_credits,
        'models': tier.models
    }<|MERGE_RESOLUTION|>--- conflicted
+++ resolved
@@ -39,13 +39,8 @@
         price_ids=[],
         monthly_credits=Decimal('0.00'),
         display_name='No Plan',
-<<<<<<< HEAD
-        can_purchase_credits=True,
-        models=[],
-=======
-        can_purchase_credits=False,
+        can_purchase_credits=True,
         models=['haiku'],
->>>>>>> 2158e8a1
         project_limit=0,
         thread_limit=0,
         concurrent_runs=0,
@@ -68,9 +63,6 @@
         concurrent_runs=1,
         custom_workers_limit=1,
         scheduled_triggers_limit=1,
-<<<<<<< HEAD
-        app_triggers_limit=2
-=======
         app_triggers_limit=1,
         daily_credit_config={
             'enabled': True,
@@ -78,7 +70,7 @@
             'refresh_interval_hours': 24
         },
         monthly_refill_enabled=False
->>>>>>> 2158e8a1
+        app_triggers_limit=2
     ),
     'tier_2_20': Tier(
         name='tier_2_20',
@@ -115,8 +107,7 @@
         concurrent_runs=5,
         custom_workers_limit=20,
         scheduled_triggers_limit=10,
-        app_triggers_limit=25,
-        monthly_refill_enabled=True
+        app_triggers_limit=25
     ),
     'tier_12_100': Tier(
         name='tier_12_100',
@@ -151,85 +142,7 @@
         concurrent_runs=20,
         custom_workers_limit=100,
         scheduled_triggers_limit=50,
-        app_triggers_limit=100,
-        monthly_refill_enabled=True
-    ),
-    
-    # Legacy tiers - users may still be on these from previous pricing
-    'tier_12_100': Tier(
-        name='tier_12_100',
-        price_ids=[],
-        monthly_credits=Decimal('100.00'),
-        display_name='Legacy Pro',
-        can_purchase_credits=True,
-        models=['all'],
-        project_limit=1000,
-        thread_limit=1000,
-        concurrent_runs=10,
-        custom_workers_limit=20,
-        scheduled_triggers_limit=20,
-        app_triggers_limit=50,
-        monthly_refill_enabled=True
-    ),
-    'tier_50_400': Tier(
-        name='tier_50_400',
-        price_ids=[],
-        monthly_credits=Decimal('400.00'),
-        display_name='Legacy Business',
-        can_purchase_credits=True,
-        models=['all'],
-        project_limit=5000,
-        thread_limit=5000,
-        concurrent_runs=30,
-        custom_workers_limit=100,
-        scheduled_triggers_limit=100,
-        app_triggers_limit=200,
-        monthly_refill_enabled=True
-    ),
-    'tier_125_800': Tier(
-        name='tier_125_800',
-        price_ids=[],
-        monthly_credits=Decimal('800.00'),
-        display_name='Legacy Enterprise',
-        can_purchase_credits=True,
-        models=['all'],
-        project_limit=10000,
-        thread_limit=10000,
-        concurrent_runs=50,
-        custom_workers_limit=200,
-        scheduled_triggers_limit=200,
-        app_triggers_limit=500,
-        monthly_refill_enabled=True
-    ),
-    'tier_200_1000': Tier(
-        name='tier_200_1000',
-        price_ids=[],
-        monthly_credits=Decimal('1000.00'),
-        display_name='Legacy Enterprise Plus',
-        can_purchase_credits=True,
-        models=['all'],
-        project_limit=25000,
-        thread_limit=25000,
-        concurrent_runs=100,
-        custom_workers_limit=500,
-        scheduled_triggers_limit=500,
-        app_triggers_limit=1000,
-        monthly_refill_enabled=True
-    ),
-    'tier_150_1200': Tier(
-        name='tier_150_1200',
-        price_ids=[],
-        monthly_credits=Decimal('1200.00'),
-        display_name='Legacy Enterprise Max',
-        can_purchase_credits=True,
-        models=['all'],
-        project_limit=25000,
-        thread_limit=25000,
-        concurrent_runs=100,
-        custom_workers_limit=500,
-        scheduled_triggers_limit=500,
-        app_triggers_limit=1000,
-        monthly_refill_enabled=True
+        app_triggers_limit=100
     ),
     'tier_50_400': Tier(
         name='tier_50_400',
