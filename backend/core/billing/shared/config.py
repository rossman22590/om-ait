from decimal import Decimal
from typing import Dict, List, Optional
from dataclasses import dataclass

from click.decorators import R
from core.utils.config import config

TRIAL_ENABLED = False
TRIAL_DURATION_DAYS = 7
TRIAL_TIER = "tier_2_20"
TRIAL_CREDITS = Decimal("5.00")

TOKEN_PRICE_MULTIPLIER = Decimal('1.5')
MINIMUM_CREDIT_FOR_RUN = Decimal('0.01')
DEFAULT_TOKEN_COST = Decimal('0.000002')

CREDITS_PER_DOLLAR = 100

FREE_TIER_INITIAL_CREDITS = Decimal('0.00')

@dataclass
class Tier:
    name: str
    price_ids: List[str]
    monthly_credits: Decimal
    display_name: str
    can_purchase_credits: bool
    models: List[str]
    project_limit: int
    thread_limit: int
    concurrent_runs: int
    custom_workers_limit: int
    scheduled_triggers_limit: int
    app_triggers_limit: int
    daily_credit_config: Optional[Dict] = None
    monthly_refill_enabled: Optional[bool] = True

TIERS: Dict[str, Tier] = {
    'none': Tier(
        name='none',
        price_ids=[],
        monthly_credits=Decimal('0.00'),
        display_name='No Plan',
        can_purchase_credits=True,
        models=['haiku'],
        project_limit=0,
        thread_limit=0,
        concurrent_runs=0,
        custom_workers_limit=0,
        scheduled_triggers_limit=0,
        app_triggers_limit=0,
    ),
    'free': Tier(
        name='free',
        price_ids=[config.STRIPE_FREE_TIER_ID],
        monthly_credits=Decimal('0.00'),
        display_name='Basic',
        can_purchase_credits=False,
        models=['haiku'],
        project_limit=3,
        thread_limit=10,
        concurrent_runs=1,
        custom_workers_limit=0,
        scheduled_triggers_limit=0,
        app_triggers_limit=0,
        daily_credit_config={
            'enabled': True,
            'amount': Decimal('2.00'),
            'refresh_interval_hours': 24
        },
        monthly_refill_enabled=False
    ),
    'tier_2_20': Tier(
        name='tier_2_20',
        price_ids=[
            config.STRIPE_TIER_2_20_ID,
            config.STRIPE_TIER_2_20_YEARLY_ID,
            config.STRIPE_TIER_2_17_YEARLY_COMMITMENT_ID
        ],
        monthly_credits=Decimal('40.00'),
<<<<<<< HEAD
        display_name='Starter',
        can_purchase_credits=True,
=======
        display_name='Plus',
        can_purchase_credits=False,
>>>>>>> 518c7898
        models=['all'],
        project_limit=100,
        thread_limit=100,
        concurrent_runs=3,
        custom_workers_limit=5,
        scheduled_triggers_limit=5,
        app_triggers_limit=10,
        daily_credit_config={
            'enabled': True,
            'amount': Decimal('2.00'),
            'refresh_interval_hours': 24
        },
        monthly_refill_enabled=True
    ),
    'tier_6_50': Tier(
        name='tier_6_50',
        price_ids=[
            config.STRIPE_TIER_6_50_ID,
            config.STRIPE_TIER_6_50_YEARLY_ID,
            config.STRIPE_TIER_6_42_YEARLY_COMMITMENT_ID
        ],
        monthly_credits=Decimal('100.00'),
<<<<<<< HEAD
        display_name='Professional',
        can_purchase_credits=True,
=======
        display_name='Pro',
        can_purchase_credits=False,
>>>>>>> 518c7898
        models=['all'],
        project_limit=500,
        thread_limit=500,
        concurrent_runs=5,
        custom_workers_limit=20,
        scheduled_triggers_limit=10,
        app_triggers_limit=25,
        daily_credit_config={
            'enabled': True,
            'amount': Decimal('2.00'),
            'refresh_interval_hours': 24
        },
        monthly_refill_enabled=True
    ),
    'tier_25_200': Tier(
        name='tier_25_200',
        price_ids=[
            config.STRIPE_TIER_25_200_ID,
            config.STRIPE_TIER_25_200_YEARLY_ID,
            config.STRIPE_TIER_25_170_YEARLY_COMMITMENT_ID
        ],
        monthly_credits=Decimal('400.00'),
        display_name='Ultra',
        can_purchase_credits=True,
        models=['all'],
        project_limit=2500,
        thread_limit=2500,
        concurrent_runs=20,
        custom_workers_limit=100,
        scheduled_triggers_limit=50,
        app_triggers_limit=100,
        daily_credit_config={
            'enabled': True,
            'amount': Decimal('2.00'),
            'refresh_interval_hours': 24
        },
        monthly_refill_enabled=True
    ),
    
    # Legacy tiers - users may still be on these from previous pricing
    'tier_12_100': Tier(
        name='tier_12_100',
        price_ids=[],
        monthly_credits=Decimal('100.00'),
        display_name='Legacy Pro',
        can_purchase_credits=True,
        models=['all'],
        project_limit=1000,
        thread_limit=1000,
        concurrent_runs=10,
        custom_workers_limit=20,
        scheduled_triggers_limit=20,
        app_triggers_limit=50,
        daily_credit_config={
            'enabled': True,
            'amount': Decimal('2.00'),
            'refresh_interval_hours': 24
        },
        monthly_refill_enabled=True
    ),
    'tier_50_400': Tier(
        name='tier_50_400',
        price_ids=[
            config.STRIPE_TIER_50_400_ID,
            config.STRIPE_TIER_50_400_YEARLY_ID
        ],
        monthly_credits=Decimal('400.00'),
        display_name='Enterprise',
        can_purchase_credits=True,
        models=['all'],
        project_limit=5000,
        thread_limit=5000,
        concurrent_runs=30,
        custom_workers_limit=100,
        daily_credit_config={
            'enabled': True,
            'amount': Decimal('2.00'),
            'refresh_interval_hours': 24
        },
        scheduled_triggers_limit=100,
        app_triggers_limit=250
    ),
    'tier_125_800': Tier(
        name='tier_125_800',
        price_ids=[
            config.STRIPE_TIER_125_800_ID,
            config.STRIPE_TIER_125_800_YEARLY_ID
        ],
        monthly_credits=Decimal('800.00'),
        display_name='Enterprise Plus',
        can_purchase_credits=True,
        models=['all'],
        project_limit=10000,
        thread_limit=10000,
        concurrent_runs=50,
        custom_workers_limit=200,
        scheduled_triggers_limit=200,
        app_triggers_limit=500,
        daily_credit_config={
            'enabled': True,
            'amount': Decimal('2.00'),
            'refresh_interval_hours': 24
        },
        monthly_refill_enabled=True
    ),
    'tier_200_1000': Tier(
        name='tier_200_1000',
        price_ids=[
            config.STRIPE_TIER_200_1000_ID,
            config.STRIPE_TIER_200_1000_YEARLY_ID
        ],
        monthly_credits=Decimal('1000.00'),
        display_name='Ultimate',
        can_purchase_credits=True,
        models=['all'],
        project_limit=25000,
        thread_limit=25000,
        concurrent_runs=250,
        custom_workers_limit=250,
        scheduled_triggers_limit=500,
        app_triggers_limit=1000,
        daily_credit_config={
            'enabled': True,
            'amount': Decimal('2.00'),
            'refresh_interval_hours': 24
        },
        monthly_refill_enabled=True
    ),
    'tier_150_1200': Tier(
        name='tier_150_1200',
        price_ids=[],
        monthly_credits=Decimal('1200.00'),
        display_name='Legacy Enterprise Max',
        can_purchase_credits=True,
        models=['all'],
        project_limit=25000,
        thread_limit=25000,
        concurrent_runs=100,
        custom_workers_limit=500,
        scheduled_triggers_limit=500,
        app_triggers_limit=1000,
        daily_credit_config={
            'enabled': True,
            'amount': Decimal('2.00'),
            'refresh_interval_hours': 24
        },
        monthly_refill_enabled=True
    ),
}

CREDIT_PACKAGES = [
    {'amount': Decimal('10.00'), 'stripe_price_id': config.STRIPE_CREDITS_10_PRICE_ID},
    {'amount': Decimal('25.00'), 'stripe_price_id': config.STRIPE_CREDITS_25_PRICE_ID},
    {'amount': Decimal('50.00'), 'stripe_price_id': config.STRIPE_CREDITS_50_PRICE_ID},
    {'amount': Decimal('100.00'), 'stripe_price_id': config.STRIPE_CREDITS_100_PRICE_ID},
    {'amount': Decimal('250.00'), 'stripe_price_id': config.STRIPE_CREDITS_250_PRICE_ID},
    {'amount': Decimal('500.00'), 'stripe_price_id': config.STRIPE_CREDITS_500_PRICE_ID},
]

ADMIN_LIMITS = {
    'max_credit_adjustment': Decimal('1000.00'),
    'max_bulk_grant': Decimal('10000.00'),
    'require_super_admin_above': Decimal('500.00'),
}

def get_tier_by_price_id(price_id: str) -> Optional[Tier]:
    for tier in TIERS.values():
        if price_id in tier.price_ids:
            return tier
    return None

def get_tier_by_name(tier_name: str) -> Optional[Tier]:
    return TIERS.get(tier_name)

def get_monthly_credits(tier_name: str) -> Decimal:
    tier = TIERS.get(tier_name)
    return tier.monthly_credits if tier else TIERS['none'].monthly_credits

def can_purchase_credits(tier_name: str) -> bool:
    tier = TIERS.get(tier_name)
    return tier.can_purchase_credits if tier else False

def is_model_allowed(tier_name: str, model: str) -> bool:
    tier = TIERS.get(tier_name, TIERS['none'])
    
    # Tier has access to all models
    if 'all' in tier.models:
        return True
    
    from core.ai_models import model_manager
    resolved_model_id = model_manager.resolve_model_id(model)
    model_obj = model_manager.get_model(resolved_model_id) if resolved_model_id else None
    
    if not model_obj:
        return False
    
    # Check the model's tier_availability from the registry
    # This is the PRIMARY source of truth for model access - if set, it's definitive
    if model_obj.tier_availability:
        if tier_name in ['free', 'none']:
            # Free tier can only access models with "free" in tier_availability
            return 'free' in model_obj.tier_availability
        else:
            # Paid tiers can access models with "paid" in tier_availability
            return 'paid' in model_obj.tier_availability
    
    # Fallback: only use pattern matching if tier_availability is not set (legacy models)
    for allowed_pattern in tier.models:
        if allowed_pattern.lower() in model_obj.name.lower():
            return True
        if allowed_pattern.lower() in model_obj.id.lower():
            return True
        for alias in model_obj.aliases:
            if allowed_pattern.lower() in alias.lower():
                return True
    
    return False

def get_project_limit(tier_name: str) -> int:
    tier = TIERS.get(tier_name)
    return tier.project_limit if tier else 3

def is_commitment_price_id(price_id: str) -> bool:
    commitment_price_ids = [
        config.STRIPE_TIER_2_17_YEARLY_COMMITMENT_ID,
        config.STRIPE_TIER_6_42_YEARLY_COMMITMENT_ID,
        config.STRIPE_TIER_25_170_YEARLY_COMMITMENT_ID
    ]
    return price_id in commitment_price_ids

def get_commitment_duration_months(price_id: str) -> int:
    if is_commitment_price_id(price_id):
        return 12
    return 0

def get_price_type(price_id: str) -> str:
    if is_commitment_price_id(price_id):
        return 'yearly_commitment'
    
    yearly_price_ids = [
        config.STRIPE_TIER_2_20_YEARLY_ID,
        config.STRIPE_TIER_6_50_YEARLY_ID,
        config.STRIPE_TIER_25_200_YEARLY_ID
    ]
    
    if price_id in yearly_price_ids:
        return 'yearly'
    
    return 'monthly'

def get_plan_type(price_id: str) -> str:
    price_type = get_price_type(price_id)
    return price_type

def get_thread_limit(tier_name: str) -> int:
    tier = TIERS.get(tier_name)
    return tier.thread_limit if tier else TIERS['free'].thread_limit

def get_concurrent_runs_limit(tier_name: str) -> int:
    tier = TIERS.get(tier_name)
    return tier.concurrent_runs if tier else TIERS['free'].concurrent_runs

def get_custom_workers_limit(tier_name: str) -> int:
    tier = TIERS.get(tier_name)
    return tier.custom_workers_limit if tier else TIERS['free'].custom_workers_limit

def get_scheduled_triggers_limit(tier_name: str) -> int:
    tier = TIERS.get(tier_name)
    return tier.scheduled_triggers_limit if tier else TIERS['free'].scheduled_triggers_limit

def get_app_triggers_limit(tier_name: str) -> int:
    tier = TIERS.get(tier_name)
    return tier.app_triggers_limit if tier else TIERS['free'].app_triggers_limit

def get_tier_limits(tier_name: str) -> Dict:
    tier = TIERS.get(tier_name, TIERS['free'])
    return {
        'project_limit': tier.project_limit,
        'thread_limit': tier.thread_limit,
        'concurrent_runs': tier.concurrent_runs,
        'custom_workers_limit': tier.custom_workers_limit,
        'scheduled_triggers_limit': tier.scheduled_triggers_limit,
        'app_triggers_limit': tier.app_triggers_limit,
        'agent_limit': tier.custom_workers_limit,
        'can_purchase_credits': tier.can_purchase_credits,
        'models': tier.models
    }<|MERGE_RESOLUTION|>--- conflicted
+++ resolved
@@ -78,13 +78,8 @@
             config.STRIPE_TIER_2_17_YEARLY_COMMITMENT_ID
         ],
         monthly_credits=Decimal('40.00'),
-<<<<<<< HEAD
-        display_name='Starter',
-        can_purchase_credits=True,
-=======
         display_name='Plus',
-        can_purchase_credits=False,
->>>>>>> 518c7898
+        can_purchase_credits=True,
         models=['all'],
         project_limit=100,
         thread_limit=100,
@@ -107,13 +102,8 @@
             config.STRIPE_TIER_6_42_YEARLY_COMMITMENT_ID
         ],
         monthly_credits=Decimal('100.00'),
-<<<<<<< HEAD
-        display_name='Professional',
-        can_purchase_credits=True,
-=======
         display_name='Pro',
-        can_purchase_credits=False,
->>>>>>> 518c7898
+        can_purchase_credits=True,
         models=['all'],
         project_limit=500,
         thread_limit=500,
