--- conflicted
+++ resolved
@@ -54,14 +54,7 @@
         monthly_credits=Decimal('0.00'),
         display_name='Basic',
         can_purchase_credits=False,
-<<<<<<< HEAD
-        models=[
-            'openrouter/anthropic/claude-haiku-4.5',
-            'openai/gpt-5-mini',
-        ],
-=======
         models=['haiku'],
->>>>>>> 8e1279b3
         project_limit=3,
         thread_limit=10,
         concurrent_runs=1,
@@ -115,26 +108,6 @@
         concurrent_runs=5,
         custom_workers_limit=20,
         scheduled_triggers_limit=10,
-<<<<<<< HEAD
-        app_triggers_limit=25
-    ),
-    'tier_12_100': Tier(
-        name='tier_12_100',
-        price_ids=[
-            config.STRIPE_TIER_12_100_ID,
-            config.STRIPE_TIER_12_100_YEARLY_ID
-        ],
-        monthly_credits=Decimal('100.00'),
-        display_name='Team',
-        can_purchase_credits=True,
-        models=['all'],
-        project_limit=1000,
-        thread_limit=1000,
-        concurrent_runs=10,
-        custom_workers_limit=10,
-        scheduled_triggers_limit=20,
-        app_triggers_limit=50
-=======
         app_triggers_limit=25,
         daily_credit_config={
             'enabled': True,
@@ -142,7 +115,6 @@
             'refresh_interval_hours': 24
         },
         monthly_refill_enabled=True
->>>>>>> 8e1279b3
     ),
     'tier_25_200': Tier(
         name='tier_25_200',
@@ -160,9 +132,6 @@
         concurrent_runs=20,
         custom_workers_limit=100,
         scheduled_triggers_limit=50,
-<<<<<<< HEAD
-        app_triggers_limit=100
-=======
         app_triggers_limit=100,
         daily_credit_config={
             'enabled': True,
@@ -192,7 +161,6 @@
             'refresh_interval_hours': 24
         },
         monthly_refill_enabled=True
->>>>>>> 8e1279b3
     ),
     'tier_50_400': Tier(
         name='tier_50_400',
@@ -206,10 +174,6 @@
         models=['all'],
         project_limit=5000,
         thread_limit=5000,
-<<<<<<< HEAD
-        concurrent_runs=50,
-        custom_workers_limit=50,
-=======
         concurrent_runs=30,
         custom_workers_limit=100,
         daily_credit_config={
@@ -217,7 +181,6 @@
             'amount': Decimal('2.00'),
             'refresh_interval_hours': 24
         },
->>>>>>> 8e1279b3
         scheduled_triggers_limit=100,
         app_triggers_limit=250
     ),
@@ -233,12 +196,6 @@
         models=['all'],
         project_limit=10000,
         thread_limit=10000,
-<<<<<<< HEAD
-        concurrent_runs=100,
-        custom_workers_limit=100,
-        scheduled_triggers_limit=250,
-        app_triggers_limit=500
-=======
         concurrent_runs=50,
         custom_workers_limit=200,
         scheduled_triggers_limit=200,
@@ -249,7 +206,6 @@
             'refresh_interval_hours': 24
         },
         monthly_refill_enabled=True
->>>>>>> 8e1279b3
     ),
     'tier_200_1000': Tier(
         name='tier_200_1000',
@@ -266,9 +222,6 @@
         concurrent_runs=250,
         custom_workers_limit=250,
         scheduled_triggers_limit=500,
-<<<<<<< HEAD
-        app_triggers_limit=1000
-=======
         app_triggers_limit=1000,
         daily_credit_config={
             'enabled': True,
@@ -296,7 +249,6 @@
             'refresh_interval_hours': 24
         },
         monthly_refill_enabled=True
->>>>>>> 8e1279b3
     ),
 }
 
