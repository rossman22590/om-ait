--- conflicted
+++ resolved
@@ -39,16 +39,12 @@
         display_name='No Plan',
         can_purchase_credits=True,
         models=[],
-<<<<<<< HEAD
-        project_limit=3
-=======
         project_limit=0,
         thread_limit=0,
         concurrent_runs=0,
         custom_workers_limit=0,
         scheduled_triggers_limit=0,
         app_triggers_limit=0
->>>>>>> 783b750a
     ),
     'free': Tier(
         name='free',
@@ -56,21 +52,11 @@
         monthly_credits=FREE_TIER_INITIAL_CREDITS,
         display_name='Basic',
         can_purchase_credits=False,
-<<<<<<< HEAD
         models=[
             'openrouter/anthropic/claude-haiku-4.5',
             'openai/gpt-5-mini',
         ],
         project_limit=1
-=======
-        models=['haiku'],
-        project_limit=1,
-        thread_limit=1,
-        concurrent_runs=1,
-        custom_workers_limit=1,
-        scheduled_triggers_limit=1,
-        app_triggers_limit=1
->>>>>>> 783b750a
     ),
     'tier_2_20': Tier(
         name='tier_2_20',
