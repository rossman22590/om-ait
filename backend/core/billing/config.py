from decimal import Decimal
from typing import Dict, List, Optional
from dataclasses import dataclass
from core.utils.config import config

TRIAL_ENABLED = False
TRIAL_DURATION_DAYS = 7
TRIAL_TIER = "tier_2_20"
TRIAL_CREDITS = Decimal("5.00")

TOKEN_PRICE_MULTIPLIER = Decimal('1.2')
MINIMUM_CREDIT_FOR_RUN = Decimal('0.01')
DEFAULT_TOKEN_COST = Decimal('0.000002')

CREDITS_PER_DOLLAR = 100

FREE_TIER_INITIAL_CREDITS = Decimal('2.00')

@dataclass
class Tier:
    name: str
    price_ids: List[str]
    monthly_credits: Decimal
    display_name: str
    can_purchase_credits: bool
    models: List[str]
    project_limit: int

TIERS: Dict[str, Tier] = {
    'none': Tier(
        name='none',
        price_ids=[],
        monthly_credits=Decimal('0.00'),
        display_name='No Plan',
        can_purchase_credits=True,
        models=[],
        project_limit=3
    ),
    'free': Tier(
        name='free',
        price_ids=[config.STRIPE_FREE_TIER_ID],
        monthly_credits=FREE_TIER_INITIAL_CREDITS,
        display_name='Basic',
        can_purchase_credits=False,
<<<<<<< HEAD
        models=[
            'openrouter/anthropic/claude-haiku-4.5',
            'openai/gpt-5-mini',
        ],
        project_limit=3
=======
        models=['all'],
        project_limit=1
>>>>>>> cea086c2
    ),
    'tier_2_20': Tier(
        name='tier_2_20',
        price_ids=[
            config.STRIPE_TIER_2_20_ID,
            config.STRIPE_TIER_2_20_YEARLY_ID,
            config.STRIPE_TIER_2_17_YEARLY_COMMITMENT_ID
        ],
        monthly_credits=Decimal('20.00'),
        display_name='Starter',
        can_purchase_credits=False,
        models=['all'],
        project_limit=100
    ),
    'tier_6_50': Tier(
        name='tier_6_50',
        price_ids=[
            config.STRIPE_TIER_6_50_ID,
            config.STRIPE_TIER_6_50_YEARLY_ID,
            config.STRIPE_TIER_6_42_YEARLY_COMMITMENT_ID
        ],
        monthly_credits=Decimal('50.00'),
        display_name='Professional',
        can_purchase_credits=False,
        models=['all'],
        project_limit=500
    ),
    'tier_12_100': Tier(
        name='tier_12_100',
        price_ids=[
            config.STRIPE_TIER_12_100_ID,
            config.STRIPE_TIER_12_100_YEARLY_ID
        ],
        monthly_credits=Decimal('100.00'),
        display_name='Team',
        can_purchase_credits=False,
        models=['all'],
        project_limit=1000
    ),
    'tier_25_200': Tier(
        name='tier_25_200',
        price_ids=[
            config.STRIPE_TIER_25_200_ID,
            config.STRIPE_TIER_25_200_YEARLY_ID,
            config.STRIPE_TIER_25_170_YEARLY_COMMITMENT_ID
        ],
        monthly_credits=Decimal('200.00'),
        display_name='Business',
        can_purchase_credits=True,
        models=['all'],
        project_limit=2500
    ),
    'tier_50_400': Tier(
        name='tier_50_400',
        price_ids=[
            config.STRIPE_TIER_50_400_ID,
            config.STRIPE_TIER_50_400_YEARLY_ID
        ],
        monthly_credits=Decimal('400.00'),
        display_name='Enterprise',
        can_purchase_credits=False,
        models=['all'],
        project_limit=5000
    ),
    'tier_125_800': Tier(
        name='tier_125_800',
        price_ids=[
            config.STRIPE_TIER_125_800_ID,
            config.STRIPE_TIER_125_800_YEARLY_ID
        ],
        monthly_credits=Decimal('800.00'),
        display_name='Enterprise Plus',
        can_purchase_credits=False,
        models=['all'],
        project_limit=10000
    ),
    'tier_200_1000': Tier(
        name='tier_200_1000',
        price_ids=[
            config.STRIPE_TIER_200_1000_ID,
            config.STRIPE_TIER_200_1000_YEARLY_ID
        ],
        monthly_credits=Decimal('1000.00'),
        display_name='Ultimate',
        can_purchase_credits=False,
        models=['all'],
        project_limit=25000
    ),
}

CREDIT_PACKAGES = [
    {'amount': Decimal('10.00'), 'stripe_price_id': config.STRIPE_CREDITS_10_PRICE_ID},
    {'amount': Decimal('25.00'), 'stripe_price_id': config.STRIPE_CREDITS_25_PRICE_ID},
    {'amount': Decimal('50.00'), 'stripe_price_id': config.STRIPE_CREDITS_50_PRICE_ID},
    {'amount': Decimal('100.00'), 'stripe_price_id': config.STRIPE_CREDITS_100_PRICE_ID},
    {'amount': Decimal('250.00'), 'stripe_price_id': config.STRIPE_CREDITS_250_PRICE_ID},
    {'amount': Decimal('500.00'), 'stripe_price_id': config.STRIPE_CREDITS_500_PRICE_ID},
]

ADMIN_LIMITS = {
    'max_credit_adjustment': Decimal('1000.00'),
    'max_bulk_grant': Decimal('10000.00'),
    'require_super_admin_above': Decimal('500.00'),
}

def get_tier_by_price_id(price_id: str) -> Optional[Tier]:
    for tier in TIERS.values():
        if price_id in tier.price_ids:
            return tier
    return None

def get_tier_by_name(tier_name: str) -> Optional[Tier]:
    return TIERS.get(tier_name)

def get_monthly_credits(tier_name: str) -> Decimal:
    tier = TIERS.get(tier_name)
    return tier.monthly_credits if tier else TIERS['none'].monthly_credits

def can_purchase_credits(tier_name: str) -> bool:
    tier = TIERS.get(tier_name)
    return tier.can_purchase_credits if tier else False

def is_model_allowed(tier_name: str, model: str) -> bool:
    tier = TIERS.get(tier_name, TIERS['none'])
    if 'all' in tier.models:
        return True
    return model in tier.models

def get_project_limit(tier_name: str) -> int:
    tier = TIERS.get(tier_name)
    return tier.project_limit if tier else 3

def is_commitment_price_id(price_id: str) -> bool:
    commitment_price_ids = [
        config.STRIPE_TIER_2_17_YEARLY_COMMITMENT_ID,
        config.STRIPE_TIER_6_42_YEARLY_COMMITMENT_ID,
        config.STRIPE_TIER_25_170_YEARLY_COMMITMENT_ID
    ]
    return price_id in commitment_price_ids

def get_commitment_duration_months(price_id: str) -> int:
    if is_commitment_price_id(price_id):
        return 12
    return 0

def get_price_type(price_id: str) -> str:
    if is_commitment_price_id(price_id):
        return 'yearly_commitment'
    
    yearly_price_ids = [
        config.STRIPE_TIER_2_20_YEARLY_ID,
        config.STRIPE_TIER_6_50_YEARLY_ID,
        config.STRIPE_TIER_12_100_YEARLY_ID,
        config.STRIPE_TIER_25_200_YEARLY_ID,
        config.STRIPE_TIER_50_400_YEARLY_ID,
        config.STRIPE_TIER_125_800_YEARLY_ID,
        config.STRIPE_TIER_200_1000_YEARLY_ID
    ]
    
    if price_id in yearly_price_ids:
        return 'yearly'
    
    return 'monthly' <|MERGE_RESOLUTION|>--- conflicted
+++ resolved
@@ -42,16 +42,11 @@
         monthly_credits=FREE_TIER_INITIAL_CREDITS,
         display_name='Basic',
         can_purchase_credits=False,
-<<<<<<< HEAD
         models=[
             'openrouter/anthropic/claude-haiku-4.5',
             'openai/gpt-5-mini',
         ],
-        project_limit=3
-=======
-        models=['all'],
         project_limit=1
->>>>>>> cea086c2
     ),
     'tier_2_20': Tier(
         name='tier_2_20',
