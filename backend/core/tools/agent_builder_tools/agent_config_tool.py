import json
from typing import Optional, Dict, Any
from core.agentpress.tool import ToolResult, openapi_schema
from core.agentpress.thread_manager import ThreadManager
from .base_tool import AgentBuilderBaseTool
from core.utils.logger import logger
from core.utils.core_tools_helper import ensure_core_tools_enabled, is_core_tool
from core.utils.tool_groups import validate_tool_config



class AgentConfigTool(AgentBuilderBaseTool):
    def __init__(self, thread_manager: ThreadManager, db_connection, agent_id: str):
        super().__init__(thread_manager, db_connection, agent_id)

    @openapi_schema({
        "type": "function",
        "function": {
            "name": "update_agent",
            "description": "Update the agent's configuration including name, tools, and MCP servers. System prompt additions are appended to existing instructions with high priority markers. Call this whenever the user wants to modify any aspect of the agent.",
            "parameters": {
                "type": "object",
                "properties": {
                    "name": {
                        "type": "string",
                        "description": "The name of the agent. Should be descriptive and indicate the agent's purpose."
                    },
                    "system_prompt": {
                        "type": "string",
                        "description": "Critical additional instructions that define agent's behavior, expertise and approach to append with HIGH PRIORITY. Must be concise and specific. Use imperative verbs, avoid filler words. Include 'Act as [role]' statement where role is the agent's primary function (e.g., 'Act as a lawyer', 'Act as security officer', 'Act as medical assistant')."
                    },
                    "agentpress_tools": {
                        "type": "object",
                        "description": "Configuration for AgentPress tools. Each key is a tool name, and the value is a boolean indicating if the tool is enabled.",
                        "additionalProperties": {
                            "type": "boolean"
                        }
                    },
                    "configured_mcps": {
                        "type": "array",
                        "description": "List of configured MCP servers for external integrations.",
                        "items": {
                            "type": "object",
                            "properties": {
                                "name": {"type": "string"},
                                "qualifiedName": {"type": "string"},
                                "config": {"type": "object"},
                                "enabledTools": {
                                    "type": "array",
                                    "items": {"type": "string"}
                                }
                            }
                        }
                    },
                },
                "required": []
            }
        }
    })
    async def update_agent(
        self,
        name: Optional[str] = None,
        system_prompt: Optional[str] = None,
        agentpress_tools: Optional[Dict[str, Dict[str, Any]]] = None,
        configured_mcps: Optional[list] = None
    ) -> ToolResult:
        try:
            account_id = await self._get_current_account_id()
            
            client = await self.db.client
            
            agent_result = await client.table('agents').select('*').eq('agent_id', self.agent_id).execute()
            if not agent_result.data:
                return self.fail_response("Agent not found")
            
            current_agent = agent_result.data[0]

<<<<<<< HEAD
            # Previous Suna default restrictions have been removed
            # All agents can now be fully customized through the agent builder
=======
            metadata = current_agent.get('metadata', {})
            is_suna_default = metadata.get('is_suna_default', False)
            
            # Enforce Suna restrictions (simplified)
            if is_suna_default:
                restricted_fields = []
                if name is not None:
                    restricted_fields.append("name")
                if system_prompt is not None:
                    restricted_fields.append("system prompt")
                if agentpress_tools is not None:
                    restricted_fields.append("core tools")
                
                if restricted_fields:
                    return self.fail_response(
                        f"Cannot modify {', '.join(restricted_fields)} for Suna. "
                        f"Suna's core identity is centrally managed. You can still add MCPs and triggers."
                    )
>>>>>>> 2d5961d8

            agent_update_fields = {}
            if name is not None:
                agent_update_fields["name"] = name
                
            config_changed = (system_prompt is not None or agentpress_tools is not None or configured_mcps is not None)
            
            if not agent_update_fields and not config_changed:
                return self.fail_response("No fields provided to update")
            
            if agent_update_fields:
                result = await client.table('agents').update(agent_update_fields).eq('agent_id', self.agent_id).execute()
                if not result.data:
                    return self.fail_response("Failed to update agent")
            
            version_created = False
            if config_changed:
                try:
                    from core.versioning.version_service import get_version_service
                    current_version = None
                    if current_agent.get('current_version_id'):
                        try:
                            version_service = await get_version_service()
                            current_version_obj = await version_service.get_version(
                                agent_id=self.agent_id,
                                version_id=current_agent['current_version_id'],
                                user_id=account_id
                            )
                            current_version = current_version_obj.to_dict()
                        except Exception as e:
                            logger.warning(f"Failed to get current version: {e}")
                    
                    if not current_version:
                        return self.fail_response("No current version found to update from")
                    
                    if system_prompt is not None:
                        current_system_prompt = system_prompt
                    else:
                        current_system_prompt = current_version.get('system_prompt', '')
                    
                    if agentpress_tools is not None:
                        # Validate and normalize the tool configuration
                        validated_tools = validate_tool_config(agentpress_tools)
                        current_agentpress_tools = ensure_core_tools_enabled(validated_tools)
                    else:
                        current_agentpress_tools = ensure_core_tools_enabled(current_version.get('agentpress_tools', {}))
                    
                    current_configured_mcps = current_version.get('configured_mcps', [])
                    if configured_mcps is not None:
                        if isinstance(configured_mcps, str):
                            configured_mcps = json.loads(configured_mcps)
                        
                        def get_mcp_identifier(mcp):
                            if not isinstance(mcp, dict):
                                return None
                            return (
                                mcp.get('qualifiedName') or 
                                mcp.get('name') or 
                                f"{mcp.get('type', 'unknown')}_{mcp.get('config', {}).get('url', 'nourl')}" or
                                str(hash(json.dumps(mcp, sort_keys=True)))
                            )
                        
                        merged_mcps = []
                        existing_identifiers = set()
                        
                        # Add existing MCPs
                        for existing_mcp in current_configured_mcps:
                            identifier = get_mcp_identifier(existing_mcp)
                            if identifier:
                                existing_identifiers.add(identifier)
                            merged_mcps.append(existing_mcp)
                        
                        # Process new MCPs
                        for new_mcp in configured_mcps:
                            identifier = get_mcp_identifier(new_mcp)
                            
                            if identifier and identifier in existing_identifiers:
                                # Update existing MCP
                                for i, existing_mcp in enumerate(merged_mcps):
                                    if get_mcp_identifier(existing_mcp) == identifier:
                                        merged_mcps[i] = new_mcp
                                        break
                            else:
                                # Add new MCP
                                merged_mcps.append(new_mcp)
                                if identifier:
                                    existing_identifiers.add(identifier)
                        
                        current_configured_mcps = merged_mcps
                        logger.debug(f"MCP merge result: {len(current_configured_mcps)} total MCPs (was {len(current_version.get('configured_mcps', []))}, adding {len(configured_mcps)})")
                    
                    current_custom_mcps = current_version.get('custom_mcps', [])
                    
                    version_service = await get_version_service()

                    
                    new_version = await version_service.create_version(
                        agent_id=self.agent_id,
                        user_id=account_id,
                        system_prompt=current_system_prompt,
                        configured_mcps=current_configured_mcps,
                        custom_mcps=current_custom_mcps,
                        agentpress_tools=current_agentpress_tools,
                        version_name=f"v{current_version.get('version_number', 1) + 1}",
                        change_description="Updated via agent builder"
                    )
                    
                    version_created = True
                    logger.debug(f"Created new version {new_version.version_id} for agent {self.agent_id}")
                    
                except Exception as e:
                    logger.error(f"Failed to create new version: {str(e)}")
                    return self.fail_response("Failed to create new version")
            
            agent_result = await client.table('agents').select('*').eq('agent_id', self.agent_id).execute()
            updated_agent = agent_result.data[0] if agent_result.data else current_agent

            updated_fields = list(agent_update_fields.keys())
            if version_created:
                updated_fields.append("version_created")
            
            return self.success_response({
                "message": "Agent updated successfully",
                "updated_fields": updated_fields,
                "agent": updated_agent,
                "version_created": version_created
            })
            
        except Exception as e:
            logger.error(f"Error updating agent: {str(e)}")
            return self.fail_response("Error updating agent")

    @openapi_schema({
        "type": "function",
        "function": {
            "name": "get_current_agent_config",
            "description": "Get the current configuration of the agent being edited. Use this to check what's already configured before making updates.",
            "parameters": {
                "type": "object",
                "properties": {},
                "required": []
            }
        }
    })
    async def get_current_agent_config(self) -> ToolResult:
        try:
            agent_data = await self._get_agent_data()
            
            if not agent_data:
                return self.fail_response("Agent not found")
            
            version_data = None
            if agent_data.get('current_version_id'):
                try:
                    from core.versioning.version_service import get_version_service
                    account_id = await self._get_current_account_id()
                    version_service = await get_version_service()
                    version_obj = await version_service.get_version(
                        agent_id=self.agent_id,
                        version_id=agent_data['current_version_id'],
                        user_id=account_id
                    )
                    version_data = version_obj.to_dict()
                except Exception as e:
                    logger.warning(f"Failed to get version data for agent config tool: {e}")

            from core.config_helper import extract_agent_config
            agent_config = extract_agent_config(agent_data, version_data)
            
            config_summary = {
                "name": agent_config.get("name", "Untitled Agent"),
                "description": agent_config.get("description", "No description set"),
                "system_prompt": agent_config.get("system_prompt", "No system prompt set"),
                "agentpress_tools": agent_config.get("agentpress_tools", {}),
                "configured_mcps": agent_config.get("configured_mcps", []),
                "custom_mcps": agent_config.get("custom_mcps", []),
                "created_at": agent_data.get("created_at"),
                "updated_at": agent_data.get("updated_at"),
                "current_version": agent_config.get("version_name", "v1") if version_data else "No version data"
            }

            enabled_tools = []
            for tool_name, tool_config in config_summary["agentpress_tools"].items():
                if isinstance(tool_config, bool):
                    if tool_config:
                        enabled_tools.append(tool_name)
                elif isinstance(tool_config, dict):
                    if tool_config.get("enabled", False):
                        enabled_tools.append(tool_name)
            tools_count = len(enabled_tools)
            mcps_count = len(config_summary["configured_mcps"])
            custom_mcps_count = len(config_summary["custom_mcps"])
            
            summary_text = f"Agent '{config_summary['name']}' (version: {config_summary['current_version']}) has {tools_count} tools enabled, {mcps_count} MCP servers configured, and {custom_mcps_count} custom MCP integrations."
            
            return self.success_response({
                "summary": summary_text,
                "configuration": config_summary
            })
            
        except Exception as e:
            logger.error(f"Error getting agent configuration: {str(e)}")
            return self.fail_response("Error getting agent configuration") <|MERGE_RESOLUTION|>--- conflicted
+++ resolved
@@ -75,10 +75,6 @@
             
             current_agent = agent_result.data[0]
 
-<<<<<<< HEAD
-            # Previous Suna default restrictions have been removed
-            # All agents can now be fully customized through the agent builder
-=======
             metadata = current_agent.get('metadata', {})
             is_suna_default = metadata.get('is_suna_default', False)
             
@@ -95,9 +91,8 @@
                 if restricted_fields:
                     return self.fail_response(
                         f"Cannot modify {', '.join(restricted_fields)} for Suna. "
-                        f"Suna's core identity is centrally managed. You can still add MCPs and triggers."
+                        f"Machine's core identity is centrally managed. You can still add MCPs and triggers."
                     )
->>>>>>> 2d5961d8
 
             agent_update_fields = {}
             if name is not None:
