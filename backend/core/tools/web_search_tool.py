--- conflicted
+++ resolved
@@ -54,7 +54,6 @@
             }
         }
     })
-<<<<<<< HEAD
     @usage_example('''
         <function_calls>
         <invoke name="web_search">
@@ -71,8 +70,6 @@
         </invoke>
         </function_calls>
         ''')
-=======
->>>>>>> 15b11171
     async def web_search(
         self, 
         query: str,
