--- conflicted
+++ resolved
@@ -32,12 +32,8 @@
     # ('sb_design_tool', 'core.tools.sb_designer_tool', 'SandboxDesignerTool'),
     ('sb_presentation_tool', 'core.tools.sb_presentation_tool', 'SandboxPresentationTool'),
     ('sb_upload_file_tool', 'core.tools.sb_upload_file_tool', 'SandboxUploadFileTool'),
-<<<<<<< HEAD
-    ('sb_docs_tool', 'core.tools.sb_docs_tool', 'SandboxDocsTool'),
+    # ('sb_docs_tool', 'core.tools.sb_docs_tool', 'SandboxDocsTool'),
     # ('sb_avatar_tool', 'core.tools.sb_avatar_tool', 'SandboxAvatarTool'),  # <-- Removed from sandbox
-=======
-    # ('sb_docs_tool', 'core.tools.sb_docs_tool', 'SandboxDocsTool'),
->>>>>>> 7376383a
 ]
 
 # Search and research tools
