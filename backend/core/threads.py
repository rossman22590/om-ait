--- conflicted
+++ resolved
@@ -4,12 +4,7 @@
 from datetime import datetime, timezone
 from typing import Optional
 from fastapi import APIRouter, HTTPException, Depends, Form, Query, Body, Request
-
-<<<<<<< HEAD
-from core.utils.auth_utils import verify_and_get_user_id_from_jwt, verify_and_authorize_thread_access, require_thread_access, AuthorizedThreadAccess, get_optional_user_id
-=======
-from core.utils.auth_utils import verify_and_get_user_id_from_jwt, verify_and_authorize_thread_access, require_thread_access, AuthorizedThreadAccess, get_optional_user_id_from_jwt
->>>>>>> 8ea7fa31
+from core.utils.auth_utils import verify_and_get_user_id_from_jwt, verify_and_authorize_thread_access, require_thread_access, AuthorizedThreadAccess, get_optional_user_id_from_jwt, get_optional_user_id
 from core.utils.logger import logger
 from core.sandbox.sandbox import create_sandbox, delete_sandbox
 from core.utils.config import config, EnvMode
@@ -409,26 +404,7 @@
     order: str = Query("desc", description="Order by created_at: 'asc' or 'desc'"),
     optimized: bool = Query(True, description="Return optimized messages (filtered types, minimal fields) or full messages (all types, all fields)"),
 ):
-<<<<<<< HEAD
-    """Get messages for a thread.
-    
-    When optimized=True (default):
-    - Only returns user, tool, and assistant message types
-    - Filters out: status, cost, summary, browser_state, image_context, system, llm_response_end
-    - Returns only essential fields + metadata
-    - For user messages: includes content field (needed for display)
-    - For assistant/tool messages: excludes content (uses metadata only)
-    
-    When optimized=False:
-    - Returns all message types
-    - Returns all fields including full content for all messages
-    
-    Supports both authenticated and anonymous access (for public threads).
-    """
-    logger.debug(f"Fetching messages for thread: {thread_id}, order={order}, optimized={optimized}")
-=======
     logger.debug(f"Fetching all messages for thread: {thread_id}, order={order}")
->>>>>>> 8ea7fa31
     client = await utils.db.client
     
     from core.utils.auth_utils import get_optional_user_id
