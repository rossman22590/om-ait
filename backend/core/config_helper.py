--- conflicted
+++ resolved
@@ -207,11 +207,7 @@
         "image_search_tool": True,
         "sb_vision_tool": True,
         "sb_image_edit_tool": True,
-<<<<<<< HEAD
         "sb_avatar_tool": True,
-        "sb_presentation_outline_tool": True,
-=======
->>>>>>> d2d53704
         "sb_presentation_tool": True,
         "browser_tool": True,
         "data_providers_tool": True,
