--- conflicted
+++ resolved
@@ -480,12 +480,7 @@
             return 'http://localhost:3000'
             # return 'https://staging.suna.so'
         else:
-<<<<<<< HEAD
-            # Local mode
             return 'http://localhost:3001'
-=======
-            return 'http://localhost:3000'
->>>>>>> cea086c2
     
     def _generate_admin_api_key(self) -> str:
         """Generate a secure admin API key for Kortix administrative functions."""
