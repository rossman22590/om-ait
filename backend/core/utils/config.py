--- conflicted
+++ resolved
@@ -83,7 +83,6 @@
     
     
     # Subscription tier IDs - Production
-<<<<<<< HEAD
     STRIPE_FREE_TIER_ID_PROD: str = 'price_1RLwBMG23sSyONuFrhkNh9fe'
     STRIPE_TIER_2_20_ID_PROD: str = 'price_1RLy9QG23sSyONuFzh2zB9Cj'
     STRIPE_TIER_6_50_ID_PROD: str = 'price_1RLyBWG23sSyONuFwZNIjbgJ'
@@ -104,72 +103,6 @@
     STRIPE_TIER_200_1000_ID_STAGING: str = 'price_1RLyErG23sSyONuFjGphWKjB'
     
     # Environment-dependent Stripe tier ID properties
-=======
-    STRIPE_FREE_TIER_ID_PROD: Optional[str] = 'price_1RILb4G6l1KZGqIrK4QLrx9i'
-    STRIPE_TIER_2_20_ID_PROD: Optional[str] = 'price_1RILb4G6l1KZGqIrhomjgDnO'
-    STRIPE_TIER_6_50_ID_PROD: Optional[str] = 'price_1RILb4G6l1KZGqIr5q0sybWn'
-    STRIPE_TIER_12_100_ID_PROD: Optional[str] = 'price_1RILb4G6l1KZGqIr5Y20ZLHm'
-    STRIPE_TIER_25_200_ID_PROD: Optional[str] = 'price_1RILb4G6l1KZGqIrGAD8rNjb'
-    STRIPE_TIER_50_400_ID_PROD: Optional[str] = 'price_1RILb4G6l1KZGqIruNBUMTF1'
-    STRIPE_TIER_125_800_ID_PROD: Optional[str] = 'price_1RILb3G6l1KZGqIrbJA766tN'
-    STRIPE_TIER_200_1000_ID_PROD: Optional[str] = 'price_1RILb3G6l1KZGqIrmauYPOiN'
-    
-    # Yearly subscription tier IDs - Production (15% discount)
-    STRIPE_TIER_2_20_YEARLY_ID_PROD: Optional[str] = 'price_1ReHB5G6l1KZGqIrD70I1xqM'
-    STRIPE_TIER_6_50_YEARLY_ID_PROD: Optional[str] = 'price_1ReHAsG6l1KZGqIrlAog487C'
-    STRIPE_TIER_12_100_YEARLY_ID_PROD: Optional[str] = 'price_1ReHAWG6l1KZGqIrBHer2PQc'
-    STRIPE_TIER_25_200_YEARLY_ID_PROD: Optional[str] = 'price_1ReH9uG6l1KZGqIrsvMLHViC'
-    STRIPE_TIER_50_400_YEARLY_ID_PROD: Optional[str] = 'price_1ReH9fG6l1KZGqIrsPtu5KIA'
-    STRIPE_TIER_125_800_YEARLY_ID_PROD: Optional[str] = 'price_1ReH9GG6l1KZGqIrfgqaJyat'
-    STRIPE_TIER_200_1000_YEARLY_ID_PROD: Optional[str] = 'price_1ReH8qG6l1KZGqIrK1akY90q'
-
-    # Yearly commitment prices - Production (15% discount, monthly payments with 12-month commitment via schedules)
-    STRIPE_TIER_2_17_YEARLY_COMMITMENT_ID_PROD: Optional[str] = 'price_1RqtqiG6l1KZGqIrhjVPtE1s'  # $17/month
-    STRIPE_TIER_6_42_YEARLY_COMMITMENT_ID_PROD: Optional[str] = 'price_1Rqtr8G6l1KZGqIrQ0ql0qHi'  # $42.50/month
-    STRIPE_TIER_25_170_YEARLY_COMMITMENT_ID_PROD: Optional[str] = 'price_1RqtrUG6l1KZGqIrEb8hLsk3'  # $170/month
-
-    # Subscription tier IDs - Staging
-    STRIPE_FREE_TIER_ID_STAGING: Optional[str] = 'price_1RIGvuG6l1KZGqIrw14abxeL'
-    STRIPE_TIER_2_20_ID_STAGING: Optional[str] = 'price_1RIGvuG6l1KZGqIrCRu0E4Gi'
-    STRIPE_TIER_6_50_ID_STAGING: Optional[str] = 'price_1RIGvuG6l1KZGqIrvjlz5p5V'
-    STRIPE_TIER_12_100_ID_STAGING: Optional[str] = 'price_1RIGvuG6l1KZGqIrT6UfgblC'
-    STRIPE_TIER_25_200_ID_STAGING: Optional[str] = 'price_1RIGvuG6l1KZGqIrOVLKlOMj'
-    STRIPE_TIER_50_400_ID_STAGING: Optional[str] = 'price_1RIKNgG6l1KZGqIrvsat5PW7'
-    STRIPE_TIER_125_800_ID_STAGING: Optional[str] = 'price_1RIKNrG6l1KZGqIrjKT0yGvI'
-    STRIPE_TIER_200_1000_ID_STAGING: Optional[str] = 'price_1RIKQ2G6l1KZGqIrum9n8SI7'
-    
-    # Yearly subscription tier IDs - Staging (15% discount)
-    STRIPE_TIER_2_20_YEARLY_ID_STAGING: Optional[str] = 'price_1ReGogG6l1KZGqIrEyBTmtPk'
-    STRIPE_TIER_6_50_YEARLY_ID_STAGING: Optional[str] = 'price_1ReGoJG6l1KZGqIr0DJWtoOc'
-    STRIPE_TIER_12_100_YEARLY_ID_STAGING: Optional[str] = 'price_1ReGnZG6l1KZGqIr0ThLEl5S'
-    STRIPE_TIER_25_200_YEARLY_ID_STAGING: Optional[str] = 'price_1ReGmzG6l1KZGqIre31mqoEJ'
-    STRIPE_TIER_50_400_YEARLY_ID_STAGING: Optional[str] = 'price_1ReGmgG6l1KZGqIrn5nBc7e5'
-    STRIPE_TIER_125_800_YEARLY_ID_STAGING: Optional[str] = 'price_1ReGmMG6l1KZGqIrvE2ycrAX'
-    STRIPE_TIER_200_1000_YEARLY_ID_STAGING: Optional[str] = 'price_1ReGlXG6l1KZGqIrlgurP5GU'
-
-    # Yearly commitment prices - Staging (15% discount, monthly payments with 12-month commitment via schedules)
-    STRIPE_TIER_2_17_YEARLY_COMMITMENT_ID_STAGING: Optional[str] = 'price_1RqYGaG6l1KZGqIrIzcdPzeQ'  # $17/month
-    STRIPE_TIER_6_42_YEARLY_COMMITMENT_ID_STAGING: Optional[str] = 'price_1RqYH1G6l1KZGqIrWDKh8xIU'  # $42.50/month
-    STRIPE_TIER_25_170_YEARLY_COMMITMENT_ID_STAGING: Optional[str] = 'price_1RqYHbG6l1KZGqIrAUVf8KpG'  # $170/month
-    
-    # Credit package price IDs - Production
-    STRIPE_CREDITS_10_PRICE_ID_PROD: Optional[str] = 'price_1RxmQUG6l1KZGqIru453O1zW'
-    STRIPE_CREDITS_25_PRICE_ID_PROD: Optional[str] = 'price_1RxmQlG6l1KZGqIr3hS5WtGg'
-    STRIPE_CREDITS_50_PRICE_ID_PROD: Optional[str] = 'price_1RxmQvG6l1KZGqIrLbMZ3D6r'
-    STRIPE_CREDITS_100_PRICE_ID_PROD: Optional[str] = 'price_1RxmR3G6l1KZGqIrpLwFCGac'
-    STRIPE_CREDITS_250_PRICE_ID_PROD: Optional[str] = 'price_1RxmRAG6l1KZGqIrtBIMsZAj'
-    STRIPE_CREDITS_500_PRICE_ID_PROD: Optional[str] = 'price_1RxmRGG6l1KZGqIrSyvl6w1G'
-    
-    # Credit package price IDs - Staging  
-    STRIPE_CREDITS_10_PRICE_ID_STAGING: Optional[str] = 'price_1RxXOvG6l1KZGqIrMqsiYQvk'
-    STRIPE_CREDITS_25_PRICE_ID_STAGING: Optional[str] = 'price_1RxXPNG6l1KZGqIrQprPgDme'
-    STRIPE_CREDITS_50_PRICE_ID_STAGING: Optional[str] = 'price_1RxmNhG6l1KZGqIrTq2zPtgi'
-    STRIPE_CREDITS_100_PRICE_ID_STAGING: Optional[str] = 'price_1RxmNwG6l1KZGqIrnliwPDM6'
-    STRIPE_CREDITS_250_PRICE_ID_STAGING: Optional[str] = 'price_1RxmO6G6l1KZGqIrBF8Kx87G'
-    STRIPE_CREDITS_500_PRICE_ID_STAGING: Optional[str] = 'price_1RxmOFG6l1KZGqIrn4wgORnH'
-    
-    # Computed subscription tier IDs based on environment
->>>>>>> 140ce10f
     @property
     def STRIPE_FREE_TIER_ID(self) -> str:
         if self.ENV_MODE == EnvMode.STAGING:
@@ -316,16 +249,11 @@
     OPENROUTER_API_BASE: Optional[str] = "https://openrouter.ai/api/v1"
     OPENAI_COMPATIBLE_API_KEY: Optional[str] = None
     OPENAI_COMPATIBLE_API_BASE: Optional[str] = None
-<<<<<<< HEAD
     OR_SITE_URL: Optional[str] = "https://machine.myapps.ai"
-    OR_APP_NAME: Optional[str] = "Machine"    
-=======
-    OR_SITE_URL: Optional[str] = "https://kortix.ai"
-    OR_APP_NAME: Optional[str] = "Kortix AI"
+    OR_APP_NAME: Optional[str] = "Machine"
     
     # Frontend URL configuration
     FRONTEND_URL_ENV: Optional[str] = None
->>>>>>> 140ce10f
     
     # AWS Bedrock authentication
     AWS_BEARER_TOKEN_BEDROCK: Optional[str] = None
@@ -352,14 +280,10 @@
     RAPID_API_KEY: Optional[str] = None
     SERPER_API_KEY: Optional[str] = None
     CLOUDFLARE_API_TOKEN: Optional[str] = None
-<<<<<<< HEAD
     CLOUDFLARE_ACCOUNT_ID: Optional[str] = None
     CLOUDFLARE_ZONE_ID: Optional[str] = None
     CUSTOM_DOMAIN: str = "mymachine.space"
-    FIRECRAWL_API_KEY: str
-=======
     FIRECRAWL_API_KEY: Optional[str] = None
->>>>>>> 140ce10f
     FIRECRAWL_URL: Optional[str] = "https://api.firecrawl.dev"
     EXA_API_KEY: Optional[str] = None
     SEMANTIC_SCHOLAR_API_KEY: Optional[str] = None
@@ -378,7 +302,6 @@
     STRIPE_DEFAULT_TRIAL_DAYS: Optional[int] = 14
     
     # Stripe Product IDs
-<<<<<<< HEAD
     STRIPE_PRODUCT_ID_PROD: str = 'prod_SGT7srmz5hB2qo'
     STRIPE_PRODUCT_ID_STAGING: str = 'prod_SGT7srmz5hB2qo'
     
@@ -421,10 +344,6 @@
     
     # Frontend URL configuration
     FRONTEND_URL: str = "http://localhost:3000"  # Default for local development
-=======
-    STRIPE_PRODUCT_ID_PROD: Optional[str] = 'prod_SCl7AQ2C8kK1CD'
-    STRIPE_PRODUCT_ID_STAGING: Optional[str] = 'prod_SCgIj3G7yPOAWY'
->>>>>>> 140ce10f
     
     # Sandbox configuration
     SANDBOX_IMAGE_NAME = "kortix/suna:0.1.3.24"
