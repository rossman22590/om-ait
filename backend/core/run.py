--- conflicted
+++ resolved
@@ -201,7 +201,6 @@
         for tool_name, tool_class in agent_builder_tools:
             if tool_name not in disabled_tools:
                 try:
-<<<<<<< HEAD
                     self.thread_manager.add_tool(tool_class, thread_manager=self.thread_manager, db_connection=db, agent_id=agent_id)
                     # logger.info(f"✅ Successfully registered {tool_name}")
                     
@@ -215,14 +214,12 @@
                             logger.error(f"❌ Pipedream tool registered but no functions found!")
                             
                     pass
-=======
                     enabled_methods = self._get_enabled_methods_for_tool(tool_name)
                     if enabled_methods is not None:
                         self.thread_manager.add_tool(tool_class, function_names=enabled_methods, thread_manager=self.thread_manager, db_connection=db, agent_id=agent_id)
                         logger.debug(f"✅ Registered {tool_name} with methods: {enabled_methods}")
                     else:
                         self.thread_manager.add_tool(tool_class, thread_manager=self.thread_manager, db_connection=db, agent_id=agent_id)
->>>>>>> e1e94292
                 except Exception as e:
                     logger.error(f"❌ Failed to register {tool_name}: {e}")
                     # For Pipedream specifically, this is critical
