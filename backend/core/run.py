import os
import json
import asyncio
import datetime
from typing import Optional, Dict, List, Any, AsyncGenerator
from dataclasses import dataclass

from core.tools.message_tool import MessageTool
from core.tools.web_search_tool import SandboxWebSearchTool
from core.tools.image_search_tool import SandboxImageSearchTool
from dotenv import load_dotenv
from core.utils.config import config, EnvMode
from core.prompts.agent_builder_prompt import get_agent_builder_prompt
from core.agentpress.thread_manager import ThreadManager
from core.agentpress.response_processor import ProcessorConfig
from core.agentpress.error_processor import ErrorProcessor
from core.tools.data_providers_tool import DataProvidersTool
from core.tools.expand_msg_tool import ExpandMessageTool
from core.prompts.prompt import get_system_prompt

from core.utils.logger import logger

from core.billing.credits.integration import billing_integration

from core.services.langfuse import langfuse
from langfuse.client import StatefulTraceClient

from core.tools.mcp_tool_wrapper import MCPToolWrapper
from core.tools.task_list_tool import TaskListTool
from core.agentpress.tool import SchemaType
from core.tools.people_search_tool import PeopleSearchTool
from core.tools.company_search_tool import CompanySearchTool
from core.tools.paper_search_tool import PaperSearchTool
from core.ai_models.manager import model_manager
from core.tools.vapi_voice_tool import VapiVoiceTool

load_dotenv()

# Toggle verbose tool debug logs (avatar/vapi/paper) via env (default: off)
AVATAR_TOOL_DEBUG = os.getenv("AVATAR_TOOL_DEBUG", "false").lower() == "true"

@dataclass
class AgentConfig:
    thread_id: str
    project_id: str
    native_max_auto_continues: int = 25
    max_iterations: int = 100
    model_name: str = "openai/gpt-5-mini"
    agent_config: Optional[dict] = None
    trace: Optional[StatefulTraceClient] = None
    account_id: Optional[str] = None  # If provided, skip thread query in setup()

class ToolManager:
    def __init__(self, thread_manager: ThreadManager, project_id: str, thread_id: str, agent_config: Optional[dict] = None):
        self.thread_manager = thread_manager
        self.project_id = project_id
        self.thread_id = thread_id
        self.agent_config = agent_config
        self.account_id = agent_config.get('account_id') if agent_config else None
    
    def register_all_tools(self, agent_id: Optional[str] = None, disabled_tools: Optional[List[str]] = None):
        """Register all tools with manual control and proper initialization.
        
        Args:
            agent_id: Optional agent ID for agent builder tools
            disabled_tools: List of tool names to exclude from registration
        """
        import time
        start = time.time()
        timings = {}
        
        disabled_tools = disabled_tools or []
        
        # Migrate tool config ONCE at the start to avoid repeated expensive operations
        t = time.time()
        self.migrated_tools = self._get_migrated_tools_config()
        timings['migrate_config'] = (time.time() - t) * 1000
        
        # Core tools - always enabled
        t = time.time()
        self._register_core_tools()
        timings['core_tools'] = (time.time() - t) * 1000
        
        # Sandbox tools
        t = time.time()
        self._register_sandbox_tools(disabled_tools)
        timings['sandbox_tools'] = (time.time() - t) * 1000
        
        # Data and utility tools
        t = time.time()
        self._register_utility_tools(disabled_tools)
        timings['utility_tools'] = (time.time() - t) * 1000
        
        # Agent builder tools - register if agent_id provided
        if agent_id:
            t = time.time()
            self._register_agent_builder_tools(agent_id, disabled_tools)
            timings['agent_builder_tools'] = (time.time() - t) * 1000
        
        # Browser tool
        t = time.time()
        self._register_browser_tool(disabled_tools)
        timings['browser_tool'] = (time.time() - t) * 1000
        
        # Suna-specific tools (agent creation)
        if self.account_id:
            t = time.time()
            self._register_suna_specific_tools(disabled_tools)
            timings['suna_tools'] = (time.time() - t) * 1000
        
        total = (time.time() - start) * 1000
        timing_str = " | ".join([f"{k}: {v:.1f}ms" for k, v in timings.items()])
        logger.info(f"⏱️ [TIMING] Tool registration breakdown: {timing_str}")
        logger.info(f"Tool registration complete. {len(self.thread_manager.tool_registry.tools)} functions in {total:.1f}ms")
    
    def _register_core_tools(self):
        """Register core tools that are always available."""
        self.thread_manager.add_tool(ExpandMessageTool, thread_id=self.thread_id, thread_manager=self.thread_manager)
        self.thread_manager.add_tool(MessageTool)
        self.thread_manager.add_tool(TaskListTool, project_id=self.project_id, thread_manager=self.thread_manager, thread_id=self.thread_id)
    
    def _register_sandbox_tools(self, disabled_tools: List[str]):
        """Register sandbox-related tools with granular control."""
        # Register web search tools conditionally based on API keys
        if config.TAVILY_API_KEY or config.FIRECRAWL_API_KEY:
            if 'web_search_tool' not in disabled_tools:
                enabled_methods = self._get_enabled_methods_for_tool('web_search_tool')
                self.thread_manager.add_tool(SandboxWebSearchTool, function_names=enabled_methods, thread_manager=self.thread_manager, project_id=self.project_id)
        
        if config.SERPER_API_KEY:
            if 'image_search_tool' not in disabled_tools:
                enabled_methods = self._get_enabled_methods_for_tool('image_search_tool')
                self.thread_manager.add_tool(SandboxImageSearchTool, function_names=enabled_methods, thread_manager=self.thread_manager, project_id=self.project_id)
        
        # Register other sandbox tools from centralized registry
        from core.tools.tool_registry import SANDBOX_TOOLS, get_tool_class
        # Ensure Avatar tool is registered even though it's listed in CORE_TOOLS mapping
        from core.tools.sb_avatar_tool import SandboxAvatarTool
        
        # Tools that need thread_id
        tools_needing_thread_id = {'sb_vision_tool', 'sb_image_edit_tool', 'sb_design_tool', 'sb_avatar_tool'}
        
        sandbox_tools = []
        for tool_name, module_path, class_name in SANDBOX_TOOLS:
            try:
                tool_class = get_tool_class(module_path, class_name)
                kwargs = {
                    'project_id': self.project_id,
                    'thread_manager': self.thread_manager
                }
                if tool_name in tools_needing_thread_id:
                    kwargs['thread_id'] = self.thread_id
                sandbox_tools.append((tool_name, tool_class, kwargs))
            except (ImportError, AttributeError) as e:
                logger.warning(f"❌ Failed to load tool {tool_name} ({class_name}): {e}")
        
        # Explicitly add sb_avatar_tool (moved to CORE_TOOLS mapping but not auto-registered here)
        try:
            sandbox_tools.append(('sb_avatar_tool', SandboxAvatarTool, {
                'project_id': self.project_id,
                'thread_manager': self.thread_manager,
                'thread_id': self.thread_id
            }))
        except Exception as e:
            logger.warning(f"❌ Failed to prepare sb_avatar_tool: {e}")

        for tool_name, tool_class, kwargs in sandbox_tools:
            if tool_name not in disabled_tools:
<<<<<<< HEAD
                try:
                    # Check for granular method control
                    enabled_methods = self._get_enabled_methods_for_tool(tool_name)
                    if enabled_methods is not None:
                        # Register only enabled methods
                        if tool_name == 'sb_avatar_tool' and AVATAR_TOOL_DEBUG:
                            logger.debug(f"🎬 AVATAR TOOL: Registering with methods: {enabled_methods}")
                        self.thread_manager.add_tool(tool_class, function_names=enabled_methods, **kwargs)
                        logger.debug(f"Registered {tool_name} with methods: {enabled_methods}")
                    else:
                        # Register all methods (backward compatibility)
                        if tool_name == 'sb_avatar_tool' and AVATAR_TOOL_DEBUG:
                            logger.debug(f"🎬 AVATAR TOOL: Registering ALL methods (no filtering)")
                        self.thread_manager.add_tool(tool_class, **kwargs)
                        logger.debug(f"Registered {tool_name} (all methods)")
                except Exception as e:
                    logger.error(f"Failed to register {tool_name}: {e}")
            else:
                if tool_name == 'sb_avatar_tool':
                    logger.error(f"❌ AVATAR TOOL is in disabled_tools list! Will NOT be registered!")
=======
                enabled_methods = self._get_enabled_methods_for_tool(tool_name)
                self.thread_manager.add_tool(tool_class, function_names=enabled_methods, **kwargs)
>>>>>>> 2158e8a1
    
    def _register_utility_tools(self, disabled_tools: List[str]):
        """Register utility tools with API key checks."""
        if config.RAPID_API_KEY and 'data_providers_tool' not in disabled_tools:
            enabled_methods = self._get_enabled_methods_for_tool('data_providers_tool')
            self.thread_manager.add_tool(DataProvidersTool, function_names=enabled_methods)
        
        # Enable Paper Search Tool if API key is configured (FREE Semantic Scholar API)
        if config.SEMANTIC_SCHOLAR_API_KEY and 'paper_search_tool' not in disabled_tools:
<<<<<<< HEAD
            enabled_methods = self._get_enabled_methods_for_tool('paper_search_tool')
            # Always register all methods if no specific filtering is configured
            if enabled_methods is None:
                enabled_methods = ['paper_search', 'get_paper_details', 'search_authors', 'get_author_details', 'get_author_papers']
            self.thread_manager.add_tool(PaperSearchTool, function_names=enabled_methods, thread_manager=self.thread_manager)
            logger.info(f"📚 Registered paper_search_tool with methods: {enabled_methods}")
=======
            if 'paper_search_tool' not in disabled_tools:
                enabled_methods = self._get_enabled_methods_for_tool('paper_search_tool')
                self.thread_manager.add_tool(PaperSearchTool, function_names=enabled_methods, thread_manager=self.thread_manager)
>>>>>>> 2158e8a1
        
        # Register search tools if EXA API key is available
        # TEMPORARILY DISABLED: People, Company, and Paper search tools
        # TODO: Re-enable these tools later
        if False:  # config.EXA_API_KEY:
            if 'people_search_tool' not in disabled_tools:
                enabled_methods = self._get_enabled_methods_for_tool('people_search_tool')
                self.thread_manager.add_tool(PeopleSearchTool, function_names=enabled_methods, thread_manager=self.thread_manager)
            
            if 'company_search_tool' not in disabled_tools:
                enabled_methods = self._get_enabled_methods_for_tool('company_search_tool')
                self.thread_manager.add_tool(CompanySearchTool, function_names=enabled_methods, thread_manager=self.thread_manager)
        
        # Enable Vapi Voice Tool if API key is configured (now allowed in all environments)
        if config.VAPI_PRIVATE_KEY and 'vapi_voice_tool' not in disabled_tools:
            enabled_methods = self._get_enabled_methods_for_tool('vapi_voice_tool')
            # Always register all methods if no specific filtering is configured
            if enabled_methods is None:
                enabled_methods = ['make_phone_call', 'end_call', 'get_call_details', 'wait_for_call_completion']
            self.thread_manager.add_tool(VapiVoiceTool, function_names=enabled_methods, thread_manager=self.thread_manager)
<<<<<<< HEAD
            logger.info(f"📞 Registered vapi_voice_tool with methods: {enabled_methods}")
=======
>>>>>>> 2158e8a1
            
    def _register_agent_builder_tools(self, agent_id: str, disabled_tools: List[str]):
        """Register agent builder tools with proper initialization."""
        from core.tools.tool_registry import AGENT_BUILDER_TOOLS, get_tool_class
        from core.services.supabase import DBConnection
        
        db = DBConnection()

        for tool_name, module_path, class_name in AGENT_BUILDER_TOOLS:
            # Skip agent_creation_tool as it's registered separately in _register_suna_specific_tools
            if tool_name == 'agent_creation_tool':
                continue
            
            try:
                tool_class = get_tool_class(module_path, class_name)
            except (ImportError, AttributeError) as e:
                logger.warning(f"❌ Failed to load tool {tool_name} ({class_name}): {e}")
                continue
            
            if tool_name not in disabled_tools:
                try:
                    enabled_methods = self._get_enabled_methods_for_tool(tool_name)
                    self.thread_manager.add_tool(
                        tool_class, 
                        function_names=enabled_methods, 
                        thread_manager=self.thread_manager, 
                        db_connection=db, 
                        agent_id=agent_id
                    )
<<<<<<< HEAD
                    if enabled_methods:
                        logger.debug(f"✅ Registered {tool_name} with methods: {enabled_methods}")
                        logger.debug(f"✅ Registered {tool_name} (all methods)")
                    
                    # Special verification for critical Pipedream tools
                    if tool_name == 'pipedream_mcp_tool':
                        available_functions = self.thread_manager.tool_registry.get_available_functions()
                        pipedream_functions = [f for f in available_functions.keys() if 'pipedream' in f]
                        if pipedream_functions:
                            logger.info(f"✅ ✅ Pipedream functions registered: {pipedream_functions}")
                        else:
                            logger.error(f"❌ Pipedream tool registered but no functions found!")
=======
>>>>>>> 2158e8a1
                except Exception as e:
                    logger.error(f"❌ Failed to register {tool_name}: {e}")
                    # For Pipedream specifically, this is critical
                    if tool_name == 'pipedream_mcp_tool':
                        logger.error(f"❌ CRITICAL: Pipedream tool registration failed - agent builder will not have dual platform support!")
                    # Continue with other tools instead of failing completely
    
    def _register_suna_specific_tools(self, disabled_tools: List[str]):
        """Register Suna-specific tools like agent creation."""
        if 'agent_creation_tool' not in disabled_tools and self.account_id:
            from core.tools.tool_registry import get_tool_info, get_tool_class
            from core.services.supabase import DBConnection
            
            db = DBConnection()
            
            try:
                tool_info = get_tool_info('agent_creation_tool')
                if tool_info:
                    _, module_path, class_name = tool_info
                    AgentCreationTool = get_tool_class(module_path, class_name)
                else:
                    # Fallback to direct import if not in registry
                    from core.tools.agent_creation_tool import AgentCreationTool
                
                enabled_methods = self._get_enabled_methods_for_tool('agent_creation_tool')
                self.thread_manager.add_tool(
                    AgentCreationTool, 
                    function_names=enabled_methods, 
                    thread_manager=self.thread_manager, 
                    db_connection=db, 
                    account_id=self.account_id
                )
            except (ImportError, AttributeError) as e:
                logger.warning(f"❌ Failed to load agent_creation_tool: {e}")
    
    def _register_browser_tool(self, disabled_tools: List[str]):
        """Register browser tool with sandbox access."""
        if 'browser_tool' not in disabled_tools:
            from core.tools.browser_tool import BrowserTool
            
            enabled_methods = self._get_enabled_methods_for_tool('browser_tool')
            self.thread_manager.add_tool(
                BrowserTool, 
                function_names=enabled_methods, 
                project_id=self.project_id, 
                thread_id=self.thread_id, 
                thread_manager=self.thread_manager
            )
    
    def _get_migrated_tools_config(self) -> dict:
        """Migrate tool config once and cache it. This is expensive so we only do it once."""
        if not self.agent_config or 'agentpress_tools' not in self.agent_config:
            return {}
        
        from core.utils.tool_migration import migrate_legacy_tool_config
        
        raw_tools = self.agent_config['agentpress_tools']
        
        if not isinstance(raw_tools, dict):
            return {}
        
        return migrate_legacy_tool_config(raw_tools)
    
    def _get_enabled_methods_for_tool(self, tool_name: str) -> Optional[List[str]]:
        """Get enabled methods for a tool using the pre-migrated config."""
        if not hasattr(self, 'migrated_tools') or not self.migrated_tools:
            return None
        
        from core.utils.tool_discovery import get_enabled_methods_for_tool
        
        # SAFEGUARD: Always get all methods for avatar tool if it's enabled
        if tool_name == 'sb_avatar_tool':
            avatar_config = self.migrated_tools.get('sb_avatar_tool')
            if AVATAR_TOOL_DEBUG:
                logger.debug(f"🎬 SAFEGUARD: Avatar tool config before get_enabled_methods: {avatar_config}")
            
            # If avatar tool is enabled in any way, force all methods
            # None = not in config (default enabled), True = explicit, dict with enabled=True
            if avatar_config is None or avatar_config is True or (isinstance(avatar_config, dict) and avatar_config.get('enabled', True)):
                from core.utils.tool_discovery import get_tool_group
                tool_group = get_tool_group('sb_avatar_tool')
                if tool_group:
                    all_methods = [method['name'] for method in tool_group.get('methods', []) if method.get('enabled', True)]
                    if AVATAR_TOOL_DEBUG:
                        logger.debug(f"🎬 SAFEGUARD: Forcing ALL avatar tool methods: {all_methods}")
                    return all_methods
                else:
                    if AVATAR_TOOL_DEBUG:
                        logger.debug(f"🎬 SAFEGUARD: Could not get tool_group for sb_avatar_tool!")
            else:
                if AVATAR_TOOL_DEBUG:
                    logger.debug(f"🎬 SAFEGUARD: Avatar tool explicitly DISABLED in config")
        
        # SAFEGUARD: Always get all methods for vapi_voice_tool if it's enabled
        if tool_name == 'vapi_voice_tool':
            vapi_config = self.migrated_tools.get('vapi_voice_tool')
            if AVATAR_TOOL_DEBUG:
                logger.debug(f"📞 SAFEGUARD: Vapi tool config before get_enabled_methods: {vapi_config}")
            
            # If vapi tool is enabled in any way, force all methods
            if vapi_config is None or vapi_config is True or (isinstance(vapi_config, dict) and vapi_config.get('enabled', True)):
                from core.utils.tool_discovery import get_tool_group
                tool_group = get_tool_group('vapi_voice_tool')
                if tool_group:
                    all_methods = [method['name'] for method in tool_group.get('methods', []) if method.get('enabled', True)]
                    if AVATAR_TOOL_DEBUG:
                        logger.debug(f"📞 SAFEGUARD: Forcing ALL vapi tool methods: {all_methods}")
                    return all_methods
                else:
                    # Fallback: return all known Vapi methods manually
                    if AVATAR_TOOL_DEBUG:
                        logger.debug(f"📞 SAFEGUARD: Could not get tool_group, using fallback method list")
                    return ['make_phone_call', 'end_call', 'get_call_details', 'wait_for_call_completion']
            else:
                logger.info(f"📞 SAFEGUARD: Vapi tool explicitly DISABLED in config")
        
        # SAFEGUARD: Always get all methods for paper_search_tool if it's enabled
        if tool_name == 'paper_search_tool':
            paper_config = self.migrated_tools.get('paper_search_tool')
            if AVATAR_TOOL_DEBUG:
                logger.debug(f"📚 SAFEGUARD: Paper Search tool config before get_enabled_methods: {paper_config}")
            
            # If paper search tool is enabled in any way, force all methods
            if paper_config is None or paper_config is True or (isinstance(paper_config, dict) and paper_config.get('enabled', True)):
                from core.utils.tool_discovery import get_tool_group
                tool_group = get_tool_group('paper_search_tool')
                if tool_group:
                    all_methods = [method['name'] for method in tool_group.get('methods', []) if method.get('enabled', True)]
                    if AVATAR_TOOL_DEBUG:
                        logger.debug(f"📚 SAFEGUARD: Forcing ALL paper search tool methods: {all_methods}")
                    return all_methods
                else:
                    # Fallback: return all known Paper Search methods manually
                    if AVATAR_TOOL_DEBUG:
                        logger.debug(f"📚 SAFEGUARD: Could not get tool_group, using fallback method list")
                    return ['paper_search', 'get_paper_details', 'search_authors', 'get_author_details', 'get_author_papers']
            else:
                logger.info(f"📚 SAFEGUARD: Paper Search tool explicitly DISABLED in config")
        
        return get_enabled_methods_for_tool(tool_name, self.migrated_tools)

class MCPManager:
    def __init__(self, thread_manager: ThreadManager, account_id: str):
        self.thread_manager = thread_manager
        self.account_id = account_id
    
    async def register_mcp_tools(self, agent_config: dict) -> Optional[MCPToolWrapper]:
        all_mcps = []
        
        if agent_config.get('configured_mcps'):
            all_mcps.extend(agent_config['configured_mcps'])
        
        if agent_config.get('custom_mcps'):
            for custom_mcp in agent_config['custom_mcps']:
                custom_type = custom_mcp.get('customType', custom_mcp.get('type', 'sse'))
                
                if custom_type == 'composio':
                    qualified_name = custom_mcp.get('qualifiedName')
                    if not qualified_name:
                        qualified_name = f"composio.{custom_mcp['name'].replace(' ', '_').lower()}"
                    
                    mcp_config = {
                        'name': custom_mcp['name'],
                        'qualifiedName': qualified_name,
                        'config': custom_mcp.get('config', {}),
                        'enabledTools': custom_mcp.get('enabledTools', []),
                        'instructions': custom_mcp.get('instructions', ''),
                        'isCustom': True,
                        'customType': 'composio'
                    }
                    all_mcps.append(mcp_config)
                    continue
                
                mcp_config = {
                    'name': custom_mcp['name'],
                    'qualifiedName': f"custom_{custom_type}_{custom_mcp['name'].replace(' ', '_').lower()}",
                    'config': custom_mcp['config'],
                    'enabledTools': custom_mcp.get('enabledTools', []),
                    'instructions': custom_mcp.get('instructions', ''),
                    'isCustom': True,
                    'customType': custom_type
                }
                all_mcps.append(mcp_config)
        
        if not all_mcps:
            return None
        
        mcp_wrapper_instance = MCPToolWrapper(mcp_configs=all_mcps)
        try:
            await mcp_wrapper_instance.initialize_and_register_tools()
            
            updated_schemas = mcp_wrapper_instance.get_schemas()
            for method_name, schema_list in updated_schemas.items():
                for schema in schema_list:
                    self.thread_manager.tool_registry.tools[method_name] = {
                        "instance": mcp_wrapper_instance,
                        "schema": schema
                    }
            
            logger.info(f"⚡ Registered {len(updated_schemas)} MCP tools (Redis cache enabled)")
            return mcp_wrapper_instance
        except Exception as e:
            logger.error(f"Failed to initialize MCP tools: {e}")
            return None


class PromptManager:
    @staticmethod
    async def build_system_prompt(model_name: str, agent_config: Optional[dict], 
                                  thread_id: str, 
                                  mcp_wrapper_instance: Optional[MCPToolWrapper],
                                  client=None,
                                  tool_registry=None,
                                  xml_tool_calling: bool = False,
                                  user_id: Optional[str] = None) -> dict:
        
        default_system_content = get_system_prompt()
        
        # if "anthropic" not in model_name.lower():
        #     sample_response_path = os.path.join(os.path.dirname(__file__), 'prompts/samples/1.txt')
        #     with open(sample_response_path, 'r') as file:
        #         sample_response = file.read()
        #     default_system_content = default_system_content + "\n\n <sample_assistant_response>" + sample_response + "</sample_assistant_response>"
        
        # Start with agent's normal system prompt or default
        if agent_config and agent_config.get('system_prompt'):
            system_content = agent_config['system_prompt'].strip()
        else:
            system_content = default_system_content
        
        # Check if agent has builder tools enabled - append the full builder prompt
        if agent_config:
            agentpress_tools = agent_config.get('agentpress_tools', {})
            has_builder_tools = any(
                agentpress_tools.get(tool, False) 
                for tool in ['agent_config_tool', 'mcp_search_tool', 'credential_profile_tool', 'trigger_tool']
            )
            
            if has_builder_tools:
                # Append the full agent builder prompt to the existing system prompt
                builder_prompt = get_agent_builder_prompt()
                system_content += f"\n\n{builder_prompt}"
        
        # OPTIMIZED: Run KB and locale queries in parallel to reduce latency
        kb_task = None
        locale_task = None
        
        # Start KB query if needed
        if agent_config and client and 'agent_id' in agent_config:
            async def fetch_kb():
                try:
                    logger.debug(f"Retrieving agent knowledge base context for agent {agent_config['agent_id']}")
                    kb_result = await client.rpc('get_agent_knowledge_base_context', {
                        'p_agent_id': agent_config['agent_id']
                    }).execute()
                    return kb_result
                except Exception as e:
                    logger.error(f"Error retrieving knowledge base context for agent {agent_config.get('agent_id', 'unknown')}: {e}")
                    return None
            
            kb_task = asyncio.create_task(fetch_kb())
        
        # Start locale query if needed
        if user_id and client:
            async def fetch_locale():
                try:
                    from core.utils.user_locale import get_user_locale
                    locale = await get_user_locale(user_id, client)
                    return locale
                except Exception as e:
                    logger.warning(f"Failed to fetch locale for user {user_id}: {e}")
                    return None
            
            locale_task = asyncio.create_task(fetch_locale())
        
        # Wait for KB query to complete
        if kb_task:
            try:
                kb_result = await kb_task
                
                if kb_result and kb_result.data and kb_result.data.strip():
                    logger.debug(f"Found agent knowledge base context, adding to system prompt (length: {len(kb_result.data)} chars)")
                    
                    # Construct a well-formatted knowledge base section
                    kb_section = f"""

                    === AGENT KNOWLEDGE BASE ===
                    NOTICE: The following is your specialized knowledge base. This information should be considered authoritative for your responses and should take precedence over general knowledge when relevant.

                    {kb_result.data}

                    === END AGENT KNOWLEDGE BASE ===

                    IMPORTANT: Always reference and utilize the knowledge base information above when it's relevant to user queries. This knowledge is specific to your role and capabilities."""
                    
                    system_content += kb_section
                else:
                    logger.debug("No knowledge base context found for this agent")
            except Exception as e:
                logger.error(f"Error processing knowledge base context: {e}")
        
        if agent_config and (agent_config.get('configured_mcps') or agent_config.get('custom_mcps')) and mcp_wrapper_instance and mcp_wrapper_instance._initialized:
            mcp_info = "\n\n--- MCP Tools Available ---\n"
            mcp_info += "You have access to external MCP (Model Context Protocol) server tools.\n"
            mcp_info += "MCP tools can be called directly using their native function names in the standard function calling format:\n"
            mcp_info += '<function_calls>\n'
            mcp_info += '<invoke name="{tool_name}">\n'
            mcp_info += '<parameter name="param1">value1</parameter>\n'
            mcp_info += '<parameter name="param2">value2</parameter>\n'
            mcp_info += '</invoke>\n'
            mcp_info += '</function_calls>\n\n'
            
            mcp_info += "Available MCP tools:\n"
            try:
                registered_schemas = mcp_wrapper_instance.get_schemas()
                for method_name, schema_list in registered_schemas.items():
                    for schema in schema_list:
                        if schema.schema_type == SchemaType.OPENAPI:
                            func_info = schema.schema.get('function', {})
                            description = func_info.get('description', 'No description available')
                            mcp_info += f"- **{method_name}**: {description}\n"
                            
                            params = func_info.get('parameters', {})
                            props = params.get('properties', {})
                            if props:
                                mcp_info += f"  Parameters: {', '.join(props.keys())}\n"
                                
            except Exception as e:
                logger.error(f"Error listing MCP tools: {e}")
                mcp_info += "- Error loading MCP tool list\n"
            
            mcp_info += "\n🚨 CRITICAL MCP TOOL RESULT INSTRUCTIONS 🚨\n"
            mcp_info += "When you use ANY MCP (Model Context Protocol) tools:\n"
            mcp_info += "1. ALWAYS read and use the EXACT results returned by the MCP tool\n"
            mcp_info += "2. For search tools: ONLY cite URLs, sources, and information from the actual search results\n"
            mcp_info += "3. For any tool: Base your response entirely on the tool's output - do NOT add external information\n"
            mcp_info += "4. DO NOT fabricate, invent, hallucinate, or make up any sources, URLs, or data\n"
            mcp_info += "5. If you need more information, call the MCP tool again with different parameters\n"
            mcp_info += "6. When writing reports/summaries: Reference ONLY the data from MCP tool results\n"
            mcp_info += "7. If the MCP tool doesn't return enough information, explicitly state this limitation\n"
            mcp_info += "8. Always double-check that every fact, URL, and reference comes from the MCP tool output\n"
            mcp_info += "\nIMPORTANT: MCP tool results are your PRIMARY and ONLY source of truth for external data!\n"
            mcp_info += "NEVER supplement MCP results with your training data or make assumptions beyond what the tools provide.\n"
            
            system_content += mcp_info
        
        # Add XML tool calling instructions to system prompt if requested
        if xml_tool_calling and tool_registry:
            openapi_schemas = tool_registry.get_openapi_schemas()
            
            if openapi_schemas:
                # Convert schemas to JSON string
                schemas_json = json.dumps(openapi_schemas, indent=2)
                
                examples_content = f"""

In this environment you have access to a set of tools you can use to answer the user's question.

You can invoke functions by writing a <function_calls> block like the following as part of your reply to the user:

<function_calls>
<invoke name="function_name">
<parameter name="param_name">param_value</parameter>
...
</invoke>
</function_calls>

String and scalar parameters should be specified as-is, while lists and objects should use JSON format.

Here are the functions available in JSON Schema format:

```json
{schemas_json}
```

When using the tools:
- Use the exact function names from the JSON schema above
- Include all required parameters as specified in the schema
- Format complex data (objects, arrays) as JSON strings within the parameter tags
- Boolean values should be "true" or "false" (lowercase)

CRITICAL: STOP SEQUENCE
After completing your tool calls, you MUST output the special stop token: |||STOP_AGENT|||

This token tells the system you are done and ready for tool execution. The system will AUTOMATICALLY STOP generation when it sees this token.

RULES FOR TOOL CALLING:
1. Generate ONLY ONE <function_calls> block per response
2. Each <function_calls> block can contain multiple <invoke> tags for parallel tool execution
3. IMPORTANT: Tool execution ONLY happens when you output the |||STOP_AGENT||| stop sequence
4. IMMEDIATELY after </function_calls>, output: |||STOP_AGENT|||
5. NEVER write anything after |||STOP_AGENT|||
6. Do NOT continue the conversation after this token
7. Do NOT simulate tool results or user responses

Example of correct tool call format (single block):
<function_calls>
<invoke name="example_tool">
<parameter name="param1">value1</parameter>
</invoke>
</function_calls>
|||STOP_AGENT|||

[Generation stops here automatically - do not continue]

Example of correct tool call format (multiple invokes in one block):
<function_calls>
<invoke name="tool1">
<parameter name="param1">value1</parameter>
</invoke>
<invoke name="tool2">
<parameter name="param2">value2</parameter>
</invoke>
</function_calls>
||||STOP_AGENT|||

[Generation stops here automatically - do not continue]
"""
                
                system_content += examples_content
                logger.debug("Appended XML tool examples to system prompt")

        now = datetime.datetime.now(datetime.timezone.utc)
        datetime_info = f"\n\n=== CURRENT DATE/TIME INFORMATION ===\n"
        datetime_info += f"Today's date: {now.strftime('%A, %B %d, %Y')}\n"
        datetime_info += f"Current year: {now.strftime('%Y')}\n"
        datetime_info += f"Current month: {now.strftime('%B')}\n"
        datetime_info += f"Current day: {now.strftime('%A')}\n"
        datetime_info += "Use this information for any time-sensitive tasks, research, or when current date/time context is needed.\n"
        
        system_content += datetime_info

        # Process locale query result (already fetched in parallel above)
        if locale_task:
            try:
                locale = await locale_task
                if locale:
                    from core.utils.user_locale import get_locale_context_prompt
                    locale_prompt = get_locale_context_prompt(locale)
                    system_content += f"\n\n{locale_prompt}\n"
                    logger.debug(f"Added locale context ({locale}) to system prompt for user {user_id}")
            except Exception as e:
                logger.warning(f"Failed to add locale context to system prompt: {e}")

        system_message = {"role": "system", "content": system_content}
        return system_message



class AgentRunner:
    def __init__(self, config: AgentConfig):
        self.config = config
    
    async def setup(self):
        import time
        setup_start = time.time()
        
        if not self.config.trace:
            self.config.trace = langfuse.trace(name="run_agent", session_id=self.config.thread_id, metadata={"project_id": self.config.project_id})
        
        tm_start = time.time()
        self.thread_manager = ThreadManager(
            trace=self.config.trace, 
            agent_config=self.config.agent_config
        )
        logger.debug(f"⏱️ [TIMING] ThreadManager init: {(time.time() - tm_start) * 1000:.1f}ms")
        
        db_start = time.time()
        self.client = await self.thread_manager.db.client
        logger.debug(f"⏱️ [TIMING] DB client acquire: {(time.time() - db_start) * 1000:.1f}ms")
        
<<<<<<< HEAD
        # Robust fetch with small retry to avoid transient visibility/race issues
        response = None
        for attempt in range(5):
            response = await self.client.table('threads').select('account_id').eq('thread_id', self.config.thread_id).execute()
            if response.data:
                break
            # Backoff a bit before retrying
            await asyncio.sleep(0.2 * (attempt + 1))
        
        if not response or not response.data:
            logger.error(f"Thread lookup failed in worker after retries: {self.config.thread_id}")
            raise ValueError(f"Thread {self.config.thread_id} not found")
        
        self.account_id = response.data[0].get('account_id')
        
        if not self.account_id:
            raise ValueError(f"Thread {self.config.thread_id} has no associated account")

        # Also ensure project exists with the same retry pattern
        project = None
        for attempt in range(5):
            project = await self.client.table('projects').select('*').eq('project_id', self.config.project_id).execute()
            if project.data:
                break
            await asyncio.sleep(0.2 * (attempt + 1))
        if not project or not project.data:
            logger.error(f"Project lookup failed in worker after retries: {self.config.project_id}")
            raise ValueError(f"Project {self.config.project_id} not found")
=======
        # If account_id is already provided (from worker), skip thread query entirely
        if self.config.account_id:
            self.account_id = self.config.account_id
            
            # FAST PATH: Try project metadata cache first
            q_start = time.time()
            from core.runtime_cache import get_cached_project_metadata, set_cached_project_metadata
            
            cached_project = await get_cached_project_metadata(self.config.project_id)
            if cached_project:
                project_data = cached_project
                logger.debug(f"⏱️ [TIMING] ⚡ Project from cache: {(time.time() - q_start) * 1000:.1f}ms")
            else:
                # Cache miss - query DB and cache result
                project = await self.client.table('projects').select('project_id, sandbox').eq('project_id', self.config.project_id).execute()
                
                if not project.data or len(project.data) == 0:
                    raise ValueError(f"Project {self.config.project_id} not found")
                
                project_data = project.data[0]
                
                # Cache for next request
                await set_cached_project_metadata(self.config.project_id, project_data.get('sandbox', {}))
                logger.debug(f"⏱️ [TIMING] Project query + cache set: {(time.time() - q_start) * 1000:.1f}ms")
        else:
            # Run both DB queries in parallel to cut latency in half
            parallel_start = time.time()
            
            # Also import cache functions for this path
            from core.runtime_cache import get_cached_project_metadata, set_cached_project_metadata
            
            thread_query = self.client.table('threads').select('account_id').eq('thread_id', self.config.thread_id).execute()
            project_query = self.client.table('projects').select('project_id, sandbox').eq('project_id', self.config.project_id).execute()
            
            response, project = await asyncio.gather(thread_query, project_query)
            logger.debug(f"⏱️ [TIMING] Parallel DB queries (thread + project): {(time.time() - parallel_start) * 1000:.1f}ms")
            
            if not response.data or len(response.data) == 0:
                raise ValueError(f"Thread {self.config.thread_id} not found")
            
            self.account_id = response.data[0].get('account_id')
            
            if not self.account_id:
                raise ValueError(f"Thread {self.config.thread_id} has no associated account")
            
            if not project.data or len(project.data) == 0:
                raise ValueError(f"Project {self.config.project_id} not found")
>>>>>>> 2158e8a1

            project_data = project.data[0]
            
            # Cache project metadata for subsequent requests
            await set_cached_project_metadata(self.config.project_id, project_data.get('sandbox', {}))
        
        sandbox_info = project_data.get('sandbox', {})
        if not sandbox_info.get('id'):
            logger.debug(f"No sandbox found for project {self.config.project_id}; will create lazily when needed")
        
        logger.debug(f"⏱️ [TIMING] setup() total: {(time.time() - setup_start) * 1000:.1f}ms")
    
    def setup_tools(self):
        """Synchronous tool setup (for backwards compatibility)."""
        import time
        start = time.time()
        
        tool_manager = ToolManager(self.thread_manager, self.config.project_id, self.config.thread_id, self.config.agent_config)
        
        agent_id = None
        if self.config.agent_config:
            agent_id = self.config.agent_config.get('agent_id')
        
        disabled_tools = self._get_disabled_tools_from_config()
        
        # Cache migrated tools config once for use in AgentRun methods
        migrate_start = time.time()
        self.migrated_tools = self._get_migrated_tools_config()
        logger.debug(f"⏱️ [TIMING] Tool config migration: {(time.time() - migrate_start) * 1000:.1f}ms")
        
        register_start = time.time()
        tool_manager.register_all_tools(agent_id=agent_id, disabled_tools=disabled_tools)
        logger.info(f"⏱️ [TIMING] register_all_tools(): {(time.time() - register_start) * 1000:.1f}ms")
        
        is_suna_agent = (self.config.agent_config and self.config.agent_config.get('is_suna_default', False)) or (self.config.agent_config is None)
        logger.debug(f"Agent config check: agent_config={self.config.agent_config is not None}, is_suna_default={is_suna_agent}")
        
        if is_suna_agent:
            suna_start = time.time()
            logger.debug("Registering Suna-specific tools...")
            self._register_suna_specific_tools(disabled_tools)
            logger.debug(f"⏱️ [TIMING] Suna-specific tools: {(time.time() - suna_start) * 1000:.1f}ms")
        else:
            logger.debug("Not a Suna agent, skipping Suna-specific tool registration")
        
        logger.info(f"⏱️ [TIMING] setup_tools() total: {(time.time() - start) * 1000:.1f}ms")
    
    async def _setup_tools_async(self):
        """Async wrapper for tool setup to enable parallel execution."""
        # Run synchronous tool setup in executor to avoid blocking
        loop = asyncio.get_event_loop()
        await loop.run_in_executor(None, self.setup_tools)
    
    def _get_migrated_tools_config(self) -> dict:
        """Migrate tool config once and cache it. This is expensive so we only do it once."""
        if not self.config.agent_config or 'agentpress_tools' not in self.config.agent_config:
            return {}
        
        from core.utils.tool_migration import migrate_legacy_tool_config
        
        raw_tools = self.config.agent_config['agentpress_tools']
        
        if not isinstance(raw_tools, dict):
            return {}
        
        return migrate_legacy_tool_config(raw_tools)
    
    def _get_enabled_methods_for_tool(self, tool_name: str) -> Optional[List[str]]:
        """Get enabled methods for a tool using the pre-migrated config."""
        if not hasattr(self, 'migrated_tools') or not self.migrated_tools:
            return None
        
        from core.utils.tool_discovery import get_enabled_methods_for_tool
        
        # SAFEGUARD: Always get all methods for avatar tool if it's enabled
        if tool_name == 'sb_avatar_tool':
            avatar_config = self.migrated_tools.get('sb_avatar_tool')
            logger.info(f"🎬 SAFEGUARD (AgentRunner): Avatar tool config: {avatar_config}")
            
            # If avatar tool is enabled in any way, force all methods
            # None = not in config (default enabled), True = explicit, dict with enabled=True
            if avatar_config is None or avatar_config is True or (isinstance(avatar_config, dict) and avatar_config.get('enabled', True)):
                from core.utils.tool_discovery import get_tool_group
                tool_group = get_tool_group('sb_avatar_tool')
                if tool_group:
                    all_methods = [method['name'] for method in tool_group.get('methods', []) if method.get('enabled', True)]
                    logger.info(f"🎬 SAFEGUARD (AgentRunner): Forcing ALL avatar methods: {all_methods}")
                    return all_methods
                else:
                    logger.error(f"🎬 SAFEGUARD (AgentRunner): Could not get tool_group for sb_avatar_tool!")
            else:
                logger.info(f"🎬 SAFEGUARD (AgentRunner): Avatar tool explicitly DISABLED in config")
        
        return get_enabled_methods_for_tool(tool_name, self.migrated_tools)
    
    def _register_suna_specific_tools(self, disabled_tools: List[str]):
        if 'agent_creation_tool' not in disabled_tools:
            from core.tools.agent_creation_tool import AgentCreationTool
            from core.services.supabase import DBConnection
            
            db = DBConnection()
            
            if hasattr(self, 'account_id') and self.account_id:
                # Check for granular method control
                enabled_methods = self._get_enabled_methods_for_tool('agent_creation_tool')
                if enabled_methods is not None:
                    # Register only enabled methods
                    self.thread_manager.add_tool(AgentCreationTool, function_names=enabled_methods, thread_manager=self.thread_manager, db_connection=db, account_id=self.account_id)
                else:
                    # Register all methods (backward compatibility)
                    self.thread_manager.add_tool(AgentCreationTool, thread_manager=self.thread_manager, db_connection=db, account_id=self.account_id)
            else:
                logger.warning("Could not register agent_creation_tool: account_id not available")
    
    def _get_disabled_tools_from_config(self) -> List[str]:
        disabled_tools = []
        
        if not self.config.agent_config or 'agentpress_tools' not in self.config.agent_config:
            return disabled_tools
        
        raw_tools = self.config.agent_config['agentpress_tools']
        
        # DEBUG: Log avatar tool status
        logger.info(f"🔍 DEBUG avatar tool config: {raw_tools.get('sb_avatar_tool')}")
        logger.info(f"🔍 DEBUG avatar tool type: {type(raw_tools.get('sb_avatar_tool'))}")
        
        if not isinstance(raw_tools, dict):
            return disabled_tools
        
        if self.config.agent_config.get('is_suna_default', False) and not raw_tools:
            return disabled_tools
        
        def is_tool_enabled(tool_name: str) -> bool:
            try:
                tool_config = raw_tools.get(tool_name, True)
                if isinstance(tool_config, bool):
                    return tool_config
                elif isinstance(tool_config, dict):
                    return tool_config.get('enabled', True)
                else:
                    return True
            except Exception:
                return True
        
        all_tools = [
            'sb_shell_tool', 'sb_files_tool', 'sb_expose_tool',
            'web_search_tool', 'image_search_tool', 'sb_vision_tool', 'sb_presentation_tool', 'sb_image_edit_tool',
            'sb_avatar_tool', 'sb_kb_tool', 'sb_design_tool', 'sb_upload_file_tool',
            'sb_docs_tool',
            'data_providers_tool', 'browser_tool', 'people_search_tool', 'company_search_tool', 
            'agent_config_tool', 'mcp_search_tool', 'credential_profile_tool', 'trigger_tool',
            'agent_creation_tool'
        ]
        
        for tool_name in all_tools:
            enabled = is_tool_enabled(tool_name)
            if tool_name == 'sb_avatar_tool':
                logger.info(f"🔍 DEBUG sb_avatar_tool enabled check: {enabled}")
            if not enabled:
                disabled_tools.append(tool_name)
                
        logger.debug(f"Disabled tools from config: {disabled_tools}")
        logger.info(f"🔍 DEBUG Is sb_avatar_tool in disabled list? {'sb_avatar_tool' in disabled_tools}")
        return disabled_tools
    
    async def setup_mcp_tools(self) -> Optional[MCPToolWrapper]:
        if not self.config.agent_config:
            return None
        
        mcp_manager = MCPManager(self.thread_manager, self.account_id)
        return await mcp_manager.register_mcp_tools(self.config.agent_config)
    
    async def run(self, cancellation_event: Optional[asyncio.Event] = None) -> AsyncGenerator[Dict[str, Any], None]:
        import time
        run_start = time.time()
        
        # Run setup in parallel where possible for lower latency
        setup_start = time.time()
        await self.setup()  # Must run first (sets up client, account_id)
        logger.info(f"⏱️ [TIMING] AgentRunner.setup() completed in {(time.time() - setup_start) * 1000:.1f}ms")
        
        # Run tool setup and MCP setup in parallel
        parallel_start = time.time()
        setup_tools_task = asyncio.create_task(self._setup_tools_async())
        mcp_task = asyncio.create_task(self.setup_mcp_tools())
        
        await setup_tools_task
        tools_elapsed = (time.time() - parallel_start) * 1000
        
        mcp_wrapper_instance = await mcp_task
        parallel_elapsed = (time.time() - parallel_start) * 1000
        logger.info(f"⏱️ [TIMING] Tool setup: {tools_elapsed:.1f}ms | MCP setup (parallel): {parallel_elapsed:.1f}ms total")
        
        prompt_start = time.time()
        system_message = await PromptManager.build_system_prompt(
            self.config.model_name, self.config.agent_config, 
            self.config.thread_id, 
            mcp_wrapper_instance, self.client,
            tool_registry=self.thread_manager.tool_registry,
            xml_tool_calling=config.AGENT_XML_TOOL_CALLING,
            user_id=self.account_id
        )
        logger.info(f"⏱️ [TIMING] build_system_prompt() in {(time.time() - prompt_start) * 1000:.1f}ms ({len(str(system_message.get('content', '')))} chars)")
        logger.debug(f"model_name received: {self.config.model_name}")
        iteration_count = 0
        continue_execution = True

        msg_start = time.time()
        latest_user_message = await self.client.table('messages').select('*').eq('thread_id', self.config.thread_id).eq('type', 'user').order('created_at', desc=True).limit(1).execute()
        logger.info(f"⏱️ [TIMING] Get latest user message in {(time.time() - msg_start) * 1000:.1f}ms")
        
        latest_user_message_content = None
        if latest_user_message.data and len(latest_user_message.data) > 0:
            data = latest_user_message.data[0]['content']
            if isinstance(data, str):
                data = json.loads(data)
            if self.config.trace:
                self.config.trace.update(input=data['content'])
            # Extract content for fast path optimization
            latest_user_message_content = data.get('content') if isinstance(data, dict) else str(data)
        
        total_setup = (time.time() - run_start) * 1000
        logger.info(f"⏱️ [TIMING] 🚀 TOTAL AgentRunner setup: {total_setup:.1f}ms (ready for first LLM call)")

        while continue_execution and iteration_count < self.config.max_iterations:
            iteration_count += 1

            # Check for cancellation signal first
            if cancellation_event and cancellation_event.is_set():
                logger.info(f"Cancellation signal received - stopping agent execution for thread {self.config.thread_id}")
                yield {
                    "type": "status",
                    "status": "stopped",
                    "message": "Agent execution cancelled"
                }
                break

            # Check credits before EVERY iteration
            # - If balance is positive: Allow this iteration (even if it goes negative during it)
            # - If balance is negative: Stop (prevents infinite debt)
            # This way, a user with $0.10 can run a $0.15 request and go to -$0.05,
            # but the next iteration will stop them
            can_run, message, reservation_id = await billing_integration.check_and_reserve_credits(self.account_id)
            if not can_run:
                error_msg = f"Insufficient credits: {message}"
                logger.warning(f"Stopping agent - balance is negative: {error_msg}")
                yield {
                    "type": "status",
                    "status": "stopped",
                    "message": error_msg
                }
                break

            latest_message = await self.client.table('messages').select('*').eq('thread_id', self.config.thread_id).in_('type', ['assistant', 'tool', 'user']).order('created_at', desc=True).limit(1).execute()
            if latest_message.data and len(latest_message.data) > 0:
                message_type = latest_message.data[0].get('type')
                if message_type == 'assistant':
                    continue_execution = False
                    break

            temporary_message = None
            # Don't set max_tokens by default - let LiteLLM and providers handle their own defaults
            max_tokens = None
            logger.debug(f"max_tokens: {max_tokens} (using provider defaults)")
            generation = self.config.trace.generation(name="thread_manager.run_thread") if self.config.trace else None
            try:
                logger.debug(f"Starting thread execution for {self.config.thread_id}")
                response = await self.thread_manager.run_thread(
                    thread_id=self.config.thread_id,
                    system_prompt=system_message,
                    stream=True, 
                    llm_model=self.config.model_name,
                    llm_temperature=0,
                    llm_max_tokens=max_tokens,
                    tool_choice="auto",
                    temporary_message=temporary_message,
                    latest_user_message_content=latest_user_message_content,
                    processor_config=ProcessorConfig(
                        xml_tool_calling=config.AGENT_XML_TOOL_CALLING,
                        native_tool_calling=config.AGENT_NATIVE_TOOL_CALLING, 
                        execute_tools=True,
                        execute_on_stream=config.AGENT_EXECUTE_ON_STREAM,
                        tool_execution_strategy=config.AGENT_TOOL_EXECUTION_STRATEGY
                    ),
                    native_max_auto_continues=self.config.native_max_auto_continues,
                    generation=generation,
                    cancellation_event=cancellation_event
                )

                last_tool_call = None
                agent_should_terminate = False
                error_detected = False

                try:
                    if hasattr(response, '__aiter__') and not isinstance(response, dict):
                        async for chunk in response:
                            # Check for cancellation during stream processing
                            if cancellation_event and cancellation_event.is_set():
                                logger.info(f"Cancellation signal received during stream processing - stopping for thread {self.config.thread_id}")
                                break
                            
                            # Check for error status from thread_manager
                            if isinstance(chunk, dict) and chunk.get('type') == 'status' and chunk.get('status') == 'error':
                                logger.error(f"Error in thread execution: {chunk.get('message', 'Unknown error')}")
                                error_detected = True
                                yield chunk
                                continue

                            # Check for error status in the stream (message format)
                            if isinstance(chunk, dict) and chunk.get('type') == 'status':
                                try:
                                    content = chunk.get('content', {})
                                    if isinstance(content, str):
                                        content = json.loads(content)
                                    
                                    # Check for error status
                                    if content.get('status_type') == 'error':
                                        error_detected = True
                                        yield chunk
                                        continue
                                    
                                    # Check for agent termination
                                    metadata = chunk.get('metadata', {})
                                    if isinstance(metadata, str):
                                        metadata = json.loads(metadata)
                                    
                                    if metadata.get('agent_should_terminate'):
                                        agent_should_terminate = True
                                        
                                        if content.get('function_name'):
                                            last_tool_call = content['function_name']
                                            
                                except Exception:
                                    pass
                            
                            # Check for terminating XML tools in assistant content
                            if chunk.get('type') == 'assistant' and 'content' in chunk:
                                try:
                                    content = chunk.get('content', '{}')
                                    if isinstance(content, str):
                                        assistant_content_json = json.loads(content)
                                    else:
                                        assistant_content_json = content

                                    assistant_text = assistant_content_json.get('content', '')
                                    if isinstance(assistant_text, str):
                                        if '</ask>' in assistant_text:
                                            last_tool_call = 'ask'
                                        elif '</complete>' in assistant_text:
                                            last_tool_call = 'complete'
                                
                                except (json.JSONDecodeError, Exception):
                                    pass

                            yield chunk
                    else:
                        # Non-streaming response or error dict
                        # logger.debug(f"Response is not async iterable: {type(response)}")
                        
                        # Check if it's an error dict
                        if isinstance(response, dict) and response.get('type') == 'status' and response.get('status') == 'error':
                            logger.error(f"Thread returned error: {response.get('message', 'Unknown error')}")
                            error_detected = True
                            yield response
                        else:
                            logger.warning(f"Unexpected response type: {type(response)}")
                            error_detected = True

                    if error_detected:
                        if generation:
                            generation.end(status_message="error_detected", level="ERROR")
                        break
                        
                    if agent_should_terminate or last_tool_call in ['ask', 'complete']:
                        if generation:
                            generation.end(status_message="agent_stopped")
                        continue_execution = False

                except Exception as e:
                    # Use ErrorProcessor for safe error handling
                    processed_error = ErrorProcessor.process_system_error(e, context={"thread_id": self.config.thread_id})
                    ErrorProcessor.log_error(processed_error)
                    if generation:
                        generation.end(status_message=processed_error.message, level="ERROR")
                    yield processed_error.to_stream_dict()
                    break
                    
            except Exception as e:
                # Use ErrorProcessor for safe error conversion
                processed_error = ErrorProcessor.process_system_error(e, context={"thread_id": self.config.thread_id})
                ErrorProcessor.log_error(processed_error)
                yield processed_error.to_stream_dict()
                break
            
            if generation:
                generation.end()

        try:
            asyncio.create_task(asyncio.to_thread(lambda: langfuse.flush()))
        except Exception as e:
            logger.warning(f"Failed to flush Langfuse: {e}")


async def run_agent(
    thread_id: str,
    project_id: str,
    thread_manager: Optional[ThreadManager] = None,
    native_max_auto_continues: int = 25,
    max_iterations: int = 100,
    model_name: str = "openai/gpt-5-mini",
    agent_config: Optional[dict] = None,    
    trace: Optional[StatefulTraceClient] = None,
    cancellation_event: Optional[asyncio.Event] = None,
    account_id: Optional[str] = None  # If provided, skips thread query in setup()
):
    effective_model = model_name

    # is_tier_default = model_name in ["Kimi K2", "Claude Sonnet 4.5", "openai/gpt-5-mini"]
    # if is_tier_default and agent_config and agent_config.get('model'):
    #     effective_model = agent_config['model']
    #     logger.debug(f"Using model from agent config: {effective_model} (tier default was {model_name})")
    # elif not is_tier_default:
    #     logger.debug(f"Using user-selected model: {effective_model}")
    # else:
    #     logger.debug(f"Using tier default model: {effective_model}")
    
    config = AgentConfig(
        thread_id=thread_id,
        project_id=project_id,
        native_max_auto_continues=native_max_auto_continues,
        max_iterations=max_iterations,
        model_name=effective_model,
        agent_config=agent_config,
        trace=trace,
        account_id=account_id
    )
    
    runner = AgentRunner(config)
    async for chunk in runner.run(cancellation_event=cancellation_event):
        yield chunk<|MERGE_RESOLUTION|>--- conflicted
+++ resolved
@@ -166,31 +166,8 @@
 
         for tool_name, tool_class, kwargs in sandbox_tools:
             if tool_name not in disabled_tools:
-<<<<<<< HEAD
-                try:
-                    # Check for granular method control
-                    enabled_methods = self._get_enabled_methods_for_tool(tool_name)
-                    if enabled_methods is not None:
-                        # Register only enabled methods
-                        if tool_name == 'sb_avatar_tool' and AVATAR_TOOL_DEBUG:
-                            logger.debug(f"🎬 AVATAR TOOL: Registering with methods: {enabled_methods}")
-                        self.thread_manager.add_tool(tool_class, function_names=enabled_methods, **kwargs)
-                        logger.debug(f"Registered {tool_name} with methods: {enabled_methods}")
-                    else:
-                        # Register all methods (backward compatibility)
-                        if tool_name == 'sb_avatar_tool' and AVATAR_TOOL_DEBUG:
-                            logger.debug(f"🎬 AVATAR TOOL: Registering ALL methods (no filtering)")
-                        self.thread_manager.add_tool(tool_class, **kwargs)
-                        logger.debug(f"Registered {tool_name} (all methods)")
-                except Exception as e:
-                    logger.error(f"Failed to register {tool_name}: {e}")
-            else:
-                if tool_name == 'sb_avatar_tool':
-                    logger.error(f"❌ AVATAR TOOL is in disabled_tools list! Will NOT be registered!")
-=======
                 enabled_methods = self._get_enabled_methods_for_tool(tool_name)
                 self.thread_manager.add_tool(tool_class, function_names=enabled_methods, **kwargs)
->>>>>>> 2158e8a1
     
     def _register_utility_tools(self, disabled_tools: List[str]):
         """Register utility tools with API key checks."""
@@ -200,18 +177,9 @@
         
         # Enable Paper Search Tool if API key is configured (FREE Semantic Scholar API)
         if config.SEMANTIC_SCHOLAR_API_KEY and 'paper_search_tool' not in disabled_tools:
-<<<<<<< HEAD
-            enabled_methods = self._get_enabled_methods_for_tool('paper_search_tool')
-            # Always register all methods if no specific filtering is configured
-            if enabled_methods is None:
-                enabled_methods = ['paper_search', 'get_paper_details', 'search_authors', 'get_author_details', 'get_author_papers']
-            self.thread_manager.add_tool(PaperSearchTool, function_names=enabled_methods, thread_manager=self.thread_manager)
-            logger.info(f"📚 Registered paper_search_tool with methods: {enabled_methods}")
-=======
             if 'paper_search_tool' not in disabled_tools:
                 enabled_methods = self._get_enabled_methods_for_tool('paper_search_tool')
                 self.thread_manager.add_tool(PaperSearchTool, function_names=enabled_methods, thread_manager=self.thread_manager)
->>>>>>> 2158e8a1
         
         # Register search tools if EXA API key is available
         # TEMPORARILY DISABLED: People, Company, and Paper search tools
@@ -232,10 +200,6 @@
             if enabled_methods is None:
                 enabled_methods = ['make_phone_call', 'end_call', 'get_call_details', 'wait_for_call_completion']
             self.thread_manager.add_tool(VapiVoiceTool, function_names=enabled_methods, thread_manager=self.thread_manager)
-<<<<<<< HEAD
-            logger.info(f"📞 Registered vapi_voice_tool with methods: {enabled_methods}")
-=======
->>>>>>> 2158e8a1
             
     def _register_agent_builder_tools(self, agent_id: str, disabled_tools: List[str]):
         """Register agent builder tools with proper initialization."""
@@ -265,21 +229,6 @@
                         db_connection=db, 
                         agent_id=agent_id
                     )
-<<<<<<< HEAD
-                    if enabled_methods:
-                        logger.debug(f"✅ Registered {tool_name} with methods: {enabled_methods}")
-                        logger.debug(f"✅ Registered {tool_name} (all methods)")
-                    
-                    # Special verification for critical Pipedream tools
-                    if tool_name == 'pipedream_mcp_tool':
-                        available_functions = self.thread_manager.tool_registry.get_available_functions()
-                        pipedream_functions = [f for f in available_functions.keys() if 'pipedream' in f]
-                        if pipedream_functions:
-                            logger.info(f"✅ ✅ Pipedream functions registered: {pipedream_functions}")
-                        else:
-                            logger.error(f"❌ Pipedream tool registered but no functions found!")
-=======
->>>>>>> 2158e8a1
                 except Exception as e:
                     logger.error(f"❌ Failed to register {tool_name}: {e}")
                     # For Pipedream specifically, this is critical
@@ -751,36 +700,6 @@
         self.client = await self.thread_manager.db.client
         logger.debug(f"⏱️ [TIMING] DB client acquire: {(time.time() - db_start) * 1000:.1f}ms")
         
-<<<<<<< HEAD
-        # Robust fetch with small retry to avoid transient visibility/race issues
-        response = None
-        for attempt in range(5):
-            response = await self.client.table('threads').select('account_id').eq('thread_id', self.config.thread_id).execute()
-            if response.data:
-                break
-            # Backoff a bit before retrying
-            await asyncio.sleep(0.2 * (attempt + 1))
-        
-        if not response or not response.data:
-            logger.error(f"Thread lookup failed in worker after retries: {self.config.thread_id}")
-            raise ValueError(f"Thread {self.config.thread_id} not found")
-        
-        self.account_id = response.data[0].get('account_id')
-        
-        if not self.account_id:
-            raise ValueError(f"Thread {self.config.thread_id} has no associated account")
-
-        # Also ensure project exists with the same retry pattern
-        project = None
-        for attempt in range(5):
-            project = await self.client.table('projects').select('*').eq('project_id', self.config.project_id).execute()
-            if project.data:
-                break
-            await asyncio.sleep(0.2 * (attempt + 1))
-        if not project or not project.data:
-            logger.error(f"Project lookup failed in worker after retries: {self.config.project_id}")
-            raise ValueError(f"Project {self.config.project_id} not found")
-=======
         # If account_id is already provided (from worker), skip thread query entirely
         if self.config.account_id:
             self.account_id = self.config.account_id
@@ -828,7 +747,6 @@
             
             if not project.data or len(project.data) == 0:
                 raise ValueError(f"Project {self.config.project_id} not found")
->>>>>>> 2158e8a1
 
             project_data = project.data[0]
             
