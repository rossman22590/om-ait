--- conflicted
+++ resolved
@@ -21,15 +21,6 @@
 from core.utils.logger import logger
 
 from core.billing.billing_integration import billing_integration
-<<<<<<< HEAD
-from core.tools.sb_vision_tool import SandboxVisionTool
-from core.tools.sb_image_edit_tool import SandboxImageEditTool
-from core.tools.sb_designer_tool import SandboxDesignerTool
-from core.tools.sb_avatar_tool import SandboxAvatarTool
-from core.tools.sb_presentation_tool import SandboxPresentationTool
-from core.tools.sb_document_parser import SandboxDocumentParserTool 
-=======
->>>>>>> cea086c2
 
 from core.services.langfuse import langfuse
 from langfuse.client import StatefulTraceClient
@@ -120,23 +111,6 @@
                 if enabled_methods:
                     logger.debug(f"✅ Registered image_search_tool with methods: {enabled_methods}")
         
-<<<<<<< HEAD
-        # Register other sandbox tools
-        sandbox_tools = [
-            ('sb_shell_tool', SandboxShellTool, {'project_id': self.project_id, 'thread_manager': self.thread_manager}),
-            ('sb_files_tool', SandboxFilesTool, {'project_id': self.project_id, 'thread_manager': self.thread_manager}),
-            ('sb_expose_tool', SandboxExposeTool, {'project_id': self.project_id, 'thread_manager': self.thread_manager}),
-            ('sb_vision_tool', SandboxVisionTool, {'project_id': self.project_id, 'thread_id': self.thread_id, 'thread_manager': self.thread_manager}),
-            ('sb_image_edit_tool', SandboxImageEditTool, {'project_id': self.project_id, 'thread_id': self.thread_id, 'thread_manager': self.thread_manager}),
-            ('sb_kb_tool', SandboxKbTool, {'project_id': self.project_id, 'thread_manager': self.thread_manager}),
-            ('sb_design_tool', SandboxDesignerTool, {'project_id': self.project_id, 'thread_id': self.thread_id, 'thread_manager': self.thread_manager}),
-            ('sb_avatar_tool', SandboxAvatarTool, {'project_id': self.project_id, 'thread_id': self.thread_id, 'thread_manager': self.thread_manager}),
-            ('sb_presentation_tool', SandboxPresentationTool, {'project_id': self.project_id, 'thread_manager': self.thread_manager}),
-            ('sb_upload_file_tool', SandboxUploadFileTool, {'project_id': self.project_id, 'thread_manager': self.thread_manager}),
-            ('sb_docs_tool', SandboxDocsTool, {'project_id': self.project_id, 'thread_manager': self.thread_manager}),
-            ('sb_document_parser_tool', SandboxDocumentParserTool, {'project_id': self.project_id, 'thread_manager': self.thread_manager}),
-        ]
-=======
         # Register other sandbox tools from centralized registry
         from core.tools.tool_registry import SANDBOX_TOOLS, get_tool_class
         
@@ -156,7 +130,6 @@
                 sandbox_tools.append((tool_name, tool_class, kwargs))
             except (ImportError, AttributeError) as e:
                 logger.warning(f"❌ Failed to load tool {tool_name} ({class_name}): {e}")
->>>>>>> cea086c2
         
         for tool_name, tool_class, kwargs in sandbox_tools:
             if tool_name not in disabled_tools:
@@ -225,29 +198,10 @@
             
     def _register_agent_builder_tools(self, agent_id: str, disabled_tools: List[str]):
         """Register agent builder tools with proper initialization."""
-<<<<<<< HEAD
-        from core.tools.agent_builder_tools.agent_config_tool import AgentConfigTool
-        from core.tools.agent_builder_tools.mcp_search_tool import MCPSearchTool
-        from core.tools.agent_builder_tools.credential_profile_tool import CredentialProfileTool
-        from core.tools.agent_builder_tools.trigger_tool import TriggerTool
-        from core.tools.agent_builder_tools.pipedream_mcp_tool import PipedreamMCPTool
-        from core.services.supabase import DBConnection
-        
-        db = DBConnection()
-        
-        agent_builder_tools = [
-            ('agent_config_tool', AgentConfigTool),
-            ('mcp_search_tool', MCPSearchTool),
-            ('credential_profile_tool', CredentialProfileTool),
-            ('trigger_tool', TriggerTool),
-            ('pipedream_mcp_tool', PipedreamMCPTool),
-        ]
-=======
         from core.tools.tool_registry import AGENT_BUILDER_TOOLS, get_tool_class
         from core.services.supabase import DBConnection
         
         db = DBConnection()
->>>>>>> cea086c2
 
         for tool_name, module_path, class_name in AGENT_BUILDER_TOOLS:
             # Skip agent_creation_tool as it's registered separately in _register_suna_specific_tools
