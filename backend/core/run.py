import os
import json
import asyncio
import datetime
from typing import Optional, Dict, List, Any, AsyncGenerator
from dataclasses import dataclass

from core.tools.message_tool import MessageTool
from core.tools.sb_deploy_tool import SandboxDeployTool
from core.tools.sb_expose_tool import SandboxExposeTool
from core.tools.web_search_tool import SandboxWebSearchTool
from dotenv import load_dotenv
from core.utils.config import config
from core.prompts.agent_builder_prompt import get_agent_builder_prompt
from core.agentpress.thread_manager import ThreadManager
from core.agentpress.response_processor import ProcessorConfig
from core.agentpress.error_processor import ErrorProcessor
from core.tools.sb_shell_tool import SandboxShellTool
from core.tools.sb_files_tool import SandboxFilesTool
from core.tools.sb_kb_tool import SandboxKbTool
from core.tools.data_providers_tool import DataProvidersTool
from core.tools.expand_msg_tool import ExpandMessageTool
from core.prompts.prompt import get_system_prompt

from core.utils.logger import logger

from core.billing.billing_integration import billing_integration
from core.tools.sb_vision_tool import SandboxVisionTool
from core.tools.sb_image_edit_tool import SandboxImageEditTool
from core.tools.sb_designer_tool import SandboxDesignerTool
from core.tools.sb_avatar_tool import SandboxAvatarTool
from core.tools.sb_presentation_outline_tool import SandboxPresentationOutlineTool
from core.tools.sb_presentation_tool import SandboxPresentationTool

from core.services.langfuse import langfuse
from langfuse.client import StatefulTraceClient

from core.tools.mcp_tool_wrapper import MCPToolWrapper
from core.tools.task_list_tool import TaskListTool
from core.agentpress.tool import SchemaType
from core.tools.sb_sheets_tool import SandboxSheetsTool
# from core.tools.sb_web_dev_tool import SandboxWebDevTool  # DEACTIVATED
from core.tools.sb_upload_file_tool import SandboxUploadFileTool
from core.tools.sb_docs_tool import SandboxDocsTool
from core.ai_models.manager import model_manager

load_dotenv()


@dataclass
class AgentConfig:
    thread_id: str
    project_id: str
    stream: bool
    native_max_auto_continues: int = 25
    max_iterations: int = 100
    model_name: str = "openai/gpt-5-mini"
    enable_thinking: Optional[bool] = False
    reasoning_effort: Optional[str] = 'low'
    enable_context_manager: bool = True
    agent_config: Optional[dict] = None
    trace: Optional[StatefulTraceClient] = None
    enable_prompt_caching: bool = True


class ToolManager:
    def __init__(self, thread_manager: ThreadManager, project_id: str, thread_id: str):
        self.thread_manager = thread_manager
        self.project_id = project_id
        self.thread_id = thread_id
    
    def register_all_tools(self, agent_id: Optional[str] = None, disabled_tools: Optional[List[str]] = None):
        """Register all available tools by default, with optional exclusions.
        
        Args:
            agent_id: Optional agent ID for agent builder tools
            disabled_tools: List of tool names to exclude from registration
        """
        disabled_tools = disabled_tools or []
        
        # logger.debug(f"Registering tools with disabled list: {disabled_tools}")
        
        # Core tools - always enabled
        self._register_core_tools()
        
        # Sandbox tools
        self._register_sandbox_tools(disabled_tools)
        
        # Data and utility tools
        self._register_utility_tools(disabled_tools)
        
        # Agent builder tools - register if agent_id provided
        if agent_id:
            self._register_agent_builder_tools(agent_id, disabled_tools)
        
        # Browser tool
        self._register_browser_tool(disabled_tools)
        
        # logger.debug(f"Tool registration complete. Registered {len(self.thread_manager.tool_registry.tools)} tools")
    
    def _register_core_tools(self):
        """Register core tools that are always available."""
        self.thread_manager.add_tool(ExpandMessageTool, thread_id=self.thread_id, thread_manager=self.thread_manager)
        self.thread_manager.add_tool(MessageTool)
        self.thread_manager.add_tool(TaskListTool, project_id=self.project_id, thread_manager=self.thread_manager, thread_id=self.thread_id)
    
    def _register_sandbox_tools(self, disabled_tools: List[str]):
        """Register sandbox-related tools."""
        sandbox_tools = [
            ('sb_shell_tool', SandboxShellTool, {'project_id': self.project_id, 'thread_manager': self.thread_manager}),
            ('sb_files_tool', SandboxFilesTool, {'project_id': self.project_id, 'thread_manager': self.thread_manager}),
            ('sb_deploy_tool', SandboxDeployTool, {'project_id': self.project_id, 'thread_manager': self.thread_manager}),
            ('sb_expose_tool', SandboxExposeTool, {'project_id': self.project_id, 'thread_manager': self.thread_manager}),
            ('web_search_tool', SandboxWebSearchTool, {'project_id': self.project_id, 'thread_manager': self.thread_manager}),
            ('sb_vision_tool', SandboxVisionTool, {'project_id': self.project_id, 'thread_id': self.thread_id, 'thread_manager': self.thread_manager}),
            ('sb_image_edit_tool', SandboxImageEditTool, {'project_id': self.project_id, 'thread_id': self.thread_id, 'thread_manager': self.thread_manager}),
            ('sb_kb_tool', SandboxKbTool, {'project_id': self.project_id, 'thread_manager': self.thread_manager}),
            ('sb_design_tool', SandboxDesignerTool, {'project_id': self.project_id, 'thread_id': self.thread_id, 'thread_manager': self.thread_manager}),
            ('sb_avatar_tool', SandboxAvatarTool, {'project_id': self.project_id, 'thread_id': self.thread_id, 'thread_manager': self.thread_manager}),
            ('sb_presentation_outline_tool', SandboxPresentationOutlineTool, {'project_id': self.project_id, 'thread_manager': self.thread_manager}),
            ('sb_presentation_tool', SandboxPresentationTool, {'project_id': self.project_id, 'thread_manager': self.thread_manager}),

            ('sb_sheets_tool', SandboxSheetsTool, {'project_id': self.project_id, 'thread_manager': self.thread_manager}),
            # ('sb_web_dev_tool', SandboxWebDevTool, {'project_id': self.project_id, 'thread_id': self.thread_id, 'thread_manager': self.thread_manager}),  # DEACTIVATED
            ('sb_upload_file_tool', SandboxUploadFileTool, {'project_id': self.project_id, 'thread_manager': self.thread_manager}),
            ('sb_docs_tool', SandboxDocsTool, {'project_id': self.project_id, 'thread_manager': self.thread_manager}),
        ]
        
        for tool_name, tool_class, kwargs in sandbox_tools:
            if tool_name not in disabled_tools:
                self.thread_manager.add_tool(tool_class, **kwargs)
                # logger.debug(f"Registered {tool_name}")
    
    def _register_utility_tools(self, disabled_tools: List[str]):
        """Register utility and data provider tools."""
        if config.RAPID_API_KEY and 'data_providers_tool' not in disabled_tools:
            self.thread_manager.add_tool(DataProvidersTool)
            # logger.debug("Registered data_providers_tool")
    
    def _register_agent_builder_tools(self, agent_id: str, disabled_tools: List[str]):
        """Register agent builder tools."""
        from core.tools.agent_builder_tools.agent_config_tool import AgentConfigTool
        from core.tools.agent_builder_tools.mcp_search_tool import MCPSearchTool
        from core.tools.agent_builder_tools.credential_profile_tool import CredentialProfileTool
        from core.tools.agent_builder_tools.workflow_tool import WorkflowTool
        from core.tools.agent_builder_tools.trigger_tool import TriggerTool
        from core.tools.agent_builder_tools.pipedream_mcp_tool import PipedreamMCPTool
        from core.services.supabase import DBConnection
        
        db = DBConnection()
        
        agent_builder_tools = [
            ('agent_config_tool', AgentConfigTool),
            ('mcp_search_tool', MCPSearchTool),
            ('credential_profile_tool', CredentialProfileTool),
            ('workflow_tool', WorkflowTool),
            ('trigger_tool', TriggerTool),
            ('pipedream_mcp_tool', PipedreamMCPTool),
        ]
        
        # logger.debug(f"Registering agent builder tools for agent_id: {agent_id}")
        # logger.debug(f"Disabled tools list: {disabled_tools}")
        
        for tool_name, tool_class in agent_builder_tools:
            if tool_name not in disabled_tools:
                try:
                    self.thread_manager.add_tool(tool_class, thread_manager=self.thread_manager, db_connection=db, agent_id=agent_id)
<<<<<<< HEAD
                    logger.info(f"✅ Successfully registered {tool_name}")
                    
                    # Special verification for critical Pipedream tools
                    if tool_name == 'pipedream_mcp_tool':
                        available_functions = self.thread_manager.tool_registry.get_available_functions()
                        pipedream_functions = [f for f in available_functions.keys() if 'pipedream' in f]
                        if pipedream_functions:
                            logger.info(f"✅ ✅ Pipedream functions registered: {pipedream_functions}")
                        else:
                            logger.error(f"❌ Pipedream tool registered but no functions found!")
                            
=======
                    # logger.debug(f"✅ Registered {tool_name}")
                    pass
>>>>>>> f19c1a6f
                except Exception as e:
                    logger.error(f"❌ Failed to register {tool_name}: {e}")
                    # For Pipedream specifically, this is critical
                    if tool_name == 'pipedream_mcp_tool':
                        logger.error(f"❌ CRITICAL: Pipedream tool registration failed - agent builder will not have dual platform support!")
                    # Continue with other tools instead of failing completely
            else:
                # logger.debug(f"⏭️ Skipping {tool_name} - disabled")
                pass
    
    def _register_suna_specific_tools(self, disabled_tools: List[str]):
        """Register tools specific to Suna (the default agent)."""
        if 'agent_creation_tool' not in disabled_tools:
            from core.tools.agent_creation_tool import AgentCreationTool
            from core.services.supabase import DBConnection
            
            db = DBConnection()
            
            if hasattr(self, 'account_id') and self.account_id:
                self.thread_manager.add_tool(AgentCreationTool, thread_manager=self.thread_manager, db_connection=db, account_id=self.account_id)
                logger.debug("Registered agent_creation_tool for Suna")
            else:
                logger.warning("Could not register agent_creation_tool: account_id not available")
    
    def _register_browser_tool(self, disabled_tools: List[str]):
        """Register browser tool."""
        if 'browser_tool' not in disabled_tools:
            from core.tools.browser_tool import BrowserTool
            self.thread_manager.add_tool(BrowserTool, project_id=self.project_id, thread_id=self.thread_id, thread_manager=self.thread_manager)
            # logger.debug("Registered browser_tool")
    

class MCPManager:
    def __init__(self, thread_manager: ThreadManager, account_id: str):
        self.thread_manager = thread_manager
        self.account_id = account_id
    
    async def register_mcp_tools(self, agent_config: dict) -> Optional[MCPToolWrapper]:
        all_mcps = []
        
        if agent_config.get('configured_mcps'):
            all_mcps.extend(agent_config['configured_mcps'])
        
        if agent_config.get('custom_mcps'):
            for custom_mcp in agent_config['custom_mcps']:
                custom_type = custom_mcp.get('customType', custom_mcp.get('type', 'sse'))
                
                if custom_type == 'pipedream':
                    if 'config' not in custom_mcp:
                        custom_mcp['config'] = {}
                    
                    if not custom_mcp['config'].get('external_user_id'):
                        profile_id = custom_mcp['config'].get('profile_id')
                        if profile_id:
                            try:
                                from pipedream import profile_service
                                from uuid import UUID
                                
                                profile = await profile_service.get_profile(UUID(self.account_id), UUID(profile_id))
                                if profile:
                                    custom_mcp['config']['external_user_id'] = profile.external_user_id
                            except Exception as e:
                                logger.error(f"Error retrieving external_user_id from profile {profile_id}: {e}")
                    
                    if 'headers' in custom_mcp['config'] and 'x-pd-app-slug' in custom_mcp['config']['headers']:
                        custom_mcp['config']['app_slug'] = custom_mcp['config']['headers']['x-pd-app-slug']
                
                elif custom_type == 'composio':
                    qualified_name = custom_mcp.get('qualifiedName')
                    if not qualified_name:
                        qualified_name = f"composio.{custom_mcp['name'].replace(' ', '_').lower()}"
                    
                    mcp_config = {
                        'name': custom_mcp['name'],
                        'qualifiedName': qualified_name,
                        'config': custom_mcp.get('config', {}),
                        'enabledTools': custom_mcp.get('enabledTools', []),
                        'instructions': custom_mcp.get('instructions', ''),
                        'isCustom': True,
                        'customType': 'composio'
                    }
                    all_mcps.append(mcp_config)
                    continue
                
                mcp_config = {
                    'name': custom_mcp['name'],
                    'qualifiedName': f"custom_{custom_type}_{custom_mcp['name'].replace(' ', '_').lower()}",
                    'config': custom_mcp['config'],
                    'enabledTools': custom_mcp.get('enabledTools', []),
                    'instructions': custom_mcp.get('instructions', ''),
                    'isCustom': True,
                    'customType': custom_type
                }
                all_mcps.append(mcp_config)
        
        if not all_mcps:
            return None
        
        mcp_wrapper_instance = MCPToolWrapper(mcp_configs=all_mcps)
        try:
            await mcp_wrapper_instance.initialize_and_register_tools()
            
            updated_schemas = mcp_wrapper_instance.get_schemas()
            for method_name, schema_list in updated_schemas.items():
                for schema in schema_list:
                    self.thread_manager.tool_registry.tools[method_name] = {
                        "instance": mcp_wrapper_instance,
                        "schema": schema
                    }
            
            logger.info(f"⚡ Registered {len(updated_schemas)} MCP tools (Redis cache enabled)")
            return mcp_wrapper_instance
        except Exception as e:
            logger.error(f"Failed to initialize MCP tools: {e}")
            return None


class PromptManager:
    @staticmethod
    async def build_system_prompt(model_name: str, agent_config: Optional[dict], 
                                  thread_id: str, 
                                  mcp_wrapper_instance: Optional[MCPToolWrapper],
                                  client=None,
                                  tool_registry=None,
                                  include_xml_examples: bool = False,
                                  xml_tool_calling: bool = True) -> dict:
        
        default_system_content = get_system_prompt()
        
        if "anthropic" not in model_name.lower():
            sample_response_path = os.path.join(os.path.dirname(__file__), 'prompts/samples/1.txt')
            with open(sample_response_path, 'r') as file:
                sample_response = file.read()
            default_system_content = default_system_content + "\n\n <sample_assistant_response>" + sample_response + "</sample_assistant_response>"
        
        # Start with agent's normal system prompt or default
        if agent_config and agent_config.get('system_prompt'):
            system_content = agent_config['system_prompt'].strip()
        else:
            system_content = default_system_content
        
        # Check if agent has builder tools enabled - append the full builder prompt
        if agent_config:
            agentpress_tools = agent_config.get('agentpress_tools', {})
            has_builder_tools = any(
                agentpress_tools.get(tool, False) 
                for tool in ['agent_config_tool', 'mcp_search_tool', 'credential_profile_tool', 'workflow_tool', 'trigger_tool']
            )
            
            if has_builder_tools:
                # Append the full agent builder prompt to the existing system prompt
                builder_prompt = get_agent_builder_prompt()
                system_content += f"\n\n{builder_prompt}"
        
        # Add agent knowledge base context if available
        if agent_config and client and 'agent_id' in agent_config:
            try:
                logger.debug(f"Retrieving agent knowledge base context for agent {agent_config['agent_id']}")
                
                # Use only agent-based knowledge base context
                kb_result = await client.rpc('get_agent_knowledge_base_context', {
                    'p_agent_id': agent_config['agent_id']
                }).execute()
                
                if kb_result.data and kb_result.data.strip():
                    logger.debug(f"Found agent knowledge base context, adding to system prompt (length: {len(kb_result.data)} chars)")
                    # logger.debug(f"Knowledge base data object: {kb_result.data[:500]}..." if len(kb_result.data) > 500 else f"Knowledge base data object: {kb_result.data}")
                    
                    # Construct a well-formatted knowledge base section
                    kb_section = f"""

                    === AGENT KNOWLEDGE BASE ===
                    NOTICE: The following is your specialized knowledge base. This information should be considered authoritative for your responses and should take precedence over general knowledge when relevant.

                    {kb_result.data}

                    === END AGENT KNOWLEDGE BASE ===

                    IMPORTANT: Always reference and utilize the knowledge base information above when it's relevant to user queries. This knowledge is specific to your role and capabilities."""
                    
                    system_content += kb_section
                else:
                    logger.debug("No knowledge base context found for this agent")
                    
            except Exception as e:
                logger.error(f"Error retrieving knowledge base context for agent {agent_config.get('agent_id', 'unknown')}: {e}")
                # Continue without knowledge base context rather than failing
        
        if agent_config and (agent_config.get('configured_mcps') or agent_config.get('custom_mcps')) and mcp_wrapper_instance and mcp_wrapper_instance._initialized:
            mcp_info = "\n\n--- MCP Tools Available ---\n"
            mcp_info += "You have access to external MCP (Model Context Protocol) server tools.\n"
            mcp_info += "MCP tools can be called directly using their native function names in the standard function calling format:\n"
            mcp_info += '<function_calls>\n'
            mcp_info += '<invoke name="{tool_name}">\n'
            mcp_info += '<parameter name="param1">value1</parameter>\n'
            mcp_info += '<parameter name="param2">value2</parameter>\n'
            mcp_info += '</invoke>\n'
            mcp_info += '</function_calls>\n\n'
            
            mcp_info += "Available MCP tools:\n"
            try:
                registered_schemas = mcp_wrapper_instance.get_schemas()
                for method_name, schema_list in registered_schemas.items():
                    for schema in schema_list:
                        if schema.schema_type == SchemaType.OPENAPI:
                            func_info = schema.schema.get('function', {})
                            description = func_info.get('description', 'No description available')
                            mcp_info += f"- **{method_name}**: {description}\n"
                            
                            params = func_info.get('parameters', {})
                            props = params.get('properties', {})
                            if props:
                                mcp_info += f"  Parameters: {', '.join(props.keys())}\n"
                                
            except Exception as e:
                logger.error(f"Error listing MCP tools: {e}")
                mcp_info += "- Error loading MCP tool list\n"
            
            mcp_info += "\n🚨 CRITICAL MCP TOOL RESULT INSTRUCTIONS 🚨\n"
            mcp_info += "When you use ANY MCP (Model Context Protocol) tools:\n"
            mcp_info += "1. ALWAYS read and use the EXACT results returned by the MCP tool\n"
            mcp_info += "2. For search tools: ONLY cite URLs, sources, and information from the actual search results\n"
            mcp_info += "3. For any tool: Base your response entirely on the tool's output - do NOT add external information\n"
            mcp_info += "4. DO NOT fabricate, invent, hallucinate, or make up any sources, URLs, or data\n"
            mcp_info += "5. If you need more information, call the MCP tool again with different parameters\n"
            mcp_info += "6. When writing reports/summaries: Reference ONLY the data from MCP tool results\n"
            mcp_info += "7. If the MCP tool doesn't return enough information, explicitly state this limitation\n"
            mcp_info += "8. Always double-check that every fact, URL, and reference comes from the MCP tool output\n"
            mcp_info += "\nIMPORTANT: MCP tool results are your PRIMARY and ONLY source of truth for external data!\n"
            mcp_info += "NEVER supplement MCP results with your training data or make assumptions beyond what the tools provide.\n"
            
            system_content += mcp_info
        
        # Add XML tool calling instructions to system prompt if requested
        if include_xml_examples and xml_tool_calling and tool_registry:
            openapi_schemas = tool_registry.get_openapi_schemas()
            usage_examples = tool_registry.get_usage_examples()
            
            if openapi_schemas:
                # Convert schemas to JSON string
                schemas_json = json.dumps(openapi_schemas, indent=2)
                
                # Build usage examples section if any exist
                usage_examples_section = ""
                if usage_examples:
                    usage_examples_section = "\n\nUsage Examples:\n"
                    for func_name, example in usage_examples.items():
                        usage_examples_section += f"\n{func_name}:\n{example}\n"
                
                examples_content = f"""

In this environment you have access to a set of tools you can use to answer the user's question.

You can invoke functions by writing a <function_calls> block like the following as part of your reply to the user:

<function_calls>
<invoke name="function_name">
<parameter name="param_name">param_value</parameter>
...
</invoke>
</function_calls>

String and scalar parameters should be specified as-is, while lists and objects should use JSON format.

Here are the functions available in JSON Schema format:

```json
{schemas_json}
```

When using the tools:
- Use the exact function names from the JSON schema above
- Include all required parameters as specified in the schema
- Format complex data (objects, arrays) as JSON strings within the parameter tags
- Boolean values should be "true" or "false" (lowercase)
{usage_examples_section}
"""
                
                system_content += examples_content
                logger.debug("Appended XML tool examples to system prompt")

        now = datetime.datetime.now(datetime.timezone.utc)
        datetime_info = f"\n\n=== CURRENT DATE/TIME INFORMATION ===\n"
        datetime_info += f"Today's date: {now.strftime('%A, %B %d, %Y')}\n"
        datetime_info += f"Current year: {now.strftime('%Y')}\n"
        datetime_info += f"Current month: {now.strftime('%B')}\n"
        datetime_info += f"Current day: {now.strftime('%A')}\n"
        datetime_info += "Use this information for any time-sensitive tasks, research, or when current date/time context is needed.\n"
        
        system_content += datetime_info

        system_message = {"role": "system", "content": system_content}
        return system_message


class MessageManager:
    def __init__(self, client, thread_id: str, model_name: str, trace: Optional[StatefulTraceClient], 
                 agent_config: Optional[dict] = None, enable_context_manager: bool = False):
        self.client = client
        self.thread_id = thread_id
        self.model_name = model_name
        self.trace = trace
        self.agent_config = agent_config
        self.enable_context_manager = enable_context_manager
    
    async def build_temporary_message(self) -> Optional[dict]:
        system_message = None
        
        if self.agent_config and 'system_prompt' in self.agent_config:
            system_prompt = self.agent_config['system_prompt']
            if system_prompt:
                system_message = system_prompt
        
        if self.agent_config:
            agentpress_tools = self.agent_config.get('agentpress_tools', {})
            has_builder_tools = any(
                agentpress_tools.get(tool, False) 
                for tool in ['agent_config_tool', 'mcp_search_tool', 'credential_profile_tool', 'workflow_tool', 'trigger_tool']
            )
            
            if has_builder_tools:
                from core.prompts.agent_builder_prompt import AGENT_BUILDER_SYSTEM_PROMPT
                if system_message:
                    system_message += f"\n\n{AGENT_BUILDER_SYSTEM_PROMPT}"
                else:
                    system_message = AGENT_BUILDER_SYSTEM_PROMPT
        
        if system_message:
            return {
                "temporary": True,
                "role": "system",
                "content": system_message
            }
        
        return None


class AgentRunner:
    def __init__(self, config: AgentConfig):
        self.config = config
    
    async def setup(self):
        if not self.config.trace:
            self.config.trace = langfuse.trace(name="run_agent", session_id=self.config.thread_id, metadata={"project_id": self.config.project_id})
        
        self.thread_manager = ThreadManager(
            trace=self.config.trace, 
            agent_config=self.config.agent_config
        )
        
        self.client = await self.thread_manager.db.client
        
        response = await self.client.table('threads').select('account_id').eq('thread_id', self.config.thread_id).execute()
        
        if not response.data or len(response.data) == 0:
            raise ValueError(f"Thread {self.config.thread_id} not found")
        
        self.account_id = response.data[0].get('account_id')
        
        if not self.account_id:
            raise ValueError(f"Thread {self.config.thread_id} has no associated account")

        project = await self.client.table('projects').select('*').eq('project_id', self.config.project_id).execute()
        if not project.data or len(project.data) == 0:
            raise ValueError(f"Project {self.config.project_id} not found")

        project_data = project.data[0]
        sandbox_info = project_data.get('sandbox', {})
        if not sandbox_info.get('id'):
            logger.debug(f"No sandbox found for project {self.config.project_id}; will create lazily when needed")
    
    async def setup_tools(self):
        tool_manager = ToolManager(self.thread_manager, self.config.project_id, self.config.thread_id)
        
        agent_id = None
        if self.config.agent_config:
            agent_id = self.config.agent_config.get('agent_id')
        
        disabled_tools = self._get_disabled_tools_from_config()
        
        tool_manager.register_all_tools(agent_id=agent_id, disabled_tools=disabled_tools)
        
        is_suna_agent = (self.config.agent_config and self.config.agent_config.get('is_suna_default', False)) or (self.config.agent_config is None)
        logger.debug(f"Agent config check: agent_config={self.config.agent_config is not None}, is_suna_default={is_suna_agent}")
        
        if is_suna_agent:
            logger.debug("Registering Suna-specific tools...")
            self._register_suna_specific_tools(disabled_tools)
        else:
            logger.debug("Not a Suna agent, skipping Suna-specific tool registration")
    
    def _register_suna_specific_tools(self, disabled_tools: List[str]):
        if 'agent_creation_tool' not in disabled_tools:
            from core.tools.agent_creation_tool import AgentCreationTool
            from core.services.supabase import DBConnection
            
            db = DBConnection()
            
            if hasattr(self, 'account_id') and self.account_id:
                self.thread_manager.add_tool(AgentCreationTool, thread_manager=self.thread_manager, db_connection=db, account_id=self.account_id)
                logger.debug("Registered agent_creation_tool for Suna")
            else:
                logger.warning("Could not register agent_creation_tool: account_id not available")
    
    def _get_disabled_tools_from_config(self) -> List[str]:
        disabled_tools = []
        
        if not self.config.agent_config or 'agentpress_tools' not in self.config.agent_config:
            return disabled_tools
        
        raw_tools = self.config.agent_config['agentpress_tools']
        
        if not isinstance(raw_tools, dict):
            return disabled_tools
        
        if self.config.agent_config.get('is_suna_default', False) and not raw_tools:
            return disabled_tools
        
        def is_tool_enabled(tool_name: str) -> bool:
            try:
                tool_config = raw_tools.get(tool_name, True)
                if isinstance(tool_config, bool):
                    return tool_config
                elif isinstance(tool_config, dict):
                    return tool_config.get('enabled', True)
                else:
                    return True
            except Exception:
                return True
        
        all_tools = [
            'sb_shell_tool', 'sb_files_tool', 'sb_deploy_tool', 'sb_expose_tool',
            'web_search_tool', 'sb_vision_tool', 'sb_presentation_tool', 'sb_image_edit_tool',
            'sb_sheets_tool', 'sb_web_dev_tool', 'data_providers_tool', 'browser_tool',
            'agent_config_tool', 'mcp_search_tool', 'credential_profile_tool', 
            'workflow_tool', 'trigger_tool'
        ]
        
        for tool_name in all_tools:
            if not is_tool_enabled(tool_name):
                disabled_tools.append(tool_name)
        
        if 'sb_presentation_tool' in disabled_tools:
            disabled_tools.extend(['sb_presentation_outline_tool'])
        
        logger.debug(f"Disabled tools from config: {disabled_tools}")
        return disabled_tools
    
    async def setup_mcp_tools(self) -> Optional[MCPToolWrapper]:
        if not self.config.agent_config:
            return None
        
        mcp_manager = MCPManager(self.thread_manager, self.account_id)
        return await mcp_manager.register_mcp_tools(self.config.agent_config)
    
    async def run(self) -> AsyncGenerator[Dict[str, Any], None]:
        await self.setup()
        await self.setup_tools()
        mcp_wrapper_instance = await self.setup_mcp_tools()
        
        system_message = await PromptManager.build_system_prompt(
            self.config.model_name, self.config.agent_config, 
            self.config.thread_id, 
            mcp_wrapper_instance, self.client,
            tool_registry=self.thread_manager.tool_registry,
            include_xml_examples=True,
            xml_tool_calling=True
        )
        logger.info(f"📝 System message built once: {len(str(system_message.get('content', '')))} chars")
        logger.debug(f"model_name received: {self.config.model_name}")
        iteration_count = 0
        continue_execution = True

        latest_user_message = await self.client.table('messages').select('*').eq('thread_id', self.config.thread_id).eq('type', 'user').order('created_at', desc=True).limit(1).execute()
        if latest_user_message.data and len(latest_user_message.data) > 0:
            data = latest_user_message.data[0]['content']
            if isinstance(data, str):
                data = json.loads(data)
            if self.config.trace:
                self.config.trace.update(input=data['content'])

        while continue_execution and iteration_count < self.config.max_iterations:
            iteration_count += 1

            can_run, message, reservation_id = await billing_integration.check_and_reserve_credits(self.account_id)
            if not can_run:
                error_msg = f"Insufficient credits: {message}"
                yield {
                    "type": "status",
                    "status": "stopped",
                    "message": error_msg
                }
                break

            latest_message = await self.client.table('messages').select('*').eq('thread_id', self.config.thread_id).in_('type', ['assistant', 'tool', 'user']).order('created_at', desc=True).limit(1).execute()
            if latest_message.data and len(latest_message.data) > 0:
                message_type = latest_message.data[0].get('type')
                if message_type == 'assistant':
                    continue_execution = False
                    break

            temporary_message = None
            # Don't set max_tokens by default - let LiteLLM and providers handle their own defaults
            max_tokens = None
            logger.debug(f"max_tokens: {max_tokens} (using provider defaults)")
            generation = self.config.trace.generation(name="thread_manager.run_thread") if self.config.trace else None
            try:
                logger.debug(f"Starting thread execution for {self.config.thread_id}")
                response = await self.thread_manager.run_thread(
                    thread_id=self.config.thread_id,
                    system_prompt=system_message,
                    stream=self.config.stream,
                    llm_model=self.config.model_name,
                    llm_temperature=0,
                    llm_max_tokens=max_tokens,
                    tool_choice="auto",
                    max_xml_tool_calls=1,
                    temporary_message=temporary_message,
                    processor_config=ProcessorConfig(
                        xml_tool_calling=True,
                        native_tool_calling=False,
                        execute_tools=True,
                        execute_on_stream=True,
                        tool_execution_strategy="parallel",
                        xml_adding_strategy="user_message"
                    ),
                    native_max_auto_continues=self.config.native_max_auto_continues,
                    enable_thinking=self.config.enable_thinking,
                    reasoning_effort=self.config.reasoning_effort,
                    generation=generation,
                    enable_prompt_caching=self.config.enable_prompt_caching,
                    enable_context_manager=self.config.enable_context_manager
                )

                last_tool_call = None
                agent_should_terminate = False
                error_detected = False

                try:
                    if hasattr(response, '__aiter__') and not isinstance(response, dict):
                        async for chunk in response:
                            # Check for error status from thread_manager
                            if isinstance(chunk, dict) and chunk.get('type') == 'status' and chunk.get('status') == 'error':
                                logger.error(f"Error in thread execution: {chunk.get('message', 'Unknown error')}")
                                error_detected = True
                                yield chunk
                                continue

                            # Check for error status in the stream (message format)
                            if isinstance(chunk, dict) and chunk.get('type') == 'status':
                                try:
                                    content = chunk.get('content', {})
                                    if isinstance(content, str):
                                        content = json.loads(content)
                                    
                                    # Check for error status
                                    if content.get('status_type') == 'error':
                                        error_detected = True
                                        yield chunk
                                        continue
                                    
                                    # Check for agent termination
                                    metadata = chunk.get('metadata', {})
                                    if isinstance(metadata, str):
                                        metadata = json.loads(metadata)
                                    
                                    if metadata.get('agent_should_terminate'):
                                        agent_should_terminate = True
                                        
                                        if content.get('function_name'):
                                            last_tool_call = content['function_name']
                                        elif content.get('xml_tag_name'):
                                            last_tool_call = content['xml_tag_name']
                                            
                                except Exception:
                                    pass
                            
                            # Check for terminating XML tools in assistant content
                            if chunk.get('type') == 'assistant' and 'content' in chunk:
                                try:
                                    content = chunk.get('content', '{}')
                                    if isinstance(content, str):
                                        assistant_content_json = json.loads(content)
                                    else:
                                        assistant_content_json = content

                                    assistant_text = assistant_content_json.get('content', '')
                                    if isinstance(assistant_text, str):
                                        if '</ask>' in assistant_text:
                                            last_tool_call = 'ask'
                                        elif '</complete>' in assistant_text:
                                            last_tool_call = 'complete'
                                        elif '</web-browser-takeover>' in assistant_text:
                                            last_tool_call = 'web-browser-takeover'
                                
                                except (json.JSONDecodeError, Exception):
                                    pass

                            yield chunk
                    else:
                        # Non-streaming response or error dict
                        # logger.debug(f"Response is not async iterable: {type(response)}")
                        
                        # Check if it's an error dict
                        if isinstance(response, dict) and response.get('type') == 'status' and response.get('status') == 'error':
                            logger.error(f"Thread returned error: {response.get('message', 'Unknown error')}")
                            error_detected = True
                            yield response
                        else:
                            logger.warning(f"Unexpected response type: {type(response)}")
                            error_detected = True

                    if error_detected:
                        if generation:
                            generation.end(status_message="error_detected", level="ERROR")
                        break
                        
                    if agent_should_terminate or last_tool_call in ['ask', 'complete', 'web-browser-takeover', 'present_presentation']:
                        if generation:
                            generation.end(status_message="agent_stopped")
                        continue_execution = False

                except Exception as e:
                    # Use ErrorProcessor for safe error handling
                    processed_error = ErrorProcessor.process_system_error(e, context={"thread_id": self.config.thread_id})
                    ErrorProcessor.log_error(processed_error)
                    if generation:
                        generation.end(status_message=processed_error.message, level="ERROR")
                    yield processed_error.to_stream_dict()
                    break
                    
            except Exception as e:
                # Use ErrorProcessor for safe error conversion
                processed_error = ErrorProcessor.process_system_error(e, context={"thread_id": self.config.thread_id})
                ErrorProcessor.log_error(processed_error)
                yield processed_error.to_stream_dict()
                break
            
            if generation:
                generation.end()

        try:
            asyncio.create_task(asyncio.to_thread(lambda: langfuse.flush()))
        except Exception as e:
            logger.warning(f"Failed to flush Langfuse: {e}")


async def run_agent(
    thread_id: str,
    project_id: str,
    stream: bool,
    thread_manager: Optional[ThreadManager] = None,
    native_max_auto_continues: int = 25,
    max_iterations: int = 100,
    model_name: str = "openai/gpt-5-mini",
    enable_thinking: Optional[bool] = False,
    reasoning_effort: Optional[str] = 'low',
    enable_context_manager: bool = False,
    enable_prompt_caching: bool = False,
    agent_config: Optional[dict] = None,    
    trace: Optional[StatefulTraceClient] = None
):
    effective_model = model_name

    # is_tier_default = model_name in ["Kimi K2", "Claude Sonnet 4", "openai/gpt-5-mini"]
    
    # if is_tier_default and agent_config and agent_config.get('model'):
    #     effective_model = agent_config['model']
    #     logger.debug(f"Using model from agent config: {effective_model} (tier default was {model_name})")
    # elif not is_tier_default:
    #     logger.debug(f"Using user-selected model: {effective_model}")
    # else:
    #     logger.debug(f"Using tier default model: {effective_model}")
    
    config = AgentConfig(
        thread_id=thread_id,
        project_id=project_id,
        stream=stream,
        native_max_auto_continues=native_max_auto_continues,
        max_iterations=max_iterations,
        model_name=effective_model,
        enable_thinking=enable_thinking,
        reasoning_effort=reasoning_effort,
        enable_context_manager=enable_context_manager,
        enable_prompt_caching=enable_prompt_caching,
        agent_config=agent_config,
        trace=trace
    )
    
    runner = AgentRunner(config)
    async for chunk in runner.run():
        yield chunk<|MERGE_RESOLUTION|>--- conflicted
+++ resolved
@@ -165,8 +165,7 @@
             if tool_name not in disabled_tools:
                 try:
                     self.thread_manager.add_tool(tool_class, thread_manager=self.thread_manager, db_connection=db, agent_id=agent_id)
-<<<<<<< HEAD
-                    logger.info(f"✅ Successfully registered {tool_name}")
+                    # logger.info(f"✅ Successfully registered {tool_name}")
                     
                     # Special verification for critical Pipedream tools
                     if tool_name == 'pipedream_mcp_tool':
@@ -177,10 +176,7 @@
                         else:
                             logger.error(f"❌ Pipedream tool registered but no functions found!")
                             
-=======
-                    # logger.debug(f"✅ Registered {tool_name}")
                     pass
->>>>>>> f19c1a6f
                 except Exception as e:
                     logger.error(f"❌ Failed to register {tool_name}: {e}")
                     # For Pipedream specifically, this is critical
