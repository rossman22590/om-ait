import os
import json
import asyncio
import datetime
from typing import Optional, Dict, List, Any, AsyncGenerator
from dataclasses import dataclass

from core.tools.message_tool import MessageTool
from core.tools.sb_expose_tool import SandboxExposeTool
from core.tools.web_search_tool import SandboxWebSearchTool
from core.tools.image_search_tool import SandboxImageSearchTool
from dotenv import load_dotenv
from core.utils.config import config, EnvMode
from core.prompts.agent_builder_prompt import get_agent_builder_prompt
from core.agentpress.thread_manager import ThreadManager
from core.agentpress.response_processor import ProcessorConfig
from core.agentpress.error_processor import ErrorProcessor
from core.tools.sb_shell_tool import SandboxShellTool
from core.tools.sb_files_tool import SandboxFilesTool
from core.tools.sb_kb_tool import SandboxKbTool
from core.tools.data_providers_tool import DataProvidersTool
from core.tools.expand_msg_tool import ExpandMessageTool
from core.prompts.prompt import get_system_prompt

from core.utils.logger import logger

from core.billing.billing_integration import billing_integration
from core.tools.sb_vision_tool import SandboxVisionTool
from core.tools.sb_image_edit_tool import SandboxImageEditTool
from core.tools.sb_designer_tool import SandboxDesignerTool
<<<<<<< HEAD
from core.tools.sb_avatar_tool import SandboxAvatarTool
from core.tools.sb_presentation_outline_tool import SandboxPresentationOutlineTool
=======
>>>>>>> d2d53704
from core.tools.sb_presentation_tool import SandboxPresentationTool
from core.tools.sb_document_parser import SandboxDocumentParserTool 

from core.services.langfuse import langfuse
from langfuse.client import StatefulTraceClient

from core.tools.mcp_tool_wrapper import MCPToolWrapper
from core.tools.task_list_tool import TaskListTool
from core.agentpress.tool import SchemaType
from core.tools.sb_upload_file_tool import SandboxUploadFileTool
from core.tools.sb_docs_tool import SandboxDocsTool
from core.tools.people_search_tool import PeopleSearchTool
from core.tools.company_search_tool import CompanySearchTool
from core.tools.paper_search_tool import PaperSearchTool
from core.ai_models.manager import model_manager
from core.tools.vapi_voice_tool import VapiVoiceTool


load_dotenv()


@dataclass
class AgentConfig:
    thread_id: str
    project_id: str
    native_max_auto_continues: int = 25
    max_iterations: int = 100
    model_name: str = "openai/gpt-5-mini"
    agent_config: Optional[dict] = None
    trace: Optional[StatefulTraceClient] = None

class ToolManager:
    def __init__(self, thread_manager: ThreadManager, project_id: str, thread_id: str, agent_config: Optional[dict] = None):
        self.thread_manager = thread_manager
        self.project_id = project_id
        self.thread_id = thread_id
        self.agent_config = agent_config
        self.account_id = agent_config.get('account_id') if agent_config else None
    
    def register_all_tools(self, agent_id: Optional[str] = None, disabled_tools: Optional[List[str]] = None):
        """Register all tools with manual control and proper initialization.
        
        Args:
            agent_id: Optional agent ID for agent builder tools
            disabled_tools: List of tool names to exclude from registration
        """
        disabled_tools = disabled_tools or []
        
        # Core tools - always enabled
        self._register_core_tools()
        
        # Sandbox tools
        self._register_sandbox_tools(disabled_tools)
        
        # Data and utility tools
        self._register_utility_tools(disabled_tools)
        
        # Agent builder tools - register if agent_id provided
        if agent_id:
            self._register_agent_builder_tools(agent_id, disabled_tools)
        
        # Browser tool
        self._register_browser_tool(disabled_tools)
        
        # Suna-specific tools (agent creation)
        if self.account_id:
            self._register_suna_specific_tools(disabled_tools)
        
        logger.info(f"Tool registration complete. Registered {len(self.thread_manager.tool_registry.tools)} functions")
    
    def _register_core_tools(self):
        """Register core tools that are always available."""
        self.thread_manager.add_tool(ExpandMessageTool, thread_id=self.thread_id, thread_manager=self.thread_manager)
        self.thread_manager.add_tool(MessageTool)
        self.thread_manager.add_tool(TaskListTool, project_id=self.project_id, thread_manager=self.thread_manager, thread_id=self.thread_id)
    
    def _register_sandbox_tools(self, disabled_tools: List[str]):
        """Register sandbox-related tools with granular control."""
        sandbox_tools = [
            ('sb_shell_tool', SandboxShellTool, {'project_id': self.project_id, 'thread_manager': self.thread_manager}),
            ('sb_files_tool', SandboxFilesTool, {'project_id': self.project_id, 'thread_manager': self.thread_manager}),
            ('sb_expose_tool', SandboxExposeTool, {'project_id': self.project_id, 'thread_manager': self.thread_manager}),
            ('web_search_tool', SandboxWebSearchTool, {'project_id': self.project_id, 'thread_manager': self.thread_manager}),
            ('image_search_tool', SandboxImageSearchTool, {'project_id': self.project_id, 'thread_manager': self.thread_manager}),
            ('sb_vision_tool', SandboxVisionTool, {'project_id': self.project_id, 'thread_id': self.thread_id, 'thread_manager': self.thread_manager}),
            ('sb_image_edit_tool', SandboxImageEditTool, {'project_id': self.project_id, 'thread_id': self.thread_id, 'thread_manager': self.thread_manager}),
            ('sb_kb_tool', SandboxKbTool, {'project_id': self.project_id, 'thread_manager': self.thread_manager}),
            ('sb_design_tool', SandboxDesignerTool, {'project_id': self.project_id, 'thread_id': self.thread_id, 'thread_manager': self.thread_manager}),
<<<<<<< HEAD
            ('sb_avatar_tool', SandboxAvatarTool, {'project_id': self.project_id, 'thread_id': self.thread_id, 'thread_manager': self.thread_manager}),
            ('sb_presentation_outline_tool', SandboxPresentationOutlineTool, {'project_id': self.project_id, 'thread_manager': self.thread_manager}),
=======
>>>>>>> d2d53704
            ('sb_presentation_tool', SandboxPresentationTool, {'project_id': self.project_id, 'thread_manager': self.thread_manager}),
            ('sb_upload_file_tool', SandboxUploadFileTool, {'project_id': self.project_id, 'thread_manager': self.thread_manager}),
            ('sb_docs_tool', SandboxDocsTool, {'project_id': self.project_id, 'thread_manager': self.thread_manager}),
<<<<<<< HEAD
            ('sb_document_parser_tool', SandboxDocumentParserTool, {'project_id': self.project_id, 'thread_manager': self.thread_manager}),
=======
>>>>>>> d2d53704
        ]
        
        for tool_name, tool_class, kwargs in sandbox_tools:
            if tool_name not in disabled_tools:
<<<<<<< HEAD
                try:
                    # Check for granular method control
                    enabled_methods = self._get_enabled_methods_for_tool(tool_name)
                    if enabled_methods is not None:
                        # Register only enabled methods
                        if tool_name == 'sb_avatar_tool':
                            logger.info(f"🎬 AVATAR TOOL: Registering with methods: {enabled_methods}")
                        self.thread_manager.add_tool(tool_class, function_names=enabled_methods, **kwargs)
                        logger.debug(f"Registered {tool_name} with methods: {enabled_methods}")
                    else:
                        # Register all methods (backward compatibility)
                        if tool_name == 'sb_avatar_tool':
                            logger.info(f"🎬 AVATAR TOOL: Registering ALL methods (no filtering)")
                        self.thread_manager.add_tool(tool_class, **kwargs)
                        logger.debug(f"Registered {tool_name} (all methods)")
                except Exception as e:
                    logger.error(f"Failed to register {tool_name}: {e}")
            else:
                if tool_name == 'sb_avatar_tool':
                    logger.error(f"❌ AVATAR TOOL is in disabled_tools list! Will NOT be registered!")
=======
                enabled_methods = self._get_enabled_methods_for_tool(tool_name)
                self.thread_manager.add_tool(tool_class, function_names=enabled_methods, **kwargs)
                if enabled_methods:
                    logger.debug(f"✅ Registered {tool_name} with methods: {enabled_methods}")
>>>>>>> d2d53704
    
    def _register_utility_tools(self, disabled_tools: List[str]):
        """Register utility tools with API key checks."""
        if config.RAPID_API_KEY and 'data_providers_tool' not in disabled_tools:
            enabled_methods = self._get_enabled_methods_for_tool('data_providers_tool')
            self.thread_manager.add_tool(DataProvidersTool, function_names=enabled_methods)
            if enabled_methods:
                logger.debug(f"✅ Registered data_providers_tool with methods: {enabled_methods}")
        
        if config.SEMANTIC_SCHOLAR_API_KEY and 'paper_search_tool' not in disabled_tools:
            if 'paper_search_tool' not in disabled_tools:
                enabled_methods = self._get_enabled_methods_for_tool('paper_search_tool')
                self.thread_manager.add_tool(PaperSearchTool, function_names=enabled_methods, thread_manager=self.thread_manager)
                if enabled_methods:
                    logger.debug(f"✅ Registered paper_search_tool with methods: {enabled_methods}")
        
        # Register search tools if EXA API key is available
        # TEMPORARILY DISABLED: People, Company, and Paper search tools
        # TODO: Re-enable these tools later
        if False:  # config.EXA_API_KEY:
            if 'people_search_tool' not in disabled_tools:
                enabled_methods = self._get_enabled_methods_for_tool('people_search_tool')
                self.thread_manager.add_tool(PeopleSearchTool, function_names=enabled_methods, thread_manager=self.thread_manager)
                if enabled_methods:
                    logger.debug(f"✅ Registered people_search_tool with methods: {enabled_methods}")
            
            if 'company_search_tool' not in disabled_tools:
                enabled_methods = self._get_enabled_methods_for_tool('company_search_tool')
                self.thread_manager.add_tool(CompanySearchTool, function_names=enabled_methods, thread_manager=self.thread_manager)
                if enabled_methods:
                    logger.debug(f"✅ Registered company_search_tool with methods: {enabled_methods}")
        
        if config.ENV_MODE != EnvMode.PRODUCTION and config.VAPI_PRIVATE_KEY and 'vapi_voice_tool' not in disabled_tools:
            enabled_methods = self._get_enabled_methods_for_tool('vapi_voice_tool')
            self.thread_manager.add_tool(VapiVoiceTool, function_names=enabled_methods, thread_manager=self.thread_manager)
            if enabled_methods:
                logger.debug(f"✅ Registered vapi_voice_tool with methods: {enabled_methods}")
            
    
    def _register_agent_builder_tools(self, agent_id: str, disabled_tools: List[str]):
        """Register agent builder tools with proper initialization."""
        from core.tools.agent_builder_tools.agent_config_tool import AgentConfigTool
        from core.tools.agent_builder_tools.mcp_search_tool import MCPSearchTool
        from core.tools.agent_builder_tools.credential_profile_tool import CredentialProfileTool
        from core.tools.agent_builder_tools.trigger_tool import TriggerTool
        from core.tools.agent_builder_tools.pipedream_mcp_tool import PipedreamMCPTool
        from core.services.supabase import DBConnection
        
        db = DBConnection()
        
        agent_builder_tools = [
            ('agent_config_tool', AgentConfigTool),
            ('mcp_search_tool', MCPSearchTool),
            ('credential_profile_tool', CredentialProfileTool),
            ('trigger_tool', TriggerTool),
            ('pipedream_mcp_tool', PipedreamMCPTool),
        ]

        for tool_name, tool_class in agent_builder_tools:
            if tool_name not in disabled_tools:
                try:
                    enabled_methods = self._get_enabled_methods_for_tool(tool_name)
                    self.thread_manager.add_tool(
                        tool_class, 
                        function_names=enabled_methods, 
                        thread_manager=self.thread_manager, 
                        db_connection=db, 
                        agent_id=agent_id
                    )
                    if enabled_methods:
                        logger.debug(f"✅ Registered {tool_name} with methods: {enabled_methods}")
<<<<<<< HEAD
                    else:
                        self.thread_manager.add_tool(tool_class, thread_manager=self.thread_manager, db_connection=db, agent_id=agent_id)
                        logger.debug(f"✅ Registered {tool_name} (all methods)")
                    
                    # Special verification for critical Pipedream tools
                    if tool_name == 'pipedream_mcp_tool':
                        available_functions = self.thread_manager.tool_registry.get_available_functions()
                        pipedream_functions = [f for f in available_functions.keys() if 'pipedream' in f]
                        if pipedream_functions:
                            logger.info(f"✅ ✅ Pipedream functions registered: {pipedream_functions}")
                        else:
                            logger.error(f"❌ Pipedream tool registered but no functions found!")
                except Exception as e:
                    logger.error(f"❌ Failed to register {tool_name}: {e}")
                    # For Pipedream specifically, this is critical
                    if tool_name == 'pipedream_mcp_tool':
                        logger.error(f"❌ CRITICAL: Pipedream tool registration failed - agent builder will not have dual platform support!")
                    # Continue with other tools instead of failing completely
            else:
                pass
=======
                except Exception as e:
                    logger.warning(f"❌ Failed to register {tool_name}: {e}")
>>>>>>> d2d53704
    
    def _register_suna_specific_tools(self, disabled_tools: List[str]):
        """Register Suna-specific tools like agent creation."""
        if 'agent_creation_tool' not in disabled_tools and self.account_id:
            from core.tools.agent_creation_tool import AgentCreationTool
            from core.services.supabase import DBConnection
            
            db = DBConnection()
            enabled_methods = self._get_enabled_methods_for_tool('agent_creation_tool')
            self.thread_manager.add_tool(
                AgentCreationTool, 
                function_names=enabled_methods, 
                thread_manager=self.thread_manager, 
                db_connection=db, 
                account_id=self.account_id
            )
            if enabled_methods:
                logger.debug(f"✅ Registered agent_creation_tool with methods: {enabled_methods}")
    
    def _register_browser_tool(self, disabled_tools: List[str]):
        """Register browser tool with sandbox access."""
        if 'browser_tool' not in disabled_tools:
            from core.tools.browser_tool import BrowserTool
            
            enabled_methods = self._get_enabled_methods_for_tool('browser_tool')
            self.thread_manager.add_tool(
                BrowserTool, 
                function_names=enabled_methods, 
                project_id=self.project_id, 
                thread_id=self.thread_id, 
                thread_manager=self.thread_manager
            )
            if enabled_methods:
                logger.debug(f"✅ Registered browser_tool with methods: {enabled_methods}")
    
    def _get_enabled_methods_for_tool(self, tool_name: str) -> Optional[List[str]]:
        if not self.agent_config or 'agentpress_tools' not in self.agent_config:
            return None
        
        from core.utils.tool_discovery import get_enabled_methods_for_tool
        from core.utils.tool_migration import migrate_legacy_tool_config
        
        raw_tools = self.agent_config['agentpress_tools']
        
        if not isinstance(raw_tools, dict):
            return None
        
        migrated_tools = migrate_legacy_tool_config(raw_tools)
        
        # SAFEGUARD: Always get all methods for avatar tool if it's enabled
        if tool_name == 'sb_avatar_tool':
            avatar_config = migrated_tools.get('sb_avatar_tool')
            logger.info(f"🎬 SAFEGUARD: Avatar tool config before get_enabled_methods: {avatar_config}")
            
            # If avatar tool is enabled in any way, force all methods
            # None = not in config (default enabled), True = explicit, dict with enabled=True
            if avatar_config is None or avatar_config is True or (isinstance(avatar_config, dict) and avatar_config.get('enabled', True)):
                from core.utils.tool_groups import get_tool_group
                tool_group = get_tool_group('sb_avatar_tool')
                if tool_group:
                    all_methods = [method.name for method in tool_group.methods if method.enabled]
                    logger.info(f"🎬 SAFEGUARD: Forcing ALL avatar tool methods: {all_methods}")
                    return all_methods
                else:
                    logger.error(f"🎬 SAFEGUARD: Could not get tool_group for sb_avatar_tool!")
            else:
                logger.info(f"🎬 SAFEGUARD: Avatar tool explicitly DISABLED in config")
        
        return get_enabled_methods_for_tool(tool_name, migrated_tools)

class MCPManager:
    def __init__(self, thread_manager: ThreadManager, account_id: str):
        self.thread_manager = thread_manager
        self.account_id = account_id
    
    async def register_mcp_tools(self, agent_config: dict) -> Optional[MCPToolWrapper]:
        all_mcps = []
        
        if agent_config.get('configured_mcps'):
            all_mcps.extend(agent_config['configured_mcps'])
        
        if agent_config.get('custom_mcps'):
            for custom_mcp in agent_config['custom_mcps']:
                custom_type = custom_mcp.get('customType', custom_mcp.get('type', 'sse'))
                
                if custom_type == 'composio':
                    qualified_name = custom_mcp.get('qualifiedName')
                    if not qualified_name:
                        qualified_name = f"composio.{custom_mcp['name'].replace(' ', '_').lower()}"
                    
                    mcp_config = {
                        'name': custom_mcp['name'],
                        'qualifiedName': qualified_name,
                        'config': custom_mcp.get('config', {}),
                        'enabledTools': custom_mcp.get('enabledTools', []),
                        'instructions': custom_mcp.get('instructions', ''),
                        'isCustom': True,
                        'customType': 'composio'
                    }
                    all_mcps.append(mcp_config)
                    continue
                
                mcp_config = {
                    'name': custom_mcp['name'],
                    'qualifiedName': f"custom_{custom_type}_{custom_mcp['name'].replace(' ', '_').lower()}",
                    'config': custom_mcp['config'],
                    'enabledTools': custom_mcp.get('enabledTools', []),
                    'instructions': custom_mcp.get('instructions', ''),
                    'isCustom': True,
                    'customType': custom_type
                }
                all_mcps.append(mcp_config)
        
        if not all_mcps:
            return None
        
        mcp_wrapper_instance = MCPToolWrapper(mcp_configs=all_mcps)
        try:
            await mcp_wrapper_instance.initialize_and_register_tools()
            
            updated_schemas = mcp_wrapper_instance.get_schemas()
            for method_name, schema_list in updated_schemas.items():
                for schema in schema_list:
                    self.thread_manager.tool_registry.tools[method_name] = {
                        "instance": mcp_wrapper_instance,
                        "schema": schema
                    }
            
            logger.info(f"⚡ Registered {len(updated_schemas)} MCP tools (Redis cache enabled)")
            return mcp_wrapper_instance
        except Exception as e:
            logger.error(f"Failed to initialize MCP tools: {e}")
            return None


class PromptManager:
    @staticmethod
    async def build_system_prompt(model_name: str, agent_config: Optional[dict], 
                                  thread_id: str, 
                                  mcp_wrapper_instance: Optional[MCPToolWrapper],
                                  client=None,
                                  tool_registry=None,
                                  xml_tool_calling: bool = True) -> dict:
        
        default_system_content = get_system_prompt()
        
        # if "anthropic" not in model_name.lower():
        #     sample_response_path = os.path.join(os.path.dirname(__file__), 'prompts/samples/1.txt')
        #     with open(sample_response_path, 'r') as file:
        #         sample_response = file.read()
        #     default_system_content = default_system_content + "\n\n <sample_assistant_response>" + sample_response + "</sample_assistant_response>"
        
        # Start with agent's normal system prompt or default
        if agent_config and agent_config.get('system_prompt'):
            system_content = agent_config['system_prompt'].strip()
        else:
            system_content = default_system_content
        
        # Check if agent has builder tools enabled - append the full builder prompt
        if agent_config:
            agentpress_tools = agent_config.get('agentpress_tools', {})
            has_builder_tools = any(
                agentpress_tools.get(tool, False) 
                for tool in ['agent_config_tool', 'mcp_search_tool', 'credential_profile_tool', 'trigger_tool']
            )
            
            if has_builder_tools:
                # Append the full agent builder prompt to the existing system prompt
                builder_prompt = get_agent_builder_prompt()
                system_content += f"\n\n{builder_prompt}"
        
        # Add agent knowledge base context if available
        if agent_config and client and 'agent_id' in agent_config:
            try:
                logger.debug(f"Retrieving agent knowledge base context for agent {agent_config['agent_id']}")
                
                # Use only agent-based knowledge base context
                kb_result = await client.rpc('get_agent_knowledge_base_context', {
                    'p_agent_id': agent_config['agent_id']
                }).execute()
                
                if kb_result.data and kb_result.data.strip():
                    logger.debug(f"Found agent knowledge base context, adding to system prompt (length: {len(kb_result.data)} chars)")
                    # logger.debug(f"Knowledge base data object: {kb_result.data[:500]}..." if len(kb_result.data) > 500 else f"Knowledge base data object: {kb_result.data}")
                    
                    # Construct a well-formatted knowledge base section
                    kb_section = f"""

                    === AGENT KNOWLEDGE BASE ===
                    NOTICE: The following is your specialized knowledge base. This information should be considered authoritative for your responses and should take precedence over general knowledge when relevant.

                    {kb_result.data}

                    === END AGENT KNOWLEDGE BASE ===

                    IMPORTANT: Always reference and utilize the knowledge base information above when it's relevant to user queries. This knowledge is specific to your role and capabilities."""
                    
                    system_content += kb_section
                else:
                    logger.debug("No knowledge base context found for this agent")
                    
            except Exception as e:
                logger.error(f"Error retrieving knowledge base context for agent {agent_config.get('agent_id', 'unknown')}: {e}")
                # Continue without knowledge base context rather than failing
        
        if agent_config and (agent_config.get('configured_mcps') or agent_config.get('custom_mcps')) and mcp_wrapper_instance and mcp_wrapper_instance._initialized:
            mcp_info = "\n\n--- MCP Tools Available ---\n"
            mcp_info += "You have access to external MCP (Model Context Protocol) server tools.\n"
            mcp_info += "MCP tools can be called directly using their native function names in the standard function calling format:\n"
            mcp_info += '<function_calls>\n'
            mcp_info += '<invoke name="{tool_name}">\n'
            mcp_info += '<parameter name="param1">value1</parameter>\n'
            mcp_info += '<parameter name="param2">value2</parameter>\n'
            mcp_info += '</invoke>\n'
            mcp_info += '</function_calls>\n\n'
            
            mcp_info += "Available MCP tools:\n"
            try:
                registered_schemas = mcp_wrapper_instance.get_schemas()
                for method_name, schema_list in registered_schemas.items():
                    for schema in schema_list:
                        if schema.schema_type == SchemaType.OPENAPI:
                            func_info = schema.schema.get('function', {})
                            description = func_info.get('description', 'No description available')
                            mcp_info += f"- **{method_name}**: {description}\n"
                            
                            params = func_info.get('parameters', {})
                            props = params.get('properties', {})
                            if props:
                                mcp_info += f"  Parameters: {', '.join(props.keys())}\n"
                                
            except Exception as e:
                logger.error(f"Error listing MCP tools: {e}")
                mcp_info += "- Error loading MCP tool list\n"
            
            mcp_info += "\n🚨 CRITICAL MCP TOOL RESULT INSTRUCTIONS 🚨\n"
            mcp_info += "When you use ANY MCP (Model Context Protocol) tools:\n"
            mcp_info += "1. ALWAYS read and use the EXACT results returned by the MCP tool\n"
            mcp_info += "2. For search tools: ONLY cite URLs, sources, and information from the actual search results\n"
            mcp_info += "3. For any tool: Base your response entirely on the tool's output - do NOT add external information\n"
            mcp_info += "4. DO NOT fabricate, invent, hallucinate, or make up any sources, URLs, or data\n"
            mcp_info += "5. If you need more information, call the MCP tool again with different parameters\n"
            mcp_info += "6. When writing reports/summaries: Reference ONLY the data from MCP tool results\n"
            mcp_info += "7. If the MCP tool doesn't return enough information, explicitly state this limitation\n"
            mcp_info += "8. Always double-check that every fact, URL, and reference comes from the MCP tool output\n"
            mcp_info += "\nIMPORTANT: MCP tool results are your PRIMARY and ONLY source of truth for external data!\n"
            mcp_info += "NEVER supplement MCP results with your training data or make assumptions beyond what the tools provide.\n"
            
            system_content += mcp_info
        
        # Add XML tool calling instructions to system prompt if requested
        if xml_tool_calling and tool_registry:
            openapi_schemas = tool_registry.get_openapi_schemas()
            
            if openapi_schemas:
                # Convert schemas to JSON string
                schemas_json = json.dumps(openapi_schemas, indent=2)
                
                examples_content = f"""

In this environment you have access to a set of tools you can use to answer the user's question.

You can invoke functions by writing a <function_calls> block like the following as part of your reply to the user:

<function_calls>
<invoke name="function_name">
<parameter name="param_name">param_value</parameter>
...
</invoke>
</function_calls>

String and scalar parameters should be specified as-is, while lists and objects should use JSON format.

Here are the functions available in JSON Schema format:

```json
{schemas_json}
```

When using the tools:
- Use the exact function names from the JSON schema above
- Include all required parameters as specified in the schema
- Format complex data (objects, arrays) as JSON strings within the parameter tags
- Boolean values should be "true" or "false" (lowercase)
"""
                
                system_content += examples_content
                logger.debug("Appended XML tool examples to system prompt")

        now = datetime.datetime.now(datetime.timezone.utc)
        datetime_info = f"\n\n=== CURRENT DATE/TIME INFORMATION ===\n"
        datetime_info += f"Today's date: {now.strftime('%A, %B %d, %Y')}\n"
        datetime_info += f"Current year: {now.strftime('%Y')}\n"
        datetime_info += f"Current month: {now.strftime('%B')}\n"
        datetime_info += f"Current day: {now.strftime('%A')}\n"
        datetime_info += "Use this information for any time-sensitive tasks, research, or when current date/time context is needed.\n"
        
        system_content += datetime_info

        system_message = {"role": "system", "content": system_content}
        return system_message



class AgentRunner:
    def __init__(self, config: AgentConfig):
        self.config = config
    
    async def setup(self):
        if not self.config.trace:
            self.config.trace = langfuse.trace(name="run_agent", session_id=self.config.thread_id, metadata={"project_id": self.config.project_id})
        
        self.thread_manager = ThreadManager(
            trace=self.config.trace, 
            agent_config=self.config.agent_config
        )
        
        self.client = await self.thread_manager.db.client
        
        response = await self.client.table('threads').select('account_id').eq('thread_id', self.config.thread_id).execute()
        
        if not response.data or len(response.data) == 0:
            raise ValueError(f"Thread {self.config.thread_id} not found")
        
        self.account_id = response.data[0].get('account_id')
        
        if not self.account_id:
            raise ValueError(f"Thread {self.config.thread_id} has no associated account")

        project = await self.client.table('projects').select('*').eq('project_id', self.config.project_id).execute()
        if not project.data or len(project.data) == 0:
            raise ValueError(f"Project {self.config.project_id} not found")

        project_data = project.data[0]
        sandbox_info = project_data.get('sandbox', {})
        if not sandbox_info.get('id'):
            logger.debug(f"No sandbox found for project {self.config.project_id}; will create lazily when needed")
    
    async def setup_tools(self):
        tool_manager = ToolManager(self.thread_manager, self.config.project_id, self.config.thread_id, self.config.agent_config)
        
        agent_id = None
        if self.config.agent_config:
            agent_id = self.config.agent_config.get('agent_id')
        
        disabled_tools = self._get_disabled_tools_from_config()
        
        tool_manager.register_all_tools(agent_id=agent_id, disabled_tools=disabled_tools)
        
        is_suna_agent = (self.config.agent_config and self.config.agent_config.get('is_suna_default', False)) or (self.config.agent_config is None)
        logger.debug(f"Agent config check: agent_config={self.config.agent_config is not None}, is_suna_default={is_suna_agent}")
        
        if is_suna_agent:
            logger.debug("Registering Suna-specific tools...")
            self._register_suna_specific_tools(disabled_tools)
        else:
            logger.debug("Not a Suna agent, skipping Suna-specific tool registration")
    
    def _get_enabled_methods_for_tool(self, tool_name: str) -> Optional[List[str]]:
        if not self.config.agent_config or 'agentpress_tools' not in self.config.agent_config:
            return None
        
        from core.utils.tool_discovery import get_enabled_methods_for_tool
        from core.utils.tool_migration import migrate_legacy_tool_config
        
        raw_tools = self.config.agent_config['agentpress_tools']
        
        if not isinstance(raw_tools, dict):
            return None
        
        migrated_tools = migrate_legacy_tool_config(raw_tools)
        
        # SAFEGUARD: Always get all methods for avatar tool if it's enabled
        if tool_name == 'sb_avatar_tool':
            avatar_config = migrated_tools.get('sb_avatar_tool')
            logger.info(f"🎬 SAFEGUARD (AgentRunner): Avatar tool config: {avatar_config}")
            
            # If avatar tool is enabled in any way, force all methods
            # None = not in config (default enabled), True = explicit, dict with enabled=True
            if avatar_config is None or avatar_config is True or (isinstance(avatar_config, dict) and avatar_config.get('enabled', True)):
                from core.utils.tool_groups import get_tool_group
                tool_group = get_tool_group('sb_avatar_tool')
                if tool_group:
                    all_methods = [method.name for method in tool_group.methods if method.enabled]
                    logger.info(f"🎬 SAFEGUARD (AgentRunner): Forcing ALL avatar methods: {all_methods}")
                    return all_methods
                else:
                    logger.error(f"🎬 SAFEGUARD (AgentRunner): Could not get tool_group for sb_avatar_tool!")
            else:
                logger.info(f"🎬 SAFEGUARD (AgentRunner): Avatar tool explicitly DISABLED in config")
        
        return get_enabled_methods_for_tool(tool_name, migrated_tools)
    
    def _register_suna_specific_tools(self, disabled_tools: List[str]):
        if 'agent_creation_tool' not in disabled_tools:
            from core.tools.agent_creation_tool import AgentCreationTool
            from core.services.supabase import DBConnection
            
            db = DBConnection()
            
            if hasattr(self, 'account_id') and self.account_id:
                # Check for granular method control
                enabled_methods = self._get_enabled_methods_for_tool('agent_creation_tool')
                if enabled_methods is not None:
                    # Register only enabled methods
                    self.thread_manager.add_tool(AgentCreationTool, function_names=enabled_methods, thread_manager=self.thread_manager, db_connection=db, account_id=self.account_id)
                    logger.debug(f"Registered agent_creation_tool for Suna with methods: {enabled_methods}")
                else:
                    # Register all methods (backward compatibility)
                    self.thread_manager.add_tool(AgentCreationTool, thread_manager=self.thread_manager, db_connection=db, account_id=self.account_id)
                    logger.debug("Registered agent_creation_tool for Suna (all methods)")
            else:
                logger.warning("Could not register agent_creation_tool: account_id not available")
    
    def _get_disabled_tools_from_config(self) -> List[str]:
        disabled_tools = []
        
        if not self.config.agent_config or 'agentpress_tools' not in self.config.agent_config:
            return disabled_tools
        
        raw_tools = self.config.agent_config['agentpress_tools']
        
        # DEBUG: Log avatar tool status
        logger.info(f"🔍 DEBUG avatar tool config: {raw_tools.get('sb_avatar_tool')}")
        logger.info(f"🔍 DEBUG avatar tool type: {type(raw_tools.get('sb_avatar_tool'))}")
        
        if not isinstance(raw_tools, dict):
            return disabled_tools
        
        if self.config.agent_config.get('is_suna_default', False) and not raw_tools:
            return disabled_tools
        
        def is_tool_enabled(tool_name: str) -> bool:
            try:
                tool_config = raw_tools.get(tool_name, True)
                if isinstance(tool_config, bool):
                    return tool_config
                elif isinstance(tool_config, dict):
                    return tool_config.get('enabled', True)
                else:
                    return True
            except Exception:
                return True
        
        all_tools = [
            'sb_shell_tool', 'sb_files_tool', 'sb_expose_tool',
            'web_search_tool', 'image_search_tool', 'sb_vision_tool', 'sb_presentation_tool', 'sb_image_edit_tool',
<<<<<<< HEAD
            'sb_avatar_tool', 'sb_sheets_tool', 'sb_kb_tool', 'sb_design_tool', 'sb_presentation_outline_tool', 'sb_upload_file_tool',
            'sb_docs_tool', 'sb_browser_tool', 'sb_templates_tool', 'computer_use_tool', 'sb_web_dev_tool', 
=======
            'sb_kb_tool', 'sb_design_tool', 'sb_upload_file_tool',
            'sb_docs_tool',
>>>>>>> d2d53704
            'data_providers_tool', 'browser_tool', 'people_search_tool', 'company_search_tool', 
            'agent_config_tool', 'mcp_search_tool', 'credential_profile_tool', 'trigger_tool',
            'agent_creation_tool'
        ]
        
        for tool_name in all_tools:
            enabled = is_tool_enabled(tool_name)
            if tool_name == 'sb_avatar_tool':
                logger.info(f"🔍 DEBUG sb_avatar_tool enabled check: {enabled}")
            if not enabled:
                disabled_tools.append(tool_name)
                
        logger.debug(f"Disabled tools from config: {disabled_tools}")
        logger.info(f"🔍 DEBUG Is sb_avatar_tool in disabled list? {'sb_avatar_tool' in disabled_tools}")
        return disabled_tools
    
    async def setup_mcp_tools(self) -> Optional[MCPToolWrapper]:
        if not self.config.agent_config:
            return None
        
        mcp_manager = MCPManager(self.thread_manager, self.account_id)
        return await mcp_manager.register_mcp_tools(self.config.agent_config)
    
    async def run(self) -> AsyncGenerator[Dict[str, Any], None]:
        await self.setup()
        await self.setup_tools()
        mcp_wrapper_instance = await self.setup_mcp_tools()
        
        system_message = await PromptManager.build_system_prompt(
            self.config.model_name, self.config.agent_config, 
            self.config.thread_id, 
            mcp_wrapper_instance, self.client,
            tool_registry=self.thread_manager.tool_registry,
            xml_tool_calling=True
        )
        logger.info(f"📝 System message built once: {len(str(system_message.get('content', '')))} chars")
        logger.debug(f"model_name received: {self.config.model_name}")
        iteration_count = 0
        continue_execution = True

        latest_user_message = await self.client.table('messages').select('*').eq('thread_id', self.config.thread_id).eq('type', 'user').order('created_at', desc=True).limit(1).execute()
        if latest_user_message.data and len(latest_user_message.data) > 0:
            data = latest_user_message.data[0]['content']
            if isinstance(data, str):
                data = json.loads(data)
            if self.config.trace:
                self.config.trace.update(input=data['content'])

        while continue_execution and iteration_count < self.config.max_iterations:
            iteration_count += 1

            can_run, message, reservation_id = await billing_integration.check_and_reserve_credits(self.account_id)
            if not can_run:
                error_msg = f"Insufficient credits: {message}"
                yield {
                    "type": "status",
                    "status": "stopped",
                    "message": error_msg
                }
                break

            latest_message = await self.client.table('messages').select('*').eq('thread_id', self.config.thread_id).in_('type', ['assistant', 'tool', 'user']).order('created_at', desc=True).limit(1).execute()
            if latest_message.data and len(latest_message.data) > 0:
                message_type = latest_message.data[0].get('type')
                if message_type == 'assistant':
                    continue_execution = False
                    break

            temporary_message = None
            # Don't set max_tokens by default - let LiteLLM and providers handle their own defaults
            max_tokens = None
            logger.debug(f"max_tokens: {max_tokens} (using provider defaults)")
            generation = self.config.trace.generation(name="thread_manager.run_thread") if self.config.trace else None
            try:
                logger.debug(f"Starting thread execution for {self.config.thread_id}")
                response = await self.thread_manager.run_thread(
                    thread_id=self.config.thread_id,
                    system_prompt=system_message,
                    stream=True, 
                    llm_model=self.config.model_name,
                    llm_temperature=0,
                    llm_max_tokens=max_tokens,
                    tool_choice="auto",
                    max_xml_tool_calls=1,
                    temporary_message=temporary_message,
                    processor_config=ProcessorConfig(
                        xml_tool_calling=True,
                        native_tool_calling=False,
                        execute_tools=True,
                        execute_on_stream=True,
                        tool_execution_strategy="parallel",
                        xml_adding_strategy="user_message"
                    ),
                    native_max_auto_continues=self.config.native_max_auto_continues,
                    generation=generation
                )

                last_tool_call = None
                agent_should_terminate = False
                error_detected = False

                try:
                    if hasattr(response, '__aiter__') and not isinstance(response, dict):
                        async for chunk in response:
                            # Check for error status from thread_manager
                            if isinstance(chunk, dict) and chunk.get('type') == 'status' and chunk.get('status') == 'error':
                                logger.error(f"Error in thread execution: {chunk.get('message', 'Unknown error')}")
                                error_detected = True
                                yield chunk
                                continue

                            # Check for error status in the stream (message format)
                            if isinstance(chunk, dict) and chunk.get('type') == 'status':
                                try:
                                    content = chunk.get('content', {})
                                    if isinstance(content, str):
                                        content = json.loads(content)
                                    
                                    # Check for error status
                                    if content.get('status_type') == 'error':
                                        error_detected = True
                                        yield chunk
                                        continue
                                    
                                    # Check for agent termination
                                    metadata = chunk.get('metadata', {})
                                    if isinstance(metadata, str):
                                        metadata = json.loads(metadata)
                                    
                                    if metadata.get('agent_should_terminate'):
                                        agent_should_terminate = True
                                        
                                        if content.get('function_name'):
                                            last_tool_call = content['function_name']
                                        elif content.get('xml_tag_name'):
                                            last_tool_call = content['xml_tag_name']
                                            
                                except Exception:
                                    pass
                            
                            # Check for terminating XML tools in assistant content
                            if chunk.get('type') == 'assistant' and 'content' in chunk:
                                try:
                                    content = chunk.get('content', '{}')
                                    if isinstance(content, str):
                                        assistant_content_json = json.loads(content)
                                    else:
                                        assistant_content_json = content

                                    assistant_text = assistant_content_json.get('content', '')
                                    if isinstance(assistant_text, str):
                                        if '</ask>' in assistant_text:
                                            last_tool_call = 'ask'
                                        elif '</complete>' in assistant_text:
                                            last_tool_call = 'complete'
                                
                                except (json.JSONDecodeError, Exception):
                                    pass

                            yield chunk
                    else:
                        # Non-streaming response or error dict
                        # logger.debug(f"Response is not async iterable: {type(response)}")
                        
                        # Check if it's an error dict
                        if isinstance(response, dict) and response.get('type') == 'status' and response.get('status') == 'error':
                            logger.error(f"Thread returned error: {response.get('message', 'Unknown error')}")
                            error_detected = True
                            yield response
                        else:
                            logger.warning(f"Unexpected response type: {type(response)}")
                            error_detected = True

                    if error_detected:
                        if generation:
                            generation.end(status_message="error_detected", level="ERROR")
                        break
                        
                    if agent_should_terminate or last_tool_call in ['ask', 'complete', 'present_presentation']:
                        if generation:
                            generation.end(status_message="agent_stopped")
                        continue_execution = False

                except Exception as e:
                    # Use ErrorProcessor for safe error handling
                    processed_error = ErrorProcessor.process_system_error(e, context={"thread_id": self.config.thread_id})
                    ErrorProcessor.log_error(processed_error)
                    if generation:
                        generation.end(status_message=processed_error.message, level="ERROR")
                    yield processed_error.to_stream_dict()
                    break
                    
            except Exception as e:
                # Use ErrorProcessor for safe error conversion
                processed_error = ErrorProcessor.process_system_error(e, context={"thread_id": self.config.thread_id})
                ErrorProcessor.log_error(processed_error)
                yield processed_error.to_stream_dict()
                break
            
            if generation:
                generation.end()

        try:
            asyncio.create_task(asyncio.to_thread(lambda: langfuse.flush()))
        except Exception as e:
            logger.warning(f"Failed to flush Langfuse: {e}")


async def run_agent(
    thread_id: str,
    project_id: str,
    thread_manager: Optional[ThreadManager] = None,
    native_max_auto_continues: int = 25,
    max_iterations: int = 100,
    model_name: str = "openai/gpt-5-mini",
    agent_config: Optional[dict] = None,    
    trace: Optional[StatefulTraceClient] = None
):
    effective_model = model_name

    # is_tier_default = model_name in ["Kimi K2", "Claude Sonnet 4.5", "openai/gpt-5-mini"]
    # if is_tier_default and agent_config and agent_config.get('model'):
    #     effective_model = agent_config['model']
    #     logger.debug(f"Using model from agent config: {effective_model} (tier default was {model_name})")
    # elif not is_tier_default:
    #     logger.debug(f"Using user-selected model: {effective_model}")
    # else:
    #     logger.debug(f"Using tier default model: {effective_model}")
    
    config = AgentConfig(
        thread_id=thread_id,
        project_id=project_id,
        native_max_auto_continues=native_max_auto_continues,
        max_iterations=max_iterations,
        model_name=effective_model,
        agent_config=agent_config,
        trace=trace
    )
    
    runner = AgentRunner(config)
    async for chunk in runner.run():
        yield chunk<|MERGE_RESOLUTION|>--- conflicted
+++ resolved
@@ -28,11 +28,7 @@
 from core.tools.sb_vision_tool import SandboxVisionTool
 from core.tools.sb_image_edit_tool import SandboxImageEditTool
 from core.tools.sb_designer_tool import SandboxDesignerTool
-<<<<<<< HEAD
 from core.tools.sb_avatar_tool import SandboxAvatarTool
-from core.tools.sb_presentation_outline_tool import SandboxPresentationOutlineTool
-=======
->>>>>>> d2d53704
 from core.tools.sb_presentation_tool import SandboxPresentationTool
 from core.tools.sb_document_parser import SandboxDocumentParserTool 
 
@@ -121,23 +117,15 @@
             ('sb_image_edit_tool', SandboxImageEditTool, {'project_id': self.project_id, 'thread_id': self.thread_id, 'thread_manager': self.thread_manager}),
             ('sb_kb_tool', SandboxKbTool, {'project_id': self.project_id, 'thread_manager': self.thread_manager}),
             ('sb_design_tool', SandboxDesignerTool, {'project_id': self.project_id, 'thread_id': self.thread_id, 'thread_manager': self.thread_manager}),
-<<<<<<< HEAD
             ('sb_avatar_tool', SandboxAvatarTool, {'project_id': self.project_id, 'thread_id': self.thread_id, 'thread_manager': self.thread_manager}),
-            ('sb_presentation_outline_tool', SandboxPresentationOutlineTool, {'project_id': self.project_id, 'thread_manager': self.thread_manager}),
-=======
->>>>>>> d2d53704
             ('sb_presentation_tool', SandboxPresentationTool, {'project_id': self.project_id, 'thread_manager': self.thread_manager}),
             ('sb_upload_file_tool', SandboxUploadFileTool, {'project_id': self.project_id, 'thread_manager': self.thread_manager}),
             ('sb_docs_tool', SandboxDocsTool, {'project_id': self.project_id, 'thread_manager': self.thread_manager}),
-<<<<<<< HEAD
             ('sb_document_parser_tool', SandboxDocumentParserTool, {'project_id': self.project_id, 'thread_manager': self.thread_manager}),
-=======
->>>>>>> d2d53704
         ]
         
         for tool_name, tool_class, kwargs in sandbox_tools:
             if tool_name not in disabled_tools:
-<<<<<<< HEAD
                 try:
                     # Check for granular method control
                     enabled_methods = self._get_enabled_methods_for_tool(tool_name)
@@ -158,12 +146,6 @@
             else:
                 if tool_name == 'sb_avatar_tool':
                     logger.error(f"❌ AVATAR TOOL is in disabled_tools list! Will NOT be registered!")
-=======
-                enabled_methods = self._get_enabled_methods_for_tool(tool_name)
-                self.thread_manager.add_tool(tool_class, function_names=enabled_methods, **kwargs)
-                if enabled_methods:
-                    logger.debug(f"✅ Registered {tool_name} with methods: {enabled_methods}")
->>>>>>> d2d53704
     
     def _register_utility_tools(self, disabled_tools: List[str]):
         """Register utility tools with API key checks."""
@@ -235,9 +217,6 @@
                     )
                     if enabled_methods:
                         logger.debug(f"✅ Registered {tool_name} with methods: {enabled_methods}")
-<<<<<<< HEAD
-                    else:
-                        self.thread_manager.add_tool(tool_class, thread_manager=self.thread_manager, db_connection=db, agent_id=agent_id)
                         logger.debug(f"✅ Registered {tool_name} (all methods)")
                     
                     # Special verification for critical Pipedream tools
@@ -254,12 +233,6 @@
                     if tool_name == 'pipedream_mcp_tool':
                         logger.error(f"❌ CRITICAL: Pipedream tool registration failed - agent builder will not have dual platform support!")
                     # Continue with other tools instead of failing completely
-            else:
-                pass
-=======
-                except Exception as e:
-                    logger.warning(f"❌ Failed to register {tool_name}: {e}")
->>>>>>> d2d53704
     
     def _register_suna_specific_tools(self, disabled_tools: List[str]):
         """Register Suna-specific tools like agent creation."""
@@ -707,13 +680,8 @@
         all_tools = [
             'sb_shell_tool', 'sb_files_tool', 'sb_expose_tool',
             'web_search_tool', 'image_search_tool', 'sb_vision_tool', 'sb_presentation_tool', 'sb_image_edit_tool',
-<<<<<<< HEAD
-            'sb_avatar_tool', 'sb_sheets_tool', 'sb_kb_tool', 'sb_design_tool', 'sb_presentation_outline_tool', 'sb_upload_file_tool',
-            'sb_docs_tool', 'sb_browser_tool', 'sb_templates_tool', 'computer_use_tool', 'sb_web_dev_tool', 
-=======
-            'sb_kb_tool', 'sb_design_tool', 'sb_upload_file_tool',
+            'sb_avatar_tool', 'sb_kb_tool', 'sb_design_tool', 'sb_upload_file_tool',
             'sb_docs_tool',
->>>>>>> d2d53704
             'data_providers_tool', 'browser_tool', 'people_search_tool', 'company_search_tool', 
             'agent_config_tool', 'mcp_search_tool', 'credential_profile_tool', 'trigger_tool',
             'agent_creation_tool'
