--- conflicted
+++ resolved
@@ -235,48 +235,6 @@
         enable_prompt_caching: bool = True,
         enable_context_manager: Optional[bool] = None,
     ) -> Union[Dict[str, Any], AsyncGenerator]:
-<<<<<<< HEAD
-        """Run a conversation thread with LLM integration and tool execution.
-
-        Args:
-            thread_id: The ID of the thread to run
-            system_prompt: System message to set the assistant's behavior
-            stream: Use streaming API for the LLM response
-            temporary_message: Optional temporary user message for this run only
-            llm_model: The name of the LLM model to use
-            llm_temperature: Temperature parameter for response randomness (0-1)
-            llm_max_tokens: Maximum tokens in the LLM response
-            processor_config: Configuration for the response processor
-            tool_choice: Tool choice preference ("auto", "required", "none")
-            native_max_auto_continues: Maximum number of automatic continuations when
-                                      finish_reason="tool_calls" (0 disables auto-continue)
-            max_xml_tool_calls: Maximum number of XML tool calls to allow (0 = no limit)
-            include_xml_examples: Whether to include XML tool examples in the system prompt
-            enable_thinking: Whether to enable thinking before making a decision
-            reasoning_effort: The effort level for reasoning
-            enable_context_manager: Whether to enable automatic context summarization.
-
-        Returns:
-            An async generator yielding response chunks or error dict
-        """
-        # Ensure GPT-5 uses temperature 1.0 as required
-        if 'gpt-5' in llm_model.lower() and llm_temperature == 0:
-            logger.warning(f"GPT-5 requires temperature=1.0, overriding provided temperature {llm_temperature}")
-            llm_temperature = 1.0
-
-        logger.debug(f"Starting thread execution for thread {thread_id}")
-        logger.debug(f"Using model: {llm_model}")
-        logger.debug(f"Parameters: model={llm_model}, temperature={llm_temperature}, max_tokens={llm_max_tokens}")
-        logger.debug(f"Auto-continue: max={native_max_auto_continues}, XML tool limit={max_xml_tool_calls}")
-
-        # Log model info
-        logger.debug(f"🤖 Thread {thread_id}: Using model {llm_model}")
-
-        # Ensure processor_config is not None
-        config = processor_config or ProcessorConfig()
-
-        # Apply max_xml_tool_calls if specified and not already set in config
-=======
         """Run a conversation thread with LLM integration and tool execution."""
         logger.debug(f"🚀 Starting thread execution for {thread_id} with model {llm_model}")
 
@@ -292,7 +250,6 @@
             logger.error(f"Invalid processor_config type: {type(processor_config)}, creating default")
             config = ProcessorConfig()
             
->>>>>>> f19c1a6f
         if max_xml_tool_calls > 0 and not config.max_xml_tool_calls:
             config.max_xml_tool_calls = max_xml_tool_calls
 
