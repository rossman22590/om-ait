import json
import logging
import os
from datetime import datetime
from typing import Dict, List, Optional
import sys
import os
sys.path.append(os.path.dirname(os.path.dirname(os.path.abspath(__file__))))
from services import redis

logger = logging.getLogger(__name__)

class FeatureFlagManager:
    def __init__(self):
        """Initialize with existing Redis service"""
        self.flag_prefix = "feature_flag:"
        self.flag_list_key = "feature_flags:list"
    
    async def set_flag(self, key: str, enabled: bool, description: str = "") -> bool:
        """Set a feature flag to enabled or disabled"""
        try:
            flag_key = f"{self.flag_prefix}{key}"
            flag_data = {
                'enabled': str(enabled).lower(),
                'description': description,
                'updated_at': datetime.utcnow().isoformat()
            }
            
            # Use the existing Redis service
            redis_client = await redis.get_client()
            await redis_client.hset(flag_key, mapping=flag_data)
            await redis_client.sadd(self.flag_list_key, key)
            
            logger.info(f"Set feature flag {key} to {enabled}")
            return True
        except Exception as e:
            logger.error(f"Failed to set feature flag {key}: {e}")
            return False
    
    async def is_enabled(self, key: str) -> bool:
        """Check if a feature flag is enabled"""
<<<<<<< HEAD
        # Check if global feature flag override is enabled
        if os.getenv('FEATURE_FLAGS', '').lower() == 'true':
            logger.debug(f"Feature flag {key} enabled via FEATURE_FLAGS=true override")
=======
        # Check if ENABLE_ALL_FEATURES environment variable is set to true
        enable_all = os.getenv('ENABLE_ALL_FEATURES', '').lower() == 'true'
        if enable_all:
            logger.debug(f"ENABLE_ALL_FEATURES=true, returning True for flag: {key}")
>>>>>>> 8d1737ce
            return True
            
        try:
            flag_key = f"{self.flag_prefix}{key}"
            redis_client = await redis.get_client()
            enabled = await redis_client.hget(flag_key, 'enabled')
            # Return True by default if flag doesn't exist (enable all flags by default)
            return enabled != 'false' if enabled else True
        except Exception as e:
            logger.error(f"Failed to check feature flag {key}: {e}")
            # Return True by default if Redis is unavailable (enable all flags by default)
            return True
    
    async def get_flag(self, key: str) -> Optional[Dict[str, str]]:
        """Get feature flag details"""
        try:
            flag_key = f"{self.flag_prefix}{key}"
            redis_client = await redis.get_client()
            flag_data = await redis_client.hgetall(flag_key)
            return flag_data if flag_data else None
        except Exception as e:
            logger.error(f"Failed to get feature flag {key}: {e}")
            return None
    
    async def delete_flag(self, key: str) -> bool:
        """Delete a feature flag"""
        try:
            flag_key = f"{self.flag_prefix}{key}"
            redis_client = await redis.get_client()
            deleted = await redis_client.delete(flag_key)
            if deleted:
                await redis_client.srem(self.flag_list_key, key)
                logger.info(f"Deleted feature flag: {key}")
                return True
            return False
        except Exception as e:
            logger.error(f"Failed to delete feature flag {key}: {e}")
            return False
    
    async def list_flags(self) -> Dict[str, bool]:
        """List all feature flags with their status"""
        try:
            redis_client = await redis.get_client()
            flag_keys = await redis_client.smembers(self.flag_list_key)
            flags = {}
            
            for key in flag_keys:
                flags[key] = await self.is_enabled(key)
            
            return flags
        except Exception as e:
            logger.error(f"Failed to list feature flags: {e}")
            return {}
    
    async def get_all_flags_details(self) -> Dict[str, Dict[str, str]]:
        """Get all feature flags with detailed information"""
        try:
            redis_client = await redis.get_client()
            flag_keys = await redis_client.smembers(self.flag_list_key)
            flags = {}
            
            for key in flag_keys:
                flag_data = await self.get_flag(key)
                if flag_data:
                    flags[key] = flag_data
            
            return flags
        except Exception as e:
            logger.error(f"Failed to get all flags details: {e}")
            return {}


_flag_manager: Optional[FeatureFlagManager] = None


def get_flag_manager() -> FeatureFlagManager:
    """Get the global feature flag manager instance"""
    global _flag_manager
    if _flag_manager is None:
        _flag_manager = FeatureFlagManager()
    return _flag_manager


# Async convenience functions
async def set_flag(key: str, enabled: bool, description: str = "") -> bool:
    return await get_flag_manager().set_flag(key, enabled, description)


async def is_enabled(key: str) -> bool:
    # Check if ENABLE_ALL_FEATURES environment variable is set to true
    enable_all = os.getenv('ENABLE_ALL_FEATURES', '').lower() == 'true'
    if enable_all:
        return True
    return await get_flag_manager().is_enabled(key)


async def enable_flag(key: str, description: str = "") -> bool:
    return await set_flag(key, True, description)


async def disable_flag(key: str, description: str = "") -> bool:
    return await set_flag(key, False, description)


async def delete_flag(key: str) -> bool:
    return await get_flag_manager().delete_flag(key)


async def list_flags() -> Dict[str, bool]:
    return await get_flag_manager().list_flags()


async def get_flag_details(key: str) -> Optional[Dict[str, str]]:
    return await get_flag_manager().get_flag(key)


<|MERGE_RESOLUTION|>--- conflicted
+++ resolved
@@ -39,16 +39,10 @@
     
     async def is_enabled(self, key: str) -> bool:
         """Check if a feature flag is enabled"""
-<<<<<<< HEAD
-        # Check if global feature flag override is enabled
-        if os.getenv('FEATURE_FLAGS', '').lower() == 'true':
-            logger.debug(f"Feature flag {key} enabled via FEATURE_FLAGS=true override")
-=======
         # Check if ENABLE_ALL_FEATURES environment variable is set to true
         enable_all = os.getenv('ENABLE_ALL_FEATURES', '').lower() == 'true'
         if enable_all:
             logger.debug(f"ENABLE_ALL_FEATURES=true, returning True for flag: {key}")
->>>>>>> 8d1737ce
             return True
             
         try:
