import redis.asyncio as redis
import os
from dotenv import load_dotenv
import asyncio
from utils.logger import logger
from typing import List, Any
from utils.retry import retry

# Redis client and connection pool
client: redis.Redis | None = None
pool: redis.ConnectionPool | None = None
_initialized = False
_init_lock = asyncio.Lock()

# Constants
REDIS_KEY_TTL = 3600 * 24  # 24 hour TTL as safety mechanism


def _build_redis_url() -> tuple[str, bool]:
    """Build a Redis URL from environment variables and return (url, ssl_on).

    Priority:
    1) REDIS_URL if provided
    2) REDIS_HOST/REDIS_PASSWORD/REDIS_PORT with REDIS_SSL
    """
    # Load environment variables if not already loaded
    load_dotenv()

    url = os.getenv("REDIS_URL")
    if url:
        ssl_on = url.startswith("rediss://")
        return url, ssl_on

    host = os.getenv("REDIS_HOST", "redis")
    port = os.getenv("REDIS_PORT", "6379")
    password = os.getenv("REDIS_PASSWORD", "")
    use_ssl = os.getenv("REDIS_SSL", "true").lower() == "true"
    scheme = "rediss" if use_ssl else "redis"

    # Upstash requires password in URL format ":password@host"
    auth = f":{password}@" if password else ""
    built = f"{scheme}://{auth}{host}:{port}"
    return built, use_ssl


def initialize():
    """Initialize Redis client using a single asyncio connection from URL with proper TLS."""
    global client, pool

    # Connection options - optimized for production and Upstash
    max_connections = int(os.getenv("REDIS_MAX_CONNECTIONS", "512"))  # Increased from 128 to 512
    socket_timeout = 15.0            # 15 seconds socket timeout
    connect_timeout = 10.0           # 10 seconds connection timeout
    retry_on_timeout = not (os.getenv("REDIS_RETRY_ON_TIMEOUT", "True").lower() != "true")

<<<<<<< HEAD
    redis_url, ssl_on = _build_redis_url()

    try:
        # Prefer from_url with ssl flag and keepalives
        logger.info(
            f"Initializing Redis client via URL host={redis_url.split('@')[-1].split(':')[0]} ssl={ssl_on} max={max_connections}"
        )
        client_kwargs = dict(
            decode_responses=True,
            socket_timeout=socket_timeout,
            socket_connect_timeout=connect_timeout,
            socket_keepalive=True,
            health_check_interval=30,
            retry_on_timeout=retry_on_timeout,
            max_connections=max_connections,
        )

        # Use a connection pool under the hood via from_url; keep a reference for graceful close
        pool_obj = redis.ConnectionPool.from_url(redis_url, **client_kwargs)
        client_obj = redis.Redis(connection_pool=pool_obj)

        # Assign to globals
        client = client_obj
        pool = pool_obj
        return client
    except Exception as e:
        logger.error(f"Failed to initialize Redis client: {e}")
        raise
=======
    logger.debug(f"Initializing Redis connection pool to {redis_host}:{redis_port} with max {max_connections} connections")

    # Create connection pool with production-optimized settings
    pool = redis.ConnectionPool(
        host=redis_host,
        port=redis_port,
        password=redis_password,
        decode_responses=True,
        socket_timeout=socket_timeout,
        socket_connect_timeout=connect_timeout,
        socket_keepalive=True,
        retry_on_timeout=retry_on_timeout,
        health_check_interval=30,
        max_connections=max_connections,
    )

    # Create Redis client from connection pool
    client = redis.Redis(connection_pool=pool)

    return client
>>>>>>> 0335d6d3


async def initialize_async():
    """Initialize Redis connection asynchronously."""
    global client, _initialized

    async with _init_lock:
        if not _initialized:
            logger.debug("Initializing Redis connection")
            initialize()

        try:
            # Test connection with timeout
            await asyncio.wait_for(client.ping(), timeout=5.0)
            logger.debug("Successfully connected to Redis")
            _initialized = True
        except asyncio.TimeoutError:
            logger.error("Redis connection timeout during initialization")
            client = None
            _initialized = False
            raise ConnectionError("Redis connection timeout")
        except Exception as e:
            logger.error(f"Failed to connect to Redis: {e}")
            client = None
            _initialized = False
            raise

    return client


async def close():
    """Close Redis connection and connection pool."""
    global client, pool, _initialized
    if client:
        logger.debug("Closing Redis connection")
        try:
            await asyncio.wait_for(client.aclose(), timeout=5.0)
        except asyncio.TimeoutError:
            logger.warning("Redis close timeout, forcing close")
        except Exception as e:
            logger.warning(f"Error closing Redis client: {e}")
        finally:
            client = None
    
    if pool:
        logger.debug("Closing Redis connection pool")
        try:
            await asyncio.wait_for(pool.aclose(), timeout=5.0)
        except asyncio.TimeoutError:
            logger.warning("Redis pool close timeout, forcing close")
        except Exception as e:
            logger.warning(f"Error closing Redis pool: {e}")
        finally:
            pool = None
    
    _initialized = False
    logger.debug("Redis connection and pool closed")


async def get_client():
    """Get the Redis client, initializing if necessary."""
    global client, _initialized
    if client is None or not _initialized:
        await retry(lambda: initialize_async())
    return client


# Basic Redis operations
async def set(key: str, value: str, ex: int = None, nx: bool = False):
    """Set a Redis key."""
    redis_client = await get_client()
    return await redis_client.set(key, value, ex=ex, nx=nx)


async def get(key: str, default: str = None):
    """Get a Redis key."""
    redis_client = await get_client()
    result = await redis_client.get(key)
    return result if result is not None else default


async def delete(key: str):
    """Delete a Redis key."""
    redis_client = await get_client()
    return await redis_client.delete(key)


async def publish(channel: str, message: str):
    """Publish a message to a Redis channel."""
    redis_client = await get_client()
    return await redis_client.publish(channel, message)


async def create_pubsub():
    """Create a Redis pubsub object."""
    redis_client = await get_client()
    return redis_client.pubsub()


# List operations
async def rpush(key: str, *values: Any):
    """Append one or more values to a list."""
    redis_client = await get_client()
    return await redis_client.rpush(key, *values)


async def lrange(key: str, start: int, end: int) -> List[str]:
    """Get a range of elements from a list."""
    redis_client = await get_client()
    return await redis_client.lrange(key, start, end)


# Key management


async def keys(pattern: str) -> List[str]:
    redis_client = await get_client()
    return await redis_client.keys(pattern)


async def expire(key: str, seconds: int):
    redis_client = await get_client()
    return await redis_client.expire(key, seconds)
# import redis.asyncio as redis
# import os
# from dotenv import load_dotenv
# import asyncio
# from utils.logger import logger

# from typing import List, Any
# from utils.retry import retry

# # Redis client and connection pool
# client: redis.Redis | None = None
# pool: redis.ConnectionPool | None = None
# _initialized = False
# _init_lock = asyncio.Lock()

# # Constants
# REDIS_KEY_TTL = 3600 * 24  # 24 hour TTL as safety mechanism


# def initialize():
#     """Initialize Redis connection pool and client using environment variables."""
#     global client, pool

#     # Load environment variables if not already loaded
#     load_dotenv()

#     # Primary configuration
#     redis_url = os.getenv("REDIS_URL")
#     redis_host = os.getenv("REDIS_HOST", "redis")
#     redis_port = int(os.getenv("REDIS_PORT", 6379))
#     redis_password = os.getenv("REDIS_PASSWORD", "")
#     redis_username = os.getenv("REDIS_USERNAME", "")
#     redis_ssl = os.getenv("REDIS_SSL", "false").lower() == "true"

#     # Auto-detect local Docker Redis (no TLS) when no URL is provided
#     # This avoids trying TLS against the default redis:6379 container
#     if not redis_url and redis_host in {"redis", "localhost", "127.0.0.1"} and redis_port == 6379:
#         if redis_ssl:
#             logger.warning("REDIS_SSL=true detected but local Redis at %s:%s is likely plaintext. Forcing REDIS_SSL=False for local connection.", redis_host, redis_port)
#         redis_ssl = False

#     # Connection pool configuration - optimized for production
#     max_connections = 128            # Reasonable limit for production
#     socket_timeout = 15.0            # 15 seconds socket timeout
#     connect_timeout = 10.0           # 10 seconds connection timeout
#     retry_on_timeout = not (os.getenv("REDIS_RETRY_ON_TIMEOUT", "True").lower() != "true")

#     # URL handling (preferred)
#     if redis_url:
#         if redis_ssl and redis_url.startswith("redis://"):
#             redis_url = "rediss://" + redis_url.split("://", 1)[1]
#         logger.info("Initializing Redis client via URL (ssl=%s)" % redis_ssl)
#         client_kwargs = {
#             "decode_responses": True,
#             "socket_timeout": socket_timeout,
#             "socket_connect_timeout": connect_timeout,
#             "socket_keepalive": True,
#             "health_check_interval": 30,
#             "retry_on_timeout": retry_on_timeout,
#         }
#         # If TLS is requested but URL isn't rediss, some providers still allow ssl flag
#         # Keep this only when explicitly requested to avoid incompatibilities
#         if redis_ssl and redis_url.startswith("redis://"):
#             client_kwargs["ssl"] = True
#         if redis_username:
#             client_kwargs["username"] = redis_username
#         if redis_password and ("@" not in redis_url):
#             client_kwargs["password"] = redis_password

#         # Create client directly from URL
#         pool = None
#         client_url = redis_url
#         client_obj = redis.from_url(client_url, **client_kwargs)
#         # Assign to globals
#         client = client_obj
#         return client

#     # Host/port handling
#     logger.info(f"Initializing Redis connection pool to {redis_host}:{redis_port} ssl={redis_ssl} with max {max_connections} connections")

#     # Create connection pool with production-optimized settings
#     pool = redis.ConnectionPool(
#         host=redis_host,
#         port=redis_port,
#         username=(redis_username or None),
#         password=(redis_password or None),
#         decode_responses=True,
#         socket_timeout=socket_timeout,
#         socket_connect_timeout=connect_timeout,
#         socket_keepalive=True,
#         retry_on_timeout=retry_on_timeout,
#         health_check_interval=30,
#         max_connections=max_connections,
#         # Important: only pass ssl when we truly want TLS
#         **({"ssl": True} if redis_ssl else {})
#     )

#     # Create Redis client from connection pool
#     client = redis.Redis(connection_pool=pool)

#     return client


# async def initialize_async():
#     """Initialize Redis connection asynchronously."""
#     global client, _initialized

#     async with _init_lock:
#         if not _initialized:
#             logger.info("Initializing Redis connection")
#             initialize()

#         try:
#             # Test connection with timeout
#             await asyncio.wait_for(client.ping(), timeout=5.0)
#             logger.info("Successfully connected to Redis")
#             _initialized = True

#         except asyncio.TimeoutError:
#             logger.error("Redis connection timeout during initialization")
#             client = None
#             _initialized = False
#             raise ConnectionError("Redis connection timeout")

#         except Exception as e:
#             logger.error(f"Failed to connect to Redis: {e}")
#             client = None
#             _initialized = False
#             raise

#     return client


# async def close():
#     """Close Redis connection and connection pool."""
#     global client, pool, _initialized
#     if client:
#         logger.info("Closing Redis connection")
#         try:
#             await asyncio.wait_for(client.aclose(), timeout=5.0)
#         except asyncio.TimeoutError:
#             logger.warning("Redis close timeout, forcing close")
#         except Exception as e:
#             logger.warning(f"Error closing Redis client: {e}")
#         finally:
#             client = None
    
#     if pool:
#         logger.info("Closing Redis connection pool")
#         try:
#             await asyncio.wait_for(pool.aclose(), timeout=5.0)
#         except asyncio.TimeoutError:
#             logger.warning("Redis pool close timeout, forcing close")
#         except Exception as e:
#             logger.warning(f"Error closing Redis pool: {e}")
#         finally:
#             pool = None
    
#     _initialized = False
#     logger.info("Redis connection and pool closed")


# async def get_client():
#     """Get the Redis client, initializing if necessary."""
#     global client, _initialized
#     if client is None or not _initialized:
#         await retry(lambda: initialize_async())
#     return client


# # Basic Redis operations
# async def set(key: str, value: str, ex: int = None, nx: bool = False):
#     """Set a Redis key."""
#     redis_client = await get_client()
#     return await redis_client.set(key, value, ex=ex, nx=nx)


# async def get(key: str, default: str = None):
#     """Get a Redis key."""
#     redis_client = await get_client()
#     result = await redis_client.get(key)
#     return result if result is not None else default


# async def delete(key: str):
#     """Delete a Redis key."""
#     redis_client = await get_client()
#     return await redis_client.delete(key)


# async def publish(channel: str, message: str):
#     """Publish a message to a Redis channel."""
#     redis_client = await get_client()
#     return await redis_client.publish(channel, message)


# async def create_pubsub():
#     """Create a Redis pubsub object."""
#     redis_client = await get_client()
#     return redis_client.pubsub()


# # List operations
# async def rpush(key: str, *values: Any):
#     """Append one or more values to a list."""
#     redis_client = await get_client()
#     return await redis_client.rpush(key, *values)


# async def lrange(key: str, start: int, end: int) -> List[str]:
#     """Get a range of elements from a list."""
#     redis_client = await get_client()
#     return await redis_client.lrange(key, start, end)


# # Key management


# async def keys(pattern: str) -> List[str]:
#     redis_client = await get_client()
#     return await redis_client.keys(pattern)


# async def expire(key: str, seconds: int):
#     redis_client = await get_client()
#     return await redis_client.expire(key, seconds)<|MERGE_RESOLUTION|>--- conflicted
+++ resolved
@@ -53,7 +53,6 @@
     connect_timeout = 10.0           # 10 seconds connection timeout
     retry_on_timeout = not (os.getenv("REDIS_RETRY_ON_TIMEOUT", "True").lower() != "true")
 
-<<<<<<< HEAD
     redis_url, ssl_on = _build_redis_url()
 
     try:
@@ -82,28 +81,6 @@
     except Exception as e:
         logger.error(f"Failed to initialize Redis client: {e}")
         raise
-=======
-    logger.debug(f"Initializing Redis connection pool to {redis_host}:{redis_port} with max {max_connections} connections")
-
-    # Create connection pool with production-optimized settings
-    pool = redis.ConnectionPool(
-        host=redis_host,
-        port=redis_port,
-        password=redis_password,
-        decode_responses=True,
-        socket_timeout=socket_timeout,
-        socket_connect_timeout=connect_timeout,
-        socket_keepalive=True,
-        retry_on_timeout=retry_on_timeout,
-        health_check_interval=30,
-        max_connections=max_connections,
-    )
-
-    # Create Redis client from connection pool
-    client = redis.Redis(connection_pool=pool)
-
-    return client
->>>>>>> 0335d6d3
 
 
 async def initialize_async():
