--- conflicted
+++ resolved
@@ -537,23 +537,9 @@
         prompt_tokens = int(prompt_tokens) if prompt_tokens is not None else 0
         completion_tokens = int(completion_tokens) if completion_tokens is not None else 0
         
-<<<<<<< HEAD
-        # Clean up model name FIRST - remove :thinking suffix and handle old mappings
-        cleaned_model = model
-        if ':thinking' in cleaned_model:
-            cleaned_model = cleaned_model.replace(':thinking', '')
-        
-        # Handle old model name mappings
-        if cleaned_model == 'gemini-2.5-flash-preview-05-20':
-            cleaned_model = 'gemini-2.5-flash'
-        
-        # Try to resolve the model name using MODEL_NAME_ALIASES with cleaned model
-        resolved_model = MODEL_NAME_ALIASES.get(cleaned_model, cleaned_model)
-=======
         # Try to resolve the model name using new model manager first
         from models import model_manager
         resolved_model = model_manager.resolve_model_id(model)
->>>>>>> 578a8e4a
 
         # Check if we have hardcoded pricing for this model (use cleaned and resolved models)
         hardcoded_pricing = get_model_pricing(cleaned_model) or get_model_pricing(resolved_model)
@@ -1829,99 +1815,11 @@
                     "max_tokens": model_data["max_output_tokens"]
                 }
             else:
-<<<<<<< HEAD
-                # Skip LiteLLM pricing lookup for GPT-5 models to avoid provider errors
-                if 'gpt-5' in model.lower() or 'openrouter/openai/gpt-5' in model.lower():
-                    pricing_info = {
-                        "input_cost_per_million_tokens": None,
-                        "output_cost_per_million_tokens": None,
-                        "max_tokens": None
-                    }
-                else:
-                    try:
-                        # Try to get pricing using cost_per_token function
-                        models_to_try = []
-                        
-                        # Add the original model name
-                        models_to_try.append(model)
-                        
-                        # Try to resolve the model name using MODEL_NAME_ALIASES
-                        if model in MODEL_NAME_ALIASES:
-                            resolved_model = MODEL_NAME_ALIASES[model]
-                            models_to_try.append(resolved_model)
-                            # Also try without provider prefix if it has one
-                            if '/' in resolved_model:
-                                models_to_try.append(resolved_model.split('/', 1)[1])
-                        
-                        # If model is a value in aliases, try to find a matching key
-                        for alias_key, alias_value in MODEL_NAME_ALIASES.items():
-                            if alias_value == model:
-                                models_to_try.append(alias_key)
-                                break
-                        
-                        # Also try without provider prefix for the original model
-                        if '/' in model:
-                            models_to_try.append(model.split('/', 1)[1])
-                        
-                        # Special handling for Google models accessed via Google API
-                        if model.startswith('gemini/'):
-                            google_model_name = model.replace('gemini/', '')
-                            models_to_try.append(google_model_name)
-                        
-                        # Special handling for Google models accessed via Google API
-                        if model.startswith('gemini/'):
-                            google_model_name = model.replace('gemini/', '')
-                            models_to_try.append(google_model_name)
-                        
-                        # Try each model name variation until we find one that works
-                        input_cost_per_token = None
-                        output_cost_per_token = None
-                        
-                        for model_name in models_to_try:
-                            try:
-                                # Suppress LiteLLM output during cost calculation
-                                import os
-                                import sys
-                                from contextlib import redirect_stdout, redirect_stderr
-                                
-                                with open(os.devnull, 'w') as devnull:
-                                    with redirect_stdout(devnull), redirect_stderr(devnull):
-                                        # Use cost_per_token with sample token counts to get the per-token costs
-                                        input_cost, output_cost = cost_per_token(model_name, 1000000, 1000000)
-                                
-                                if input_cost is not None and output_cost is not None:
-                                    input_cost_per_token = input_cost
-                                    output_cost_per_token = output_cost
-                                    break
-                            except Exception:
-                                continue
-                        
-                        if input_cost_per_token is not None and output_cost_per_token is not None:
-                            pricing_info = {
-                                "input_cost_per_million_tokens": input_cost_per_token * TOKEN_PRICE_MULTIPLIER,
-                                "output_cost_per_million_tokens": output_cost_per_token * TOKEN_PRICE_MULTIPLIER,
-                                "max_tokens": None  # cost_per_token doesn't provide max_tokens info
-                            }
-                        else:
-                            pricing_info = {
-                                "input_cost_per_million_tokens": None,
-                                "output_cost_per_million_tokens": None,
-                                "max_tokens": None
-                            }
-                    except Exception as e:
-                        logger.warning(f"Could not get pricing for model {model}: {str(e)}")
-                        pricing_info = {
-                            "input_cost_per_million_tokens": None,
-                            "output_cost_per_million_tokens": None,
-                            "max_tokens": None
-                        }
-=======
                 pricing_info = {
                     "input_cost_per_million_tokens": None,
                     "output_cost_per_million_tokens": None,
                     "max_tokens": None
                 }
->>>>>>> 578a8e4a
 
             model_info.append({
                 "id": model_id,
