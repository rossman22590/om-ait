"""
Stripe Billing API implementation for Suna on top of Basejump. ONLY HAS SUPPOT FOR USER ACCOUNTS – no team accounts. As we are using the user_id as account_id as is the case with personal accounts. In personal accounts, the account_id equals the user_id. In team accounts, the account_id is unique.

stripe listen --forward-to localhost:8000/api/billing/webhook
"""

from fastapi import APIRouter, HTTPException, Depends, Request
from typing import Optional, Dict, Tuple
import stripe
from datetime import datetime, timezone, timedelta

from supabase import Client as SupabaseClient
from utils.cache import Cache
from utils.logger import logger
from utils.config import config, EnvMode
from services.supabase import DBConnection
from utils.auth_utils import get_current_user_id_from_jwt
from pydantic import BaseModel
from utils.constants import MODEL_ACCESS_TIERS, MODEL_NAME_ALIASES, HARDCODED_MODEL_PRICES
from litellm.cost_calculator import cost_per_token
import time

# Initialize Stripe
stripe.api_key = config.STRIPE_SECRET_KEY

# Token price multiplier
TOKEN_PRICE_MULTIPLIER = 1.5

# Minimum credits required to allow a new request when over subscription limit
CREDIT_MIN_START_DOLLARS = 0.20

# Credit packages with Stripe price IDs
CREDIT_PACKAGES = {
    'credits_10': {'amount': 10, 'price': 10, 'stripe_price_id': config.STRIPE_CREDITS_10_PRICE_ID},
    'credits_25': {'amount': 25, 'price': 25, 'stripe_price_id': config.STRIPE_CREDITS_25_PRICE_ID},
    # Uncomment these when you create the additional price IDs in Stripe:
    # 'credits_50': {'amount': 50, 'price': 50, 'stripe_price_id': config.STRIPE_CREDITS_50_PRICE_ID},
    # 'credits_100': {'amount': 100, 'price': 100, 'stripe_price_id': config.STRIPE_CREDITS_100_PRICE_ID},
    # 'credits_250': {'amount': 250, 'price': 250, 'stripe_price_id': config.STRIPE_CREDITS_250_PRICE_ID},
    # 'credits_500': {'amount': 500, 'price': 500, 'stripe_price_id': config.STRIPE_CREDITS_500_PRICE_ID},
    # 'credits_1000': {'amount': 1000, 'price': 1000, 'stripe_price_id': config.STRIPE_CREDITS_1000_PRICE_ID},
}

router = APIRouter(prefix="/billing", tags=["billing"])

def get_plan_info(price_id: str) -> dict:
<<<<<<< HEAD
    """Get plan information including tier level and type."""
    # Production plans mapping - using consistent names with SUBSCRIPTION_TIERS
    PLAN_TIERS = {
        # Free tier
        config.STRIPE_FREE_TIER_ID: {'tier': 0, 'type': 'free', 'name': 'free'},
        # Monthly plans only
        config.STRIPE_TIER_2_20_ID: {'tier': 1, 'type': 'monthly', 'name': 'tier_2_20'},
        config.STRIPE_TIER_6_50_ID: {'tier': 2, 'type': 'monthly', 'name': 'tier_6_50'},
        config.STRIPE_TIER_12_100_ID: {'tier': 3, 'type': 'monthly', 'name': 'tier_12_100'},
        config.STRIPE_TIER_25_200_ID: {'tier': 4, 'type': 'monthly', 'name': 'tier_25_200'},
        config.STRIPE_TIER_50_400_ID: {'tier': 5, 'type': 'monthly', 'name': 'tier_50_400'},
        config.STRIPE_TIER_125_800_ID: {'tier': 6, 'type': 'monthly', 'name': 'tier_125_800'},
        config.STRIPE_TIER_200_1000_ID: {'tier': 7, 'type': 'monthly', 'name': 'tier_200_1000'},
=======
    PLAN_TIERS = {
        config.STRIPE_TIER_2_20_ID: {'tier': 1, 'type': 'monthly', 'name': '2h/$20'},
        config.STRIPE_TIER_6_50_ID: {'tier': 2, 'type': 'monthly', 'name': '6h/$50'},
        config.STRIPE_TIER_12_100_ID: {'tier': 3, 'type': 'monthly', 'name': '12h/$100'},
        config.STRIPE_TIER_25_200_ID: {'tier': 4, 'type': 'monthly', 'name': '25h/$200'},
        config.STRIPE_TIER_50_400_ID: {'tier': 5, 'type': 'monthly', 'name': '50h/$400'},
        config.STRIPE_TIER_125_800_ID: {'tier': 6, 'type': 'monthly', 'name': '125h/$800'},
        config.STRIPE_TIER_200_1000_ID: {'tier': 7, 'type': 'monthly', 'name': '200h/$1000'},
        
        # Yearly plans
        config.STRIPE_TIER_2_20_YEARLY_ID: {'tier': 1, 'type': 'yearly', 'name': '2h/$204/year'},
        config.STRIPE_TIER_6_50_YEARLY_ID: {'tier': 2, 'type': 'yearly', 'name': '6h/$510/year'},
        config.STRIPE_TIER_12_100_YEARLY_ID: {'tier': 3, 'type': 'yearly', 'name': '12h/$1020/year'},
        config.STRIPE_TIER_25_200_YEARLY_ID: {'tier': 4, 'type': 'yearly', 'name': '25h/$2040/year'},
        config.STRIPE_TIER_50_400_YEARLY_ID: {'tier': 5, 'type': 'yearly', 'name': '50h/$4080/year'},
        config.STRIPE_TIER_125_800_YEARLY_ID: {'tier': 6, 'type': 'yearly', 'name': '125h/$8160/year'},
        config.STRIPE_TIER_200_1000_YEARLY_ID: {'tier': 7, 'type': 'yearly', 'name': '200h/$10200/year'},
        
        # Yearly commitment plans
        config.STRIPE_TIER_2_17_YEARLY_COMMITMENT_ID: {'tier': 1, 'type': 'yearly_commitment', 'name': '2h/$17/month'},
        config.STRIPE_TIER_6_42_YEARLY_COMMITMENT_ID: {'tier': 2, 'type': 'yearly_commitment', 'name': '6h/$42.50/month'},
        config.STRIPE_TIER_25_170_YEARLY_COMMITMENT_ID: {'tier': 4, 'type': 'yearly_commitment', 'name': '25h/$170/month'},
>>>>>>> 0335d6d3
    }
    
    return PLAN_TIERS.get(price_id, {'tier': 0, 'type': 'unknown', 'name': 'Unknown'})

def is_plan_change_allowed(current_price_id: str, new_price_id: str) -> tuple[bool, str]:
    """
    Validate if a plan change is allowed based on business rules.
    
    Returns:
        Tuple of (is_allowed, reason_if_not_allowed)
    """
    current_plan = get_plan_info(current_price_id)
    new_plan = get_plan_info(new_price_id)
    
    # Allow if same plan
    if current_price_id == new_price_id:
        return True, ""
    
    # Restriction 1: Don't allow downgrade from monthly to lower monthly
    if current_plan['type'] == 'monthly' and new_plan['type'] == 'monthly' and new_plan['tier'] < current_plan['tier']:
        return False, "Downgrading to a lower monthly plan is not allowed. You can only upgrade to a higher tier or switch to yearly billing."
    
    # Restriction 2: Don't allow downgrade from yearly commitment to monthly
    if current_plan['type'] == 'yearly_commitment' and new_plan['type'] == 'monthly':
        return False, "Downgrading from yearly commitment to monthly is not allowed. You can only upgrade within yearly commitment plans."
    
    # Restriction 2b: Don't allow downgrade within yearly commitment plans
    if current_plan['type'] == 'yearly_commitment' and new_plan['type'] == 'yearly_commitment' and new_plan['tier'] < current_plan['tier']:
        return False, "Downgrading to a lower yearly commitment plan is not allowed. You can only upgrade to higher commitment tiers."
    
    # Restriction 3: Only allow upgrade from monthly to yearly commitment on same level or above
    if current_plan['type'] == 'monthly' and new_plan['type'] == 'yearly_commitment' and new_plan['tier'] < current_plan['tier']:
        return False, "You can only upgrade to yearly commitment plans at the same tier level or higher."
    
    # Allow all other changes (upgrades, yearly to yearly, yearly commitment upgrades, etc.)
    return True, ""

# Simplified yearly commitment logic - no subscription schedules needed

def get_model_pricing(model: str) -> tuple[float, float] | None:
    """
    Get pricing for a model. Returns (input_cost_per_million, output_cost_per_million) or None.
    
    Args:
        model: The model name to get pricing for
        
    Returns:
        Tuple of (input_cost_per_million_tokens, output_cost_per_million_tokens) or None if not found
    """
    if model in HARDCODED_MODEL_PRICES:
        pricing = HARDCODED_MODEL_PRICES[model]
        return pricing["input_cost_per_million_tokens"], pricing["output_cost_per_million_tokens"]
    return None


SUBSCRIPTION_TIERS = {
    config.STRIPE_FREE_TIER_ID: {'name': 'free', 'minutes': 60, 'cost': 5},
    config.STRIPE_TIER_2_20_ID: {'name': 'tier_2_20', 'minutes': 120, 'cost': 20 + 5},  # 2 hours
    config.STRIPE_TIER_6_50_ID: {'name': 'tier_6_50', 'minutes': 360, 'cost': 50 + 5},  # 6 hours
    config.STRIPE_TIER_12_100_ID: {'name': 'tier_12_100', 'minutes': 720, 'cost': 100 + 5},  # 12 hours
    config.STRIPE_TIER_25_200_ID: {'name': 'tier_25_200', 'minutes': 1500, 'cost': 200 + 5},  # 25 hours
    config.STRIPE_TIER_50_400_ID: {'name': 'tier_50_400', 'minutes': 3000, 'cost': 400 + 5},  # 50 hours
    config.STRIPE_TIER_125_800_ID: {'name': 'tier_125_800', 'minutes': 7500, 'cost': 800 + 5},  # 125 hours
    config.STRIPE_TIER_200_1000_ID: {'name': 'tier_200_1000', 'minutes': 12000, 'cost': 1000 + 5},  # 200 hours

}

# Pydantic models for request/response validation
class CreateCheckoutSessionRequest(BaseModel):
    price_id: str
    success_url: str
    cancel_url: str
    tolt_referral: Optional[str] = None
    commitment_type: Optional[str] = "monthly"  # "monthly", "yearly", or "yearly_commitment"

class CreatePortalSessionRequest(BaseModel):
    return_url: str

class SubscriptionStatus(BaseModel):
    status: str # e.g., 'active', 'trialing', 'past_due', 'scheduled_downgrade', 'no_subscription'
    plan_name: Optional[str] = None
    price_id: Optional[str] = None # Added price ID
    current_period_end: Optional[datetime] = None
    cancel_at_period_end: bool = False
    trial_end: Optional[datetime] = None
    minutes_limit: Optional[int] = None
    cost_limit: Optional[float] = None
    current_usage: Optional[float] = None
    # Fields for scheduled changes
    has_schedule: bool = False
    scheduled_plan_name: Optional[str] = None
    scheduled_price_id: Optional[str] = None # Added scheduled price ID
    scheduled_change_date: Optional[datetime] = None
    # Subscription data for frontend components
    subscription_id: Optional[str] = None
    subscription: Optional[Dict] = None
    # Credit information
    credit_balance: Optional[float] = None
    can_purchase_credits: bool = False

class PurchaseCreditsRequest(BaseModel):
    amount_dollars: float  # Amount of credits to purchase in dollars
    success_url: str
    cancel_url: str

class CreditBalance(BaseModel):
    balance_dollars: float
    total_purchased: float
    total_used: float
    last_updated: Optional[datetime] = None
    can_purchase_credits: bool = False  # True only for highest tier users

class CreditPurchase(BaseModel):
    id: str
    amount_dollars: float
    status: str
    created_at: datetime
    completed_at: Optional[datetime] = None
    stripe_payment_intent_id: Optional[str] = None

class CreditUsage(BaseModel):
    id: str
    amount_dollars: float
    description: Optional[str] = None
    created_at: datetime
    thread_id: Optional[str] = None
    message_id: Optional[str] = None

# Helper functions
async def get_stripe_customer_id(client: SupabaseClient, user_id: str) -> Optional[str]:
    """Get the Stripe customer ID for a user."""

    result = await Cache.get(f"stripe_customer_id:{user_id}")
    if result:
        return result

    result = await client.schema('basejump').from_('billing_customers') \
        .select('id') \
        .eq('account_id', user_id) \
        .execute()

    if result.data and len(result.data) > 0:
        customer_id = result.data[0]['id']
        await Cache.set(f"stripe_customer_id:{user_id}", customer_id, ttl=24 * 60)
        return customer_id

    customer_result = await stripe.Customer.search_async(
        query=f"metadata['user_id']:'{user_id}' OR metadata['basejump_account_id']:'{user_id}'"
    )

    if customer_result.data and len(customer_result.data) > 0:
        customer = customer_result.data[0]
        # If the customer does not have 'user_id' in metadata, add it now
        if not customer.get('metadata', {}).get('user_id'):
            try:
                await stripe.Customer.modify_async(
                    customer['id'],
                    metadata={**customer.get('metadata', {}), 'user_id': user_id}
                )
                logger.debug(f"Added missing user_id metadata to Stripe customer {customer['id']}")
            except Exception as e:
                logger.error(f"Failed to add user_id metadata to Stripe customer {customer['id']}: {str(e)}")

        has_active = len((await stripe.Subscription.list_async(
            customer=customer['id'],
            status='active',
            limit=1
        )).get('data', [])) > 0

        # Create or update record in billing_customers table
        await client.schema('basejump').from_('billing_customers').upsert({
            'id': customer['id'],
            'account_id': user_id,
            'email': customer.get('email'),
            'provider': 'stripe',
            'active': has_active
        }).execute()
        logger.debug(f"Updated billing_customers record for customer {customer['id']} and user {user_id}")

        return customer['id']

    return None

async def create_stripe_customer(client, user_id: str, email: str) -> str:
    """Create a new Stripe customer for a user."""
    # Create customer in Stripe
    customer = await stripe.Customer.create_async(
        email=email,
        metadata={"user_id": user_id}
    )
    
    # Store customer ID in Supabase
    await client.schema('basejump').from_('billing_customers').insert({
        'id': customer.id,
        'account_id': user_id,
        'email': email,
        'provider': 'stripe'
    }).execute()
    
    return customer.id

async def get_user_subscription(user_id: str) -> Optional[Dict]:
    """Get the current subscription for a user from Stripe."""
    try:
        result = await Cache.get(f"user_subscription:{user_id}")
        if result:
            return result

        # Get customer ID
        db = DBConnection()
        client = await db.client
        customer_id = await get_stripe_customer_id(client, user_id)
        
        if not customer_id:
            await Cache.set(f"user_subscription:{user_id}", None, ttl=1 * 60)
            return None
            
        # Get all active subscriptions for the customer
        subscriptions = await stripe.Subscription.list_async(
            customer=customer_id,
            status='active'
        )
        # print("Found subscriptions:", subscriptions)
        
        # Check if we have any subscriptions
        if not subscriptions or not subscriptions.get('data'):
            await Cache.set(f"user_subscription:{user_id}", None, ttl=1 * 60)
            return None
            
        # Filter subscriptions to only include our product's subscriptions
        our_subscriptions = []
        for sub in subscriptions['data']:
            # Check if subscription items contain any of our price IDs
            for item in sub.get('items', {}).get('data', []):
                price_id = item.get('price', {}).get('id')
                if price_id in [
                    config.STRIPE_FREE_TIER_ID,
                    config.STRIPE_TIER_2_20_ID, config.STRIPE_TIER_6_50_ID, config.STRIPE_TIER_12_100_ID,
                    config.STRIPE_TIER_25_200_ID, config.STRIPE_TIER_50_400_ID, config.STRIPE_TIER_125_800_ID,
                    config.STRIPE_TIER_200_1000_ID,
                ]:
                    our_subscriptions.append(sub)
        
        if not our_subscriptions:
            await Cache.set(f"user_subscription:{user_id}", None, ttl=1 * 60)
            return None
            
        # If there are multiple active subscriptions, we need to handle this
        if len(our_subscriptions) > 1:
            logger.warning(f"User {user_id} has multiple active subscriptions: {[sub['id'] for sub in our_subscriptions]}")
            
            # Get the most recent subscription
            most_recent = max(our_subscriptions, key=lambda x: x['created'])
            
            # Cancel all other subscriptions
            for sub in our_subscriptions:
                if sub['id'] != most_recent['id']:
                    try:
                        await stripe.Subscription.modify_async(
                            sub['id'],
                            cancel_at_period_end=True
                        )
                        logger.debug(f"Cancelled subscription {sub['id']} for user {user_id}")
                    except Exception as e:
                        logger.error(f"Error cancelling subscription {sub['id']}: {str(e)}")
            
            return most_recent

        result = our_subscriptions[0]
        await Cache.set(f"user_subscription:{user_id}", result, ttl=1 * 60)
        return result
        
    except Exception as e:
        logger.error(f"Error getting subscription from Stripe: {str(e)}")
        return None

async def calculate_monthly_usage(client, user_id: str, page_size: int = 100) -> float:
    """Calculate total agent run minutes for the current month for a user.
    
    Args:
        client: Database client
        user_id: ID of the user
        page_size: Number of items to fetch per page (smaller values prevent 414 errors)
    """
    result = await Cache.get(f"monthly_usage:{user_id}")
    if result:
        return result

    start_time = time.time()
    
    # Use get_usage_logs to fetch all usage data (it already handles the date filtering and batching)
    total_cost = 0.0
    page = 0
    
    while True:
        # Get usage logs for this page with the specified page size
        usage_result = await get_usage_logs(client, user_id, page, page_size)
        
        if not usage_result['logs']:
            break
        
        # Sum up the estimated costs from this page
        for log_entry in usage_result['logs']:
            total_cost += log_entry['estimated_cost']
        
        # If there are no more pages, break
        if not usage_result['has_more']:
            break
            
        page += 1
    
    end_time = time.time()
    execution_time = end_time - start_time
    logger.debug(f"Calculate monthly usage took {execution_time:.3f} seconds, total cost: {total_cost}")
    
    await Cache.set(f"monthly_usage:{user_id}", total_cost, ttl=5)
    return total_cost

<<<<<<< HEAD
async def get_usage_logs(client, user_id: str, page: int = 0, items_per_page: int = 100) -> Dict:
    """Get detailed usage logs for a user with pagination."""
    try:
        now = datetime.now(timezone.utc)
        start_of_month = datetime(now.year, now.month, 1, tzinfo=timezone.utc)
        cutoff_date = datetime(2025, 6, 30, 9, 0, 0, tzinfo=timezone.utc)
        start_of_month = max(start_of_month, cutoff_date)
        
        offset = page * items_per_page
        batch_size = min(20, items_per_page)  # Process in smaller batches
        processed_logs = []
        
        # First, get the thread IDs for this user with pagination
        thread_result = await client.table('threads') \
            .select('thread_id, created_at, project_id') \
=======

async def get_usage_logs(client, user_id: str, page: int = 0, items_per_page: int = 1000) -> Dict:
    """Get detailed usage logs for a user with pagination, including credit usage info."""
    # Get start of current month in UTC
    now = datetime.now(timezone.utc)
    start_of_month = datetime(now.year, now.month, 1, tzinfo=timezone.utc)
    
    # Use fixed cutoff date: June 26, 2025 midnight UTC
    # Ignore all token counts before this date
    cutoff_date = datetime(2025, 6, 30, 9, 0, 0, tzinfo=timezone.utc)
    
    start_of_month = max(start_of_month, cutoff_date)
    
    # First get all threads for this user in batches
    batch_size = 1000
    offset = 0
    all_threads = []
    
    while True:
        threads_batch = await client.table('threads') \
            .select('thread_id, agent_runs(thread_id)') \
>>>>>>> 0335d6d3
            .eq('account_id', user_id) \
            .order('created_at', desc=True) \
            .range(offset, offset + items_per_page - 1) \
            .execute()
        
        if not thread_result.data:
            return {"logs": [], "has_more": False}
        
<<<<<<< HEAD
        thread_ids = [t['thread_id'] for t in thread_result.data]
        
        # Now get messages for these threads in batches to avoid large queries
        for i in range(0, len(thread_ids), batch_size):
            batch_threads = thread_ids[i:i + batch_size]
            
            # Get messages for these threads
            messages_result = await client.table('messages') \
                .select('message_id, thread_id, created_at, content, threads!inner(project_id)') \
                .in_('thread_id', batch_threads) \
                .eq('type', 'assistant_response_end') \
                .gte('created_at', start_of_month.isoformat()) \
                .execute()
            
            # Process messages in this batch
            for message in messages_result.data:
                try:
                    content = message.get('content', {})
                    usage = content.get('usage', {})
                    
                    prompt_tokens = usage.get('prompt_tokens', 0)
                    completion_tokens = usage.get('completion_tokens', 0)
                    model = content.get('model', 'unknown')
                    
                    total_tokens = (prompt_tokens or 0) + (completion_tokens or 0)
                    estimated_cost = calculate_token_cost(
                        prompt_tokens,
                        completion_tokens,
                        model
                    )
                    
                    # Get project_id from thread data
                    project_id = 'unknown'
                    if message.get('threads') and isinstance(message['threads'], list) and len(message['threads']) > 0:
                        project_id = message['threads'][0].get('project_id', 'unknown')
                    
                    processed_logs.append({
                        'message_id': message.get('message_id', 'unknown'),
                        'thread_id': message.get('thread_id', 'unknown'),
                        'created_at': message.get('created_at'),
                        'content': {
                            'usage': {
                                'prompt_tokens': prompt_tokens,
                                'completion_tokens': completion_tokens
                            },
                            'model': model
                        },
                        'total_tokens': total_tokens,
                        'estimated_cost': estimated_cost,
                        'project_id': project_id
                    })
                except Exception as e:
                    logger.warning(f"Error processing message {message.get('message_id', 'unknown')}: {str(e)}")
                    continue
        
        # Check if there are more results
        has_more = len(thread_result.data) == items_per_page
        
        # Sort logs by created_at in descending order
        processed_logs.sort(key=lambda x: x.get('created_at') or '', reverse=True)
        
        return {
            "logs": processed_logs[:items_per_page],  # Ensure we don't return more than requested
            "has_more": has_more
        }
        
    except Exception as e:
        logger.error(f"Error in get_usage_logs: {str(e)}", exc_info=True)
        raise
=======
        # If we got less than batch_size, we've reached the end
        if len(threads_batch.data) < batch_size:
            break
            
        offset += batch_size
    
    if not all_threads:
        return {"logs": [], "has_more": False}
    
    thread_ids = [t['thread_id'] for t in all_threads]
    
    # Fetch usage messages with pagination, including thread project info
    start_time = time.time()
    messages_result = await client.table('messages') \
        .select(
            'message_id, thread_id, created_at, content, threads!inner(project_id)'
        ) \
        .in_('thread_id', thread_ids) \
        .eq('type', 'assistant_response_end') \
        .gte('created_at', start_of_month.isoformat()) \
        .order('created_at', desc=True) \
        .range(page * items_per_page, (page + 1) * items_per_page - 1) \
        .execute()
    
    end_time = time.time()
    execution_time = end_time - start_time
    logger.debug(f"Database query for usage logs took {execution_time:.3f} seconds")

    if not messages_result.data:
        return {"logs": [], "has_more": False}

    # Get the user's subscription tier info for credit checking
    subscription = await get_user_subscription(user_id)
    price_id = config.STRIPE_FREE_TIER_ID  # Default to free
    if subscription and subscription.get('items'):
        items = subscription['items'].get('data', [])
        if items:
            price_id = items[0]['price']['id']
    
    tier_info = SUBSCRIPTION_TIERS.get(price_id, SUBSCRIPTION_TIERS[config.STRIPE_FREE_TIER_ID])
    subscription_limit = tier_info['cost']
    
    # Get credit usage records for this month to match with messages
    credit_usage_result = await client.table('credit_usage') \
        .select('message_id, amount_dollars, created_at') \
        .eq('user_id', user_id) \
        .gte('created_at', start_of_month.isoformat()) \
        .execute()
    
    # Create a map of message_id to credit usage
    credit_usage_map = {}
    if credit_usage_result.data:
        for usage in credit_usage_result.data:
            if usage.get('message_id'):
                credit_usage_map[usage['message_id']] = {
                    'amount': float(usage['amount_dollars']),
                    'created_at': usage['created_at']
                }
    
    # Track cumulative usage to determine when credits started being used
    cumulative_cost = 0.0
    
    # Process messages into usage log entries
    processed_logs = []
    
    for message in messages_result.data:
        try:
            # Safely extract usage data with defaults
            content = message.get('content', {})
            usage = content.get('usage', {})
            
            # Ensure usage has required fields with safe defaults
            prompt_tokens = usage.get('prompt_tokens', 0)
            completion_tokens = usage.get('completion_tokens', 0)
            model = content.get('model', 'unknown')
            
            # Safely calculate total tokens
            total_tokens = (prompt_tokens or 0) + (completion_tokens or 0)
            
            # Calculate estimated cost using the same logic as calculate_monthly_usage
            estimated_cost = calculate_token_cost(
                prompt_tokens,
                completion_tokens,
                model
            )
            
            cumulative_cost += estimated_cost
            
            # Safely extract project_id from threads relationship
            project_id = 'unknown'
            if message.get('threads') and isinstance(message['threads'], list) and len(message['threads']) > 0:
                project_id = message['threads'][0].get('project_id', 'unknown')
            
            # Check if credits were used for this message
            message_id = message.get('message_id')
            credit_used = credit_usage_map.get(message_id, {})
            
            log_entry = {
                'message_id': message_id or 'unknown',
                'thread_id': message.get('thread_id', 'unknown'),
                'created_at': message.get('created_at', None),
                'content': {
                    'usage': {
                        'prompt_tokens': prompt_tokens,
                        'completion_tokens': completion_tokens
                    },
                    'model': model
                },
                'total_tokens': total_tokens,
                'estimated_cost': estimated_cost,
                'project_id': project_id,
                # Add credit usage info
                'credit_used': credit_used.get('amount', 0) if credit_used else 0,
                'payment_method': 'credits' if credit_used else 'subscription',
                'was_over_limit': cumulative_cost > subscription_limit if not credit_used else True
            }
            
            processed_logs.append(log_entry)
        except Exception as e:
            logger.warning(f"Error processing usage log entry for message {message.get('message_id', 'unknown')}: {str(e)}")
            continue
    
    # Check if there are more results
    has_more = len(processed_logs) == items_per_page
    
    return {
        "logs": processed_logs,
        "has_more": has_more,
        "subscription_limit": subscription_limit,
        "cumulative_cost": cumulative_cost
    }
>>>>>>> 0335d6d3


def calculate_token_cost(prompt_tokens: int, completion_tokens: int, model: str) -> float:
    """Calculate the cost for tokens using the same logic as the monthly usage calculation."""
    try:
        # Ensure tokens are valid integers
        prompt_tokens = int(prompt_tokens) if prompt_tokens is not None else 0
        completion_tokens = int(completion_tokens) if completion_tokens is not None else 0
        
        # Clean up model name FIRST - remove :thinking suffix and handle old mappings
        cleaned_model = model
        if ':thinking' in cleaned_model:
            cleaned_model = cleaned_model.replace(':thinking', '')
        
        # Handle old model name mappings
        if cleaned_model == 'gemini-2.5-flash-preview-05-20':
            cleaned_model = 'gemini-2.5-flash'
        
        # Try to resolve the model name using MODEL_NAME_ALIASES with cleaned model
        resolved_model = MODEL_NAME_ALIASES.get(cleaned_model, cleaned_model)

        # Check if we have hardcoded pricing for this model (use cleaned and resolved models)
        hardcoded_pricing = get_model_pricing(cleaned_model) or get_model_pricing(resolved_model)
        if hardcoded_pricing:
            input_cost_per_million, output_cost_per_million = hardcoded_pricing
            input_cost = (prompt_tokens / 1_000_000) * input_cost_per_million
            output_cost = (completion_tokens / 1_000_000) * output_cost_per_million
            message_cost = input_cost + output_cost
        else:
            # Skip LiteLLM pricing lookup for GPT-5 models to avoid provider errors
            if ('gpt-5' in cleaned_model.lower() or 'gpt-5' in resolved_model.lower() or
                'openrouter/openai/gpt-5' in cleaned_model.lower() or 'openrouter/openai/gpt-5' in resolved_model.lower()):
                logger.warning(f"GPT-5 model {model} not found in hardcoded pricing, returning 0 cost")
                return 0.0
            
            # Use litellm pricing as fallback - try multiple variations with cleaned models
            try:
                models_to_try = [cleaned_model]
                
                # Add resolved model if different
                if resolved_model != cleaned_model:
                    models_to_try.append(resolved_model)
                
                # Try without provider prefix if it has one
                if '/' in cleaned_model:
                    models_to_try.append(cleaned_model.split('/', 1)[1])
                if '/' in resolved_model and resolved_model != cleaned_model:
                    models_to_try.append(resolved_model.split('/', 1)[1])
                    
                # Special handling for Google models accessed via OpenRouter
                if cleaned_model.startswith('openrouter/google/'):
                    google_model_name = cleaned_model.replace('openrouter/', '')
                    models_to_try.append(google_model_name)
                if resolved_model.startswith('openrouter/google/'):
                    google_model_name = resolved_model.replace('openrouter/', '')
                    models_to_try.append(google_model_name)
                
                # Try each model name variation until we find one that works
                message_cost = None
                for model_name in models_to_try:
                    try:
                        # Suppress LiteLLM output during cost calculation
                        import os
                        import sys
                        from contextlib import redirect_stdout, redirect_stderr
                        
                        with open(os.devnull, 'w') as devnull:
                            with redirect_stdout(devnull), redirect_stderr(devnull):
                                prompt_token_cost, completion_token_cost = cost_per_token(model_name, prompt_tokens, completion_tokens)
                        
                        if prompt_token_cost is not None and completion_token_cost is not None:
                            message_cost = prompt_token_cost + completion_token_cost
                            break
                    except Exception as e:
                        logger.debug(f"Failed to get pricing for model variation {model_name}: {str(e)}")
                        continue
                
                if message_cost is None:
                    logger.warning(f"Could not get pricing for model {model} (cleaned: {cleaned_model}, resolved: {resolved_model}), returning 0 cost")
                    return 0.0
                    
            except Exception as e:
                logger.warning(f"Could not get pricing for model {model} (cleaned: {cleaned_model}, resolved: {resolved_model}): {str(e)}, returning 0 cost")
                return 0.0
        
        # Apply the TOKEN_PRICE_MULTIPLIER
        return message_cost * TOKEN_PRICE_MULTIPLIER
    except Exception as e:
        logger.error(f"Error calculating token cost for model {model}: {str(e)}")
        return 0.0

async def get_allowed_models_for_user(client, user_id: str):
    """
    Get the list of models allowed for a user based on their subscription tier.
    
    Returns:
        List of model names allowed for the user's subscription tier.
    """

    result = await Cache.get(f"allowed_models_for_user:{user_id}")
    if result:
        return result

    subscription = await get_user_subscription(user_id)
    tier_name = 'free'
    
    if subscription:
        price_id = None
        if subscription.get('items') and subscription['items'].get('data') and len(subscription['items']['data']) > 0:
            price_id = subscription['items']['data'][0]['price']['id']
        else:
            price_id = subscription.get('price_id', config.STRIPE_FREE_TIER_ID)
        
        # Get tier info for this price_id
        tier_info = SUBSCRIPTION_TIERS.get(price_id)
        if tier_info:
            tier_name = tier_info['name']
    
    # Return allowed models for this tier
    result = MODEL_ACCESS_TIERS.get(tier_name, MODEL_ACCESS_TIERS['free'])  # Default to free tier if unknown
    await Cache.set(f"allowed_models_for_user:{user_id}", result, ttl=1 * 60)
    return result


async def can_use_model(client, user_id: str, model_name: str):
    if config.ENV_MODE == EnvMode.LOCAL:
        logger.debug("Running in local development mode - billing checks are disabled")
        return True, "Local development mode - billing disabled", {
            "price_id": "local_dev",
            "plan_name": "Local Development",
            "minutes_limit": "no limit"
        }

    allowed_models = await get_allowed_models_for_user(client, user_id)
    resolved_model = MODEL_NAME_ALIASES.get(model_name, model_name)
    if resolved_model in allowed_models:
        return True, "Model access allowed", allowed_models
    
    return False, f"Your current subscription plan does not include access to {model_name}. Please upgrade your subscription or choose from your available models: {', '.join(allowed_models)}", allowed_models

async def get_subscription_tier(client, user_id: str) -> str:
    try:
        subscription = await get_user_subscription(user_id)
        
        if not subscription:
            return 'free'
        
        price_id = None
        if subscription.get('items') and subscription['items'].get('data') and len(subscription['items']['data']) > 0:
            price_id = subscription['items']['data'][0]['price']['id']
        else:
            price_id = subscription.get('price_id', config.STRIPE_FREE_TIER_ID)
        
        tier_info = SUBSCRIPTION_TIERS.get(price_id)
        if tier_info:
            return tier_info['name']
        
        logger.warning(f"Unknown price_id {price_id} for user {user_id}, defaulting to free tier")
        return 'free'
        
    except Exception as e:
        logger.error(f"Error getting subscription tier for user {user_id}: {str(e)}")
        return 'free'

async def check_billing_status(client, user_id: str) -> Tuple[bool, str, Optional[Dict]]:
    """
    Check if a user can run agents based on their subscription and usage.
    Now also checks credit balance if subscription limit is exceeded.
    
    Returns:
        Tuple[bool, str, Optional[Dict]]: (can_run, message, subscription_info)
    """
    if config.ENV_MODE == EnvMode.LOCAL:
        logger.debug("Running in local development mode - billing checks are disabled")
        return True, "Local development mode - billing disabled", {
            "price_id": "local_dev",
            "plan_name": "Local Development",
            "minutes_limit": "no limit"
        }

    # Get current subscription
    subscription = await get_user_subscription(user_id)
    # print("Current subscription:", subscription)
    
    # If no subscription, they can use free tier
    if not subscription:
        subscription = {
            'price_id': config.STRIPE_FREE_TIER_ID,  # Free tier
            'plan_name': 'free'
        }
    
    # Extract price ID from subscription items
    price_id = None
    if subscription.get('items') and subscription['items'].get('data') and len(subscription['items']['data']) > 0:
        price_id = subscription['items']['data'][0]['price']['id']
    else:
        price_id = subscription.get('price_id', config.STRIPE_FREE_TIER_ID)
    
    # Get tier info - default to free tier if not found
    tier_info = SUBSCRIPTION_TIERS.get(price_id)
    if not tier_info:
        logger.warning(f"Unknown subscription tier: {price_id}, defaulting to free tier")
        tier_info = SUBSCRIPTION_TIERS[config.STRIPE_FREE_TIER_ID]
    
<<<<<<< HEAD
    # Calculate current month's usage with smaller page size to prevent 414 errors
    current_usage = await calculate_monthly_usage(client, user_id, page_size=100)

=======
    # Calculate current month's usage
    current_usage = await calculate_monthly_usage(client, user_id)
    
    # Check if subscription limit is exceeded
>>>>>>> 0335d6d3
    if current_usage >= tier_info['cost']:
        # Check if user has credits available
        credit_balance = await get_user_credit_balance(client, user_id)
        
        if credit_balance.balance_dollars >= CREDIT_MIN_START_DOLLARS:
            # User has enough credits cushion; they can continue
            return True, f"Subscription limit reached, using credits. Balance: ${credit_balance.balance_dollars:.2f}", subscription
        else:
            # Not enough credits to safely start a new request
            if credit_balance.can_purchase_credits:
                return False, (
                    f"Monthly limit of ${tier_info['cost']} reached. You need at least ${CREDIT_MIN_START_DOLLARS:.2f} in credits to continue. "
                    f"Current balance: ${credit_balance.balance_dollars:.2f}."
                ), subscription
            else:
                return False, (
                    f"Monthly limit of ${tier_info['cost']} reached and credits are unavailable. Please upgrade your plan or wait until next month."
                ), subscription
    
    return True, "OK", subscription

async def check_subscription_commitment(subscription_id: str) -> dict:
    """
    Check if a subscription has an active yearly commitment that prevents cancellation.
    Simple logic: commitment lasts 1 year from subscription creation date.
    """
    try:
        subscription = await stripe.Subscription.retrieve_async(subscription_id)
        
        # Get the price ID from subscription items
        price_id = None
        if subscription.get('items') and subscription['items'].get('data') and len(subscription['items']['data']) > 0:
            price_id = subscription['items']['data'][0]['price']['id']
        
        # Check if subscription has commitment metadata OR uses a yearly commitment price ID
        commitment_type = subscription.metadata.get('commitment_type')
        
        # Yearly commitment price IDs
        yearly_commitment_price_ids = [
            config.STRIPE_TIER_2_17_YEARLY_COMMITMENT_ID,
            config.STRIPE_TIER_6_42_YEARLY_COMMITMENT_ID,
            config.STRIPE_TIER_25_170_YEARLY_COMMITMENT_ID
        ]
        
        is_yearly_commitment = (
            commitment_type == 'yearly_commitment' or 
            price_id in yearly_commitment_price_ids
        )
        
        if is_yearly_commitment:
            # Calculate commitment period: 1 year from subscription creation
            subscription_start = subscription.created
            current_time = int(time.time())
            start_date = datetime.fromtimestamp(subscription_start, tz=timezone.utc)
            commitment_end_date = start_date.replace(year=start_date.year + 1)
            commitment_end_timestamp = int(commitment_end_date.timestamp())
            
            if current_time < commitment_end_timestamp:
                # Still in commitment period
                current_date = datetime.fromtimestamp(current_time, tz=timezone.utc)
                months_remaining = (commitment_end_date.year - current_date.year) * 12 + (commitment_end_date.month - current_date.month)
                if current_date.day > commitment_end_date.day:
                    months_remaining -= 1
                months_remaining = max(0, months_remaining)
                
                logger.debug(f"Subscription {subscription_id} has active yearly commitment: {months_remaining} months remaining")
                
                return {
                    'has_commitment': True,
                    'commitment_type': 'yearly_commitment',
                    'months_remaining': months_remaining,
                    'can_cancel': False,
                    'commitment_end_date': commitment_end_date.isoformat(),
                    'subscription_start_date': start_date.isoformat(),
                    'price_id': price_id
                }
            else:
                # Commitment period has ended
                logger.debug(f"Subscription {subscription_id} yearly commitment period has ended")
                return {
                    'has_commitment': False,
                    'commitment_type': 'yearly_commitment',
                    'commitment_completed': True,
                    'can_cancel': True,
                    'subscription_start_date': start_date.isoformat(),
                    'price_id': price_id
                }
        
        # No commitment
        return {
            'has_commitment': False,
            'can_cancel': True,
            'price_id': price_id
        }
        
    except Exception as e:
        logger.error(f"Error checking subscription commitment: {str(e)}", exc_info=True)
        return {
            'has_commitment': False,
            'can_cancel': True
        }

async def is_user_on_highest_tier(user_id: str) -> bool:
    """Check if user is on the highest subscription tier (200h/$1000)."""
    try:
        subscription = await get_user_subscription(user_id)
        if not subscription:
            logger.debug(f"User {user_id} has no subscription")
            return False
        
        # Extract price ID from subscription
        price_id = None
        if subscription.get('items') and subscription['items'].get('data') and len(subscription['items']['data']) > 0:
            price_id = subscription['items']['data'][0]['price']['id']
        
        logger.info(f"User {user_id} subscription price_id: {price_id}")
        
        # Check if it's one of the highest tier price IDs (200h/$1000 only)
        highest_tier_price_ids = [
            config.STRIPE_TIER_200_1000_ID,  # Monthly highest tier
            config.STRIPE_TIER_200_1000_YEARLY_ID,  # Yearly highest tier
            config.STRIPE_TIER_25_200_ID_STAGING,
            config.STRIPE_TIER_25_200_YEARLY_ID_STAGING,
            config.STRIPE_TIER_2_20_ID_STAGING,
            config.STRIPE_TIER_2_20_YEARLY_ID_STAGING,
        ]
        
        is_highest = price_id in highest_tier_price_ids
        logger.info(f"User {user_id} is_highest_tier: {is_highest}, price_id: {price_id}, checked against: {highest_tier_price_ids}")
        
        return is_highest
        
    except Exception as e:
        logger.error(f"Error checking if user is on highest tier: {str(e)}")
        return False

async def get_user_credit_balance(client: SupabaseClient, user_id: str) -> CreditBalance:
    """Get the credit balance for a user."""
    try:
        # Get balance from database - use execute() instead of single() to handle no records
        result = await client.table('credit_balance') \
            .select('*') \
            .eq('user_id', user_id) \
            .execute()
        
        if result.data and len(result.data) > 0:
            data = result.data[0]
            is_highest_tier = await is_user_on_highest_tier(user_id)
            return CreditBalance(
                balance_dollars=float(data.get('balance_dollars', 0)),
                total_purchased=float(data.get('total_purchased', 0)),
                total_used=float(data.get('total_used', 0)),
                last_updated=data.get('last_updated'),
                can_purchase_credits=is_highest_tier
            )
        else:
            # No balance record exists yet - this is normal for users who haven't purchased credits
            is_highest_tier = await is_user_on_highest_tier(user_id)
            return CreditBalance(
                balance_dollars=0.0,
                total_purchased=0.0,
                total_used=0.0,
                can_purchase_credits=is_highest_tier
            )
    except Exception as e:
        logger.error(f"Error getting credit balance for user {user_id}: {str(e)}")
        return CreditBalance(
            balance_dollars=0.0,
            total_purchased=0.0,
            total_used=0.0,
            can_purchase_credits=False
        )

async def add_credits_to_balance(client: SupabaseClient, user_id: str, amount: float, purchase_id: str = None) -> float:
    """Add credits to a user's balance."""
    try:
        # Use the database function to add credits
        result = await client.rpc('add_credits', {
            'p_user_id': user_id,
            'p_amount': amount,
            'p_purchase_id': purchase_id
        }).execute()
        
        if result.data is not None:
            return float(result.data)
        return 0.0
    except Exception as e:
        logger.error(f"Error adding credits for user {user_id}: {str(e)}")
        raise

async def use_credits_from_balance(
    client: SupabaseClient, 
    user_id: str, 
    amount: float, 
    description: str = None,
    thread_id: str = None,
    message_id: str = None
) -> bool:
    """Deduct credits from a user's balance."""
    try:
        # Use the database function to use credits
        result = await client.rpc('use_credits', {
            'p_user_id': user_id,
            'p_amount': amount,
            'p_description': description,
            'p_thread_id': thread_id,
            'p_message_id': message_id
        }).execute()
        
        if result.data is not None:
            return bool(result.data)
        return False
    except Exception as e:
        logger.error(f"Error using credits for user {user_id}: {str(e)}")
        return False

async def handle_usage_with_credits(
    client: SupabaseClient,
    user_id: str,
    token_cost: float,
    thread_id: str = None,
    message_id: str = None,
    model: str = None
) -> Tuple[bool, str]:
    """
    Handle token usage that may require credits if subscription limit is exceeded.
    This should be called after each agent response to track and deduct from credits if needed.
    
    Returns:
        Tuple[bool, str]: (success, message)
    """
    try:
        # Get current subscription tier and limits
        subscription = await get_user_subscription(user_id)
        
        # Get tier info
        price_id = config.STRIPE_FREE_TIER_ID  # Default to free
        if subscription and subscription.get('items'):
            items = subscription['items'].get('data', [])
            if items:
                price_id = items[0]['price']['id']
        
        tier_info = SUBSCRIPTION_TIERS.get(price_id, SUBSCRIPTION_TIERS[config.STRIPE_FREE_TIER_ID])
        
        # Get current month's usage
        current_usage = await calculate_monthly_usage(client, user_id)
        
        # Check if this usage would exceed the subscription limit
        new_total_usage = current_usage + token_cost
        
        if new_total_usage > tier_info['cost']:
            # Calculate overage amount
            overage_amount = token_cost  # The entire cost if already over limit
            if current_usage < tier_info['cost']:
                # If this is the transaction that pushes over the limit
                overage_amount = new_total_usage - tier_info['cost']
            
            # Try to use credits for the overage
            credit_balance = await get_user_credit_balance(client, user_id)
            
            if credit_balance.balance_dollars >= overage_amount:
                # Deduct from credits
                success = await use_credits_from_balance(
                    client,
                    user_id,
                    overage_amount,
                    description=f"Token overage for model {model or 'unknown'}",
                    thread_id=thread_id,
                    message_id=message_id
                )
                
                if success:
                    logger.debug(f"Used ${overage_amount:.4f} credits for user {user_id} overage")
                    return True, f"Used ${overage_amount:.4f} from credits (Balance: ${credit_balance.balance_dollars - overage_amount:.2f})"
                else:
                    return False, "Failed to deduct credits"
            else:
                # Insufficient credits
                if credit_balance.can_purchase_credits:
                    return False, f"Insufficient credits. Balance: ${credit_balance.balance_dollars:.2f}, Required: ${overage_amount:.4f}. Purchase more credits to continue."
                else:
                    return False, f"Monthly limit exceeded and no credits available. Upgrade to the highest tier to purchase credits."
        
        # Within subscription limits, no credits needed
        return True, "Within subscription limits"
        
    except Exception as e:
        logger.error(f"Error handling usage with credits: {str(e)}")
        return False, f"Error processing usage: {str(e)}"

# API endpoints
@router.post("/create-checkout-session")
async def create_checkout_session(
    request: CreateCheckoutSessionRequest,
    current_user_id: str = Depends(get_current_user_id_from_jwt)
):
    """Create a Stripe Checkout session or modify an existing subscription."""
    try:
        # Get Supabase client
        db = DBConnection()
        client = await db.client
        
        # Get user email from auth.users
        user_result = await client.auth.admin.get_user_by_id(current_user_id)
        if not user_result: raise HTTPException(status_code=404, detail="User not found")
        email = user_result.user.email
        
        # Get or create Stripe customer
        customer_id = await get_stripe_customer_id(client, current_user_id)
        if not customer_id: customer_id = await create_stripe_customer(client, current_user_id, email)
        
        # Get the target price and product ID
        try:
            price = await stripe.Price.retrieve_async(request.price_id, expand=['product'])
            product_id = price['product']['id']
        except stripe.error.InvalidRequestError:
            raise HTTPException(status_code=400, detail=f"Invalid price ID: {request.price_id}")
            
        # Verify the price belongs to our product
        if product_id != config.STRIPE_PRODUCT_ID:
            raise HTTPException(status_code=400, detail="Price ID does not belong to the correct product.")
            
        # Check for existing subscription for our product
        existing_subscription = await get_user_subscription(current_user_id)
        # print("Existing subscription for product:", existing_subscription)
        
        if existing_subscription:
            # --- Handle Subscription Change (Upgrade or Downgrade) ---
            try:
                subscription_id = existing_subscription['id']
                subscription_item = existing_subscription['items']['data'][0]
                current_price_id = subscription_item['price']['id']
                
                # Skip if already on this plan
                if current_price_id == request.price_id:
                    return {
                        "subscription_id": subscription_id,
                        "status": "no_change",
                        "message": "Already subscribed to this plan.",
                        "details": {
                            "is_upgrade": None,
                            "effective_date": None,
                            "current_price": round(price['unit_amount'] / 100, 2) if price.get('unit_amount') else 0,
                            "new_price": round(price['unit_amount'] / 100, 2) if price.get('unit_amount') else 0,
                        }
                    }
                
                # Validate plan change restrictions
                is_allowed, restriction_reason = is_plan_change_allowed(current_price_id, request.price_id)
                if not is_allowed:
                    raise HTTPException(
                        status_code=400, 
                        detail=f"Plan change not allowed: {restriction_reason}"
                    )
                
                # Check current subscription's commitment status
                commitment_info = await check_subscription_commitment(subscription_id)
                
                # Get current and new price details
                current_price = await stripe.Price.retrieve_async(current_price_id)
                new_price = price # Already retrieved
                
                # Determine if this is an upgrade
                # Consider yearly plans as upgrades regardless of unit price (due to discounts)
                current_interval = current_price.get('recurring', {}).get('interval', 'month')
                new_interval = new_price.get('recurring', {}).get('interval', 'month')
                
                is_upgrade = (
                    new_price['unit_amount'] > current_price['unit_amount'] or  # Traditional price upgrade
                    (current_interval == 'month' and new_interval == 'year')    # Monthly to yearly upgrade
                )
                
                logger.debug(f"Price comparison: current={current_price['unit_amount']}, new={new_price['unit_amount']}, "
                           f"intervals: {current_interval}->{new_interval}, is_upgrade={is_upgrade}")

                # For commitment subscriptions, handle differently
                if commitment_info.get('has_commitment'):
                    if is_upgrade:
                        # Allow upgrades for commitment subscriptions immediately
                        logger.debug(f"Upgrading commitment subscription {subscription_id}")
                        
                        # Regular subscription modification for upgrades
                        updated_subscription = await stripe.Subscription.modify_async(
                            subscription_id,
                            items=[{
                                'id': subscription_item['id'],
                                'price': request.price_id,
                            }],
                            proration_behavior='always_invoice',  # Prorate and charge immediately
                            billing_cycle_anchor='now',          # Reset billing cycle
                            metadata={
                                **existing_subscription.get('metadata', {}),
                                'commitment_type': request.commitment_type or 'monthly'
                            }
                        )
                        
                        # Update active status in database
                        await client.schema('basejump').from_('billing_customers').update(
                            {'active': True}
                        ).eq('id', customer_id).execute()
                        logger.debug(f"Updated customer {customer_id} active status to TRUE after subscription upgrade")
                        
                        # Force immediate payment for upgrades
                        latest_invoice = None
                        if updated_subscription.latest_invoice:
                            latest_invoice_id = updated_subscription.latest_invoice
                            latest_invoice = await stripe.Invoice.retrieve_async(latest_invoice_id)
                            
                            try:
                                logger.debug(f"Latest invoice {latest_invoice_id} status: {latest_invoice.status}")
                                
                                # If invoice is in draft status, finalize it to trigger immediate payment
                                if latest_invoice.status == 'draft':
                                    finalized_invoice = stripe.Invoice.finalize_invoice(latest_invoice_id)
                                    logger.debug(f"Finalized invoice {latest_invoice_id} for immediate payment")
                                    latest_invoice = finalized_invoice
                                    
                                    # Pay the invoice immediately if it's still open
                                    if finalized_invoice.status == 'open':
                                        paid_invoice = stripe.Invoice.pay(latest_invoice_id)
                                        logger.debug(f"Paid invoice {latest_invoice_id} immediately, status: {paid_invoice.status}")
                                        latest_invoice = paid_invoice
                                elif latest_invoice.status == 'open':
                                    # Invoice is already finalized but not paid, pay it
                                    paid_invoice = stripe.Invoice.pay(latest_invoice_id)
                                    logger.debug(f"Paid existing open invoice {latest_invoice_id}, status: {paid_invoice.status}")
                                    latest_invoice = paid_invoice
                                else:
                                    logger.debug(f"Invoice {latest_invoice_id} is in status {latest_invoice.status}, no action needed")
                                    
                            except Exception as invoice_error:
                                logger.error(f"Error processing invoice for immediate payment: {str(invoice_error)}")
                                # Don't fail the entire operation if invoice processing fails
                        
                        return {
                            "subscription_id": updated_subscription.id,
                            "status": "updated",
                            "message": f"Subscription upgraded successfully",
                            "details": {
                                "is_upgrade": True,
                                "effective_date": "immediate",
                                "current_price": round(current_price['unit_amount'] / 100, 2) if current_price.get('unit_amount') else 0,
                                "new_price": round(new_price['unit_amount'] / 100, 2) if new_price.get('unit_amount') else 0,
                                "invoice": {
                                    "id": latest_invoice['id'] if latest_invoice else None,
                                    "status": latest_invoice['status'] if latest_invoice else None,
                                    "amount_due": round(latest_invoice['amount_due'] / 100, 2) if latest_invoice else 0,
                                    "amount_paid": round(latest_invoice['amount_paid'] / 100, 2) if latest_invoice else 0
                                } if latest_invoice else None
                            }
                        }
                    else:
                        # Downgrade for commitment subscription - must wait until commitment ends
                        if not commitment_info.get('can_cancel'):
                            return {
                                "subscription_id": subscription_id,
                                "status": "commitment_blocks_downgrade",
                                "message": f"Cannot downgrade during commitment period. {commitment_info.get('months_remaining', 0)} months remaining.",
                                "details": {
                                    "is_upgrade": False,
                                    "effective_date": commitment_info.get('commitment_end_date'),
                                    "current_price": round(current_price['unit_amount'] / 100, 2) if current_price.get('unit_amount') else 0,
                                    "new_price": round(new_price['unit_amount'] / 100, 2) if new_price.get('unit_amount') else 0,
                                    "commitment_end_date": commitment_info.get('commitment_end_date'),
                                    "months_remaining": commitment_info.get('months_remaining', 0)
                                }
                            }
                        # If commitment allows cancellation, proceed with normal downgrade logic
                else:
                    # Regular subscription without commitment - use existing logic
                    pass

                if is_upgrade:
                    # --- Handle Upgrade --- Immediate modification
                    updated_subscription = await stripe.Subscription.modify_async(
                        subscription_id,
                        items=[{
                            'id': subscription_item['id'],
                            'price': request.price_id,
                        }],
                        proration_behavior='always_invoice', # Prorate and charge immediately
                        billing_cycle_anchor='now' # Reset billing cycle
                    )
                    
                    # Update active status in database to true (customer has active subscription)
                    await client.schema('basejump').from_('billing_customers').update(
                        {'active': True}
                    ).eq('id', customer_id).execute()
                    logger.debug(f"Updated customer {customer_id} active status to TRUE after subscription upgrade")
                    
                    latest_invoice = None
                    if updated_subscription.latest_invoice:
                        latest_invoice_id = updated_subscription.latest_invoice
                        latest_invoice = await stripe.Invoice.retrieve_async(latest_invoice_id)
                        
                        # Force immediate payment for upgrades
                        try:
                            logger.debug(f"Latest invoice {latest_invoice_id} status: {latest_invoice.status}")
                            
                            # If invoice is in draft status, finalize it to trigger immediate payment
                            if latest_invoice.status == 'draft':
                                finalized_invoice = stripe.Invoice.finalize_invoice(latest_invoice_id)
                                logger.debug(f"Finalized invoice {latest_invoice_id} for immediate payment")
                                latest_invoice = finalized_invoice  # Update reference
                                
                                # Pay the invoice immediately if it's still open
                                if finalized_invoice.status == 'open':
                                    paid_invoice = stripe.Invoice.pay(latest_invoice_id)
                                    logger.debug(f"Paid invoice {latest_invoice_id} immediately, status: {paid_invoice.status}")
                                    latest_invoice = paid_invoice  # Update reference
                            elif latest_invoice.status == 'open':
                                # Invoice is already finalized but not paid, pay it
                                paid_invoice = stripe.Invoice.pay(latest_invoice_id)
                                logger.debug(f"Paid existing open invoice {latest_invoice_id}, status: {paid_invoice.status}")
                                latest_invoice = paid_invoice  # Update reference
                            else:
                                logger.debug(f"Invoice {latest_invoice_id} is in status {latest_invoice.status}, no action needed")
                                
                        except Exception as invoice_error:
                            logger.error(f"Error processing invoice for immediate payment: {str(invoice_error)}")
                            # Don't fail the entire operation if invoice processing fails
                    
                    return {
                        "subscription_id": updated_subscription.id,
                        "status": "updated",
                        "message": "Subscription upgraded successfully",
                        "details": {
                            "is_upgrade": True,
                            "effective_date": "immediate",
                            "current_price": round(current_price['unit_amount'] / 100, 2) if current_price.get('unit_amount') else 0,
                            "new_price": round(new_price['unit_amount'] / 100, 2) if new_price.get('unit_amount') else 0,
                            "invoice": {
                                "id": latest_invoice['id'] if latest_invoice else None,
                                "status": latest_invoice['status'] if latest_invoice else None,
                                "amount_due": round(latest_invoice['amount_due'] / 100, 2) if latest_invoice else 0,
                                "amount_paid": round(latest_invoice['amount_paid'] / 100, 2) if latest_invoice else 0
                            } if latest_invoice else None
                        }
                    }
                else:
                    # --- Handle Downgrade --- Simple downgrade at period end
                    updated_subscription = await stripe.Subscription.modify_async(
                        subscription_id,
                        items=[{
                            'id': subscription_item['id'],
                            'price': request.price_id,
                        }],
                        proration_behavior='none',  # No proration for downgrades
                        billing_cycle_anchor='unchanged'  # Keep current billing cycle
                    )
                    
                    # Update active status in database
                    await client.schema('basejump').from_('billing_customers').update(
                        {'active': True}
                    ).eq('id', customer_id).execute()
                    logger.debug(f"Updated customer {customer_id} active status to TRUE after subscription downgrade")
                    
                    return {
                        "subscription_id": updated_subscription.id,
                        "status": "updated",
                        "message": "Subscription downgraded successfully",
                        "details": {
                            "is_upgrade": False,
                            "effective_date": "immediate",
                            "current_price": round(current_price['unit_amount'] / 100, 2) if current_price.get('unit_amount') else 0,
                            "new_price": round(new_price['unit_amount'] / 100, 2) if new_price.get('unit_amount') else 0,
                        }
                    }
            except Exception as e:
                logger.exception(f"Error updating subscription {existing_subscription.get('id') if existing_subscription else 'N/A'}: {str(e)}")
                raise HTTPException(status_code=500, detail=f"Error updating subscription: {str(e)}")
        else:
            # Create regular subscription with commitment metadata if specified
            session = await stripe.checkout.Session.create_async(
                customer=customer_id,
                payment_method_types=['card'],
                line_items=[{'price': request.price_id, 'quantity': 1}],
                mode='subscription',
                subscription_data={
                    'metadata': {
                        'commitment_type': request.commitment_type or 'monthly',
                        'user_id': current_user_id
                    }
                },
                success_url=request.success_url,
                cancel_url=request.cancel_url,
                metadata={
                    'user_id': current_user_id,
                    'product_id': product_id,
                    'tolt_referral': request.tolt_referral,
                    'commitment_type': request.commitment_type or 'monthly'
                },
                allow_promotion_codes=True
            )
            
            # Update customer status to potentially active (will be confirmed by webhook)
            await client.schema('basejump').from_('billing_customers').update(
                {'active': True}
            ).eq('id', customer_id).execute()
            logger.debug(f"Updated customer {customer_id} active status to TRUE after creating checkout session")
            
            return {"session_id": session['id'], "url": session['url'], "status": "new"}
        
    except Exception as e:
        logger.exception(f"Error creating checkout session: {str(e)}")
        # Check if it's a Stripe error with more details
        if hasattr(e, 'json_body') and e.json_body and 'error' in e.json_body:
            error_detail = e.json_body['error'].get('message', str(e))
        else:
            error_detail = str(e)
        raise HTTPException(status_code=500, detail=f"Error creating checkout session: {error_detail}")

@router.post("/create-portal-session")
async def create_portal_session(
    request: CreatePortalSessionRequest,
    current_user_id: str = Depends(get_current_user_id_from_jwt)
):
    """Create a Stripe Customer Portal session for subscription management."""
    try:
        # Get Supabase client
        db = DBConnection()
        client = await db.client
        
        # Get customer ID
        customer_id = await get_stripe_customer_id(client, current_user_id)
        if not customer_id:
            raise HTTPException(status_code=404, detail="No billing customer found")
        
        # Ensure the portal configuration has subscription_update enabled
        try:
            # First, check if we have a configuration that already enables subscription update
            configurations = await stripe.billing_portal.Configuration.list_async(limit=100)
            active_config = None
            
            # Look for a configuration with subscription_update enabled
            for config in configurations.get('data', []):
                features = config.get('features', {})
                subscription_update = features.get('subscription_update', {})
                if subscription_update.get('enabled', False):
                    active_config = config
                    logger.debug(f"Found existing portal configuration with subscription_update enabled: {config['id']}")
                    break
            
            # If no config with subscription_update found, create one or update the active one
            if not active_config:
                # Find the active configuration or create a new one
                if configurations.get('data', []):
                    default_config = configurations['data'][0]
                    logger.debug(f"Updating default portal configuration: {default_config['id']} to enable subscription_update")
                    
                    active_config = await stripe.billing_portal.Configuration.update_async(
                        default_config['id'],
                        features={
                            'subscription_update': {
                                'enabled': True,
                                'proration_behavior': 'create_prorations',
                                'default_allowed_updates': ['price']
                            },
                            # Preserve other features that may already be enabled
                            'customer_update': default_config.get('features', {}).get('customer_update', {'enabled': True, 'allowed_updates': ['email', 'address']}),
                            'invoice_history': {'enabled': True},
                            'payment_method_update': {'enabled': True}
                        }
                    )
                else:
                    # Create a new configuration with subscription_update enabled
                    logger.debug("Creating new portal configuration with subscription_update enabled")
                    active_config = await stripe.billing_portal.Configuration.create_async(
                        business_profile={
                            'headline': 'Subscription Management',
                            'privacy_policy_url': config.FRONTEND_URL + '/privacy',
                            'terms_of_service_url': config.FRONTEND_URL + '/terms'
                        },
                        features={
                            'subscription_update': {
                                'enabled': True,
                                'proration_behavior': 'create_prorations',
                                'default_allowed_updates': ['price']
                            },
                            'customer_update': {
                                'enabled': True,
                                'allowed_updates': ['email', 'address']
                            },
                            'invoice_history': {'enabled': True},
                            'payment_method_update': {'enabled': True}
                        }
                    )
            
            # Log the active configuration for debugging
            logger.debug(f"Using portal configuration: {active_config['id']} with subscription_update: {active_config.get('features', {}).get('subscription_update', {}).get('enabled', False)}")
        
        except Exception as config_error:
            logger.warning(f"Error configuring portal: {config_error}. Continuing with default configuration.")
        
        # Create portal session using the proper configuration if available
        portal_params = {
            "customer": customer_id,
            "return_url": request.return_url
        }
        
        # Add configuration_id if we found or created one with subscription_update enabled
        if active_config:
            portal_params["configuration"] = active_config['id']
        
        # Create the session
        session = await stripe.billing_portal.Session.create_async(**portal_params)
        
        return {"url": session.url}
        
    except Exception as e:
        logger.error(f"Error creating portal session: {str(e)}")
        raise HTTPException(status_code=500, detail=str(e))

@router.get("/subscription")
async def get_subscription(
    current_user_id: str = Depends(get_current_user_id_from_jwt)
):
    """Get the current subscription status for the current user, including scheduled changes and credit balance."""
    try:
        # Get subscription from Stripe (this helper already handles filtering/cleanup)
        subscription = await get_user_subscription(current_user_id)
        # print("Subscription data for status:", subscription)
        
        # Calculate current usage
        db = DBConnection()
        client = await db.client
        current_usage = await calculate_monthly_usage(client, current_user_id)
        
        # Get credit balance
        credit_balance_info = await get_user_credit_balance(client, current_user_id)

        if not subscription:
            # Default to free tier status if no active subscription for our product
            free_tier_id = config.STRIPE_FREE_TIER_ID
            free_tier_info = SUBSCRIPTION_TIERS.get(free_tier_id)
            return SubscriptionStatus(
                status="no_subscription",
                plan_name=free_tier_info.get('name', 'free') if free_tier_info else 'free',
                price_id=free_tier_id,
                minutes_limit=free_tier_info.get('minutes') if free_tier_info else 0,
                cost_limit=free_tier_info.get('cost') if free_tier_info else 0,
                current_usage=current_usage,
                credit_balance=credit_balance_info.balance_dollars,
                can_purchase_credits=credit_balance_info.can_purchase_credits
            )
        
        # Extract current plan details
        current_item = subscription['items']['data'][0]
        current_price_id = current_item['price']['id']
        current_tier_info = SUBSCRIPTION_TIERS.get(current_price_id)
        if not current_tier_info:
            # Fallback if somehow subscribed to an unknown price within our product
            logger.warning(f"User {current_user_id} subscribed to unknown price {current_price_id}. Defaulting info.")
            current_tier_info = {'name': 'unknown', 'minutes': 0}
        
        status_response = SubscriptionStatus(
            status=subscription['status'], # 'active', 'trialing', etc.
            plan_name=subscription['plan'].get('nickname') or current_tier_info['name'],
            price_id=current_price_id,
            current_period_end=datetime.fromtimestamp(current_item['current_period_end'], tz=timezone.utc),
            cancel_at_period_end=subscription['cancel_at_period_end'],
            trial_end=datetime.fromtimestamp(subscription['trial_end'], tz=timezone.utc) if subscription.get('trial_end') else None,
            minutes_limit=current_tier_info['minutes'],
            cost_limit=current_tier_info['cost'],
            current_usage=current_usage,
            has_schedule=False, # Default
            subscription_id=subscription['id'],
            subscription={
                'id': subscription['id'],
                'status': subscription['status'],
                'cancel_at_period_end': subscription['cancel_at_period_end'],
                'cancel_at': subscription.get('cancel_at'),
                'current_period_end': current_item['current_period_end']
            },
            credit_balance=credit_balance_info.balance_dollars,
            can_purchase_credits=credit_balance_info.can_purchase_credits
        )

        # Check for an attached schedule (indicates pending downgrade)
        schedule_id = subscription.get('schedule')
        if schedule_id:
            try:
                schedule = await stripe.SubscriptionSchedule.retrieve_async(schedule_id)
                # Find the *next* phase after the current one
                next_phase = None
                current_phase_end = current_item['current_period_end']
                
                for phase in schedule.get('phases', []):
                    # Check if this phase starts exactly when the current one ends
                    if phase.get('start_date') == current_phase_end:
                        next_phase = phase
                        break # Found the immediate next phase

                if next_phase:
                    scheduled_item = next_phase['items'][0] # Assuming single item
                    scheduled_price_id = scheduled_item['price'] # Price ID might be string here
                    scheduled_tier_info = SUBSCRIPTION_TIERS.get(scheduled_price_id)
                    
                    status_response.has_schedule = True
                    status_response.status = 'scheduled_downgrade' # Override status
                    status_response.scheduled_plan_name = scheduled_tier_info.get('name', 'unknown') if scheduled_tier_info else 'unknown'
                    status_response.scheduled_price_id = scheduled_price_id
                    status_response.scheduled_change_date = datetime.fromtimestamp(next_phase['start_date'], tz=timezone.utc)
                    
            except Exception as schedule_error:
                logger.error(f"Error retrieving or parsing schedule {schedule_id} for sub {subscription['id']}: {schedule_error}")
                # Proceed without schedule info if retrieval fails

        return status_response
        
    except Exception as e:
        logger.exception(f"Error getting subscription status for user {current_user_id}: {str(e)}") # Use logger.exception
        raise HTTPException(status_code=500, detail="Error retrieving subscription status.")

@router.get("/check-status")
async def check_status(
    current_user_id: str = Depends(get_current_user_id_from_jwt)
):
    """Check if the user can run agents based on their subscription, usage, and credit balance."""
    try:
        # Get Supabase client
        db = DBConnection()
        client = await db.client
        
        can_run, message, subscription = await check_billing_status(client, current_user_id)
        
        # Get credit balance for additional info
        credit_balance = await get_user_credit_balance(client, current_user_id)
        
        return {
            "can_run": can_run,
            "message": message,
            "subscription": subscription,
            "credit_balance": credit_balance.balance_dollars,
            "can_purchase_credits": credit_balance.can_purchase_credits
        }
        
    except Exception as e:
        logger.error(f"Error checking billing status: {str(e)}")
        raise HTTPException(status_code=500, detail=str(e))

@router.post("/webhook")
async def stripe_webhook(request: Request):
    """Handle Stripe webhook events."""
    try:
        # Get the webhook secret from config
        webhook_secret = config.STRIPE_WEBHOOK_SECRET
        
        # Get the webhook payload
        payload = await request.body()
        sig_header = request.headers.get('stripe-signature')
        
        # Verify webhook signature
        try:
            event = stripe.Webhook.construct_event(
                payload, sig_header, webhook_secret
            )
            logger.debug(f"Received Stripe webhook: {event.type} - Event ID: {event.id}")
        except ValueError as e:
            logger.error(f"Invalid webhook payload: {str(e)}")
            raise HTTPException(status_code=400, detail="Invalid payload")
        except stripe.error.SignatureVerificationError as e:
            logger.error(f"Invalid webhook signature: {str(e)}")
            raise HTTPException(status_code=400, detail="Invalid signature")
        
        # Get database connection
        db = DBConnection()
        client = await db.client
        
        # Handle credit purchase completion
        if event.type == 'checkout.session.completed':
            session = event.data.object
            
            # Check if this is a credit purchase
            if session.get('metadata', {}).get('type') == 'credit_purchase':
                user_id = session['metadata']['user_id']
                credit_amount = float(session['metadata']['credit_amount'])
                payment_intent_id = session.get('payment_intent')
                
                logger.debug(f"Processing credit purchase for user {user_id}: ${credit_amount}")
                
                try:
                    # Update the purchase record status
                    purchase_update = await client.table('credit_purchases') \
                        .update({
                            'status': 'completed',
                            'completed_at': datetime.now(timezone.utc).isoformat(),
                            'stripe_payment_intent_id': payment_intent_id
                        }) \
                        .eq('stripe_payment_intent_id', payment_intent_id) \
                        .execute()
                    
                    if not purchase_update.data:
                        # If no record found by payment_intent_id, try by session_id in metadata (PostgREST JSON operator requires filter)
                        purchase_update = await client.table('credit_purchases') \
                            .update({
                                'status': 'completed',
                                'completed_at': datetime.now(timezone.utc).isoformat(),
                                'stripe_payment_intent_id': payment_intent_id
                            }) \
                            .filter('metadata->>session_id', 'eq', session['id']) \
                            .execute()
                    
                    # Add credits to user's balance
                    purchase_id = purchase_update.data[0]['id'] if purchase_update.data else None
                    new_balance = await add_credits_to_balance(client, user_id, credit_amount, purchase_id)
                    
                    logger.info(f"Successfully added ${credit_amount} credits to user {user_id}. New balance: ${new_balance}")
                    
                    # Clear cache for this user
                    await Cache.delete(f"monthly_usage:{user_id}")
                    await Cache.delete(f"user_subscription:{user_id}")
                    
                except Exception as e:
                    logger.error(f"Error processing credit purchase: {str(e)}")
                    # Don't fail the webhook, but log the error
                
                return {"status": "success", "message": "Credit purchase processed"}
        
        # Handle payment failed for credit purchases
        if event.type == 'payment_intent.payment_failed':
            payment_intent = event.data.object
            
            # Check if this is related to a credit purchase
            if payment_intent.get('metadata', {}).get('type') == 'credit_purchase':
                user_id = payment_intent['metadata']['user_id']
                
                # Update purchase record to failed
                await client.table('credit_purchases') \
                    .update({'status': 'failed'}) \
                    .eq('stripe_payment_intent_id', payment_intent['id']) \
                    .execute()
                
                logger.debug(f"Credit purchase failed for user {user_id}")
        
        # Handle the existing subscription events
        if event.type in ['customer.subscription.created', 'customer.subscription.updated', 'customer.subscription.deleted']:
            # Extract the subscription and customer information
            subscription = event.data.object
            customer_id = subscription.get('customer')
            
            if not customer_id:
                logger.warning(f"No customer ID found in subscription event: {event.type}")
                return {"status": "error", "message": "No customer ID found"}
            
            if event.type == 'customer.subscription.created':
                # Update customer active status for new subscriptions
                if subscription.get('status') in ['active', 'trialing']:
                    await client.schema('basejump').from_('billing_customers').update(
                        {'active': True}
                    ).eq('id', customer_id).execute()
                    logger.debug(f"Webhook: Updated customer {customer_id} active status to TRUE based on {event.type}")
                    
            elif event.type == 'customer.subscription.updated':
                # Check if subscription is active
                if subscription.get('status') in ['active', 'trialing']:
                    # Update customer's active status to true
                    await client.schema('basejump').from_('billing_customers').update(
                        {'active': True}
                    ).eq('id', customer_id).execute()
                    logger.debug(f"Webhook: Updated customer {customer_id} active status to TRUE based on {event.type}")
                else:
                    # Subscription is not active (e.g., past_due, canceled, etc.)
                    # Check if customer has any other active subscriptions before updating status
                    has_active = len(await stripe.Subscription.list_async(
                        customer=customer_id,
                        status='active',
                        limit=1
                    ).get('data', [])) > 0
                    
                    if not has_active:
                        await client.schema('basejump').from_('billing_customers').update(
                            {'active': False}
                        ).eq('id', customer_id).execute()
                        logger.debug(f"Webhook: Updated customer {customer_id} active status to FALSE based on {event.type}")
            
            elif event.type == 'customer.subscription.deleted':
                # Check if customer has any other active subscriptions
                has_active = len((await stripe.Subscription.list_async(
                    customer=customer_id,
                    status='active',
                    limit=1
                )).get('data', [])) > 0
                
                if not has_active:
                    # If no active subscriptions left, set active to false
                    await client.schema('basejump').from_('billing_customers').update(
                        {'active': False}
                    ).eq('id', customer_id).execute()
                    logger.debug(f"Webhook: Updated customer {customer_id} active status to FALSE after subscription deletion")
            
            logger.debug(f"Processed {event.type} event for customer {customer_id}")
        
        return {"status": "success"}
        
    except Exception as e:
        logger.error(f"Error processing webhook: {str(e)}")
        raise HTTPException(status_code=500, detail=str(e))

@router.get("/available-models")
async def get_available_models(
    current_user_id: str = Depends(get_current_user_id_from_jwt)
):
    """Get the list of models available to the user based on their subscription tier."""
    try:
        # Get Supabase client
        db = DBConnection()
        client = await db.client
        
        # Check if we're in local development mode
        if config.ENV_MODE == EnvMode.LOCAL:
            logger.debug("Running in local development mode - billing checks are disabled")
            
            # In local mode, return all models from MODEL_NAME_ALIASES
            model_info = []
            for short_name, full_name in MODEL_NAME_ALIASES.items():
                # Skip entries where the key is a full name to avoid duplicates
                # if short_name == full_name or '/' in short_name:
                #     continue
                
                model_info.append({
                    "id": full_name,
                    "display_name": short_name,
                    "short_name": short_name,
                    "requires_subscription": False  # Always false in local dev mode
                })
            
            return {
                "models": model_info,
                "subscription_tier": "Local Development",
                "total_models": len(model_info)
            }
        
        
        # For non-local mode, get list of allowed models for this user
        allowed_models = await get_allowed_models_for_user(client, current_user_id)
        free_tier_models = MODEL_ACCESS_TIERS.get('free', [])
        
        # Get subscription info for context
        subscription = await get_user_subscription(current_user_id)
        
        # Determine tier name from subscription
        tier_name = 'free'
        if subscription:
            price_id = None
            if subscription.get('items') and subscription['items'].get('data') and len(subscription['items']['data']) > 0:
                price_id = subscription['items']['data'][0]['price']['id']
            else:
                price_id = subscription.get('price_id', config.STRIPE_FREE_TIER_ID)
            
            # Get tier info for this price_id
            tier_info = SUBSCRIPTION_TIERS.get(price_id)
            if tier_info:
                tier_name = tier_info['name']
        
        # Get all unique full model names from MODEL_NAME_ALIASES
        all_models = set()
        model_aliases = {}
        
        for short_name, full_name in MODEL_NAME_ALIASES.items():
            # Add all unique full model names
            all_models.add(full_name)
            
            # Only include short names that don't match their full names for aliases
            if short_name != full_name and not short_name.startswith("openai/") and not short_name.startswith("anthropic/") and not short_name.startswith("openrouter/") and not short_name.startswith("xai/"):
                if full_name not in model_aliases:
                    model_aliases[full_name] = short_name
        
        # Create model info with display names for ALL models
        model_info = []
        for model in all_models:
            display_name = model_aliases.get(model, model.split('/')[-1] if '/' in model else model)
            
            # Check if model requires subscription (not in free tier)
            requires_sub = model not in free_tier_models
            
            # Check if model is available with current subscription
            is_available = model in allowed_models
            
            # Get pricing information - check hardcoded prices first, then litellm
            pricing_info = {}
            
            # Check if we have hardcoded pricing for this model
            hardcoded_pricing = get_model_pricing(model)
            if hardcoded_pricing:
                input_cost_per_million, output_cost_per_million = hardcoded_pricing
                pricing_info = {
                    "input_cost_per_million_tokens": input_cost_per_million * TOKEN_PRICE_MULTIPLIER,
                    "output_cost_per_million_tokens": output_cost_per_million * TOKEN_PRICE_MULTIPLIER,
                    "max_tokens": None
                }
            else:
                # Skip LiteLLM pricing lookup for GPT-5 models to avoid provider errors
                if 'gpt-5' in model.lower() or 'openrouter/openai/gpt-5' in model.lower():
                    pricing_info = {
                        "input_cost_per_million_tokens": None,
                        "output_cost_per_million_tokens": None,
                        "max_tokens": None
                    }
                else:
                    try:
                        # Try to get pricing using cost_per_token function
                        models_to_try = []
                        
                        # Add the original model name
                        models_to_try.append(model)
                        
                        # Try to resolve the model name using MODEL_NAME_ALIASES
                        if model in MODEL_NAME_ALIASES:
                            resolved_model = MODEL_NAME_ALIASES[model]
                            models_to_try.append(resolved_model)
                            # Also try without provider prefix if it has one
                            if '/' in resolved_model:
                                models_to_try.append(resolved_model.split('/', 1)[1])
                        
                        # If model is a value in aliases, try to find a matching key
                        for alias_key, alias_value in MODEL_NAME_ALIASES.items():
                            if alias_value == model:
                                models_to_try.append(alias_key)
                                break
                        
                        # Also try without provider prefix for the original model
                        if '/' in model:
                            models_to_try.append(model.split('/', 1)[1])
                        
                        # Special handling for Google models accessed via Google API
                        if model.startswith('gemini/'):
                            google_model_name = model.replace('gemini/', '')
                            models_to_try.append(google_model_name)
                        
                        # Special handling for Google models accessed via Google API
                        if model.startswith('gemini/'):
                            google_model_name = model.replace('gemini/', '')
                            models_to_try.append(google_model_name)
                        
                        # Try each model name variation until we find one that works
                        input_cost_per_token = None
                        output_cost_per_token = None
                        
                        for model_name in models_to_try:
                            try:
                                # Suppress LiteLLM output during cost calculation
                                import os
                                import sys
                                from contextlib import redirect_stdout, redirect_stderr
                                
                                with open(os.devnull, 'w') as devnull:
                                    with redirect_stdout(devnull), redirect_stderr(devnull):
                                        # Use cost_per_token with sample token counts to get the per-token costs
                                        input_cost, output_cost = cost_per_token(model_name, 1000000, 1000000)
                                
                                if input_cost is not None and output_cost is not None:
                                    input_cost_per_token = input_cost
                                    output_cost_per_token = output_cost
                                    break
                            except Exception:
                                continue
                        
                        if input_cost_per_token is not None and output_cost_per_token is not None:
                            pricing_info = {
                                "input_cost_per_million_tokens": input_cost_per_token * TOKEN_PRICE_MULTIPLIER,
                                "output_cost_per_million_tokens": output_cost_per_token * TOKEN_PRICE_MULTIPLIER,
                                "max_tokens": None  # cost_per_token doesn't provide max_tokens info
                            }
                        else:
                            pricing_info = {
                                "input_cost_per_million_tokens": None,
                                "output_cost_per_million_tokens": None,
                                "max_tokens": None
                            }
                    except Exception as e:
                        logger.warning(f"Could not get pricing for model {model}: {str(e)}")
                        pricing_info = {
                            "input_cost_per_million_tokens": None,
                            "output_cost_per_million_tokens": None,
                            "max_tokens": None
                        }

            model_info.append({
                "id": model,
                "display_name": display_name,
                "short_name": model_aliases.get(model),
                "requires_subscription": requires_sub,
                "is_available": is_available,
                **pricing_info
            })
        
        return {
            "models": model_info,
            "subscription_tier": tier_name,
            "total_models": len(model_info)
        }
        
    except Exception as e:
        logger.error(f"Error getting available models: {str(e)}")
        raise HTTPException(status_code=500, detail=f"Error getting available models: {str(e)}")


@router.get("/usage-logs")
async def get_usage_logs_endpoint(
    page: int = 0,
    items_per_page: int = 1000,
    current_user_id: str = Depends(get_current_user_id_from_jwt)
):
    """Get detailed usage logs for a user with pagination."""
    try:
        # Get Supabase client
        db = DBConnection()
        client = await db.client
        
        # Check if we're in local development mode
        if config.ENV_MODE == EnvMode.LOCAL:
            logger.debug("Running in local development mode - usage logs are not available")
            return {
                "logs": [], 
                "has_more": False,
                "message": "Usage logs are not available in local development mode"
            }
        
        # Validate pagination parameters
        if page < 0:
            raise HTTPException(status_code=400, detail="Page must be non-negative")
        if items_per_page < 1 or items_per_page > 1000:
            raise HTTPException(status_code=400, detail="Items per page must be between 1 and 1000")
        
        # Get usage logs
        result = await get_usage_logs(client, current_user_id, page, items_per_page)
        
        return result
        
    except HTTPException:
        raise
    except Exception as e:
        logger.error(f"Error getting usage logs: {str(e)}")
        raise HTTPException(status_code=500, detail=f"Error getting usage logs: {str(e)}")

@router.get("/subscription-commitment/{subscription_id}")
async def get_subscription_commitment(
    subscription_id: str,
    current_user_id: str = Depends(get_current_user_id_from_jwt)
):
    """Get commitment status for a subscription."""
    try:
        # Verify the subscription belongs to the current user
        db = DBConnection()
        client = await db.client
        
        # Get user's subscription to verify ownership
        user_subscription = await get_user_subscription(current_user_id)
        if not user_subscription or user_subscription.get('id') != subscription_id:
            raise HTTPException(status_code=404, detail="Subscription not found or access denied")
        
        commitment_info = await check_subscription_commitment(subscription_id)
        return commitment_info
        
    except HTTPException:
        raise
    except Exception as e:
        logger.error(f"Error getting subscription commitment: {str(e)}")
        raise HTTPException(status_code=500, detail="Error retrieving commitment information")

@router.get("/subscription-details")
async def get_subscription_details(
    current_user_id: str = Depends(get_current_user_id_from_jwt)
):
    """Get detailed subscription information including commitment status."""
    try:
        subscription = await get_user_subscription(current_user_id)
        if not subscription:
            return {
                "subscription": None,
                "commitment": {"has_commitment": False, "can_cancel": True}
            }
        
        # Get commitment information
        commitment_info = await check_subscription_commitment(subscription['id'])
        
        # Enhanced subscription details
        subscription_details = {
            "id": subscription.get('id'),
            "status": subscription.get('status'),
            "current_period_end": subscription.get('current_period_end'),
            "current_period_start": subscription.get('current_period_start'),
            "cancel_at_period_end": subscription.get('cancel_at_period_end'),
            "items": subscription.get('items', {}).get('data', []),
            "metadata": subscription.get('metadata', {})
        }
        
        return {
            "subscription": subscription_details,
            "commitment": commitment_info
        }
        
    except Exception as e:
        logger.error(f"Error getting subscription details: {str(e)}")
        raise HTTPException(status_code=500, detail="Error retrieving subscription details")

@router.post("/cancel-subscription")
async def cancel_subscription(
    current_user_id: str = Depends(get_current_user_id_from_jwt)
):
    """Cancel subscription with yearly commitment handling."""
    try:
        # Get user's current subscription
        subscription = await get_user_subscription(current_user_id)
        if not subscription:
            raise HTTPException(status_code=404, detail="No active subscription found")
        
        subscription_id = subscription['id']
        
        # Check commitment status
        commitment_info = await check_subscription_commitment(subscription_id)
        
        # If subscription has yearly commitment and still in commitment period
        if commitment_info.get('has_commitment') and not commitment_info.get('can_cancel'):
            # Schedule cancellation at the end of the commitment period (1 year anniversary)
            commitment_end_date = datetime.fromisoformat(commitment_info.get('commitment_end_date').replace('Z', '+00:00'))
            cancel_at_timestamp = int(commitment_end_date.timestamp())
            
            # Update subscription to cancel at the commitment end date
            updated_subscription = await stripe.Subscription.modify_async(
                subscription_id,
                cancel_at=cancel_at_timestamp,
                metadata={
                    **subscription.get('metadata', {}),
                    'cancelled_by_user': 'true',
                    'cancellation_date': str(int(datetime.now(timezone.utc).timestamp())),
                    'scheduled_cancel_at_commitment_end': 'true'
                }
            )
            
            logger.debug(f"Subscription {subscription_id} scheduled for cancellation at commitment end: {commitment_end_date}")
            
            return {
                "success": True,
                "status": "scheduled_for_commitment_end",
                "message": f"Subscription will be cancelled at the end of your yearly commitment period. {commitment_info.get('months_remaining', 0)} months remaining.",
                "details": {
                    "subscription_id": subscription_id,
                    "cancellation_effective_date": commitment_end_date.isoformat(),
                    "months_remaining": commitment_info.get('months_remaining', 0),
                    "access_until": commitment_end_date.strftime("%B %d, %Y"),
                    "commitment_end_date": commitment_info.get('commitment_end_date')
                }
            }
        
        # For non-commitment subscriptions or commitment period has ended, cancel at period end
        updated_subscription = await stripe.Subscription.modify_async(
            subscription_id,
            cancel_at_period_end=True,
            metadata={
                **subscription.get('metadata', {}),
                'cancelled_by_user': 'true',
                'cancellation_date': str(int(datetime.now(timezone.utc).timestamp()))
            }
        )

        logger.debug(f"Subscription {subscription_id} marked for cancellation at period end")
        
        # Calculate when the subscription will actually end
        current_period_end = updated_subscription.current_period_end or subscription.get('current_period_end')
        
        # If still no period end, fetch fresh subscription data from Stripe
        if not current_period_end:
            logger.warning(f"No current_period_end found in cached data for subscription {subscription_id}, fetching fresh data from Stripe")
            try:
                fresh_subscription = await stripe.Subscription.retrieve_async(subscription_id)
                current_period_end = fresh_subscription.current_period_end
            except Exception as fetch_error:
                logger.error(f"Failed to fetch fresh subscription data: {fetch_error}")
        
        if not current_period_end:
            logger.error(f"No current_period_end found in subscription {subscription_id} even after fresh fetch")
            raise HTTPException(status_code=500, detail="Unable to determine subscription period end")
        
        return {
            "success": True,
            "status": "cancelled_at_period_end",
            "message": "Subscription will be cancelled at the end of your current billing period.",
            "details": {
                "subscription_id": subscription_id,
                "cancellation_effective_date": datetime.fromtimestamp(
                    current_period_end, 
                    timezone.utc
                ).strftime("%B %d, %Y"),
                "current_period_end": current_period_end,
                "access_until": datetime.fromtimestamp(
                    current_period_end, 
                    timezone.utc
                ).strftime("%B %d, %Y")
            }
        }
        
    except HTTPException:
        raise
    except Exception as e:
        logger.error(f"Error cancelling subscription: {str(e)}")
        raise HTTPException(status_code=500, detail="Error processing cancellation request")

@router.post("/reactivate-subscription")
async def reactivate_subscription(
    current_user_id: str = Depends(get_current_user_id_from_jwt)
):
    """Reactivate a subscription that was marked for cancellation."""
    try:
        # Get user's current subscription
        subscription = await get_user_subscription(current_user_id)
        if not subscription:
            raise HTTPException(status_code=404, detail="No subscription found")
        
        subscription_id = subscription['id']
        
        # Check if subscription is marked for cancellation (either cancel_at_period_end or cancel_at)
        is_cancelled = subscription.get('cancel_at_period_end') or subscription.get('cancel_at')
        if not is_cancelled:
            return {
                "success": False,
                "status": "not_cancelled",
                "message": "Subscription is not marked for cancellation."
            }
        
        # Prepare the modification parameters
        modify_params = {
            'cancel_at_period_end': False,
            'metadata': {
                **subscription.get('metadata', {}),
                'reactivated_by_user': 'true',
                'reactivation_date': str(int(datetime.now(timezone.utc).timestamp()))
            }
        }
        
        # If subscription has cancel_at set (yearly commitment), clear it
        if subscription.get('cancel_at'):
            modify_params['cancel_at'] = None
        
        # Reactivate the subscription
        updated_subscription = await stripe.Subscription.modify_async(
            subscription_id,
            **modify_params
        )
        
        logger.debug(f"Subscription {subscription_id} reactivated by user")
        
        # Get the current period end safely
        current_period_end = updated_subscription.current_period_end or subscription.get('current_period_end')
        
        # If still no period end, fetch fresh subscription data from Stripe
        if not current_period_end:
            logger.warning(f"No current_period_end found in cached data for subscription {subscription_id}, fetching fresh data from Stripe")
            try:
                fresh_subscription = await stripe.Subscription.retrieve_async(subscription_id)
                current_period_end = fresh_subscription.current_period_end
            except Exception as fetch_error:
                logger.error(f"Failed to fetch fresh subscription data: {fetch_error}")
        
        if not current_period_end:
            logger.error(f"No current_period_end found in subscription {subscription_id} even after fresh fetch")
            raise HTTPException(status_code=500, detail="Unable to determine subscription period end")
        
        return {
            "success": True,
            "status": "reactivated",
            "message": "Subscription has been reactivated and will continue billing normally.",
            "details": {
                "subscription_id": subscription_id,
                "next_billing_date": datetime.fromtimestamp(
                    current_period_end, 
                    timezone.utc
                ).strftime("%B %d, %Y")
            }
        }
        
    except HTTPException:
        raise
    except Exception as e:
        logger.error(f"Error reactivating subscription: {str(e)}")
        raise HTTPException(status_code=500, detail="Error processing reactivation request")

@router.post("/purchase-credits")
async def purchase_credits(
    request: PurchaseCreditsRequest,
    current_user_id: str = Depends(get_current_user_id_from_jwt)
):
    """
    Create a Stripe checkout session for purchasing credits.
    Only available for users on the highest subscription tier.
    """
    try:
        # Check if user is on the highest tier
        is_highest_tier = await is_user_on_highest_tier(current_user_id)
        if not is_highest_tier:
            raise HTTPException(
                status_code=403,
                detail="Credit purchases are only available for users on the highest subscription tier ($1000/month)."
            )
        
        # Validate amount
        if request.amount_dollars < 10:
            raise HTTPException(status_code=400, detail="Minimum credit purchase is $10")
        
        if request.amount_dollars > 5000:
            raise HTTPException(status_code=400, detail="Maximum credit purchase is $5000")
        
        # Get Supabase client
        db = DBConnection()
        client = await db.client
        
        # Get user email
        user_result = await client.auth.admin.get_user_by_id(current_user_id)
        if not user_result:
            raise HTTPException(status_code=404, detail="User not found")
        email = user_result.user.email
        
        # Get or create Stripe customer
        customer_id = await get_stripe_customer_id(client, current_user_id)
        if not customer_id:
            customer_id = await create_stripe_customer(client, current_user_id, email)
        
        # Check if we have a pre-configured price ID for this amount
        matching_package = None
        for package_key, package_info in CREDIT_PACKAGES.items():
            if package_info['amount'] == request.amount_dollars and package_info.get('stripe_price_id'):
                matching_package = package_info
                break
        
        # Create a checkout session
        if matching_package and matching_package['stripe_price_id']:
            # Use pre-configured price ID
            session = await stripe.checkout.Session.create_async(
                customer=customer_id,
                payment_method_types=['card'],
                line_items=[{
                    'price': matching_package['stripe_price_id'],
                    'quantity': 1,
                }],
                mode='payment',
                success_url=request.success_url,
                cancel_url=request.cancel_url,
                metadata={
                    'user_id': current_user_id,
                    'credit_amount': str(request.amount_dollars),
                    'type': 'credit_purchase'
                }
            )
        else:
            session = await stripe.checkout.Session.create_async(
                customer=customer_id,
                payment_method_types=['card'],
                line_items=[{
                    'price_data': {
                        'currency': 'usd',
                        'product_data': {
                            'name': f'Suna AI Credits',
                            'description': f'${request.amount_dollars:.2f} in usage credits for Suna AI',
                        },
                        'unit_amount': int(request.amount_dollars * 100),
                    },
                    'quantity': 1,
                }],
                mode='payment',
                success_url=request.success_url,
                cancel_url=request.cancel_url,
                metadata={
                    'user_id': current_user_id,
                    'credit_amount': str(request.amount_dollars),
                    'type': 'credit_purchase'
                }
            )
        
        # Record the pending purchase in database
        purchase_record = await client.table('credit_purchases').insert({
            'user_id': current_user_id,
            'amount_dollars': request.amount_dollars,
            'status': 'pending',
            'stripe_payment_intent_id': session.payment_intent,
            'description': f'Credit purchase via Stripe Checkout',
            'metadata': {
                'session_id': session.id,
                'checkout_url': session.url,
                'success_url': request.success_url,
                'cancel_url': request.cancel_url
            }
        }).execute()
        
        return {
            "session_id": session.id,
            "url": session.url,
            "purchase_id": purchase_record.data[0]['id'] if purchase_record.data else None
        }
        
    except HTTPException:
        raise
    except Exception as e:
        logger.error(f"Error creating credit purchase session: {str(e)}")
        raise HTTPException(status_code=500, detail=f"Error creating checkout session: {str(e)}")

@router.get("/credit-balance")
async def get_credit_balance_endpoint(
    current_user_id: str = Depends(get_current_user_id_from_jwt)
):
    """Get the current credit balance for the user."""
    try:
        db = DBConnection()
        client = await db.client
        
        balance = await get_user_credit_balance(client, current_user_id)
        
        return balance
        
    except Exception as e:
        logger.error(f"Error getting credit balance: {str(e)}")
        raise HTTPException(status_code=500, detail="Error retrieving credit balance")

@router.get("/credit-history")
async def get_credit_history(
    page: int = 0,
    items_per_page: int = 50,
    current_user_id: str = Depends(get_current_user_id_from_jwt)
):
    """Get credit purchase and usage history for the user."""
    try:
        db = DBConnection()
        client = await db.client
        
        # Get purchases
        purchases_result = await client.table('credit_purchases') \
            .select('*') \
            .eq('user_id', current_user_id) \
            .eq('status', 'completed') \
            .order('created_at', desc=True) \
            .range(page * items_per_page, (page + 1) * items_per_page - 1) \
            .execute()
        
        # Get usage
        usage_result = await client.table('credit_usage') \
            .select('*') \
            .eq('user_id', current_user_id) \
            .order('created_at', desc=True) \
            .range(page * items_per_page, (page + 1) * items_per_page - 1) \
            .execute()
        
        # Format response
        purchases = [
            CreditPurchase(
                id=p['id'],
                amount_dollars=float(p['amount_dollars']),
                status=p['status'],
                created_at=p['created_at'],
                completed_at=p.get('completed_at'),
                stripe_payment_intent_id=p.get('stripe_payment_intent_id')
            )
            for p in (purchases_result.data or [])
        ]
        
        usage = [
            CreditUsage(
                id=u['id'],
                amount_dollars=float(u['amount_dollars']),
                description=u.get('description'),
                created_at=u['created_at'],
                thread_id=u.get('thread_id'),
                message_id=u.get('message_id')
            )
            for u in (usage_result.data or [])
        ]
        
        return {
            "purchases": purchases,
            "usage": usage,
            "page": page,
            "has_more": len(purchases) == items_per_page or len(usage) == items_per_page
        }
        
    except Exception as e:
        logger.error(f"Error getting credit history: {str(e)}")
        raise HTTPException(status_code=500, detail="Error retrieving credit history")

@router.get("/can-purchase-credits")
async def can_purchase_credits(
    current_user_id: str = Depends(get_current_user_id_from_jwt)
):
    """Check if the current user can purchase credits (must be on highest tier)."""
    try:
        is_highest_tier = await is_user_on_highest_tier(current_user_id)
        
        return {
            "can_purchase": is_highest_tier,
            "reason": "Credit purchases are available" if is_highest_tier else "Must be on the highest subscription tier ($1000/month) to purchase credits"
        }
        
    except Exception as e:
        logger.error(f"Error checking credit purchase eligibility: {str(e)}")
        raise HTTPException(status_code=500, detail="Error checking eligibility")<|MERGE_RESOLUTION|>--- conflicted
+++ resolved
@@ -44,21 +44,6 @@
 router = APIRouter(prefix="/billing", tags=["billing"])
 
 def get_plan_info(price_id: str) -> dict:
-<<<<<<< HEAD
-    """Get plan information including tier level and type."""
-    # Production plans mapping - using consistent names with SUBSCRIPTION_TIERS
-    PLAN_TIERS = {
-        # Free tier
-        config.STRIPE_FREE_TIER_ID: {'tier': 0, 'type': 'free', 'name': 'free'},
-        # Monthly plans only
-        config.STRIPE_TIER_2_20_ID: {'tier': 1, 'type': 'monthly', 'name': 'tier_2_20'},
-        config.STRIPE_TIER_6_50_ID: {'tier': 2, 'type': 'monthly', 'name': 'tier_6_50'},
-        config.STRIPE_TIER_12_100_ID: {'tier': 3, 'type': 'monthly', 'name': 'tier_12_100'},
-        config.STRIPE_TIER_25_200_ID: {'tier': 4, 'type': 'monthly', 'name': 'tier_25_200'},
-        config.STRIPE_TIER_50_400_ID: {'tier': 5, 'type': 'monthly', 'name': 'tier_50_400'},
-        config.STRIPE_TIER_125_800_ID: {'tier': 6, 'type': 'monthly', 'name': 'tier_125_800'},
-        config.STRIPE_TIER_200_1000_ID: {'tier': 7, 'type': 'monthly', 'name': 'tier_200_1000'},
-=======
     PLAN_TIERS = {
         config.STRIPE_TIER_2_20_ID: {'tier': 1, 'type': 'monthly', 'name': '2h/$20'},
         config.STRIPE_TIER_6_50_ID: {'tier': 2, 'type': 'monthly', 'name': '6h/$50'},
@@ -81,7 +66,6 @@
         config.STRIPE_TIER_2_17_YEARLY_COMMITMENT_ID: {'tier': 1, 'type': 'yearly_commitment', 'name': '2h/$17/month'},
         config.STRIPE_TIER_6_42_YEARLY_COMMITMENT_ID: {'tier': 2, 'type': 'yearly_commitment', 'name': '6h/$42.50/month'},
         config.STRIPE_TIER_25_170_YEARLY_COMMITMENT_ID: {'tier': 4, 'type': 'yearly_commitment', 'name': '25h/$170/month'},
->>>>>>> 0335d6d3
     }
     
     return PLAN_TIERS.get(price_id, {'tier': 0, 'type': 'unknown', 'name': 'Unknown'})
@@ -400,23 +384,6 @@
     await Cache.set(f"monthly_usage:{user_id}", total_cost, ttl=5)
     return total_cost
 
-<<<<<<< HEAD
-async def get_usage_logs(client, user_id: str, page: int = 0, items_per_page: int = 100) -> Dict:
-    """Get detailed usage logs for a user with pagination."""
-    try:
-        now = datetime.now(timezone.utc)
-        start_of_month = datetime(now.year, now.month, 1, tzinfo=timezone.utc)
-        cutoff_date = datetime(2025, 6, 30, 9, 0, 0, tzinfo=timezone.utc)
-        start_of_month = max(start_of_month, cutoff_date)
-        
-        offset = page * items_per_page
-        batch_size = min(20, items_per_page)  # Process in smaller batches
-        processed_logs = []
-        
-        # First, get the thread IDs for this user with pagination
-        thread_result = await client.table('threads') \
-            .select('thread_id, created_at, project_id') \
-=======
 
 async def get_usage_logs(client, user_id: str, page: int = 0, items_per_page: int = 1000) -> Dict:
     """Get detailed usage logs for a user with pagination, including credit usage info."""
@@ -438,86 +405,16 @@
     while True:
         threads_batch = await client.table('threads') \
             .select('thread_id, agent_runs(thread_id)') \
->>>>>>> 0335d6d3
             .eq('account_id', user_id) \
             .order('created_at', desc=True) \
             .range(offset, offset + items_per_page - 1) \
             .execute()
         
-        if not thread_result.data:
-            return {"logs": [], "has_more": False}
-        
-<<<<<<< HEAD
-        thread_ids = [t['thread_id'] for t in thread_result.data]
-        
-        # Now get messages for these threads in batches to avoid large queries
-        for i in range(0, len(thread_ids), batch_size):
-            batch_threads = thread_ids[i:i + batch_size]
-            
-            # Get messages for these threads
-            messages_result = await client.table('messages') \
-                .select('message_id, thread_id, created_at, content, threads!inner(project_id)') \
-                .in_('thread_id', batch_threads) \
-                .eq('type', 'assistant_response_end') \
-                .gte('created_at', start_of_month.isoformat()) \
-                .execute()
-            
-            # Process messages in this batch
-            for message in messages_result.data:
-                try:
-                    content = message.get('content', {})
-                    usage = content.get('usage', {})
-                    
-                    prompt_tokens = usage.get('prompt_tokens', 0)
-                    completion_tokens = usage.get('completion_tokens', 0)
-                    model = content.get('model', 'unknown')
-                    
-                    total_tokens = (prompt_tokens or 0) + (completion_tokens or 0)
-                    estimated_cost = calculate_token_cost(
-                        prompt_tokens,
-                        completion_tokens,
-                        model
-                    )
-                    
-                    # Get project_id from thread data
-                    project_id = 'unknown'
-                    if message.get('threads') and isinstance(message['threads'], list) and len(message['threads']) > 0:
-                        project_id = message['threads'][0].get('project_id', 'unknown')
-                    
-                    processed_logs.append({
-                        'message_id': message.get('message_id', 'unknown'),
-                        'thread_id': message.get('thread_id', 'unknown'),
-                        'created_at': message.get('created_at'),
-                        'content': {
-                            'usage': {
-                                'prompt_tokens': prompt_tokens,
-                                'completion_tokens': completion_tokens
-                            },
-                            'model': model
-                        },
-                        'total_tokens': total_tokens,
-                        'estimated_cost': estimated_cost,
-                        'project_id': project_id
-                    })
-                except Exception as e:
-                    logger.warning(f"Error processing message {message.get('message_id', 'unknown')}: {str(e)}")
-                    continue
-        
-        # Check if there are more results
-        has_more = len(thread_result.data) == items_per_page
-        
-        # Sort logs by created_at in descending order
-        processed_logs.sort(key=lambda x: x.get('created_at') or '', reverse=True)
-        
-        return {
-            "logs": processed_logs[:items_per_page],  # Ensure we don't return more than requested
-            "has_more": has_more
-        }
-        
-    except Exception as e:
-        logger.error(f"Error in get_usage_logs: {str(e)}", exc_info=True)
-        raise
-=======
+        if not threads_batch.data:
+            break
+            
+        all_threads.extend(threads_batch.data)
+        
         # If we got less than batch_size, we've reached the end
         if len(threads_batch.data) < batch_size:
             break
@@ -649,7 +546,6 @@
         "subscription_limit": subscription_limit,
         "cumulative_cost": cumulative_cost
     }
->>>>>>> 0335d6d3
 
 
 def calculate_token_cost(prompt_tokens: int, completion_tokens: int, model: str) -> float:
@@ -854,16 +750,10 @@
         logger.warning(f"Unknown subscription tier: {price_id}, defaulting to free tier")
         tier_info = SUBSCRIPTION_TIERS[config.STRIPE_FREE_TIER_ID]
     
-<<<<<<< HEAD
-    # Calculate current month's usage with smaller page size to prevent 414 errors
-    current_usage = await calculate_monthly_usage(client, user_id, page_size=100)
-
-=======
     # Calculate current month's usage
     current_usage = await calculate_monthly_usage(client, user_id)
     
     # Check if subscription limit is exceeded
->>>>>>> 0335d6d3
     if current_usage >= tier_info['cost']:
         # Check if user has credits available
         credit_balance = await get_user_credit_balance(client, user_id)
