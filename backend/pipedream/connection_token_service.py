--- conflicted
+++ resolved
@@ -133,33 +133,13 @@
             "X-PD-Environment": environment
         }
 
-<<<<<<< HEAD
-        logger.info(
+        logger.debug(
             f"Creating Pipedream connection token for user={external_user_id.value} env={environment} project={(project_id or '')[:6]}***"
         )
-=======
-        logger.debug(f"Creating connection token for user: {external_user_id.value}")
->>>>>>> 0335d6d3
 
         try:
             data = await self._make_request(url, headers=headers, json=payload)
 
-<<<<<<< HEAD
-            # If an app was specified, ensure the connect_link_url includes app param (parity with old behavior)
-            try:
-                if app and "connect_link_url" in data and isinstance(data["connect_link_url"], str):
-                    link = data["connect_link_url"]
-                    if "app=" not in link:
-                        sep = "&" if "?" in link else "?"
-                        data["connect_link_url"] = f"{link}{sep}app={app.value}"
-            except Exception:
-                # Non-fatal: best-effort to append app param
-                pass
-
-            logger.info(
-                f"Created Pipedream token ok env={environment} expires_at={data.get('expires_at', 'unknown')}"
-            )
-=======
             if app and "connect_link_url" in data:
                 link = data["connect_link_url"]
                 if "app=" not in link:
@@ -167,7 +147,6 @@
                     data["connect_link_url"] = f"{link}{separator}app={app.value}"
 
             logger.debug(f"Successfully created connection token for user: {external_user_id.value}")
->>>>>>> 0335d6d3
             return data
 
         except Exception as e:
