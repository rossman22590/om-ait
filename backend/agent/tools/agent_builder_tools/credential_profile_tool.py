import json
from typing import Optional, List
from agentpress.tool import ToolResult, openapi_schema, xml_schema
from agentpress.thread_manager import ThreadManager
from .base_tool import AgentBuilderBaseTool
from pipedream.facade import PipedreamManager
from .mcp_search_tool import MCPSearchTool
from utils.logger import logger


class CredentialProfileTool(AgentBuilderBaseTool):
    def __init__(self, thread_manager: ThreadManager, db_connection, agent_id: str):
        super().__init__(thread_manager, db_connection, agent_id)
        self.pipedream_manager = PipedreamManager()
        self.pipedream_search = MCPSearchTool(thread_manager, db_connection, agent_id)

    @openapi_schema({
        "type": "function",
        "function": {
            "name": "get_credential_profiles",
            "description": "Get all existing Pipedream credential profiles for the current user. Use this to show the user their available profiles.",
            "parameters": {
                "type": "object",
                "properties": {
                    "app_slug": {
                        "type": "string",
                        "description": "Optional filter to show only profiles for a specific app"
                    }
                },
                "required": []
            }
        }
    })
    @xml_schema(
        tag_name="get-credential-profiles",
        mappings=[
            {"param_name": "app_slug", "node_type": "attribute", "path": ".", "required": False}
        ],
        example='''
        <function_calls>
        <invoke name="get_credential_profiles">
        <parameter name="app_slug">github</parameter>
        </invoke>
        </function_calls>
        '''
    )
    async def get_credential_profiles(self, app_slug: Optional[str] = None) -> ToolResult:
        try:
            account_id = await self._get_current_account_id()
            profiles = await self.pipedream_manager.get_profiles(account_id, app_slug)
            
            formatted_profiles = []
            for profile in profiles:
                formatted_profiles.append({
                    "profile_id": str(profile.profile_id),
                    "profile_name": profile.profile_name.value if hasattr(profile.profile_name, 'value') else str(profile.profile_name),
                    "display_name": profile.display_name,
                    "app_slug": profile.app_slug.value if hasattr(profile.app_slug, 'value') else str(profile.app_slug),
                    "app_name": profile.app_name,
                    "external_user_id": profile.external_user_id.value if hasattr(profile.external_user_id, 'value') else str(profile.external_user_id),
                    "is_connected": profile.is_connected,
                    "is_active": profile.is_active,
                    "is_default": profile.is_default,
                    "enabled_tools": profile.enabled_tools,
                    "created_at": profile.created_at.isoformat() if profile.created_at else None,
                    "last_used_at": profile.last_used_at.isoformat() if profile.last_used_at else None
                })
            
            return self.success_response({
                "message": f"Found {len(formatted_profiles)} credential profiles",
                "profiles": formatted_profiles,
                "total_count": len(formatted_profiles)
            })
            
        except Exception as e:
            return self.fail_response(f"Error getting credential profiles: {str(e)}")

    @openapi_schema({
        "type": "function",
        "function": {
            "name": "create_credential_profile",
            "description": "Create a new Pipedream credential profile for a specific app. This will generate a unique external user ID for the profile.",
            "parameters": {
                "type": "object",
                "properties": {
                    "app_slug": {
                        "type": "string",
                        "description": "The app slug to create the profile for (e.g., 'github', 'linear', 'slack')"
                    },
                    "profile_name": {
                        "type": "string",
                        "description": "A name for this credential profile (e.g., 'Personal GitHub', 'Work Slack')"
                    },
                    "display_name": {
                        "type": "string",
                        "description": "Display name for the profile (defaults to profile_name if not provided)"
                    }
                },
                "required": ["app_slug", "profile_name"]
            }
        }
    })
    @xml_schema(
        tag_name="create-credential-profile",
        mappings=[
            {"param_name": "app_slug", "node_type": "attribute", "path": ".", "required": True},
            {"param_name": "profile_name", "node_type": "attribute", "path": ".", "required": True},
            {"param_name": "display_name", "node_type": "attribute", "path": ".", "required": False}
        ],
        example='''
        <function_calls>
        <invoke name="create_credential_profile">
        <parameter name="app_slug">github</parameter>
        <parameter name="profile_name">Personal GitHub</parameter>
        <parameter name="display_name">My Personal GitHub Account</parameter>
        </invoke>
        </function_calls>
        '''
    )
    async def create_credential_profile(
        self,
        app_slug: str,
        profile_name: str,
        display_name: Optional[str] = None
    ) -> ToolResult:
        try:
            account_id = await self._get_current_account_id()
<<<<<<< HEAD
            profile_manager = get_profile_manager(self.db)
            
            app_result = await self.pipedream_search.get_app_details(app_slug)
            if not app_result["success"]:
                return self.fail_response(f"Could not find app details for '{app_slug}': {app_result.get('error', 'Unknown error')}")
            
            app_data = app_result["app"]
            
            account_id = await self._get_current_account_id()
=======
            # fetch app domain object directly
            app_obj = await self.pipedream_manager.get_app_by_slug(app_slug)
            if not app_obj:
                return self.fail_response(f"Could not find app for slug '{app_slug}'")
            # create credential profile using the app name
>>>>>>> aa7ab3e4
            profile = await self.pipedream_manager.create_profile(
                account_id=account_id,
                profile_name=profile_name,
                app_slug=app_slug,
<<<<<<< HEAD
                app_name=app_data.get("name", app_slug),
=======
                app_name=app_obj.name,
>>>>>>> aa7ab3e4
                description=display_name or profile_name,
                enabled_tools=[]
            )
            
            return self.success_response({
                "message": f"Successfully created credential profile '{profile_name}' for {app_obj.name}",
                "profile": {
                    "profile_id": str(profile.profile_id),
                    "profile_name": profile.profile_name.value if hasattr(profile.profile_name, 'value') else str(profile.profile_name),
                    "display_name": profile.display_name,
                    "app_slug": profile.app_slug.value if hasattr(profile.app_slug, 'value') else str(profile.app_slug),
                    "app_name": profile.app_name,
                    "external_user_id": profile.external_user_id.value if hasattr(profile.external_user_id, 'value') else str(profile.external_user_id),
                    "is_connected": profile.is_connected,
                    "created_at": profile.created_at.isoformat()
                }
            })
            
        except Exception as e:
            return self.fail_response(f"Error creating credential profile: {str(e)}")

    @openapi_schema({
        "type": "function",
        "function": {
            "name": "connect_credential_profile",
            "description": "Generate a connection link for a credential profile. The user needs to visit this link to connect their app account to the profile.",
            "parameters": {
                "type": "object",
                "properties": {
                    "profile_id": {
                        "type": "string",
                        "description": "The ID of the credential profile to connect"
                    }
                },
                "required": ["profile_id"]
            }
        }
    })
    @xml_schema(
        tag_name="connect-credential-profile",
        mappings=[
            {"param_name": "profile_id", "node_type": "attribute", "path": ".", "required": True}
        ],
        example='''
        <function_calls>
        <invoke name="connect_credential_profile">
        <parameter name="profile_id">profile-uuid-123</parameter>
        </invoke>
        </function_calls>
        '''
    )
    async def connect_credential_profile(self, profile_id: str) -> ToolResult:
        try:
            account_id = await self._get_current_account_id()
            
            profile = await self.pipedream_manager.get_profile(account_id, profile_id)
            if not profile:
                return self.fail_response("Credential profile not found")
            
            # generate connection token using primitive values
            connection_result = await self.pipedream_manager.create_connection_token(
                profile.external_user_id.value if hasattr(profile.external_user_id, 'value') else str(profile.external_user_id),
                profile.app_slug.value if hasattr(profile.app_slug, 'value') else str(profile.app_slug)
            )
            
            return self.success_response({
                "message": f"Generated connection link for '{profile.display_name}'",
                "profile_name": profile.display_name,
                "app_name": profile.app_name,
                "connection_link": connection_result.get("connect_link_url"),
                "external_user_id": profile.external_user_id.value if hasattr(profile.external_user_id, 'value') else str(profile.external_user_id),
                "expires_at": connection_result.get("expires_at"),
                "instructions": f"Please visit the connection link to connect your {profile.app_name} account to this profile. After connecting, you'll be able to use {profile.app_name} tools in your agent."
            })
            
        except Exception as e:
            return self.fail_response(f"Error connecting credential profile: {str(e)}")

    @openapi_schema({
        "type": "function",
        "function": {
            "name": "check_profile_connection",
            "description": "Check the connection status of a credential profile and get available tools if connected.",
            "parameters": {
                "type": "object",
                "properties": {
                    "profile_id": {
                        "type": "string",
                        "description": "The ID of the credential profile to check"
                    }
                },
                "required": ["profile_id"]
            }
        }
    })
    @xml_schema(
        tag_name="check-profile-connection",
        mappings=[
            {"param_name": "profile_id", "node_type": "attribute", "path": ".", "required": True}
        ],
        example='''
        <function_calls>
        <invoke name="check_profile_connection">
        <parameter name="profile_id">profile-uuid-123</parameter>
        </invoke>
        </function_calls>
        '''
    )
    async def check_profile_connection(self, profile_id: str) -> ToolResult:
        try:
            account_id = await self._get_current_account_id()
            
            profile = await self.pipedream_manager.get_profile(account_id, profile_id)
            if not profile:
                return self.fail_response("Credential profile not found")
            
            # fetch and serialize connection objects
            raw_connections = await self.pipedream_manager.get_connections(
                profile.external_user_id.value if hasattr(profile.external_user_id, 'value') else str(profile.external_user_id)
            )
            connections = []
            for conn in raw_connections:
                connections.append({
                    "external_user_id": conn.external_user_id.value if hasattr(conn.external_user_id, 'value') else str(conn.external_user_id),
                    "app_slug": conn.app.slug.value if hasattr(conn.app.slug, 'value') else str(conn.app.slug),
                    "app_name": conn.app.name,
                    "created_at": conn.created_at.isoformat() if conn.created_at else None,
                    "updated_at": conn.updated_at.isoformat() if conn.updated_at else None,
                    "is_active": conn.is_active
                })
            
            response_data = {
                "profile_name": profile.display_name,
                "app_name": profile.app_name,
                "app_slug": profile.app_slug.value if hasattr(profile.app_slug, 'value') else str(profile.app_slug),
                "external_user_id": profile.external_user_id.value if hasattr(profile.external_user_id, 'value') else str(profile.external_user_id),
                "is_connected": profile.is_connected,
                "connections": connections,
                "connection_count": len(connections)
            }
            
            if profile.is_connected and connections:
                try:
                    # directly discover MCP servers via the facade
                    from pipedream.domain.entities import ConnectionStatus
                    servers = await self.pipedream_manager.discover_mcp_servers(
                        external_user_id=profile.external_user_id.value if hasattr(profile.external_user_id, 'value') else str(profile.external_user_id),
                        app_slug=profile.app_slug.value if hasattr(profile.app_slug, 'value') else str(profile.app_slug)
                    )
                    # filter connected servers
                    connected_servers = [s for s in servers if s.status == ConnectionStatus.CONNECTED]
                    if connected_servers:
                        tools = [t.name for t in connected_servers[0].available_tools]
                        response_data["available_tools"] = tools
                        response_data["tool_count"] = len(tools)
                        response_data["message"] = f"Profile '{profile.display_name}' is connected with {len(tools)} available tools"
                    else:
                        response_data["message"] = f"Profile '{profile.display_name}' is connected but no MCP tools are available yet"
                except Exception as mcp_error:
                    logger.error(f"Error getting MCP tools for profile: {mcp_error}")
                    response_data["message"] = f"Profile '{profile.display_name}' is connected but could not retrieve MCP tools"
            else:
                response_data["message"] = f"Profile '{profile.display_name}' is not connected yet"
            
            return self.success_response(response_data)
            
        except Exception as e:
            return self.fail_response(f"Error checking profile connection: {str(e)}")

    @openapi_schema({
        "type": "function",
        "function": {
            "name": "configure_profile_for_agent",
            "description": "Configure a connected credential profile to be used by the agent with selected tools. Use this after the profile is connected and you want to add it to the agent.",
            "parameters": {
                "type": "object",
                "properties": {
                    "profile_id": {
                        "type": "string",
                        "description": "The ID of the connected credential profile"
                    },
                    "enabled_tools": {
                        "type": "array",
                        "description": "List of tool names to enable for this profile",
                        "items": {"type": "string"}
                    },
                    "display_name": {
                        "type": "string",
                        "description": "Optional custom display name for this configuration in the agent"
                    }
                },
                "required": ["profile_id", "enabled_tools"]
            }
        }
    })
    @xml_schema(
        tag_name="configure-profile-for-agent",
        mappings=[
            {"param_name": "profile_id", "node_type": "attribute", "path": ".", "required": True},
            {"param_name": "enabled_tools", "node_type": "element", "path": "enabled_tools", "required": True},
            {"param_name": "display_name", "node_type": "attribute", "path": ".", "required": False}
        ],
        example='''
        <function_calls>
        <invoke name="configure_profile_for_agent">
        <parameter name="profile_id">profile-uuid-123</parameter>
        <parameter name="enabled_tools">["create_issue", "list_repositories", "get_user"]</parameter>
        <parameter name="display_name">Personal GitHub Integration</parameter>
        </invoke>
        </function_calls>
        '''
    )
    async def configure_profile_for_agent(
        self, 
        profile_id: str, 
        enabled_tools: List[str],
        display_name: Optional[str] = None
    ) -> ToolResult:
        try:
            account_id = await self._get_current_account_id()

            profile = await self.pipedream_manager.get_profile(account_id, profile_id)
            if not profile:
                return self.fail_response("Credential profile not found")
            if not profile.is_connected:
                return self.fail_response("Profile is not connected yet. Please connect the profile first.")

            result = await self.pipedream_manager.update_agent_profile_tools(
                self.agent_id,
                profile_id,
                account_id,
                enabled_tools
            )
            if not result.get("success", False):
                return self.fail_response("Failed to update agent profile tools")

            version_msg = f"Profile '{profile.profile_name.value if hasattr(profile.profile_name, 'value') else str(profile.profile_name)}' updated with {len(enabled_tools)} tools"
            return self.success_response({
                "message": version_msg,
                "enabled_tools": result.get("enabled_tools", []),
                "total_tools": result.get("total_tools", 0),
                "version_id": result.get("version_id"),
                "version_name": result.get("version_name")
            })
            
        except Exception as e:
            return self.fail_response(f"Error configuring profile for agent: {str(e)}")

    @openapi_schema({
        "type": "function",
        "function": {
            "name": "delete_credential_profile",
            "description": "Delete a credential profile that is no longer needed. This will also remove it from any agent configurations.",
            "parameters": {
                "type": "object",
                "properties": {
                    "profile_id": {
                        "type": "string",
                        "description": "The ID of the credential profile to delete"
                    }
                },
                "required": ["profile_id"]
            }
        }
    })
    @xml_schema(
        tag_name="delete-credential-profile",
        mappings=[
            {"param_name": "profile_id", "node_type": "attribute", "path": ".", "required": True}
        ],
        example='''
        <function_calls>
        <invoke name="delete_credential_profile">
        <parameter name="profile_id">profile-uuid-123</parameter>
        </invoke>
        </function_calls>
        '''
    )
    async def delete_credential_profile(self, profile_id: str) -> ToolResult:
        try:
            account_id = await self._get_current_account_id()
            client = await self.db.client
            
            profile = await self.pipedream_manager.get_profile(account_id, profile_id)
            if not profile:
                return self.fail_response("Credential profile not found")
            
            agent_result = await client.table('agents').select('custom_mcps').eq('agent_id', self.agent_id).execute()
            if agent_result.data:
                current_custom_mcps = agent_result.data[0].get('custom_mcps', [])
                updated_mcps = [mcp for mcp in current_custom_mcps if mcp.get('config', {}).get('profile_id') != str(profile.profile_id)]
                
                if len(updated_mcps) != len(current_custom_mcps):
                    await client.table('agents').update({
                        'custom_mcps': updated_mcps
                    }).eq('agent_id', self.agent_id).execute()
            
            await self.pipedream_manager.delete_profile(account_id, profile_id)
            
            return self.success_response({
                "message": f"Successfully deleted credential profile '{profile.display_name}' for {profile.app_name}",
                "deleted_profile": {
                    "profile_id": str(profile.profile_id),
                    "profile_name": profile.profile_name,
                    "app_name": profile.app_name
                }
            })
            
        except Exception as e:
            return self.fail_response(f"Error deleting credential profile: {str(e)}") <|MERGE_RESOLUTION|>--- conflicted
+++ resolved
@@ -125,32 +125,16 @@
     ) -> ToolResult:
         try:
             account_id = await self._get_current_account_id()
-<<<<<<< HEAD
-            profile_manager = get_profile_manager(self.db)
-            
-            app_result = await self.pipedream_search.get_app_details(app_slug)
-            if not app_result["success"]:
-                return self.fail_response(f"Could not find app details for '{app_slug}': {app_result.get('error', 'Unknown error')}")
-            
-            app_data = app_result["app"]
-            
-            account_id = await self._get_current_account_id()
-=======
             # fetch app domain object directly
             app_obj = await self.pipedream_manager.get_app_by_slug(app_slug)
             if not app_obj:
                 return self.fail_response(f"Could not find app for slug '{app_slug}'")
             # create credential profile using the app name
->>>>>>> aa7ab3e4
             profile = await self.pipedream_manager.create_profile(
                 account_id=account_id,
                 profile_name=profile_name,
                 app_slug=app_slug,
-<<<<<<< HEAD
-                app_name=app_data.get("name", app_slug),
-=======
                 app_name=app_obj.name,
->>>>>>> aa7ab3e4
                 description=display_name or profile_name,
                 enabled_tools=[]
             )
