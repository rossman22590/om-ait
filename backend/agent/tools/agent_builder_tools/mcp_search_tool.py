import json
from typing import Optional
from agentpress.tool import ToolResult, openapi_schema, usage_example
from agentpress.thread_manager import ThreadManager
from .base_tool import AgentBuilderBaseTool
from composio_integration.toolkit_service import ToolkitService
from composio_integration.composio_service import get_integration_service
from utils.logger import logger
from pipedream.app_service import get_app_service


class MCPSearchTool(AgentBuilderBaseTool):
    def __init__(self, thread_manager: ThreadManager, db_connection, agent_id: str):
        super().__init__(thread_manager, db_connection, agent_id)

    @openapi_schema({
        "type": "function",
        "function": {
            "name": "search_mcp_servers",
            "description": "Search for Composio toolkits based on user requirements. Use this when the user wants to add MCP tools to their agent.",
            "parameters": {
                "type": "object",
                "properties": {
                    "query": {
                        "type": "string",
                        "description": "Search query for finding relevant Composio toolkits (e.g., 'linear', 'github', 'database', 'search')"
                    },
                    "limit": {
                        "type": "integer",
                        "description": "Maximum number of toolkits to return (default: 10)",
                        "default": 10
                    }
                },
                "required": ["query"]
            }
        }
    })
    @usage_example('''
        <function_calls>
        <invoke name="search_mcp_servers">
        <parameter name="query">linear</parameter>
        <parameter name="limit">5</parameter>
        </invoke>
        </function_calls>
        ''')
    async def search_mcp_servers(
        self,
        query: str,
        category: Optional[str] = None,
        limit: int = 10
    ) -> ToolResult:
        try:
            toolkit_service = ToolkitService()
            integration_service = get_integration_service()
            
            if query:
                toolkits_response = await integration_service.search_toolkits(query, category=category)
                toolkits = toolkits_response.get("items", [])
            else:
                toolkits_response = await toolkit_service.list_toolkits(limit=limit, category=category)
                toolkits = toolkits_response.get("items", [])
            
            # Respect limit for Composio first to preserve existing behavior
            if len(toolkits) > limit:
                toolkits = toolkits[:limit]
            
            formatted_toolkits = []
            for toolkit in toolkits:
                formatted_toolkits.append({
                    "name": toolkit.name,
                    "toolkit_slug": toolkit.slug,
                    "description": toolkit.description or f"Toolkit for {toolkit.name}",
                    "logo_url": toolkit.logo or '',
                    "auth_schemes": toolkit.auth_schemes,
                    "tags": toolkit.tags,
                    "categories": toolkit.categories
                })
            
            # If we still have room, supplement with Pipedream app search results
            remaining = max(0, limit - len(formatted_toolkits))
            if remaining > 0 and query:
                try:
                    app_service = get_app_service()
                    pd_result = await app_service.search_apps(query=query, category=category)
                    pd_apps = pd_result.get("apps", [])
                    pd_formatted = []
                    for app in pd_apps:
                        try:
                            pd_formatted.append({
                                "name": getattr(app, "name", ""),
                                "toolkit_slug": getattr(app, "slug", ""),
                                "description": getattr(app, "description", None) or f"Toolkit for {getattr(app, 'name', '')}",
                                "logo_url": getattr(app, "logo_url", "") or '',
                                # Map single auth_type into list to match Composio schema
                                "auth_schemes": [getattr(getattr(app, "auth_type", None), "value", "").upper()] if getattr(app, "auth_type", None) else [],
                                "tags": getattr(app, "tags", []) or [],
                                # Pipedream has a single category string; wrap as list
                                "categories": [getattr(app, "category", "")] if getattr(app, "category", None) else []
                            })
                        except Exception as map_err:
                            logger.warning(f"Failed to map Pipedream app to toolkit shape: {map_err}")
                            continue
                    if pd_formatted:
                        formatted_toolkits.extend(pd_formatted[:remaining])
                except Exception as pd_err:
                    # Non-fatal: if Pipedream search fails, keep Composio-only results
                    logger.warning(f"Pipedream search failed or unavailable: {pd_err}")
            
            if not formatted_toolkits:
                return ToolResult(
                    success=False,
                    output=json.dumps([], ensure_ascii=False)
                )
            
            return ToolResult(
                success=True,
                output=json.dumps(formatted_toolkits[:limit], ensure_ascii=False)
            )
                
        except Exception as e:
<<<<<<< HEAD
            return self.fail_response(f"Error searching MCP toolkits: {str(e)}")
=======
            logger.error(f"Error searching Composio toolkits: {str(e)}")
            return self.fail_response("Error searching Composio toolkits")
>>>>>>> 14edb083

    @openapi_schema({
        "type": "function",
        "function": {
            "name": "get_app_details",
            "description": "Get detailed information about a specific Composio toolkit, including available tools and authentication requirements.",
            "parameters": {
                "type": "object",
                "properties": {
                    "toolkit_slug": {
                        "type": "string",
                        "description": "The toolkit slug to get details for (e.g., 'github', 'linear', 'slack')"
                    }
                },
                "required": ["toolkit_slug"]
            }
        }
    })
    @usage_example('''
        <function_calls>
        <invoke name="get_app_details">
        <parameter name="toolkit_slug">github</parameter>
        </invoke>
        </function_calls>
        ''')
    async def get_app_details(self, toolkit_slug: str) -> ToolResult:
        try:
            toolkit_service = ToolkitService()
            # Detect pipedream-qualified slug and normalize
            is_pipedream = toolkit_slug.startswith("pipedream:")
            pd_slug = toolkit_slug.split(":", 1)[1] if is_pipedream else toolkit_slug

            toolkit_data = None
            if not is_pipedream:
                # Try Composio first (preserve existing behavior)
                toolkit_data = await toolkit_service.get_toolkit_by_slug(toolkit_slug)

            if toolkit_data:
                formatted_toolkit = {
                    "name": toolkit_data.name,
                    "toolkit_slug": toolkit_data.slug,
                    "description": toolkit_data.description or f"Toolkit for {toolkit_data.name}",
                    "logo_url": toolkit_data.logo or '',
                    "auth_schemes": toolkit_data.auth_schemes,
                    "tags": toolkit_data.tags,
                    "categories": toolkit_data.categories
                }
                result = {
                    "message": f"Retrieved details for {formatted_toolkit['name']}",
                    "toolkit": formatted_toolkit,
                    "supports_oauth": "OAUTH2" in toolkit_data.auth_schemes,
                    "auth_schemes": toolkit_data.auth_schemes
                }
                return self.success_response(result)

            # Fallback or explicit Pipedream slug: fetch from Pipedream app service
            try:
                app_service = get_app_service()
                app = await app_service.get_app_by_slug(pd_slug)
            except Exception as e:
                app = None
                logger.warning(f"Pipedream get_app_by_slug failed for '{pd_slug}': {e}")

            if not app:
                return self.fail_response(f"Could not find toolkit details for '{toolkit_slug}'")

            # Map Pipedream App -> toolkit shape
            auth_value = getattr(getattr(app, "auth_type", None), "value", "")
            formatted_toolkit = {
                "name": getattr(app, "name", pd_slug),
                "toolkit_slug": getattr(app, "slug", pd_slug),
                "description": getattr(app, "description", None) or f"Toolkit for {getattr(app, 'name', pd_slug)}",
                "logo_url": getattr(app, "logo_url", "") or '',
                "auth_schemes": [auth_value.upper()] if auth_value else [],
                "tags": getattr(app, "tags", []) or [],
                "categories": [getattr(app, "category", "")] if getattr(app, "category", None) else []
            }

            result = {
                "message": f"Retrieved details for {formatted_toolkit['name']}",
                "toolkit": formatted_toolkit,
                "supports_oauth": (auth_value == "oauth"),
                "auth_schemes": formatted_toolkit["auth_schemes"]
            }
            return self.success_response(result)
            
        except Exception as e:
            logger.error(f"Error getting toolkit details: {str(e)}")
            return self.fail_response("Error getting toolkit details")

    @openapi_schema({
        "type": "function",
        "function": {
            "name": "discover_user_mcp_servers",
            "description": "Discover available MCP tools for a specific Composio profile. Use this to see what MCP tools are available for a connected profile.",
            "parameters": {
                "type": "object",
                "properties": {
                    "profile_id": {
                        "type": "string",
                        "description": "The profile ID from the Composio credential profile"
                    }
                },
                "required": ["profile_id"]
            }
        }
    })
    @usage_example('''
        <function_calls>
        <invoke name="discover_user_mcp_servers">
        <parameter name="profile_id">profile-uuid-123</parameter>
        </invoke>
        </function_calls>
        ''')
    async def discover_user_mcp_servers(self, profile_id: str) -> ToolResult:
        try:
            account_id = await self._get_current_account_id()
            from composio_integration.composio_profile_service import ComposioProfileService
            from mcp_module.mcp_service import mcp_service
            
            profile_service = ComposioProfileService(self.db)
            profiles = await profile_service.get_profiles(account_id)
            
            profile = None
            for p in profiles:
                if p.profile_id == profile_id:
                    profile = p
                    break
            
            if not profile:
                return self.fail_response(f"Composio profile {profile_id} not found")
            
            if not profile.is_connected:
                return self.fail_response("Profile is not connected yet. Please connect the profile first.")
            
            if not profile.mcp_url:
                return self.fail_response("Profile has no MCP URL")
            
            result = await mcp_service.discover_custom_tools(
                request_type="http",
                config={"url": profile.mcp_url}
            )
            
            if not result.success:
                return self.fail_response("Failed to discover tools")
            
            available_tools = result.tools or []
            
            return self.success_response({
                "message": f"Found {len(available_tools)} MCP tools available for {profile.toolkit_name} profile '{profile.profile_name}'",
                "profile_info": {
                    "profile_name": profile.profile_name,
                    "toolkit_name": profile.toolkit_name,
                    "toolkit_slug": profile.toolkit_slug,
                    "is_connected": profile.is_connected
                },
                "tools": available_tools,
                "total_tools": len(available_tools)
            })
            
        except Exception as e:
<<<<<<< HEAD
            return self.fail_response(f"Error discovering MCP tools: {str(e)}")
=======
            logger.error(f"Error discovering MCP tools: {str(e)}")
            return self.fail_response("Error discovering MCP tools") 
>>>>>>> 14edb083
<|MERGE_RESOLUTION|>--- conflicted
+++ resolved
@@ -118,12 +118,8 @@
             )
                 
         except Exception as e:
-<<<<<<< HEAD
-            return self.fail_response(f"Error searching MCP toolkits: {str(e)}")
-=======
             logger.error(f"Error searching Composio toolkits: {str(e)}")
-            return self.fail_response("Error searching Composio toolkits")
->>>>>>> 14edb083
+            return self.fail_response("Error searching MCP toolkits")
 
     @openapi_schema({
         "type": "function",
@@ -285,9 +281,5 @@
             })
             
         except Exception as e:
-<<<<<<< HEAD
-            return self.fail_response(f"Error discovering MCP tools: {str(e)}")
-=======
             logger.error(f"Error discovering MCP tools: {str(e)}")
-            return self.fail_response("Error discovering MCP tools") 
->>>>>>> 14edb083
+            return self.fail_response("Error discovering MCP tools")