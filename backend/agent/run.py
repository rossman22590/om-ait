import os
import json
import re
from uuid import uuid4
from typing import Optional

# from agent.tools.message_tool import MessageTool
from agent.tools.message_tool import MessageTool
from agent.tools.sb_deploy_tool import SandboxDeployTool
from agent.tools.sb_expose_tool import SandboxExposeTool
from agent.tools.web_search_tool import SandboxWebSearchTool
from dotenv import load_dotenv
from utils.config import config

from agentpress.thread_manager import ThreadManager
from agentpress.response_processor import ProcessorConfig
from agent.tools.sb_shell_tool import SandboxShellTool
from agent.tools.sb_files_tool import SandboxFilesTool
from agent.tools.sb_browser_tool import SandboxBrowserTool
from agent.tools.data_providers_tool import DataProvidersTool
from agent.prompt import get_system_prompt
from utils.logger import logger
from utils.auth_utils import get_account_id_from_thread
from services.billing import check_billing_status
from agent.tools.sb_vision_tool import SandboxVisionTool

load_dotenv()

async def run_agent(
    thread_id: str,
    project_id: str,
    stream: bool,
    thread_manager: Optional[ThreadManager] = None,
    native_max_auto_continues: int = 25,
    max_iterations: int = 100,
    model_name: str = "anthropic/claude-3-7-sonnet-latest",
    enable_thinking: Optional[bool] = False,
    reasoning_effort: Optional[str] = 'low',
    enable_context_manager: bool = True
):
    """Run the development agent with specified configuration."""
    logger.info(f"🚀 Starting agent with model: {model_name}")

    thread_manager = ThreadManager()

    client = await thread_manager.db.client

    # Get account ID from thread for billing checks
    account_id = await get_account_id_from_thread(client, thread_id)
    if not account_id:
        raise ValueError("Could not determine account ID for thread")

    # Get sandbox info from project
    project = await client.table('projects').select('*').eq('project_id', project_id).execute()
    if not project.data or len(project.data) == 0:
        raise ValueError(f"Project {project_id} not found")

    project_data = project.data[0]
    sandbox_info = project_data.get('sandbox', {})
    if not sandbox_info.get('id'):
        raise ValueError(f"No sandbox found for project {project_id}")

    # Initialize tools with project_id instead of sandbox object
    # This ensures each tool independently verifies it's operating on the correct project
    thread_manager.add_tool(SandboxShellTool, project_id=project_id, thread_manager=thread_manager)
    thread_manager.add_tool(SandboxFilesTool, project_id=project_id, thread_manager=thread_manager)
    thread_manager.add_tool(SandboxBrowserTool, project_id=project_id, thread_id=thread_id, thread_manager=thread_manager)
    thread_manager.add_tool(SandboxDeployTool, project_id=project_id, thread_manager=thread_manager)
    thread_manager.add_tool(SandboxExposeTool, project_id=project_id, thread_manager=thread_manager)
    thread_manager.add_tool(MessageTool) # we are just doing this via prompt as there is no need to call it as a tool
    thread_manager.add_tool(SandboxWebSearchTool, project_id=project_id, thread_manager=thread_manager)
    thread_manager.add_tool(SandboxVisionTool, project_id=project_id, thread_id=thread_id, thread_manager=thread_manager)
    # Add data providers tool if RapidAPI key is available
    if config.RAPID_API_KEY:
        thread_manager.add_tool(DataProvidersTool)


    # Only include sample response if the model name does not contain "anthropic"
    if "anthropic" not in model_name.lower():
        sample_response_path = os.path.join(os.path.dirname(__file__), 'sample_responses/1.txt')
        with open(sample_response_path, 'r') as file:
            sample_response = file.read()
        
        system_message = { "role": "system", "content": get_system_prompt() + "\n\n <sample_assistant_response>" + sample_response + "</sample_assistant_response>" }
    else:
        system_message = { "role": "system", "content": get_system_prompt() }

    iteration_count = 0
    continue_execution = True

    while continue_execution and iteration_count < max_iterations:
        iteration_count += 1
        logger.info(f"🔄 Running iteration {iteration_count} of {max_iterations}...")

        # Billing check on each iteration - still needed within the iterations
        can_run, message, subscription = await check_billing_status(client, account_id)
        if not can_run:
            error_msg = f"Billing limit reached: {message}"
            # Yield a special message to indicate billing limit reached
            yield {
                "type": "status",
                "status": "stopped",
                "message": error_msg
            }
            break
        # Check if last message is from assistant using direct Supabase query
        latest_message = await client.table('messages').select('*').eq('thread_id', thread_id).in_('type', ['assistant', 'tool', 'user']).order('created_at', desc=True).limit(1).execute()
        if latest_message.data and len(latest_message.data) > 0:
            message_type = latest_message.data[0].get('type')
            if message_type == 'assistant':
                logger.info(f"Last message was from assistant, stopping execution")
                continue_execution = False
                break

        # ---- Temporary Message Handling (Browser State & Image Context) ----
        temporary_message = None
        temp_message_content_list = [] # List to hold text/image blocks

        # Get the latest browser_state message
        latest_browser_state_msg = await client.table('messages').select('*').eq('thread_id', thread_id).eq('type', 'browser_state').order('created_at', desc=True).limit(1).execute()
        if latest_browser_state_msg.data and len(latest_browser_state_msg.data) > 0:
            try:
                browser_content = json.loads(latest_browser_state_msg.data[0]["content"])
                screenshot_base64 = browser_content.get("screenshot_base64")
                # Create a copy of the browser state without screenshot
                browser_state_text = browser_content.copy()
                browser_state_text.pop('screenshot_base64', None)
                browser_state_text.pop('screenshot_url', None)
                browser_state_text.pop('screenshot_url_base64', None)

                if browser_state_text:
                    temp_message_content_list.append({
                        "type": "text",
                        "text": f"The following is the current state of the browser:\n{json.dumps(browser_state_text, indent=2)}"
                    })
                if screenshot_base64:
                    temp_message_content_list.append({
                        "type": "image_url",
                        "image_url": {
                            "url": f"data:image/jpeg;base64,{screenshot_base64}",
                        }
                    })
                else:
                    logger.warning("Browser state found but no screenshot base64 data.")

                await client.table('messages').delete().eq('message_id', latest_browser_state_msg.data[0]["message_id"]).execute()
            except Exception as e:
                logger.error(f"Error parsing browser state: {e}")

        # Get the latest image_context message (NEW)
        latest_image_context_msg = await client.table('messages').select('*').eq('thread_id', thread_id).eq('type', 'image_context').order('created_at', desc=True).limit(1).execute()
        if latest_image_context_msg.data and len(latest_image_context_msg.data) > 0:
            try:
                image_context_content = json.loads(latest_image_context_msg.data[0]["content"])
                base64_image = image_context_content.get("base64")
                mime_type = image_context_content.get("mime_type")
                file_path = image_context_content.get("file_path", "unknown file")

                if base64_image and mime_type:
                    temp_message_content_list.append({
                        "type": "text",
                        "text": f"Here is the image you requested to see: '{file_path}'"
                    })
                    temp_message_content_list.append({
                        "type": "image_url",
                        "image_url": {
                            "url": f"data:{mime_type};base64,{base64_image}",
                        }
                    })
                else:
                    logger.warning(f"Image context found for '{file_path}' but missing base64 or mime_type.")

                await client.table('messages').delete().eq('message_id', latest_image_context_msg.data[0]["message_id"]).execute()
            except Exception as e:
                logger.error(f"Error parsing image context: {e}")

        # If we have any content, construct the temporary_message
        if temp_message_content_list:
            temporary_message = {"role": "user", "content": temp_message_content_list}
            # logger.debug(f"Constructed temporary message with {len(temp_message_content_list)} content blocks.")
        # ---- End Temporary Message Handling ----

        # Set max_tokens based on model
        max_tokens = None
        if "sonnet" in model_name.lower():
            max_tokens = 64000
        elif "gpt-4" in model_name.lower():
            max_tokens = 4096
            
        try:
            # Make the LLM call and process the response
            response = await thread_manager.run_thread(
                thread_id=thread_id,
                system_prompt=system_message,
                stream=stream,
                llm_model=model_name,
                llm_temperature=0,
                llm_max_tokens=max_tokens,
                tool_choice="auto",
                max_xml_tool_calls=1,
                temporary_message=temporary_message,
                processor_config=ProcessorConfig(
                    xml_tool_calling=True,
                    native_tool_calling=False,
                    execute_tools=True,
                    execute_on_stream=True,
                    tool_execution_strategy="parallel",
                    xml_adding_strategy="user_message"
                ),
                native_max_auto_continues=native_max_auto_continues,
                include_xml_examples=True,
                enable_thinking=enable_thinking,
                reasoning_effort=reasoning_effort,
                enable_context_manager=enable_context_manager
            )

            if isinstance(response, dict) and "status" in response and response["status"] == "error":
                logger.error(f"Error response from run_thread: {response.get('message', 'Unknown error')}")
                yield response
                break

            # Track if we see ask, complete, or web-browser-takeover tool calls
            last_tool_call = None

<<<<<<< HEAD
        response = await thread_manager.run_thread(
            thread_id=thread_id,
            system_prompt=system_message,
            stream=stream,
            llm_model=model_name,
            llm_temperature=0,
            llm_max_tokens=max_tokens,
            tool_choice="auto",
            max_xml_tool_calls=1,
            temporary_message=temporary_message,
            processor_config=ProcessorConfig(
                xml_tool_calling=True,
                native_tool_calling=False,
                execute_tools=True,
                execute_on_stream=True,
                tool_execution_strategy="parallel",
                xml_adding_strategy="user_message"
            ),
            native_max_auto_continues=native_max_auto_continues,
            include_xml_examples=True,
            enable_thinking=enable_thinking,
            reasoning_effort=reasoning_effort,
            enable_context_manager=enable_context_manager
        )

        if isinstance(response, dict) and "status" in response and response["status"] == "error":
            yield response
            return

        # Track if we see ask, complete, or web-browser-takeover tool calls
        last_tool_call = None

        async for chunk in response:
            # print(f"CHUNK: {chunk}") # Uncomment for detailed chunk logging

            # Check for XML versions like <ask>, <complete>, or <web-browser-takeover> in assistant content chunks
            if chunk.get('type') == 'assistant' and 'content' in chunk:
                try:
                    # The content field might be a JSON string or object
                    content = chunk.get('content', '{}')
                    if isinstance(content, str):
                        assistant_content_json = json.loads(content)
                    else:
                        assistant_content_json = content

                    # The actual text content is nested within
                    assistant_text = assistant_content_json.get('content', '')
                    if isinstance(assistant_text, str): # Ensure it's a string
                         # Check for the closing tags as they signal the end of the tool usage
                        if '</ask>' in assistant_text or '</complete>' in assistant_text or '</web-browser-takeover>' in assistant_text:
                           if '</ask>' in assistant_text:
                               xml_tool = 'ask'
                           elif '</complete>' in assistant_text:
                               xml_tool = 'complete'
                           elif '</web-browser-takeover>' in assistant_text:
                               xml_tool = 'web-browser-takeover'

                           last_tool_call = xml_tool
                           print(f"Agent used XML tool: {xml_tool}")
                except json.JSONDecodeError:
                    # Handle cases where content might not be valid JSON
                    print(f"Warning: Could not parse assistant content JSON: {chunk.get('content')}")
                except Exception as e:
                    print(f"Error processing assistant chunk: {e}")

            # # Check for native function calls (OpenAI format)
            # elif chunk.get('type') == 'status' and 'content' in chunk:
            #     try:
            #         # Parse the status content
            #         status_content = chunk.get('content', '{}')
            #         if isinstance(status_content, str):
            #             status_content = json.loads(status_content)

            #         # Check if this is a tool call status
            #         status_type = status_content.get('status_type')
            #         function_name = status_content.get('function_name', '')

            #         # Check for special function names that should stop execution
            #         if status_type == 'tool_started' and function_name in ['ask', 'complete', 'web-browser-takeover']:
            #             last_tool_call = function_name
            #             print(f"Agent used native function call: {function_name}")
            #     except json.JSONDecodeError:
            #         # Handle cases where content might not be valid JSON
            #         print(f"Warning: Could not parse status content JSON: {chunk.get('content')}")
            #     except Exception as e:
            #         print(f"Error processing status chunk: {e}")

            yield chunk

        # Check if we should stop based on the last tool call
        if last_tool_call in ['ask', 'complete', 'web-browser-takeover']:
            print(f"Agent decided to stop with tool: {last_tool_call}")
            continue_execution = False
=======
            # Process the response
            error_detected = False
            try:
                async for chunk in response:
                    # If we receive an error chunk, we should stop after this iteration
                    if isinstance(chunk, dict) and chunk.get('type') == 'status' and chunk.get('status') == 'error':
                        logger.error(f"Error chunk detected: {chunk.get('message', 'Unknown error')}")
                        error_detected = True
                        yield chunk  # Forward the error chunk
                        continue     # Continue processing other chunks but don't break yet
                        
                    # Check for XML versions like <ask>, <complete>, or <web-browser-takeover> in assistant content chunks
                    if chunk.get('type') == 'assistant' and 'content' in chunk:
                        try:
                            # The content field might be a JSON string or object
                            content = chunk.get('content', '{}')
                            if isinstance(content, str):
                                assistant_content_json = json.loads(content)
                            else:
                                assistant_content_json = content

                            # The actual text content is nested within
                            assistant_text = assistant_content_json.get('content', '')
                            if isinstance(assistant_text, str): # Ensure it's a string
                                 # Check for the closing tags as they signal the end of the tool usage
                                if '</ask>' in assistant_text or '</complete>' in assistant_text or '</web-browser-takeover>' in assistant_text:
                                   if '</ask>' in assistant_text:
                                       xml_tool = 'ask'
                                   elif '</complete>' in assistant_text:
                                       xml_tool = 'complete'
                                   elif '</web-browser-takeover>' in assistant_text:
                                       xml_tool = 'web-browser-takeover'

                                   last_tool_call = xml_tool
                                   logger.info(f"Agent used XML tool: {xml_tool}")
                        except json.JSONDecodeError:
                            # Handle cases where content might not be valid JSON
                            logger.warning(f"Warning: Could not parse assistant content JSON: {chunk.get('content')}")
                        except Exception as e:
                            logger.error(f"Error processing assistant chunk: {e}")

                    yield chunk

                # Check if we should stop based on the last tool call or error
                if error_detected:
                    logger.info(f"Stopping due to error detected in response")
                    break
                    
                if last_tool_call in ['ask', 'complete', 'web-browser-takeover']:
                    logger.info(f"Agent decided to stop with tool: {last_tool_call}")
                    continue_execution = False
            except Exception as e:
                # Just log the error and re-raise to stop all iterations
                error_msg = f"Error during response streaming: {str(e)}"
                logger.error(f"Error: {error_msg}")
                yield {
                    "type": "status",
                    "status": "error",
                    "message": error_msg
                }
                # Stop execution immediately on any error
                break
                
        except Exception as e:
            # Just log the error and re-raise to stop all iterations
            error_msg = f"Error running thread: {str(e)}"
            logger.error(f"Error: {error_msg}")
            yield {
                "type": "status",
                "status": "error",
                "message": error_msg
            }
            # Stop execution immediately on any error
            break
>>>>>>> b1582abb


# # TESTING

# async def test_agent():
#     """Test function to run the agent with a sample query"""
#     from agentpress.thread_manager import ThreadManager
#     from services.supabase import DBConnection

#     # Initialize ThreadManager
#     thread_manager = ThreadManager()

#     # Create a test thread directly with Postgres function
#     client = await DBConnection().client

#     try:
#         # Get user's personal account
#         account_result = await client.rpc('get_personal_account').execute()

#         # if not account_result.data:
#         #     print("Error: No personal account found")
#         #     return

#         account_id = "a5fe9cb6-4812-407e-a61c-fe95b7320c59"

#         if not account_id:
#             print("Error: Could not get account ID")
#             return

#         # Find or create a test project in the user's account
#         project_result = await client.table('projects').select('*').eq('name', 'test11').eq('account_id', account_id).execute()

#         if project_result.data and len(project_result.data) > 0:
#             # Use existing test project
#             project_id = project_result.data[0]['project_id']
#             print(f"\n🔄 Using existing test project: {project_id}")
#         else:
#             # Create new test project if none exists
#             project_result = await client.table('projects').insert({
#                 "name": "test11",
#                 "account_id": account_id
#             }).execute()
#             project_id = project_result.data[0]['project_id']
#             print(f"\n✨ Created new test project: {project_id}")

#         # Create a thread for this project
#         thread_result = await client.table('threads').insert({
#             'project_id': project_id,
#             'account_id': account_id
#         }).execute()
#         thread_data = thread_result.data[0] if thread_result.data else None

#         if not thread_data:
#             print("Error: No thread data returned")
#             return

#         thread_id = thread_data['thread_id']
#     except Exception as e:
#         print(f"Error setting up thread: {str(e)}")
#         return

#     print(f"\n🤖 Agent Thread Created: {thread_id}\n")

#     # Interactive message input loop
#     while True:
#         # Get user input
#         user_message = input("\n💬 Enter your message (or 'exit' to quit): ")
#         if user_message.lower() == 'exit':
#             break

#         if not user_message.strip():
#             print("\n🔄 Running agent...\n")
#             await process_agent_response(thread_id, project_id, thread_manager)
#             continue

#         # Add the user message to the thread
#         await thread_manager.add_message(
#             thread_id=thread_id,
#             type="user",
#             content={
#                 "role": "user",
#                 "content": user_message
#             },
#             is_llm_message=True
#         )

#         print("\n🔄 Running agent...\n")
#         await process_agent_response(thread_id, project_id, thread_manager)

#     print("\n👋 Test completed. Goodbye!")

# async def process_agent_response(
#     thread_id: str,
#     project_id: str,
#     thread_manager: ThreadManager,
#     stream: bool = True,
#     model_name: str = "anthropic/claude-3-7-sonnet-latest",
#     enable_thinking: Optional[bool] = False,
#     reasoning_effort: Optional[str] = 'low',
#     enable_context_manager: bool = True
# ):
#     """Process the streaming response from the agent."""
#     chunk_counter = 0
#     current_response = ""
#     tool_usage_counter = 0 # Renamed from tool_call_counter as we track usage via status

#     # Create a test sandbox for processing with a unique test prefix to avoid conflicts with production sandboxes
#     sandbox_pass = str(uuid4())
#     sandbox = create_sandbox(sandbox_pass)

#     # Store the original ID so we can refer to it
#     original_sandbox_id = sandbox.id

#     # Generate a clear test identifier
#     test_prefix = f"test_{uuid4().hex[:8]}_"
#     logger.info(f"Created test sandbox with ID {original_sandbox_id} and test prefix {test_prefix}")

#     # Log the sandbox URL for debugging
#     print(f"\033[91mTest sandbox created: {str(sandbox.get_preview_link(6080))}/vnc_lite.html?password={sandbox_pass}\033[0m")

#     async for chunk in run_agent(
#         thread_id=thread_id,
#         project_id=project_id,
#         sandbox=sandbox,
#         stream=stream,
#         thread_manager=thread_manager,
#         native_max_auto_continues=25,
#         model_name=model_name,
#         enable_thinking=enable_thinking,
#         reasoning_effort=reasoning_effort,
#         enable_context_manager=enable_context_manager
#     ):
#         chunk_counter += 1
#         # print(f"CHUNK: {chunk}") # Uncomment for debugging

#         if chunk.get('type') == 'assistant':
#             # Try parsing the content JSON
#             try:
#                 # Handle content as string or object
#                 content = chunk.get('content', '{}')
#                 if isinstance(content, str):
#                     content_json = json.loads(content)
#                 else:
#                     content_json = content

#                 actual_content = content_json.get('content', '')
#                 # Print the actual assistant text content as it comes
#                 if actual_content:
#                      # Check if it contains XML tool tags, if so, print the whole tag for context
#                     if '<' in actual_content and '>' in actual_content:
#                          # Avoid printing potentially huge raw content if it's not just text
#                          if len(actual_content) < 500: # Heuristic limit
#                             print(actual_content, end='', flush=True)
#                          else:
#                              # Maybe just print a summary if it's too long or contains complex XML
#                              if '</ask>' in actual_content: print("<ask>...</ask>", end='', flush=True)
#                              elif '</complete>' in actual_content: print("<complete>...</complete>", end='', flush=True)
#                              else: print("<tool_call>...</tool_call>", end='', flush=True) # Generic case
#                     else:
#                         # Regular text content
#                          print(actual_content, end='', flush=True)
#                     current_response += actual_content # Accumulate only text part
#             except json.JSONDecodeError:
#                  # If content is not JSON (e.g., just a string chunk), print directly
#                  raw_content = chunk.get('content', '')
#                  print(raw_content, end='', flush=True)
#                  current_response += raw_content
#             except Exception as e:
#                  print(f"\nError processing assistant chunk: {e}\n")

#         elif chunk.get('type') == 'tool': # Updated from 'tool_result'
#             # Add timestamp and format tool result nicely
#             tool_name = "UnknownTool" # Try to get from metadata if available
#             result_content = "No content"

#             # Parse metadata - handle both string and dict formats
#             metadata = chunk.get('metadata', {})
#             if isinstance(metadata, str):
#                 try:
#                     metadata = json.loads(metadata)
#                 except json.JSONDecodeError:
#                     metadata = {}

#             linked_assistant_msg_id = metadata.get('assistant_message_id')
#             parsing_details = metadata.get('parsing_details')
#             if parsing_details:
#                 tool_name = parsing_details.get('xml_tag_name', 'UnknownTool') # Get name from parsing details

#             try:
#                 # Content is a JSON string or object
#                 content = chunk.get('content', '{}')
#                 if isinstance(content, str):
#                     content_json = json.loads(content)
#                 else:
#                     content_json = content

#                 # The actual tool result is nested inside content.content
#                 tool_result_str = content_json.get('content', '')
#                  # Extract the actual tool result string (remove outer <tool_result> tag if present)
#                 match = re.search(rf'<{tool_name}>(.*?)</{tool_name}>', tool_result_str, re.DOTALL)
#                 if match:
#                     result_content = match.group(1).strip()
#                     # Try to parse the result string itself as JSON for pretty printing
#                     try:
#                         result_obj = json.loads(result_content)
#                         result_content = json.dumps(result_obj, indent=2)
#                     except json.JSONDecodeError:
#                          # Keep as string if not JSON
#                          pass
#                 else:
#                      # Fallback if tag extraction fails
#                      result_content = tool_result_str

#             except json.JSONDecodeError:
#                 result_content = chunk.get('content', 'Error parsing tool content')
#             except Exception as e:
#                 result_content = f"Error processing tool chunk: {e}"

#             print(f"\n\n🛠️  TOOL RESULT [{tool_name}] → {result_content}")

#         elif chunk.get('type') == 'status':
#             # Log tool status changes
#             try:
#                 # Handle content as string or object
#                 status_content = chunk.get('content', '{}')
#                 if isinstance(status_content, str):
#                     status_content = json.loads(status_content)

#                 status_type = status_content.get('status_type')
#                 function_name = status_content.get('function_name', '')
#                 xml_tag_name = status_content.get('xml_tag_name', '') # Get XML tag if available
#                 tool_name = xml_tag_name or function_name # Prefer XML tag name

#                 if status_type == 'tool_started' and tool_name:
#                     tool_usage_counter += 1
#                     print(f"\n⏳ TOOL STARTING #{tool_usage_counter} [{tool_name}]")
#                     print("  " + "-" * 40)
#                     # Return to the current content display
#                     if current_response:
#                         print("\nContinuing response:", flush=True)
#                         print(current_response, end='', flush=True)
#                 elif status_type == 'tool_completed' and tool_name:
#                      status_emoji = "✅"
#                      print(f"\n{status_emoji} TOOL COMPLETED: {tool_name}")
#                 elif status_type == 'finish':
#                      finish_reason = status_content.get('finish_reason', '')
#                      if finish_reason:
#                          print(f"\n📌 Finished: {finish_reason}")
#                 # else: # Print other status types if needed for debugging
#                 #    print(f"\nℹ️ STATUS: {chunk.get('content')}")

#             except json.JSONDecodeError:
#                  print(f"\nWarning: Could not parse status content JSON: {chunk.get('content')}")
#             except Exception as e:
#                 print(f"\nError processing status chunk: {e}")


#         # Removed elif chunk.get('type') == 'tool_call': block

#     # Update final message
#     print(f"\n\n✅ Agent run completed with {tool_usage_counter} tool executions")

#     # Try to clean up the test sandbox if possible
#     try:
#         # Attempt to delete/archive the sandbox to clean up resources
#         # Note: Actual deletion may depend on the Daytona SDK's capabilities
#         logger.info(f"Attempting to clean up test sandbox {original_sandbox_id}")
#         # If there's a method to archive/delete the sandbox, call it here
#         # Example: daytona.archive_sandbox(sandbox.id)
#     except Exception as e:
#         logger.warning(f"Failed to clean up test sandbox {original_sandbox_id}: {str(e)}")

# if __name__ == "__main__":
#     import asyncio

#     # Configure any environment variables or setup needed for testing
#     load_dotenv()  # Ensure environment variables are loaded

#     # Run the test function
#     asyncio.run(test_agent())<|MERGE_RESOLUTION|>--- conflicted
+++ resolved
@@ -222,101 +222,6 @@
             # Track if we see ask, complete, or web-browser-takeover tool calls
             last_tool_call = None
 
-<<<<<<< HEAD
-        response = await thread_manager.run_thread(
-            thread_id=thread_id,
-            system_prompt=system_message,
-            stream=stream,
-            llm_model=model_name,
-            llm_temperature=0,
-            llm_max_tokens=max_tokens,
-            tool_choice="auto",
-            max_xml_tool_calls=1,
-            temporary_message=temporary_message,
-            processor_config=ProcessorConfig(
-                xml_tool_calling=True,
-                native_tool_calling=False,
-                execute_tools=True,
-                execute_on_stream=True,
-                tool_execution_strategy="parallel",
-                xml_adding_strategy="user_message"
-            ),
-            native_max_auto_continues=native_max_auto_continues,
-            include_xml_examples=True,
-            enable_thinking=enable_thinking,
-            reasoning_effort=reasoning_effort,
-            enable_context_manager=enable_context_manager
-        )
-
-        if isinstance(response, dict) and "status" in response and response["status"] == "error":
-            yield response
-            return
-
-        # Track if we see ask, complete, or web-browser-takeover tool calls
-        last_tool_call = None
-
-        async for chunk in response:
-            # print(f"CHUNK: {chunk}") # Uncomment for detailed chunk logging
-
-            # Check for XML versions like <ask>, <complete>, or <web-browser-takeover> in assistant content chunks
-            if chunk.get('type') == 'assistant' and 'content' in chunk:
-                try:
-                    # The content field might be a JSON string or object
-                    content = chunk.get('content', '{}')
-                    if isinstance(content, str):
-                        assistant_content_json = json.loads(content)
-                    else:
-                        assistant_content_json = content
-
-                    # The actual text content is nested within
-                    assistant_text = assistant_content_json.get('content', '')
-                    if isinstance(assistant_text, str): # Ensure it's a string
-                         # Check for the closing tags as they signal the end of the tool usage
-                        if '</ask>' in assistant_text or '</complete>' in assistant_text or '</web-browser-takeover>' in assistant_text:
-                           if '</ask>' in assistant_text:
-                               xml_tool = 'ask'
-                           elif '</complete>' in assistant_text:
-                               xml_tool = 'complete'
-                           elif '</web-browser-takeover>' in assistant_text:
-                               xml_tool = 'web-browser-takeover'
-
-                           last_tool_call = xml_tool
-                           print(f"Agent used XML tool: {xml_tool}")
-                except json.JSONDecodeError:
-                    # Handle cases where content might not be valid JSON
-                    print(f"Warning: Could not parse assistant content JSON: {chunk.get('content')}")
-                except Exception as e:
-                    print(f"Error processing assistant chunk: {e}")
-
-            # # Check for native function calls (OpenAI format)
-            # elif chunk.get('type') == 'status' and 'content' in chunk:
-            #     try:
-            #         # Parse the status content
-            #         status_content = chunk.get('content', '{}')
-            #         if isinstance(status_content, str):
-            #             status_content = json.loads(status_content)
-
-            #         # Check if this is a tool call status
-            #         status_type = status_content.get('status_type')
-            #         function_name = status_content.get('function_name', '')
-
-            #         # Check for special function names that should stop execution
-            #         if status_type == 'tool_started' and function_name in ['ask', 'complete', 'web-browser-takeover']:
-            #             last_tool_call = function_name
-            #             print(f"Agent used native function call: {function_name}")
-            #     except json.JSONDecodeError:
-            #         # Handle cases where content might not be valid JSON
-            #         print(f"Warning: Could not parse status content JSON: {chunk.get('content')}")
-            #     except Exception as e:
-            #         print(f"Error processing status chunk: {e}")
-
-            yield chunk
-
-        # Check if we should stop based on the last tool call
-        if last_tool_call in ['ask', 'complete', 'web-browser-takeover']:
-            print(f"Agent decided to stop with tool: {last_tool_call}")
-            continue_execution = False
-=======
             # Process the response
             error_detected = False
             try:
@@ -391,7 +296,6 @@
             }
             # Stop execution immediately on any error
             break
->>>>>>> b1582abb
 
 
 # # TESTING
