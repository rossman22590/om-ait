from fastapi import APIRouter, HTTPException, Depends, Request, Body, File, UploadFile, Form, Query
from fastapi.responses import StreamingResponse
import asyncio
import json
import traceback
from datetime import datetime, timezone
import uuid
from typing import Optional, List, Dict, Any
import jwt
from pydantic import BaseModel
import tempfile
import os

from agentpress.thread_manager import ThreadManager
from services.supabase import DBConnection
from services import redis
from utils.auth_utils import get_current_user_id_from_jwt, get_user_id_from_stream_auth, verify_thread_access, verify_admin_api_key
from utils.logger import logger, structlog
from services.billing import check_billing_status, can_use_model
from utils.config import config
from sandbox.sandbox import create_sandbox, delete_sandbox, get_or_start_sandbox
from services.llm import make_llm_api_call
from run_agent_background import run_agent_background, _cleanup_redis_response_list, update_agent_run_status
from utils.constants import MODEL_NAME_ALIASES
from flags.flags import is_enabled

from .config_helper import extract_agent_config, build_unified_config, extract_tools_for_agent_run, get_mcp_configs
from .utils import check_agent_run_limit
from .versioning.version_service import get_version_service
from .versioning.api import router as version_router, initialize as initialize_versioning

# Helper for version service
async def _get_version_service():
    return await get_version_service()
from utils.suna_default_agent_service import SunaDefaultAgentService

router = APIRouter()
router.include_router(version_router)

db = None
instance_id = None # Global instance ID for this backend instance

# TTL for Redis response lists (24 hours)
REDIS_RESPONSE_LIST_TTL = 3600 * 24



class AgentStartRequest(BaseModel):
    model_name: Optional[str] = None  # Will be set from config.MODEL_TO_USE in the endpoint
    enable_thinking: Optional[bool] = False
    reasoning_effort: Optional[str] = 'low'
    stream: Optional[bool] = True
    enable_context_manager: Optional[bool] = False
    agent_id: Optional[str] = None  # Custom agent to use

class InitiateAgentResponse(BaseModel):
    thread_id: str
    agent_run_id: Optional[str] = None

class CreateThreadResponse(BaseModel):
    thread_id: str
    project_id: str

class MessageCreateRequest(BaseModel):
    type: str
    content: str
    is_llm_message: bool = True

class AgentCreateRequest(BaseModel):
    name: str
    description: Optional[str] = None
    system_prompt: str
    configured_mcps: Optional[List[Dict[str, Any]]] = []
    custom_mcps: Optional[List[Dict[str, Any]]] = []
    agentpress_tools: Optional[Dict[str, Any]] = {}
    is_default: Optional[bool] = False
    avatar: Optional[str] = None
    avatar_color: Optional[str] = None

class AgentVersionResponse(BaseModel):
    version_id: str
    agent_id: str
    version_number: int
    version_name: str
    system_prompt: str
    configured_mcps: List[Dict[str, Any]]
    custom_mcps: List[Dict[str, Any]]
    agentpress_tools: Dict[str, Any]
    is_active: bool
    created_at: str
    updated_at: str
    created_by: Optional[str] = None

class AgentVersionCreateRequest(BaseModel):
    system_prompt: str
    configured_mcps: Optional[List[Dict[str, Any]]] = []
    custom_mcps: Optional[List[Dict[str, Any]]] = []
    agentpress_tools: Optional[Dict[str, Any]] = {}
    version_name: Optional[str] = None  # Custom version name
    description: Optional[str] = None  # Version description

class AgentUpdateRequest(BaseModel):
    name: Optional[str] = None
    description: Optional[str] = None
    system_prompt: Optional[str] = None
    configured_mcps: Optional[List[Dict[str, Any]]] = None
    custom_mcps: Optional[List[Dict[str, Any]]] = None
    agentpress_tools: Optional[Dict[str, Any]] = None
    is_default: Optional[bool] = None
    avatar: Optional[str] = None
    avatar_color: Optional[str] = None

class AgentResponse(BaseModel):
    agent_id: str
    account_id: str
    name: str
    description: Optional[str] = None
    system_prompt: str
    configured_mcps: List[Dict[str, Any]]
    custom_mcps: List[Dict[str, Any]]
    agentpress_tools: Dict[str, Any]
    is_default: bool
    avatar: Optional[str] = None
    avatar_color: Optional[str] = None
    created_at: str
    updated_at: Optional[str] = None
    is_public: Optional[bool] = False

    tags: Optional[List[str]] = []
    current_version_id: Optional[str] = None
    version_count: Optional[int] = 1
    current_version: Optional[AgentVersionResponse] = None
    metadata: Optional[Dict[str, Any]] = None

class PaginationInfo(BaseModel):
    page: int
    limit: int
    total: int
    pages: int

class AgentsResponse(BaseModel):
    agents: List[AgentResponse]
    pagination: PaginationInfo

class ThreadAgentResponse(BaseModel):
    agent: Optional[AgentResponse]
    source: str  # "thread", "default", "none", "missing"
    message: str

class AgentExportData(BaseModel):
    """Exportable agent configuration data"""
    name: str
    description: Optional[str] = None
    system_prompt: str
    agentpress_tools: Dict[str, Any]
    configured_mcps: List[Dict[str, Any]]
    custom_mcps: List[Dict[str, Any]]
    avatar: Optional[str] = None
    avatar_color: Optional[str] = None
    tags: Optional[List[str]] = []
    metadata: Optional[Dict[str, Any]] = None
    export_version: str = "1.0"
    exported_at: str
    exported_by: Optional[str] = None

class AgentImportRequest(BaseModel):
    """Request to import an agent from JSON"""
    import_data: AgentExportData
    import_as_new: bool = True  # Always true, only creating new agents is supported

def initialize(
    _db: DBConnection,
    _instance_id: Optional[str] = None
):
    """Initialize the agent API with resources from the main API."""
    global db, instance_id
    db = _db
    
    # Initialize the versioning module with the same database connection
    initialize_versioning(_db)

    # Use provided instance_id or generate a new one
    if _instance_id:
        instance_id = _instance_id
    else:
        # Generate instance ID
        instance_id = str(uuid.uuid4())[:8]

    logger.info(f"Initialized agent API with instance ID: {instance_id}")

async def cleanup():
    """Clean up resources and stop running agents on shutdown."""
    logger.info("Starting cleanup of agent API resources")

    # Use the instance_id to find and clean up this instance's keys
    try:
        if instance_id: # Ensure instance_id is set
            running_keys = await redis.keys(f"active_run:{instance_id}:*")
            logger.info(f"Found {len(running_keys)} running agent runs for instance {instance_id} to clean up")

            for key in running_keys:
                # Key format: active_run:{instance_id}:{agent_run_id}
                parts = key.split(":")
                if len(parts) == 3:
                    agent_run_id = parts[2]
                    await stop_agent_run(agent_run_id, error_message=f"Instance {instance_id} shutting down")
                else:
                    logger.warning(f"Unexpected key format found: {key}")

        else:
            logger.warning("Instance ID not set, cannot clean up instance-specific agent runs.")

    except Exception as e:
        logger.error(f"Failed to clean up running agent runs: {str(e)}")

    # Close Redis connection
    await redis.close()
    logger.info("Completed cleanup of agent API resources")

async def stop_agent_run(agent_run_id: str, error_message: Optional[str] = None):
    """Update database and publish stop signal to Redis."""
    logger.info(f"Stopping agent run: {agent_run_id}")
    client = await db.client
    final_status = "failed" if error_message else "stopped"

    # Attempt to fetch final responses from Redis
    response_list_key = f"agent_run:{agent_run_id}:responses"
    all_responses = []
    try:
        all_responses_json = await redis.lrange(response_list_key, 0, -1)
        all_responses = [json.loads(r) for r in all_responses_json]
        logger.info(f"Fetched {len(all_responses)} responses from Redis for DB update on stop/fail: {agent_run_id}")
    except Exception as e:
        logger.error(f"Failed to fetch responses from Redis for {agent_run_id} during stop/fail: {e}")
        # Try fetching from DB as a fallback? Or proceed without responses? Proceeding without for now.

    # Update the agent run status in the database
    update_success = await update_agent_run_status(
        client, agent_run_id, final_status, error=error_message
    )

    if not update_success:
        logger.error(f"Failed to update database status for stopped/failed run {agent_run_id}")
        raise HTTPException(status_code=500, detail="Failed to update agent run status in database")

    # Send STOP signal to the global control channel
    global_control_channel = f"agent_run:{agent_run_id}:control"
    try:
        await redis.publish(global_control_channel, "STOP")
        logger.debug(f"Published STOP signal to global channel {global_control_channel}")
    except Exception as e:
        logger.error(f"Failed to publish STOP signal to global channel {global_control_channel}: {str(e)}")

    # Find all instances handling this agent run and send STOP to instance-specific channels
    try:
        instance_keys = await redis.keys(f"active_run:*:{agent_run_id}")
        logger.debug(f"Found {len(instance_keys)} active instance keys for agent run {agent_run_id}")

        for key in instance_keys:
            # Key format: active_run:{instance_id}:{agent_run_id}
            parts = key.split(":")
            if len(parts) == 3:
                instance_id_from_key = parts[1]
                instance_control_channel = f"agent_run:{agent_run_id}:control:{instance_id_from_key}"
                try:
                    await redis.publish(instance_control_channel, "STOP")
                    logger.debug(f"Published STOP signal to instance channel {instance_control_channel}")
                except Exception as e:
                    logger.warning(f"Failed to publish STOP signal to instance channel {instance_control_channel}: {str(e)}")
            else:
                 logger.warning(f"Unexpected key format found: {key}")

        # Clean up the response list immediately on stop/fail
        await _cleanup_redis_response_list(agent_run_id)

    except Exception as e:
        logger.error(f"Failed to find or signal active instances for {agent_run_id}: {str(e)}")

    logger.info(f"Successfully initiated stop process for agent run: {agent_run_id}")

async def get_agent_run_with_access_check(client, agent_run_id: str, user_id: str):
    agent_run = await client.table('agent_runs').select('*').eq('id', agent_run_id).execute()
    if not agent_run.data:
        raise HTTPException(status_code=404, detail="Agent run not found")

    agent_run_data = agent_run.data[0]
    thread_id = agent_run_data['thread_id']
    await verify_thread_access(client, thread_id, user_id)
    return agent_run_data


@router.post("/thread/{thread_id}/agent/start")
async def start_agent(
    thread_id: str,
    body: AgentStartRequest = Body(...),
    user_id: str = Depends(get_current_user_id_from_jwt)
):
    """Start an agent for a specific thread in the background."""
    structlog.contextvars.bind_contextvars(
        thread_id=thread_id,
    )
    global instance_id # Ensure instance_id is accessible
    if not instance_id:
        raise HTTPException(status_code=500, detail="Agent API not initialized with instance ID")

    # Use model from config if not specified in the request
    model_name = body.model_name
    logger.info(f"Original model_name from request: {model_name}")

    if model_name is None:
        model_name = config.MODEL_TO_USE
        logger.info(f"Using model from config: {model_name}")

    # Log the model name after alias resolution
    resolved_model = MODEL_NAME_ALIASES.get(model_name, model_name)
    logger.info(f"Resolved model name: {resolved_model}")

    # Update model_name to use the resolved version
    model_name = resolved_model

    logger.info(f"Starting new agent for thread: {thread_id} with config: model={model_name}, thinking={body.enable_thinking}, effort={body.reasoning_effort}, stream={body.stream}, context_manager={body.enable_context_manager} (Instance: {instance_id})")
    client = await db.client

    await verify_thread_access(client, thread_id, user_id)
    thread_result = await client.table('threads').select('project_id', 'account_id', 'metadata').eq('thread_id', thread_id).execute()
    if not thread_result.data:
        raise HTTPException(status_code=404, detail="Thread not found")
    thread_data = thread_result.data[0]
    project_id = thread_data.get('project_id')
    account_id = thread_data.get('account_id')
    thread_metadata = thread_data.get('metadata', {})

    structlog.contextvars.bind_contextvars(
        project_id=project_id,
        account_id=account_id,
        thread_metadata=thread_metadata,
    )
    
    # Check if this is an agent builder thread
    is_agent_builder = thread_metadata.get('is_agent_builder', False)
    target_agent_id = thread_metadata.get('target_agent_id')
    
    if is_agent_builder:
        logger.info(f"Thread {thread_id} is in agent builder mode, target_agent_id: {target_agent_id}")
    
    # Load agent configuration with version support
    agent_config = None
    effective_agent_id = body.agent_id  # Optional agent ID from request
    
    logger.info(f"[AGENT LOAD] Agent loading flow:")
    logger.info(f"  - body.agent_id: {body.agent_id}")
    logger.info(f"  - effective_agent_id: {effective_agent_id}")
    
    if effective_agent_id:
        logger.info(f"[AGENT LOAD] Querying for agent: {effective_agent_id}")
        # Get agent
        agent_result = await client.table('agents').select('*').eq('agent_id', effective_agent_id).eq('account_id', account_id).execute()
        logger.info(f"[AGENT LOAD] Query result: found {len(agent_result.data) if agent_result.data else 0} agents")
        
        if not agent_result.data:
            if body.agent_id:
                raise HTTPException(status_code=404, detail="Agent not found or access denied")
            else:
                logger.warning(f"Stored agent_id {effective_agent_id} not found, falling back to default")
                effective_agent_id = None
        else:
            agent_data = agent_result.data[0]
            version_data = None
            if agent_data.get('current_version_id'):
                try:
                    version_service = await _get_version_service()
                    version_obj = await version_service.get_version(
                        agent_id=effective_agent_id,
                        version_id=agent_data['current_version_id'],
                        user_id=user_id
                    )
                    version_data = version_obj.to_dict()
                    logger.info(f"[AGENT LOAD] Got version data from version manager: {version_data.get('version_name')}")
                except Exception as e:
                    logger.warning(f"[AGENT LOAD] Failed to get version data: {e}")
            
            logger.info(f"[AGENT LOAD] About to call extract_agent_config with agent_data keys: {list(agent_data.keys())}")
            logger.info(f"[AGENT LOAD] version_data type: {type(version_data)}, has data: {version_data is not None}")
            
            agent_config = extract_agent_config(agent_data, version_data)
            
            if version_data:
                logger.info(f"Using agent {agent_config['name']} ({effective_agent_id}) version {agent_config.get('version_name', 'v1')}")
            else:
                logger.info(f"Using agent {agent_config['name']} ({effective_agent_id}) - no version data")
            source = "request" if body.agent_id else "fallback"
    else:
        logger.info(f"[AGENT LOAD] No effective_agent_id, will try default agent")
    
    if not agent_config:
        logger.info(f"[AGENT LOAD] No agent config yet, querying for default agent")
        default_agent_result = await client.table('agents').select('*').eq('account_id', account_id).eq('is_default', True).execute()
        logger.info(f"[AGENT LOAD] Default agent query result: found {len(default_agent_result.data) if default_agent_result.data else 0} default agents")
        
        if default_agent_result.data:
            agent_data = default_agent_result.data[0]
            
            # Use versioning system to get current version
            version_data = None
            if agent_data.get('current_version_id'):
                try:
                    version_service = await _get_version_service()
                    version_obj = await version_service.get_version(
                        agent_id=agent_data['agent_id'],
                        version_id=agent_data['current_version_id'],
                        user_id=user_id
                    )
                    version_data = version_obj.to_dict()
                    logger.info(f"[AGENT LOAD] Got default agent version from version manager: {version_data.get('version_name')}")
                except Exception as e:
                    logger.warning(f"[AGENT LOAD] Failed to get default agent version data: {e}")
            
            logger.info(f"[AGENT LOAD] About to call extract_agent_config for DEFAULT agent with version data: {version_data is not None}")
            
            agent_config = extract_agent_config(agent_data, version_data)
            
            if version_data:
                logger.info(f"Using default agent: {agent_config['name']} ({agent_config['agent_id']}) version {agent_config.get('version_name', 'v1')}")
            else:
                logger.info(f"Using default agent: {agent_config['name']} ({agent_config['agent_id']}) - no version data")
        else:
            logger.warning(f"[AGENT LOAD] No default agent found for account {account_id}")
            
            # Auto-install Machine agent for users who don't have one
            try:
                logger.info(f"[AUTO-INSTALL] Installing Machine agent for account {account_id}")
                suna_service = SunaDefaultAgentService(db)
                installed_agent_id = await suna_service.install_suna_agent_for_user(account_id)
                
                if installed_agent_id:
                    logger.info(f"[AUTO-INSTALL] Successfully installed Machine agent {installed_agent_id}")
                    
                    # Query the newly created agent
                    new_agent_result = await client.table('agents').select('*').eq('agent_id', installed_agent_id).eq('account_id', account_id).execute()
                    
                    if new_agent_result.data:
                        agent_data = new_agent_result.data[0]
                        
                        # Load version data if available
                        version_data = None
                        if agent_data.get('current_version_id'):
                            try:
                                version_service = await _get_version_service()
                                version_obj = await version_service.get_version(
                                    agent_id=installed_agent_id,
                                    version_id=agent_data['current_version_id'],
                                    user_id=user_id
                                )
                                version_data = version_obj.to_dict()
                                logger.info(f"[AUTO-INSTALL] Loaded version data for new agent")
                            except Exception as e:
                                logger.warning(f"[AUTO-INSTALL] Failed to get version data: {e}")
                        
                        agent_config = extract_agent_config(agent_data, version_data)
                        logger.info(f"[AUTO-INSTALL] Machine agent ready: {agent_config['name']} ({installed_agent_id})")
                else:
                    logger.error(f"[AUTO-INSTALL] Failed to install Machine agent for account {account_id}")
                    
            except Exception as e:
                logger.error(f"[AUTO-INSTALL] Error during auto-installation: {str(e)}")
                # Continue with agent_config=None as fallback
    
    logger.info(f"[AGENT LOAD] Final agent_config: {agent_config is not None}")
    if agent_config:
        logger.info(f"[AGENT LOAD] Agent config keys: {list(agent_config.keys())}")

    can_use, model_message, allowed_models = await can_use_model(client, account_id, model_name)
    if not can_use:
        raise HTTPException(status_code=403, detail={"message": model_message, "allowed_models": allowed_models})

    can_run, message, subscription = await check_billing_status(client, account_id)
    if not can_run:
        raise HTTPException(status_code=402, detail={"message": message, "subscription": subscription})

    # Check agent run limit (maximum parallel runs in past 24 hours)
    limit_check = await check_agent_run_limit(client, account_id)
    if not limit_check['can_start']:
        error_detail = {
            "message": f"Maximum of {config.MAX_PARALLEL_AGENT_RUNS} parallel agent runs allowed within 24 hours. You currently have {limit_check['running_count']} running.",
            "running_thread_ids": limit_check['running_thread_ids'],
            "running_count": limit_check['running_count'],
            "limit": config.MAX_PARALLEL_AGENT_RUNS
        }
        logger.warning(f"Agent run limit exceeded for account {account_id}: {limit_check['running_count']} running agents")
        raise HTTPException(status_code=429, detail=error_detail)

    try:
        project_result = await client.table('projects').select('*').eq('project_id', project_id).execute()
        if not project_result.data:
            raise HTTPException(status_code=404, detail="Project not found")
        
        project_data = project_result.data[0]
        sandbox_info = project_data.get('sandbox', {})
        if not sandbox_info.get('id'):
            raise HTTPException(status_code=404, detail="No sandbox found for this project")
            
        sandbox_id = sandbox_info['id']
        sandbox = await get_or_start_sandbox(sandbox_id)
        logger.info(f"Successfully started sandbox {sandbox_id} for project {project_id}")
    except Exception as e:
        logger.error(f"Failed to start sandbox for project {project_id}: {str(e)}")
        raise HTTPException(status_code=500, detail=f"Failed to initialize sandbox: {str(e)}")

    agent_run = await client.table('agent_runs').insert({
        "thread_id": thread_id, "status": "running",
        "started_at": datetime.now(timezone.utc).isoformat(),
        "agent_id": agent_config.get('agent_id') if agent_config else None,
        "agent_version_id": agent_config.get('current_version_id') if agent_config else None,
        "metadata": {
            "model_name": model_name,
            "enable_thinking": body.enable_thinking,
            "reasoning_effort": body.reasoning_effort,
            "enable_context_manager": body.enable_context_manager
        }
    }).execute()
    agent_run_id = agent_run.data[0]['id']
    structlog.contextvars.bind_contextvars(
        agent_run_id=agent_run_id,
    )
    logger.info(f"Created new agent run: {agent_run_id}")

    # Register this run in Redis with TTL using instance ID
    instance_key = f"active_run:{instance_id}:{agent_run_id}"
    try:
        await redis.set(instance_key, "running", ex=redis.REDIS_KEY_TTL)
    except Exception as e:
        logger.warning(f"Failed to register agent run in Redis ({instance_key}): {str(e)}")

    request_id = structlog.contextvars.get_contextvars().get('request_id')

    # Run the agent in the background
    run_agent_background.send(
        agent_run_id=agent_run_id, thread_id=thread_id, instance_id=instance_id,
        project_id=project_id,
        model_name=model_name,  # Already resolved above
        enable_thinking=body.enable_thinking, reasoning_effort=body.reasoning_effort,
        stream=body.stream, enable_context_manager=body.enable_context_manager,
        agent_config=agent_config,  # Pass agent configuration
        is_agent_builder=is_agent_builder,
        target_agent_id=target_agent_id,
        request_id=request_id,
    )

    return {"agent_run_id": agent_run_id, "status": "running"}

@router.post("/agent-run/{agent_run_id}/stop")
async def stop_agent(agent_run_id: str, user_id: str = Depends(get_current_user_id_from_jwt)):
    """Stop a running agent."""
    structlog.contextvars.bind_contextvars(
        agent_run_id=agent_run_id,
    )
    logger.info(f"Received request to stop agent run: {agent_run_id}")
    client = await db.client
    await get_agent_run_with_access_check(client, agent_run_id, user_id)
    await stop_agent_run(agent_run_id)
    return {"status": "stopped"}

@router.post("/agent-runs/stop-all")
async def stop_all_agents(user_id: str = Depends(get_current_user_id_from_jwt)):
    """Stop all running agents for the current user."""
    structlog.contextvars.bind_contextvars(
        user_id=user_id,
    )
    logger.info(f"Received request to stop all agent runs for user: {user_id}")
    client = await db.client
    
    try:
        # Get all running agent runs for the user
        agent_runs_result = await client.table('agent_runs').select('agent_run_id, thread_id').eq('account_id', user_id).eq('status', 'running').execute()
        
        if not agent_runs_result.data:
            return {"stopped_count": 0, "message": "No running agents found"}
        
        stopped_count = 0
        for agent_run in agent_runs_result.data:
            try:
                # Verify thread access before stopping
                await verify_thread_access(client, agent_run['thread_id'], user_id)
                await stop_agent_run(agent_run['agent_run_id'])
                stopped_count += 1
                logger.info(f"Stopped agent run: {agent_run['agent_run_id']}")
            except Exception as e:
                logger.error(f"Failed to stop agent run {agent_run['agent_run_id']}: {str(e)}")
                continue
        
        message = f"Stopped {stopped_count} agent(s)"
        logger.info(f"Stop all agents completed for user {user_id}: {message}")
        return {"stopped_count": stopped_count, "message": message}
        
    except Exception as e:
        logger.error(f"Error stopping all agents for user {user_id}: {str(e)}")
        raise HTTPException(status_code=500, detail=f"Failed to stop all agents: {str(e)}")

@router.get("/thread/{thread_id}/agent-runs")
async def get_agent_runs(thread_id: str, user_id: str = Depends(get_current_user_id_from_jwt)):
    """Get all agent runs for a thread."""
    structlog.contextvars.bind_contextvars(
        thread_id=thread_id,
    )
    logger.info(f"Fetching agent runs for thread: {thread_id}")
    client = await db.client
    await verify_thread_access(client, thread_id, user_id)
    agent_runs = await client.table('agent_runs').select('id, thread_id, status, started_at, completed_at, error, created_at, updated_at').eq("thread_id", thread_id).order('created_at', desc=True).execute()
    logger.debug(f"Found {len(agent_runs.data)} agent runs for thread: {thread_id}")
    return {"agent_runs": agent_runs.data}

@router.get("/agent-run/{agent_run_id}")
async def get_agent_run(agent_run_id: str, user_id: str = Depends(get_current_user_id_from_jwt)):
    """Get agent run status and responses."""
    structlog.contextvars.bind_contextvars(
        agent_run_id=agent_run_id,
    )
    logger.info(f"Fetching agent run details: {agent_run_id}")
    client = await db.client
    agent_run_data = await get_agent_run_with_access_check(client, agent_run_id, user_id)
    # Note: Responses are not included here by default, they are in the stream or DB
    return {
        "id": agent_run_data['id'],
        "threadId": agent_run_data['thread_id'],
        "status": agent_run_data['status'],
        "startedAt": agent_run_data['started_at'],
        "completedAt": agent_run_data['completed_at'],
        "error": agent_run_data['error']
    }

@router.get("/thread/{thread_id}/agent", response_model=ThreadAgentResponse)
async def get_thread_agent(thread_id: str, user_id: str = Depends(get_current_user_id_from_jwt)):
    """Get the agent details for a specific thread. Since threads are fully agent-agnostic, 
    this returns the most recently used agent from agent_runs only."""
    structlog.contextvars.bind_contextvars(
        thread_id=thread_id,
    )
    logger.info(f"Fetching agent details for thread: {thread_id}")
    client = await db.client
    
    try:
        # Verify thread access and get thread data
        await verify_thread_access(client, thread_id, user_id)
        thread_result = await client.table('threads').select('account_id').eq('thread_id', thread_id).execute()
        
        if not thread_result.data:
            raise HTTPException(status_code=404, detail="Thread not found")
        
        thread_data = thread_result.data[0]
        account_id = thread_data.get('account_id')
        
        effective_agent_id = None
        agent_source = "none"
        
        # Get the most recently used agent from agent_runs
        recent_agent_result = await client.table('agent_runs').select('agent_id', 'agent_version_id').eq('thread_id', thread_id).not_.is_('agent_id', 'null').order('created_at', desc=True).limit(1).execute()
        if recent_agent_result.data:
            effective_agent_id = recent_agent_result.data[0]['agent_id']
            recent_version_id = recent_agent_result.data[0].get('agent_version_id')
            agent_source = "recent"
            logger.info(f"Found most recently used agent: {effective_agent_id} (version: {recent_version_id})")
        
        # If no agent found in agent_runs
        if not effective_agent_id:
            return {
                "agent": None,
                "source": "none",
                "message": "No agent has been used in this thread yet. Threads are agent-agnostic - use /agent/start to select an agent."
            }
        
        # Fetch the agent details
        agent_result = await client.table('agents').select('*').eq('agent_id', effective_agent_id).eq('account_id', account_id).execute()
        
        if not agent_result.data:
            # Agent was deleted or doesn't exist
            return {
                "agent": None,
                "source": "missing",
                "message": f"Agent {effective_agent_id} not found or was deleted. You can select a different agent."
            }
        
        agent_data = agent_result.data[0]
        
        # Use versioning system to get current version data
        version_data = None
        if agent_data.get('current_version_id'):
            try:
                version_service = await _get_version_service()
                current_version_obj = await version_service.get_version(
                    agent_id=effective_agent_id,
                    version_id=agent_data['current_version_id'],
                    user_id=user_id
                )
                current_version_data = current_version_obj.to_dict()
                version_data = current_version_data
                
                # Create AgentVersionResponse from version data
                current_version = AgentVersionResponse(
                    version_id=current_version_data['version_id'],
                    agent_id=current_version_data['agent_id'],
                    version_number=current_version_data['version_number'],
                    version_name=current_version_data['version_name'],
                    system_prompt=current_version_data['system_prompt'],
                    configured_mcps=current_version_data.get('configured_mcps', []),
                    custom_mcps=current_version_data.get('custom_mcps', []),
                    agentpress_tools=current_version_data.get('agentpress_tools', {}),
                    is_active=current_version_data.get('is_active', True),
                    created_at=current_version_data['created_at'],
                    updated_at=current_version_data.get('updated_at', current_version_data['created_at']),
                    created_by=current_version_data.get('created_by')
                )
                
                logger.info(f"Using agent {agent_data['name']} version {current_version_data.get('version_name', 'v1')}")
            except Exception as e:
                logger.warning(f"Failed to get version data for agent {effective_agent_id}: {e}")
        
        version_data = None
        if current_version:
            version_data = {
                'version_id': current_version.version_id,
                'agent_id': current_version.agent_id,
                'version_number': current_version.version_number,
                'version_name': current_version.version_name,
                'system_prompt': current_version.system_prompt,
                'configured_mcps': current_version.configured_mcps,
                'custom_mcps': current_version.custom_mcps,
                'agentpress_tools': current_version.agentpress_tools,
                'is_active': current_version.is_active,
                'created_at': current_version.created_at,
                'updated_at': current_version.updated_at,
                'created_by': current_version.created_by
            }
        
        from agent.config_helper import extract_agent_config
        agent_config = extract_agent_config(agent_data, version_data)
        
        system_prompt = agent_config['system_prompt']
        configured_mcps = agent_config['configured_mcps']
        custom_mcps = agent_config['custom_mcps']
        agentpress_tools = agent_config['agentpress_tools']
        
        return {
            "agent": AgentResponse(
                agent_id=agent_data['agent_id'],
                account_id=agent_data['account_id'],
                name=agent_data['name'],
                description=agent_data.get('description'),
                system_prompt=system_prompt,
                configured_mcps=configured_mcps,
                custom_mcps=custom_mcps,
                agentpress_tools=agentpress_tools,
                is_default=agent_data.get('is_default', False),
                is_public=agent_data.get('is_public', False),
                tags=agent_data.get('tags', []),
                avatar=agent_config.get('avatar'),
                avatar_color=agent_config.get('avatar_color'),
                created_at=agent_data['created_at'],
                updated_at=agent_data.get('updated_at', agent_data['created_at']),
                current_version_id=agent_data.get('current_version_id'),
                version_count=agent_data.get('version_count', 1),
                current_version=current_version,
                metadata=agent_data.get('metadata')
            ),
            "source": agent_source,
            "message": f"Using {agent_source} agent: {agent_data['name']}. Threads are agent-agnostic - you can change agents anytime."
        }
        
    except HTTPException:
        raise
    except Exception as e:
        logger.error(f"Error fetching agent for thread {thread_id}: {str(e)}")
        raise HTTPException(status_code=500, detail=f"Failed to fetch thread agent: {str(e)}")

@router.get("/agent-run/{agent_run_id}/stream")
async def stream_agent_run(
    agent_run_id: str,
    token: Optional[str] = None,
    request: Request = None
):
    """Stream the responses of an agent run using Redis Lists and Pub/Sub."""
    logger.info(f"Starting stream for agent run: {agent_run_id}")
    client = await db.client

    user_id = await get_user_id_from_stream_auth(request, token)
    agent_run_data = await get_agent_run_with_access_check(client, agent_run_id, user_id)

    structlog.contextvars.bind_contextvars(
        agent_run_id=agent_run_id,
        user_id=user_id,
    )

    response_list_key = f"agent_run:{agent_run_id}:responses"
    response_channel = f"agent_run:{agent_run_id}:new_response"
    control_channel = f"agent_run:{agent_run_id}:control" # Global control channel

    async def stream_generator():
        logger.debug(f"Streaming responses for {agent_run_id} using Redis list {response_list_key} and channel {response_channel}")
        last_processed_index = -1
        pubsub_response = None
        pubsub_control = None
        listener_task = None
        terminate_stream = False
        initial_yield_complete = False

        try:
            # 1. Fetch and yield initial responses from Redis list
            initial_responses_json = await redis.lrange(response_list_key, 0, -1)
            initial_responses = []
            if initial_responses_json:
                initial_responses = [json.loads(r) for r in initial_responses_json]
                logger.debug(f"Sending {len(initial_responses)} initial responses for {agent_run_id}")
                for response in initial_responses:
                    yield f"data: {json.dumps(response)}\n\n"
                last_processed_index = len(initial_responses) - 1
            initial_yield_complete = True

            # 2. Check run status *after* yielding initial data
            run_status = await client.table('agent_runs').select('status', 'thread_id').eq("id", agent_run_id).maybe_single().execute()
            current_status = run_status.data.get('status') if run_status.data else None

            if current_status != 'running':
                logger.info(f"Agent run {agent_run_id} is not running (status: {current_status}). Ending stream.")
                yield f"data: {json.dumps({'type': 'status', 'status': 'completed'})}\n\n"
                return
          
            structlog.contextvars.bind_contextvars(
                thread_id=run_status.data.get('thread_id'),
            )

            # 3. Set up Pub/Sub listeners for new responses and control signals
            pubsub_response = await redis.create_pubsub()
            await pubsub_response.subscribe(response_channel)
            logger.debug(f"Subscribed to response channel: {response_channel}")

            pubsub_control = await redis.create_pubsub()
            await pubsub_control.subscribe(control_channel)
            logger.debug(f"Subscribed to control channel: {control_channel}")

            # Queue to communicate between listeners and the main generator loop
            message_queue = asyncio.Queue()

            async def listen_messages():
                response_reader = pubsub_response.listen()
                control_reader = pubsub_control.listen()
                tasks = [asyncio.create_task(response_reader.__anext__()), asyncio.create_task(control_reader.__anext__())]

                while not terminate_stream:
                    done, pending = await asyncio.wait(tasks, return_when=asyncio.FIRST_COMPLETED)
                    for task in done:
                        try:
                            message = task.result()
                            if message and isinstance(message, dict) and message.get("type") == "message":
                                channel = message.get("channel")
                                data = message.get("data")
                                if isinstance(data, bytes): data = data.decode('utf-8')

                                if channel == response_channel and data == "new":
                                    await message_queue.put({"type": "new_response"})
                                elif channel == control_channel and data in ["STOP", "END_STREAM", "ERROR"]:
                                    logger.info(f"Received control signal '{data}' for {agent_run_id}")
                                    await message_queue.put({"type": "control", "data": data})
                                    return # Stop listening on control signal

                        except StopAsyncIteration:
                            logger.warning(f"Listener {task} stopped.")
                            # Decide how to handle listener stopping, maybe terminate?
                            await message_queue.put({"type": "error", "data": "Listener stopped unexpectedly"})
                            return
                        except Exception as e:
                            logger.error(f"Error in listener for {agent_run_id}: {e}")
                            await message_queue.put({"type": "error", "data": "Listener failed"})
                            return
                        finally:
                            # Reschedule the completed listener task
                            if task in tasks:
                                tasks.remove(task)
                                if message and isinstance(message, dict) and message.get("channel") == response_channel:
                                     tasks.append(asyncio.create_task(response_reader.__anext__()))
                                elif message and isinstance(message, dict) and message.get("channel") == control_channel:
                                     tasks.append(asyncio.create_task(control_reader.__anext__()))

                # Cancel pending listener tasks on exit
                for p_task in pending: p_task.cancel()
                for task in tasks: task.cancel()


            listener_task = asyncio.create_task(listen_messages())

            # 4. Main loop to process messages from the queue
            while not terminate_stream:
                try:
                    queue_item = await message_queue.get()

                    if queue_item["type"] == "new_response":
                        # Fetch new responses from Redis list starting after the last processed index
                        new_start_index = last_processed_index + 1
                        new_responses_json = await redis.lrange(response_list_key, new_start_index, -1)

                        if new_responses_json:
                            new_responses = [json.loads(r) for r in new_responses_json]
                            num_new = len(new_responses)
                            # logger.debug(f"Received {num_new} new responses for {agent_run_id} (index {new_start_index} onwards)")
                            for response in new_responses:
                                yield f"data: {json.dumps(response)}\n\n"
                                # Check if this response signals completion
                                if response.get('type') == 'status' and response.get('status') in ['completed', 'failed', 'stopped']:
                                    logger.info(f"Detected run completion via status message in stream: {response.get('status')}")
                                    terminate_stream = True
                                    break # Stop processing further new responses
                            last_processed_index += num_new
                        if terminate_stream: break

                    elif queue_item["type"] == "control":
                        control_signal = queue_item["data"]
                        terminate_stream = True # Stop the stream on any control signal
                        yield f"data: {json.dumps({'type': 'status', 'status': control_signal})}\n\n"
                        break

                    elif queue_item["type"] == "error":
                        logger.error(f"Listener error for {agent_run_id}: {queue_item['data']}")
                        terminate_stream = True
                        yield f"data: {json.dumps({'type': 'status', 'status': 'error'})}\n\n"
                        break

                except asyncio.CancelledError:
                     logger.info(f"Stream generator main loop cancelled for {agent_run_id}")
                     terminate_stream = True
                     break
                except Exception as loop_err:
                    logger.error(f"Error in stream generator main loop for {agent_run_id}: {loop_err}", exc_info=True)
                    terminate_stream = True
                    yield f"data: {json.dumps({'type': 'status', 'status': 'error', 'message': f'Stream failed: {loop_err}'})}\n\n"
                    break

        except Exception as e:
            logger.error(f"Error setting up stream for agent run {agent_run_id}: {e}", exc_info=True)
            # Only yield error if initial yield didn't happen
            if not initial_yield_complete:
                 yield f"data: {json.dumps({'type': 'status', 'status': 'error', 'message': f'Failed to start stream: {e}'})}\n\n"
        finally:
            terminate_stream = True
            # Graceful shutdown order: unsubscribe → close → cancel
            if pubsub_response: await pubsub_response.unsubscribe(response_channel)
            if pubsub_control: await pubsub_control.unsubscribe(control_channel)
            if pubsub_response: await pubsub_response.close()
            if pubsub_control: await pubsub_control.close()

            if listener_task:
                listener_task.cancel()
                try:
                    await listener_task  # Reap inner tasks & swallow their errors
                except asyncio.CancelledError:
                    pass
                except Exception as e:
                    logger.debug(f"listener_task ended with: {e}")
            # Wait briefly for tasks to cancel
            await asyncio.sleep(0.1)
            logger.debug(f"Streaming cleanup complete for agent run: {agent_run_id}")

    return StreamingResponse(stream_generator(), media_type="text/event-stream", headers={
        "Cache-Control": "no-cache, no-transform", "Connection": "keep-alive",
        "X-Accel-Buffering": "no", "Content-Type": "text/event-stream",
        "Access-Control-Allow-Origin": "*"
    })

async def generate_and_update_project_name(project_id: str, prompt: str):
    """Generates a project name using an LLM and updates the database."""
    logger.info(f"Starting background task to generate name for project: {project_id}")
    try:
        db_conn = DBConnection()
        client = await db_conn.client

        model_name = "openai/gpt-4o-mini"
        system_prompt = "You are a helpful assistant that generates extremely concise titles (2-4 words maximum) for chat threads based on the user's message. Respond with only the title, no other text or punctuation."
        user_message = f"Generate an extremely brief title (2-4 words only) for a chat thread that starts with this message: \"{prompt}\""
        messages = [{"role": "system", "content": system_prompt}, {"role": "user", "content": user_message}]

        logger.debug(f"Calling LLM ({model_name}) for project {project_id} naming.")
        response = await make_llm_api_call(messages=messages, model_name=model_name, max_tokens=20, temperature=0.7)

        generated_name = None
        if response and response.get('choices') and response['choices'][0].get('message'):
            raw_name = response['choices'][0]['message'].get('content', '').strip()
            cleaned_name = raw_name.strip('\'" \n\t')
            if cleaned_name:
                generated_name = cleaned_name
                logger.info(f"LLM generated name for project {project_id}: '{generated_name}'")
            else:
                logger.warning(f"LLM returned an empty name for project {project_id}.")
        else:
            logger.warning(f"Failed to get valid response from LLM for project {project_id} naming. Response: {response}")

        if generated_name:
            update_result = await client.table('projects').update({"name": generated_name}).eq("project_id", project_id).execute()
            if hasattr(update_result, 'data') and update_result.data:
                logger.info(f"Successfully updated project {project_id} name to '{generated_name}'")
            else:
                logger.error(f"Failed to update project {project_id} name in database. Update result: {update_result}")
        else:
            logger.warning(f"No generated name, skipping database update for project {project_id}.")

    except Exception as e:
        logger.error(f"Error in background naming task for project {project_id}: {str(e)}\n{traceback.format_exc()}")
    finally:
        # No need to disconnect DBConnection singleton instance here
        logger.info(f"Finished background naming task for project: {project_id}")

@router.post("/agent/initiate", response_model=InitiateAgentResponse)
async def initiate_agent_with_files(
    prompt: str = Form(...),
    model_name: Optional[str] = Form(None),  # Default to None to use config.MODEL_TO_USE
    enable_thinking: Optional[bool] = Form(False),
    reasoning_effort: Optional[str] = Form("low"),
    stream: Optional[bool] = Form(True),
    enable_context_manager: Optional[bool] = Form(False),
    agent_id: Optional[str] = Form(None),  # Add agent_id parameter
    files: List[UploadFile] = File(default=[]),
    is_agent_builder: Optional[bool] = Form(False),
    target_agent_id: Optional[str] = Form(None),
    user_id: str = Depends(get_current_user_id_from_jwt)
):
    """
    Initiate a new agent session with optional file attachments.

    [WARNING] Keep in sync with create thread endpoint.
    """
    global instance_id # Ensure instance_id is accessible
    if not instance_id:
        raise HTTPException(status_code=500, detail="Agent API not initialized with instance ID")

    # Use model from config if not specified in the request
    logger.info(f"Original model_name from request: {model_name}")

    if model_name is None:
        model_name = config.MODEL_TO_USE
        logger.info(f"Using model from config: {model_name}")

    # Log the model name after alias resolution
    resolved_model = MODEL_NAME_ALIASES.get(model_name, model_name)
    logger.info(f"Resolved model name: {resolved_model}")

    # Update model_name to use the resolved version
    model_name = resolved_model

    logger.info(f"Starting new agent in agent builder mode: {is_agent_builder}, target_agent_id: {target_agent_id}")

    logger.info(f"[\033[91mDEBUG\033[0m] Initiating new agent with prompt and {len(files)} files (Instance: {instance_id}), model: {model_name}, enable_thinking: {enable_thinking}")
    client = await db.client
    account_id = user_id # In Basejump, personal account_id is the same as user_id
    
    # Load agent configuration with version support (same as start_agent endpoint)
    agent_config = None
    
    logger.info(f"[AGENT INITIATE] Agent loading flow:")
    logger.info(f"  - agent_id param: {agent_id}")
    
    if agent_id:
        logger.info(f"[AGENT INITIATE] Querying for specific agent: {agent_id}")
        # Get agent
        agent_result = await client.table('agents').select('*').eq('agent_id', agent_id).eq('account_id', account_id).execute()
        logger.info(f"[AGENT INITIATE] Query result: found {len(agent_result.data) if agent_result.data else 0} agents")
        
        if not agent_result.data:
            raise HTTPException(status_code=404, detail="Agent not found or access denied")
        
        agent_data = agent_result.data[0]
        
        # Use versioning system to get current version
        version_data = None
        if agent_data.get('current_version_id'):
            try:
                version_service = await _get_version_service()
                version_obj = await version_service.get_version(
                    agent_id=agent_id,
                    version_id=agent_data['current_version_id'],
                    user_id=user_id
                )
                version_data = version_obj.to_dict()
                logger.info(f"[AGENT INITIATE] Got version data from version manager: {version_data.get('version_name')}")
                logger.info(f"[AGENT INITIATE] Version data: {version_data}")
            except Exception as e:
                logger.warning(f"[AGENT INITIATE] Failed to get version data: {e}")
        
        logger.info(f"[AGENT INITIATE] About to call extract_agent_config with version data: {version_data is not None}")
        
        agent_config = extract_agent_config(agent_data, version_data)
        
        if version_data:
            logger.info(f"Using custom agent: {agent_config['name']} ({agent_id}) version {agent_config.get('version_name', 'v1')}")
        else:
            logger.info(f"Using custom agent: {agent_config['name']} ({agent_id}) - no version data")
    else:
        logger.info(f"[AGENT INITIATE] No agent_id provided, querying for default agent")
        # Try to get default agent for the account
        default_agent_result = await client.table('agents').select('*').eq('account_id', account_id).eq('is_default', True).execute()
        logger.info(f"[AGENT INITIATE] Default agent query result: found {len(default_agent_result.data) if default_agent_result.data else 0} default agents")
        
        if default_agent_result.data:
            agent_data = default_agent_result.data[0]
            
            # Use versioning system to get current version
            version_data = None
            if agent_data.get('current_version_id'):
                try:
                    version_service = await _get_version_service()
                    version_obj = await version_service.get_version(
                        agent_id=agent_data['agent_id'],
                        version_id=agent_data['current_version_id'],
                        user_id=user_id
                    )
                    version_data = version_obj.to_dict()
                    logger.info(f"[AGENT INITIATE] Got default agent version from version manager: {version_data.get('version_name')}")
                except Exception as e:
                    logger.warning(f"[AGENT INITIATE] Failed to get default agent version data: {e}")
            
            logger.info(f"[AGENT INITIATE] About to call extract_agent_config for DEFAULT agent with version data: {version_data is not None}")
            
            agent_config = extract_agent_config(agent_data, version_data)
            
            if version_data:
                logger.info(f"Using default agent: {agent_config['name']} ({agent_config['agent_id']}) version {agent_config.get('version_name', 'v1')}")
            else:
                logger.info(f"Using default agent: {agent_config['name']} ({agent_config['agent_id']}) - no version data")
        else:
            logger.warning(f"[AGENT INITIATE] No default agent found for account {account_id}")
            # Auto-install Machine (Suna) agent for users who don't have a default agent
            try:
                logger.info(f"[AGENT INITIATE] Auto-installing Machine agent for account {account_id}")
                suna_service = SunaDefaultAgentService()
                await suna_service.install_suna_agent_for_user(account_id)
                
                # Query the newly created agent
                agent_query = await client.table('agents').select('*').eq('account_id', account_id).eq('is_default', True).execute()
                if agent_query.data:
                    agent_config = await extract_agent_config(agent_query.data[0], client)
                    logger.info(f"[AGENT INITIATE] Successfully auto-installed and loaded Machine agent: {agent_config['name']}")
                else:
                    logger.error(f"[AGENT INITIATE] Failed to find auto-installed Machine agent for account {account_id}")
            except Exception as e:
                logger.error(f"[AGENT INITIATE] Failed to auto-install Machine agent for account {account_id}: {str(e)}")
    
    logger.info(f"[AGENT INITIATE] Final agent_config: {agent_config is not None}")
    if agent_config:
        logger.info(f"[AGENT INITIATE] Agent config keys: {list(agent_config.keys())}")

    can_use, model_message, allowed_models = await can_use_model(client, account_id, model_name)
    if not can_use:
        raise HTTPException(status_code=403, detail={"message": model_message, "allowed_models": allowed_models})

    can_run, message, subscription = await check_billing_status(client, account_id)
    if not can_run:
        raise HTTPException(status_code=402, detail={"message": message, "subscription": subscription})

    # Check agent run limit (maximum parallel runs in past 24 hours)
    limit_check = await check_agent_run_limit(client, account_id)
    if not limit_check['can_start']:
        error_detail = {
            "message": f"Maximum of {config.MAX_PARALLEL_AGENT_RUNS} parallel agent runs allowed within 24 hours. You currently have {limit_check['running_count']} running.",
            "running_thread_ids": limit_check['running_thread_ids'],
            "running_count": limit_check['running_count'],
            "limit": config.MAX_PARALLEL_AGENT_RUNS
        }
        logger.warning(f"Agent run limit exceeded for account {account_id}: {limit_check['running_count']} running agents")
        raise HTTPException(status_code=429, detail=error_detail)

    try:
        # 1. Create Project
        placeholder_name = f"{prompt[:30]}..." if len(prompt) > 30 else prompt
        project = await client.table('projects').insert({
            "project_id": str(uuid.uuid4()), "account_id": account_id, "name": placeholder_name,
            "created_at": datetime.now(timezone.utc).isoformat()
        }).execute()
        project_id = project.data[0]['project_id']
        logger.info(f"Created new project: {project_id}")

        # 2. Create Sandbox
        sandbox_id = None
        try:
          sandbox_pass = str(uuid.uuid4())
          sandbox = await create_sandbox(sandbox_pass, project_id)
          sandbox_id = sandbox.id
          logger.info(f"Created new sandbox {sandbox_id} for project {project_id}")
          
          # Get preview links
          vnc_link = await sandbox.get_preview_link(6080)
          website_link = await sandbox.get_preview_link(8080)
          vnc_url = vnc_link.url if hasattr(vnc_link, 'url') else str(vnc_link).split("url='")[1].split("'")[0]
          website_url = website_link.url if hasattr(website_link, 'url') else str(website_link).split("url='")[1].split("'")[0]
          token = None
          if hasattr(vnc_link, 'token'):
              token = vnc_link.token
          elif "token='" in str(vnc_link):
              token = str(vnc_link).split("token='")[1].split("'")[0]
        except Exception as e:
            logger.error(f"Error creating sandbox: {str(e)}")
            await client.table('projects').delete().eq('project_id', project_id).execute()
            if sandbox_id:
              try: await delete_sandbox(sandbox_id)
              except Exception as e: pass
            raise Exception("Failed to create sandbox")


        # Update project with sandbox info
        update_result = await client.table('projects').update({
            'sandbox': {
                'id': sandbox_id, 'pass': sandbox_pass, 'vnc_preview': vnc_url,
                'sandbox_url': website_url, 'token': token
            }
        }).eq('project_id', project_id).execute()

        if not update_result.data:
            logger.error(f"Failed to update project {project_id} with new sandbox {sandbox_id}")
            if sandbox_id:
              try: await delete_sandbox(sandbox_id)
              except Exception as e: logger.error(f"Error deleting sandbox: {str(e)}")
            raise Exception("Database update failed")

        # 3. Create Thread
        thread_data = {
            "thread_id": str(uuid.uuid4()), 
            "project_id": project_id, 
            "account_id": account_id,
            "created_at": datetime.now(timezone.utc).isoformat()
        }

        structlog.contextvars.bind_contextvars(
            thread_id=thread_data["thread_id"],
            project_id=project_id,
            account_id=account_id,
        )
        
        # Don't store agent_id in thread since threads are now agent-agnostic
        # The agent selection will be handled per message/agent run
        if agent_config:
            logger.info(f"Using agent {agent_config['agent_id']} for this conversation (thread remains agent-agnostic)")
            structlog.contextvars.bind_contextvars(
                agent_id=agent_config['agent_id'],
            )
        
        # Store agent builder metadata if this is an agent builder session
        if is_agent_builder:
            thread_data["metadata"] = {
                "is_agent_builder": True,
                "target_agent_id": target_agent_id
            }
            logger.info(f"Storing agent builder metadata in thread: target_agent_id={target_agent_id}")
            structlog.contextvars.bind_contextvars(
                target_agent_id=target_agent_id,
            )
        
        thread = await client.table('threads').insert(thread_data).execute()
        thread_id = thread.data[0]['thread_id']
        logger.info(f"Created new thread: {thread_id}")

        # Trigger Background Naming Task
        asyncio.create_task(generate_and_update_project_name(project_id=project_id, prompt=prompt))

        # 4. Upload Files to Sandbox (if any)
        message_content = prompt
        if files:
            successful_uploads = []
            failed_uploads = []
            for file in files:
                if file.filename:
                    try:
                        safe_filename = file.filename.replace('/', '_').replace('\\', '_')
                        target_path = f"/workspace/{safe_filename}"
                        logger.info(f"Attempting to upload {safe_filename} to {target_path} in sandbox {sandbox_id}")
                        content = await file.read()
                        upload_successful = False
                        try:
                            if hasattr(sandbox, 'fs') and hasattr(sandbox.fs, 'upload_file'):
                                await sandbox.fs.upload_file(content, target_path)
                                logger.debug(f"Called sandbox.fs.upload_file for {target_path}")
                                upload_successful = True
                            else:
                                raise NotImplementedError("Suitable upload method not found on sandbox object.")
                        except Exception as upload_error:
                            logger.error(f"Error during sandbox upload call for {safe_filename}: {str(upload_error)}", exc_info=True)

                        if upload_successful:
                            try:
                                await asyncio.sleep(0.2)
                                parent_dir = os.path.dirname(target_path)
                                files_in_dir = await sandbox.fs.list_files(parent_dir)
                                file_names_in_dir = [f.name for f in files_in_dir]
                                if safe_filename in file_names_in_dir:
                                    successful_uploads.append(target_path)
                                    logger.info(f"Successfully uploaded and verified file {safe_filename} to sandbox path {target_path}")
                                else:
                                    logger.error(f"Verification failed for {safe_filename}: File not found in {parent_dir} after upload attempt.")
                                    failed_uploads.append(safe_filename)
                            except Exception as verify_error:
                                logger.error(f"Error verifying file {safe_filename} after upload: {str(verify_error)}", exc_info=True)
                                failed_uploads.append(safe_filename)
                        else:
                            failed_uploads.append(safe_filename)
                    except Exception as file_error:
                        logger.error(f"Error processing file {file.filename}: {str(file_error)}", exc_info=True)
                        failed_uploads.append(file.filename)
                    finally:
                        await file.close()

            if successful_uploads:
                message_content += "\n\n" if message_content else ""
                for file_path in successful_uploads: message_content += f"[Uploaded File: {file_path}]\n"
            if failed_uploads:
                message_content += "\n\nThe following files failed to upload:\n"
                for failed_file in failed_uploads: message_content += f"- {failed_file}\n"

        # 5. Add initial user message to thread
        message_id = str(uuid.uuid4())
        message_payload = {"role": "user", "content": message_content}
        await client.table('messages').insert({
            "message_id": message_id, "thread_id": thread_id, "type": "user",
            "is_llm_message": True, "content": json.dumps(message_payload),
            "created_at": datetime.now(timezone.utc).isoformat()
        }).execute()

        # 6. Start Agent Run
        agent_run = await client.table('agent_runs').insert({
            "thread_id": thread_id, "status": "running",
            "started_at": datetime.now(timezone.utc).isoformat(),
            "agent_id": agent_config.get('agent_id') if agent_config else None,
            "agent_version_id": agent_config.get('current_version_id') if agent_config else None,
            "metadata": {
                "model_name": model_name,
                "enable_thinking": enable_thinking,
                "reasoning_effort": reasoning_effort,
                "enable_context_manager": enable_context_manager
            }
        }).execute()
        agent_run_id = agent_run.data[0]['id']
        logger.info(f"Created new agent run: {agent_run_id}")
        structlog.contextvars.bind_contextvars(
            agent_run_id=agent_run_id,
        )

        # Register run in Redis
        instance_key = f"active_run:{instance_id}:{agent_run_id}"
        try:
            await redis.set(instance_key, "running", ex=redis.REDIS_KEY_TTL)
        except Exception as e:
            logger.warning(f"Failed to register agent run in Redis ({instance_key}): {str(e)}")

        request_id = structlog.contextvars.get_contextvars().get('request_id')

        # Run agent in background
        run_agent_background.send(
            agent_run_id=agent_run_id, thread_id=thread_id, instance_id=instance_id,
            project_id=project_id,
            model_name=model_name,  # Already resolved above
            enable_thinking=enable_thinking, reasoning_effort=reasoning_effort,
            stream=stream, enable_context_manager=enable_context_manager,
            agent_config=agent_config,  # Pass agent configuration
            is_agent_builder=is_agent_builder,
            target_agent_id=target_agent_id,
            request_id=request_id,
        )

        return {"thread_id": thread_id, "agent_run_id": agent_run_id}

    except Exception as e:
        logger.error(f"Error in agent initiation: {str(e)}\n{traceback.format_exc()}")
        # TODO: Clean up created project/thread if initiation fails mid-way
        raise HTTPException(status_code=500, detail=f"Failed to initiate agent session: {str(e)}")

# Custom agents

@router.get("/agents", response_model=AgentsResponse)
async def get_agents(
    user_id: str = Depends(get_current_user_id_from_jwt),
    page: Optional[int] = Query(1, ge=1, description="Page number (1-based)"),
    limit: Optional[int] = Query(20, ge=1, le=100, description="Number of items per page"),
    search: Optional[str] = Query(None, description="Search in name and description"),
    sort_by: Optional[str] = Query("created_at", description="Sort field: name, created_at, updated_at, tools_count"),
    sort_order: Optional[str] = Query("desc", description="Sort order: asc, desc"),
    has_default: Optional[bool] = Query(None, description="Filter by default agents"),
    has_mcp_tools: Optional[bool] = Query(None, description="Filter by agents with MCP tools"),
    has_agentpress_tools: Optional[bool] = Query(None, description="Filter by agents with AgentPress tools"),
    tools: Optional[str] = Query(None, description="Comma-separated list of tools to filter by")
):
    """Get agents for the current user with pagination, search, sort, and filter support."""
    if not await is_enabled("custom_agents"):
        raise HTTPException(
            status_code=403, 
            detail="Custom agents currently disabled. This feature is not available at the moment."
        )
    logger.info(f"Fetching agents for user: {user_id} with page={page}, limit={limit}, search='{search}', sort_by={sort_by}, sort_order={sort_order}")
    client = await db.client
    
    try:
        # Calculate offset
        offset = (page - 1) * limit
        
        # Start building the query
        query = client.table('agents').select('*', count='exact').eq("account_id", user_id)
        
        # Apply search filter
        if search:
            search_term = f"%{search}%"
            query = query.or_(f"name.ilike.{search_term},description.ilike.{search_term}")
        
        # Apply filters
        if has_default is not None:
            query = query.eq("is_default", has_default)
        
        # For MCP and AgentPress tools filtering, we'll need to do post-processing
        # since Supabase doesn't have great JSON array/object filtering
        
        # Apply sorting
        if sort_by == "name":
            query = query.order("name", desc=(sort_order == "desc"))
        elif sort_by == "updated_at":
            query = query.order("updated_at", desc=(sort_order == "desc"))
        elif sort_by == "created_at":
            query = query.order("created_at", desc=(sort_order == "desc"))
        else:
            # Default to created_at
            query = query.order("created_at", desc=(sort_order == "desc"))
        
        # Execute query to get total count first
        count_result = await query.execute()
        total_count = count_result.count
        
        # Now get the actual data with pagination
        query = query.range(offset, offset + limit - 1)
        agents_result = await query.execute()
        
        if not agents_result.data:
            logger.info(f"No agents found for user: {user_id}")
            return {
                "agents": [],
                "pagination": {
                    "page": page,
                    "limit": limit,
                    "total": 0,
                    "pages": 0
                }
            }
        
        # Post-process for tool filtering and tools_count sorting
        agents_data = agents_result.data
        
        # First, fetch version data for all agents to ensure we have correct tool info
        agent_version_map = {}
        for agent in agents_data:
            if agent.get('current_version_id'):
                try:
                    version_service = await _get_version_service()

                    version_obj = await version_service.get_version(
                        agent_id=agent['agent_id'],
                        version_id=agent['current_version_id'],
                        user_id=user_id
                    )
                    version_dict = version_obj.to_dict()
                    agent_version_map[agent['agent_id']] = version_dict
                except Exception as e:
                    logger.warning(f"Failed to get version data for agent {agent['agent_id']}: {e}")
        
        # Apply tool-based filters using version data
        if has_mcp_tools is not None or has_agentpress_tools is not None or tools:
            filtered_agents = []
            tools_filter = []
            if tools:
                tools_filter = [tool.strip() for tool in tools.split(',') if tool.strip()]
            
            for agent in agents_data:
                # Get version data if available and extract configuration
                version_data = agent_version_map.get(agent['agent_id'])
                from agent.config_helper import extract_agent_config
                agent_config = extract_agent_config(agent, version_data)
                
                configured_mcps = agent_config['configured_mcps']
                agentpress_tools = agent_config['agentpress_tools']
                
                # Check MCP tools filter
                if has_mcp_tools is not None:
                    has_mcp = bool(configured_mcps and len(configured_mcps) > 0)
                    if has_mcp_tools != has_mcp:
                        continue
                
                # Check AgentPress tools filter
                if has_agentpress_tools is not None:
                    has_enabled_tools = any(
                        tool_data and isinstance(tool_data, dict) and tool_data.get('enabled', False)
                        for tool_data in agentpress_tools.values()
                    )
                    if has_agentpress_tools != has_enabled_tools:
                        continue
                
                # Check specific tools filter
                if tools_filter:
                    agent_tools = set()
                    # Add MCP tools
                    for mcp in configured_mcps:
                        if isinstance(mcp, dict) and 'name' in mcp:
                            agent_tools.add(f"mcp:{mcp['name']}")
                    
                    # Add enabled AgentPress tools
                    for tool_name, tool_data in agentpress_tools.items():
                        if tool_data and isinstance(tool_data, dict) and tool_data.get('enabled', False):
                            agent_tools.add(f"agentpress:{tool_name}")
                    
                    # Check if any of the requested tools are present
                    if not any(tool in agent_tools for tool in tools_filter):
                        continue
                
                filtered_agents.append(agent)
            
            agents_data = filtered_agents
        
        # Handle tools_count sorting (post-processing required)
        if sort_by == "tools_count":
            def get_tools_count(agent):
                # Get version data if available
                version_data = agent_version_map.get(agent['agent_id'])
                
                # Use version data for tools if available, otherwise fallback to agent data
                if version_data:
                    configured_mcps = version_data.get('configured_mcps', [])
                    agentpress_tools = version_data.get('agentpress_tools', {})
                else:
                    configured_mcps = agent.get('configured_mcps', [])
                    agentpress_tools = agent.get('agentpress_tools', {})
                
                mcp_count = len(configured_mcps)
                agentpress_count = sum(
                    1 for tool_data in agentpress_tools.values()
                    if tool_data and isinstance(tool_data, dict) and tool_data.get('enabled', False)
                )
                return mcp_count + agentpress_count
            
            agents_data.sort(key=get_tools_count, reverse=(sort_order == "desc"))
        
        # Apply pagination to filtered results if we did post-processing
        if has_mcp_tools is not None or has_agentpress_tools is not None or tools or sort_by == "tools_count":
            total_count = len(agents_data)
            agents_data = agents_data[offset:offset + limit]
        
        # Format the response
        agent_list = []
        for agent in agents_data:
            current_version = None
            # Use already fetched version data from agent_version_map
            version_dict = agent_version_map.get(agent['agent_id'])
            if version_dict:
                try:
                    current_version = AgentVersionResponse(
                        version_id=version_dict['version_id'],
                        agent_id=version_dict['agent_id'],
                        version_number=version_dict['version_number'],
                        version_name=version_dict['version_name'],
                        system_prompt=version_dict['system_prompt'],
                        configured_mcps=version_dict.get('configured_mcps', []),
                        custom_mcps=version_dict.get('custom_mcps', []),
                        agentpress_tools=version_dict.get('agentpress_tools', {}),
                        is_active=version_dict.get('is_active', True),
                        created_at=version_dict['created_at'],
                        updated_at=version_dict.get('updated_at', version_dict['created_at']),
                        created_by=version_dict.get('created_by')
                    )
                except Exception as e:
                    logger.warning(f"Failed to get version data for agent {agent['agent_id']}: {e}")
            
            # Extract configuration using the unified config approach
            from agent.config_helper import extract_agent_config
            agent_config = extract_agent_config(agent, version_dict)
            
            system_prompt = agent_config['system_prompt']
            configured_mcps = agent_config['configured_mcps']
            custom_mcps = agent_config['custom_mcps']
            agentpress_tools = agent_config['agentpress_tools']
            
            agent_list.append(AgentResponse(
                agent_id=agent['agent_id'],
                account_id=agent['account_id'],
                name=agent['name'],
                description=agent.get('description'),
                system_prompt=system_prompt,
                configured_mcps=configured_mcps,
                custom_mcps=custom_mcps,
                agentpress_tools=agentpress_tools,
                is_default=agent.get('is_default', False),
                is_public=agent.get('is_public', False),
                tags=agent.get('tags', []),
                avatar=agent_config.get('avatar'),
                avatar_color=agent_config.get('avatar_color'),
                created_at=agent['created_at'],
                updated_at=agent['updated_at'],
                current_version_id=agent.get('current_version_id'),
                version_count=agent.get('version_count', 1),
                current_version=current_version,
                metadata=agent.get('metadata')
            ))
        
        total_pages = (total_count + limit - 1) // limit
        
        logger.info(f"Found {len(agent_list)} agents for user: {user_id} (page {page}/{total_pages})")
        return {
            "agents": agent_list,
            "pagination": {
                "page": page,
                "limit": limit,
                "total": total_count,
                "pages": total_pages
            }
        }
        
    except Exception as e:
        logger.error(f"Error fetching agents for user {user_id}: {str(e)}")
        raise HTTPException(status_code=500, detail=f"Failed to fetch agents: {str(e)}")

@router.get("/agents/{agent_id}", response_model=AgentResponse)
async def get_agent(agent_id: str, user_id: str = Depends(get_current_user_id_from_jwt)):
    """Get a specific agent by ID with current version information. Only the owner can access non-public agents."""
    if not await is_enabled("custom_agents"):
        raise HTTPException(
            status_code=403, 
            detail="Custom agents currently disabled. This feature is not available at the moment."
        )
    
    logger.info(f"Fetching agent {agent_id} for user: {user_id}")
    client = await db.client
    
    try:
        # Get agent
        agent = await client.table('agents').select('*').eq("agent_id", agent_id).execute()
        
        if not agent.data:
            raise HTTPException(status_code=404, detail="Agent not found")
        
        agent_data = agent.data[0]
        
        # Check ownership - only owner can access non-public agents
        if agent_data['account_id'] != user_id and not agent_data.get('is_public', False):
            raise HTTPException(status_code=403, detail="Access denied")
        
        # Use versioning system to get current version data
        current_version = None
        if agent_data.get('current_version_id'):
            try:
                version_service = await _get_version_service()
                current_version_obj = await version_service.get_version(
                    agent_id=agent_id,
                    version_id=agent_data['current_version_id'],
                    user_id=user_id
                )
                current_version_data = current_version_obj.to_dict()
                version_data = current_version_data
                
                # Create AgentVersionResponse from version data
                current_version = AgentVersionResponse(
                    version_id=current_version_data['version_id'],
                    agent_id=current_version_data['agent_id'],
                    version_number=current_version_data['version_number'],
                    version_name=current_version_data['version_name'],
                    system_prompt=current_version_data['system_prompt'],
                    configured_mcps=current_version_data.get('configured_mcps', []),
                    custom_mcps=current_version_data.get('custom_mcps', []),
                    agentpress_tools=current_version_data.get('agentpress_tools', {}),
                    is_active=current_version_data.get('is_active', True),
                    created_at=current_version_data['created_at'],
                    updated_at=current_version_data.get('updated_at', current_version_data['created_at']),
                    created_by=current_version_data.get('created_by')
                )
                
                logger.info(f"Using agent {agent_data['name']} version {current_version_data.get('version_name', 'v1')}")
            except Exception as e:
                logger.warning(f"Failed to get version data for agent {agent_id}: {e}")
        
        # Extract configuration using the unified config approach
        version_data = None
        if current_version:
            version_data = {
                'version_id': current_version.version_id,
                'agent_id': current_version.agent_id,
                'version_number': current_version.version_number,
                'version_name': current_version.version_name,
                'system_prompt': current_version.system_prompt,
                'configured_mcps': current_version.configured_mcps,
                'custom_mcps': current_version.custom_mcps,
                'agentpress_tools': current_version.agentpress_tools,
                'is_active': current_version.is_active,
                'created_at': current_version.created_at,
                'updated_at': current_version.updated_at,
                'created_by': current_version.created_by
            }
        
        from agent.config_helper import extract_agent_config
        agent_config = extract_agent_config(agent_data, version_data)
        
        system_prompt = agent_config['system_prompt']
        configured_mcps = agent_config['configured_mcps']
        custom_mcps = agent_config['custom_mcps']
        agentpress_tools = agent_config['agentpress_tools']
        
        return AgentResponse(
            agent_id=agent_data['agent_id'],
            account_id=agent_data['account_id'],
            name=agent_data['name'],
            description=agent_data.get('description'),
            system_prompt=system_prompt,
            configured_mcps=configured_mcps,
            custom_mcps=custom_mcps,
            agentpress_tools=agentpress_tools,
            is_default=agent_data.get('is_default', False),
            is_public=agent_data.get('is_public', False),
            tags=agent_data.get('tags', []),
            avatar=agent_config.get('avatar'),
            avatar_color=agent_config.get('avatar_color'),
            created_at=agent_data['created_at'],
            updated_at=agent_data.get('updated_at', agent_data['created_at']),
            current_version_id=agent_data.get('current_version_id'),
            version_count=agent_data.get('version_count', 1),
            current_version=current_version,
            metadata=agent_data.get('metadata')
        )
        
    except HTTPException:
        raise
    except Exception as e:
        logger.error(f"Error fetching agent {agent_id} for user {user_id}: {str(e)}")
        raise HTTPException(status_code=500, detail=f"Failed to fetch agent: {str(e)}")

<<<<<<< HEAD
@router.get("/agents/{agent_id}/export", response_model=AgentExportData)
=======
@router.get("/agents/{agent_id}/export")
>>>>>>> 75532717
async def export_agent(agent_id: str, user_id: str = Depends(get_current_user_id_from_jwt)):
    """Export an agent configuration as JSON"""
    logger.info(f"Exporting agent {agent_id} for user: {user_id}")
    
    try:
        client = await db.client
        
        # Get agent data
        agent_result = await client.table('agents').select('*').eq('agent_id', agent_id).eq('account_id', user_id).execute()
        if not agent_result.data:
            raise HTTPException(status_code=404, detail="Agent not found")
        
        agent = agent_result.data[0]
        
        # Get current version data if available
        current_version = None
        if agent.get('current_version_id'):
            version_result = await client.table('agent_versions').select('*').eq('version_id', agent['current_version_id']).execute()
            if version_result.data:
                current_version = version_result.data[0]
<<<<<<< HEAD
        
        # Extract configuration using existing helper
        from agent.config_helper import extract_agent_config
        config = extract_agent_config(agent, current_version)
        
        # Clean metadata for export (remove instance-specific data)
=======

        from agent.config_helper import extract_agent_config
        config = extract_agent_config(agent, current_version)
        
        from templates.template_service import TemplateService
        template_service = TemplateService(db)
        
        full_config = {
            'system_prompt': config.get('system_prompt', ''),
            'tools': {
                'agentpress': config.get('agentpress_tools', {}),
                'mcp': config.get('configured_mcps', []),
                'custom_mcp': config.get('custom_mcps', [])
            },
            'metadata': {
                'avatar': config.get('avatar'),
                'avatar_color': config.get('avatar_color')
            }
        }
        
        sanitized_config = template_service._fallback_sanitize_config(full_config)
        
>>>>>>> 75532717
        export_metadata = {}
        if agent.get('metadata'):
            export_metadata = {k: v for k, v in agent['metadata'].items() 
                             if k not in ['is_suna_default', 'centrally_managed', 'installation_date', 'last_central_update']}
        
<<<<<<< HEAD
        # Create export data
        export_data = AgentExportData(
            name=config.get('name', ''),
            description=config.get('description', ''),
            system_prompt=config.get('system_prompt', ''),
            agentpress_tools=config.get('agentpress_tools', {}),
            configured_mcps=config.get('configured_mcps', []),
            custom_mcps=config.get('custom_mcps', []),
            avatar=config.get('avatar'),
            avatar_color=config.get('avatar_color'),
            tags=agent.get('tags', []),
            metadata=export_metadata,
            exported_at=datetime.utcnow().isoformat(),
            exported_by=user_id
        )
=======
        export_data = {
            "tools": sanitized_config['tools'],
            "metadata": sanitized_config['metadata'],
            "system_prompt": sanitized_config['system_prompt'],
            "name": config.get('name', ''),
            "description": config.get('description', ''),
            "avatar": config.get('avatar'),
            "avatar_color": config.get('avatar_color'),
            "tags": agent.get('tags', []),
            "export_metadata": export_metadata,
            "exported_at": datetime.now(timezone.utc).isoformat()
        }
>>>>>>> 75532717
        
        logger.info(f"Successfully exported agent {agent_id}")
        return export_data
        
    except Exception as e:
        logger.error(f"Error exporting agent {agent_id}: {str(e)}")
        raise HTTPException(status_code=500, detail=f"Failed to export agent: {str(e)}")

<<<<<<< HEAD
@router.post("/agents/import", response_model=AgentResponse)
async def import_agent(
    import_request: AgentImportRequest,
    user_id: str = Depends(get_current_user_id_from_jwt)
):
    """Import an agent from JSON configuration"""
    logger.info(f"Importing agent for user: {user_id}")
=======
# JSON Import endpoints - similar to template installation flow

class JsonAnalysisRequest(BaseModel):
    """Request to analyze JSON for import requirements"""
    json_data: Dict[str, Any]

class JsonAnalysisResponse(BaseModel):
    """Response from JSON analysis"""
    requires_setup: bool
    missing_regular_credentials: List[Dict[str, Any]] = []
    missing_custom_configs: List[Dict[str, Any]] = []
    agent_info: Dict[str, Any] = {}

class JsonImportRequestModel(BaseModel):
    """Request to import agent from JSON"""
    json_data: Dict[str, Any]
    instance_name: Optional[str] = None
    custom_system_prompt: Optional[str] = None
    profile_mappings: Optional[Dict[str, str]] = None
    custom_mcp_configs: Optional[Dict[str, Dict[str, Any]]] = None

class JsonImportResponse(BaseModel):
    """Response from JSON import"""
    status: str
    instance_id: Optional[str] = None
    name: Optional[str] = None
    missing_regular_credentials: List[Dict[str, Any]] = []
    missing_custom_configs: List[Dict[str, Any]] = []
    agent_info: Dict[str, Any] = {}

@router.post("/agents/json/analyze", response_model=JsonAnalysisResponse)
async def analyze_json_for_import(
    request: JsonAnalysisRequest,
    user_id: str = Depends(get_current_user_id_from_jwt)
):
    """Analyze imported JSON to determine required credentials and configurations"""
    logger.info(f"Analyzing JSON for import - user: {user_id}")
>>>>>>> 75532717
    
    if not await is_enabled("custom_agents"):
        raise HTTPException(
            status_code=403, 
            detail="Custom agents currently disabled. This feature is not available at the moment."
        )
    
    try:
<<<<<<< HEAD
        client = await db.client
        import_data = import_request.import_data
        
        # Validate import data
        if not import_data.name or not import_data.system_prompt:
            raise HTTPException(status_code=400, detail="Agent name and system prompt are required")
        
        # Create new agent
        logger.info(f"Creating new agent from import: {import_data.name}")
        
        # Check if user wants to set as default, and if so, unset other defaults
        is_default = False  # Imported agents are not default by default
        
        insert_data = {
            "account_id": user_id,
            "name": import_data.name,
            "description": import_data.description,
            "avatar": import_data.avatar,
            "avatar_color": import_data.avatar_color,
            "is_default": is_default,
            "tags": import_data.tags or [],
            "version_count": 1,
            "metadata": import_data.metadata or {}
        }
        
        new_agent = await client.table('agents').insert(insert_data).execute()
        
        if not new_agent.data:
            raise HTTPException(status_code=500, detail="Failed to create agent from import")
        
        agent = new_agent.data[0]
        agent_id = agent['agent_id']
        
        # Create initial version
        try:
            version_service = await _get_version_service()
            
            version = await version_service.create_version(
                agent_id=agent_id,
                user_id=user_id,
                system_prompt=import_data.system_prompt,
                configured_mcps=import_data.configured_mcps,
                custom_mcps=import_data.custom_mcps,
                agentpress_tools=import_data.agentpress_tools,
                version_name="v1",
                change_description="Initial version from import"
            )
            
            logger.info(f"Successfully imported agent {agent_id}")
            return await get_agent(agent_id, user_id)
                
        except Exception as e:
            # Clean up agent if anything goes wrong
            await client.table('agents').delete().eq('agent_id', agent_id).execute()
            raise e
                

                
    except HTTPException:
        raise
    except Exception as e:
        logger.error(f"Error importing agent: {str(e)}")
        raise HTTPException(status_code=500, detail=f"Failed to import agent: {str(e)}")
=======
        from agent.json_import_service import JsonImportService
        import_service = JsonImportService(db)
        
        analysis = await import_service.analyze_json(request.json_data, user_id)
        
        return JsonAnalysisResponse(
            requires_setup=analysis.requires_setup,
            missing_regular_credentials=analysis.missing_regular_credentials,
            missing_custom_configs=analysis.missing_custom_configs,
            agent_info=analysis.agent_info
        )
        
    except Exception as e:
        logger.error(f"Error analyzing JSON: {str(e)}")
        raise HTTPException(status_code=400, detail=f"Failed to analyze JSON: {str(e)}")

@router.post("/agents/json/import", response_model=JsonImportResponse)
async def import_agent_from_json(
    request: JsonImportRequestModel,
    user_id: str = Depends(get_current_user_id_from_jwt)
):
    """Import an agent from JSON with credential mappings"""
    logger.info(f"Importing agent from JSON - user: {user_id}")
    
    if not await is_enabled("custom_agents"):
        raise HTTPException(
            status_code=403, 
            detail="Custom agents currently disabled. This feature is not available at the moment."
        )
    
    try:
        from agent.json_import_service import JsonImportService, JsonImportRequest
        import_service = JsonImportService(db)
        
        import_request = JsonImportRequest(
            json_data=request.json_data,
            account_id=user_id,
            instance_name=request.instance_name,
            custom_system_prompt=request.custom_system_prompt,
            profile_mappings=request.profile_mappings,
            custom_mcp_configs=request.custom_mcp_configs
        )
        
        result = await import_service.import_json(import_request)
        
        return JsonImportResponse(
            status=result.status,
            instance_id=result.instance_id,
            name=result.name,
            missing_regular_credentials=result.missing_regular_credentials,
            missing_custom_configs=result.missing_custom_configs,
            agent_info=result.agent_info
        )
        
    except Exception as e:
        logger.error(f"Error importing agent from JSON: {str(e)}")
        raise HTTPException(status_code=400, detail=f"Failed to import agent: {str(e)}")
>>>>>>> 75532717

@router.post("/agents", response_model=AgentResponse)
async def create_agent(
    agent_data: AgentCreateRequest,
    user_id: str = Depends(get_current_user_id_from_jwt)
):
    logger.info(f"Creating new agent for user: {user_id}")
    if not await is_enabled("custom_agents"):
        raise HTTPException(
            status_code=403, 
            detail="Custom agents currently disabled. This feature is not available at the moment."
        )
    client = await db.client
    
    try:
        if agent_data.is_default:
            await client.table('agents').update({"is_default": False}).eq("account_id", user_id).eq("is_default", True).execute()
        
        insert_data = {
            "account_id": user_id,
            "name": agent_data.name,
            "description": agent_data.description,
            "avatar": agent_data.avatar,
            "avatar_color": agent_data.avatar_color,
            "is_default": agent_data.is_default or False,
            "version_count": 1
        }
        
        new_agent = await client.table('agents').insert(insert_data).execute()
        
        if not new_agent.data:
            raise HTTPException(status_code=500, detail="Failed to create agent")
        
        agent = new_agent.data[0]
        
        try:
            version_service = await _get_version_service()

            version = await version_service.create_version(
                agent_id=agent['agent_id'],
                user_id=user_id,
                system_prompt=agent_data.system_prompt,
                configured_mcps=agent_data.configured_mcps or [],
                custom_mcps=agent_data.custom_mcps or [],
                agentpress_tools=agent_data.agentpress_tools or {},
                version_name="v1",
                change_description="Initial version"
            )
            
            agent['current_version_id'] = version.version_id
            agent['version_count'] = 1

            current_version = AgentVersionResponse(
                version_id=version.version_id,
                agent_id=version.agent_id,
                version_number=version.version_number,
                version_name=version.version_name,
                system_prompt=version.system_prompt,
                configured_mcps=version.configured_mcps,
                custom_mcps=version.custom_mcps,
                agentpress_tools=version.agentpress_tools,
                is_active=version.is_active,
                created_at=version.created_at.isoformat(),
                updated_at=version.updated_at.isoformat(),
                created_by=version.created_by
            )
        except Exception as e:
            logger.error(f"Error creating initial version: {str(e)}")
            await client.table('agents').delete().eq('agent_id', agent['agent_id']).execute()
            raise HTTPException(status_code=500, detail="Failed to create initial version")
        
        logger.info(f"Created agent {agent['agent_id']} with v1 for user: {user_id}")
        return AgentResponse(
            agent_id=agent['agent_id'],
            account_id=agent['account_id'],
            name=agent['name'],
            description=agent.get('description'),
            system_prompt=version.system_prompt,
            configured_mcps=version.configured_mcps,
            custom_mcps=version.custom_mcps,
            agentpress_tools=version.agentpress_tools,
            is_default=agent.get('is_default', False),
            is_public=agent.get('is_public', False),
            tags=agent.get('tags', []),
            avatar=agent.get('avatar'),
            avatar_color=agent.get('avatar_color'),
            created_at=agent['created_at'],
            updated_at=agent.get('updated_at', agent['created_at']),
            current_version_id=agent.get('current_version_id'),
            version_count=agent.get('version_count', 1),
            current_version=current_version,
            metadata=agent.get('metadata')
        )
        
    except HTTPException:
        raise
    except Exception as e:
        logger.error(f"Error creating agent for user {user_id}: {str(e)}")
        raise HTTPException(status_code=500, detail=f"Failed to create agent: {str(e)}")

def merge_custom_mcps(existing_mcps: List[Dict[str, Any]], new_mcps: List[Dict[str, Any]]) -> List[Dict[str, Any]]:
    if not new_mcps:
        return existing_mcps
    
    merged_mcps = existing_mcps.copy()
    
    for new_mcp in new_mcps:
        new_mcp_name = new_mcp.get('name')
        existing_index = None
        
        for i, existing_mcp in enumerate(merged_mcps):
            if existing_mcp.get('name') == new_mcp_name:
                existing_index = i
                break
        
        if existing_index is not None:
            merged_mcps[existing_index] = new_mcp
        else:
            merged_mcps.append(new_mcp)
    
    return merged_mcps

@router.put("/agents/{agent_id}", response_model=AgentResponse)
async def update_agent(
    agent_id: str,
    agent_data: AgentUpdateRequest,
    user_id: str = Depends(get_current_user_id_from_jwt)
):
    if not await is_enabled("custom_agents"):
        raise HTTPException(
            status_code=403, 
            detail="Custom agent currently disabled. This feature is not available at the moment."
        )
    logger.info(f"Updating agent {agent_id} for user: {user_id}")
    client = await db.client
    
    try:
        existing_agent = await client.table('agents').select('*').eq("agent_id", agent_id).eq("account_id", user_id).maybe_single().execute()
        
        if not existing_agent.data:
            raise HTTPException(status_code=404, detail="Agent not found")
        
        existing_data = existing_agent.data

        agent_metadata = existing_data.get('metadata', {})
        is_suna_agent = agent_metadata.get('is_suna_default', False)
        restrictions = agent_metadata.get('restrictions', {})
        
        if is_suna_agent:
            logger.warning(f"Update attempt on Suna default agent {agent_id} by user {user_id}")
            
            if (agent_data.name is not None and 
                agent_data.name != existing_data.get('name') and 
                restrictions.get('name_editable') == False):
                logger.error(f"User {user_id} attempted to modify restricted name of Suna agent {agent_id}")
                raise HTTPException(
                    status_code=403, 
                    detail="Suna's name cannot be modified. This restriction is managed centrally."
                )
            
            if (agent_data.description is not None and
                agent_data.description != existing_data.get('description') and 
                restrictions.get('description_editable') == False):
                logger.error(f"User {user_id} attempted to modify restricted description of Suna agent {agent_id}")
                raise HTTPException(
                    status_code=403, 
                    detail="Suna's description cannot be modified."
                )
            
            if (agent_data.system_prompt is not None and 
                restrictions.get('system_prompt_editable') == False):
                logger.error(f"User {user_id} attempted to modify restricted system prompt of Suna agent {agent_id}")
                raise HTTPException(
                    status_code=403, 
                    detail="Suna's system prompt cannot be modified. This is managed centrally to ensure optimal performance."
                )
            
            if (agent_data.agentpress_tools is not None and 
                restrictions.get('tools_editable') == False):
                logger.error(f"User {user_id} attempted to modify restricted tools of Suna agent {agent_id}")
                raise HTTPException(
                    status_code=403, 
                    detail="Suna's default tools cannot be modified. These tools are optimized for Suna's capabilities."
                )
            
            if ((agent_data.configured_mcps is not None or agent_data.custom_mcps is not None) and 
                restrictions.get('mcps_editable') == False):
                logger.error(f"User {user_id} attempted to modify restricted MCPs of Suna agent {agent_id}")
                raise HTTPException(
                    status_code=403, 
                    detail="Suna's integrations cannot be modified."
                )
            
            logger.info(f"Suna agent update validation passed for agent {agent_id} by user {user_id}")

        current_version_data = None
        if existing_data.get('current_version_id'):
            try:
                version_service = await _get_version_service()

                version_obj = await version_service.get_version(
                    agent_id=agent_id,
                    version_id=existing_data['current_version_id'],
                    user_id=user_id
                )
                current_version_data = version_obj.to_dict()
            except Exception as e:
                logger.warning(f"Failed to get current version data for agent {agent_id}: {e}")
        
        if current_version_data is None:
            logger.info(f"Agent {agent_id} has no version data, creating initial version")
            try:
                initial_version_data = {
                    "agent_id": agent_id,
                    "version_number": 1,
                    "version_name": "v1",
                    "system_prompt": existing_data.get('system_prompt', ''),
                    "configured_mcps": existing_data.get('configured_mcps', []),
                    "custom_mcps": existing_data.get('custom_mcps', []),
                    "agentpress_tools": existing_data.get('agentpress_tools', {}),
                    "is_active": True,
                    "created_by": user_id
                }
                
                initial_config = build_unified_config(
                    system_prompt=initial_version_data["system_prompt"],
                    agentpress_tools=initial_version_data["agentpress_tools"],
                    configured_mcps=initial_version_data["configured_mcps"],
                    custom_mcps=initial_version_data["custom_mcps"],
                    avatar=None,
                    avatar_color=None
                )
                initial_version_data["config"] = initial_config
                
                version_result = await client.table('agent_versions').insert(initial_version_data).execute()
                
                if version_result.data:
                    version_id = version_result.data[0]['version_id']
                    
                    await client.table('agents').update({
                        'current_version_id': version_id,
                        'version_count': 1
                    }).eq('agent_id', agent_id).execute()
                    current_version_data = initial_version_data
                    logger.info(f"Created initial version for agent {agent_id}")
                else:
                    current_version_data = {
                        'system_prompt': existing_data.get('system_prompt', ''),
                        'configured_mcps': existing_data.get('configured_mcps', []),
                        'custom_mcps': existing_data.get('custom_mcps', []),
                        'agentpress_tools': existing_data.get('agentpress_tools', {})
                    }
            except Exception as e:
                logger.warning(f"Failed to create initial version for agent {agent_id}: {e}")
                current_version_data = {
                    'system_prompt': existing_data.get('system_prompt', ''),
                    'configured_mcps': existing_data.get('configured_mcps', []),
                    'custom_mcps': existing_data.get('custom_mcps', []),
                    'agentpress_tools': existing_data.get('agentpress_tools', {})
                }
        
        needs_new_version = False
        version_changes = {}
        
        def values_different(new_val, old_val):
            if new_val is None:
                return False
            import json
            try:
                new_json = json.dumps(new_val, sort_keys=True) if new_val is not None else None
                old_json = json.dumps(old_val, sort_keys=True) if old_val is not None else None
                return new_json != old_json
            except (TypeError, ValueError):
                return new_val != old_val
        
        if values_different(agent_data.system_prompt, current_version_data.get('system_prompt')):
            needs_new_version = True
            version_changes['system_prompt'] = agent_data.system_prompt
        
        if values_different(agent_data.configured_mcps, current_version_data.get('configured_mcps', [])):
            needs_new_version = True
            version_changes['configured_mcps'] = agent_data.configured_mcps
            
        if values_different(agent_data.custom_mcps, current_version_data.get('custom_mcps', [])):
            needs_new_version = True
            if agent_data.custom_mcps is not None:
                merged_custom_mcps = merge_custom_mcps(
                    current_version_data.get('custom_mcps', []),
                    agent_data.custom_mcps
                )
                version_changes['custom_mcps'] = merged_custom_mcps
            else:
                version_changes['custom_mcps'] = current_version_data.get('custom_mcps', [])
            
        if values_different(agent_data.agentpress_tools, current_version_data.get('agentpress_tools', {})):
            needs_new_version = True
            version_changes['agentpress_tools'] = agent_data.agentpress_tools
        
        update_data = {}
        if agent_data.name is not None:
            update_data["name"] = agent_data.name
        if agent_data.description is not None:
            update_data["description"] = agent_data.description
        if agent_data.is_default is not None:
            update_data["is_default"] = agent_data.is_default
            if agent_data.is_default:
                await client.table('agents').update({"is_default": False}).eq("account_id", user_id).eq("is_default", True).neq("agent_id", agent_id).execute()
        if agent_data.avatar is not None:
            update_data["avatar"] = agent_data.avatar
        if agent_data.avatar_color is not None:
            update_data["avatar_color"] = agent_data.avatar_color
        
        current_system_prompt = agent_data.system_prompt if agent_data.system_prompt is not None else current_version_data.get('system_prompt', '')
        current_configured_mcps = agent_data.configured_mcps if agent_data.configured_mcps is not None else current_version_data.get('configured_mcps', [])
        
        if agent_data.custom_mcps is not None:
            current_custom_mcps = merge_custom_mcps(
                current_version_data.get('custom_mcps', []),
                agent_data.custom_mcps
            )
        else:
            current_custom_mcps = current_version_data.get('custom_mcps', [])
            
        current_agentpress_tools = agent_data.agentpress_tools if agent_data.agentpress_tools is not None else current_version_data.get('agentpress_tools', {})
        current_avatar = agent_data.avatar if agent_data.avatar is not None else existing_data.get('avatar')
        current_avatar_color = agent_data.avatar_color if agent_data.avatar_color is not None else existing_data.get('avatar_color')
        new_version_id = None
        if needs_new_version:
            try:
                version_service = await _get_version_service()

                new_version = await version_service.create_version(
                    agent_id=agent_id,
                    user_id=user_id,
                    system_prompt=current_system_prompt,
                    configured_mcps=current_configured_mcps,
                    custom_mcps=current_custom_mcps,
                    agentpress_tools=current_agentpress_tools,
                    change_description="Configuration updated"
                )
                
                new_version_id = new_version.version_id
                update_data['current_version_id'] = new_version_id
                update_data['version_count'] = new_version.version_number
                
                logger.info(f"Created new version {new_version.version_name} for agent {agent_id}")
                
            except HTTPException:
                raise
            except Exception as e:
                logger.error(f"Error creating new version for agent {agent_id}: {str(e)}")
                raise HTTPException(status_code=500, detail=f"Failed to create new agent version: {str(e)}")
        
        if update_data:
            try:
                update_result = await client.table('agents').update(update_data).eq("agent_id", agent_id).eq("account_id", user_id).execute()
                
                if not update_result.data:
                    raise HTTPException(status_code=500, detail="Failed to update agent - no rows affected")
            except Exception as e:
                logger.error(f"Error updating agent {agent_id}: {str(e)}")
                raise HTTPException(status_code=500, detail=f"Failed to update agent: {str(e)}")
        
        updated_agent = await client.table('agents').select('*').eq("agent_id", agent_id).eq("account_id", user_id).maybe_single().execute()
        
        if not updated_agent.data:
            raise HTTPException(status_code=500, detail="Failed to fetch updated agent")
        
        agent = updated_agent.data
        
        current_version = None
        if agent.get('current_version_id'):
            try:
                version_service = await _get_version_service()
                current_version_obj = await version_service.get_version(
                    agent_id=agent_id,
                    version_id=agent['current_version_id'],
                    user_id=user_id
                )
                current_version_data = current_version_obj.to_dict()
                version_data = current_version_data
                
                current_version = AgentVersionResponse(
                    version_id=current_version_data['version_id'],
                    agent_id=current_version_data['agent_id'],
                    version_number=current_version_data['version_number'],
                    version_name=current_version_data['version_name'],
                    system_prompt=current_version_data['system_prompt'],
                    configured_mcps=current_version_data.get('configured_mcps', []),
                    custom_mcps=current_version_data.get('custom_mcps', []),
                    agentpress_tools=current_version_data.get('agentpress_tools', {}),
                    is_active=current_version_data.get('is_active', True),
                    created_at=current_version_data['created_at'],
                    updated_at=current_version_data.get('updated_at', current_version_data['created_at']),
                    created_by=current_version_data.get('created_by')
                )
                
                logger.info(f"Using agent {agent['name']} version {current_version_data.get('version_name', 'v1')}")
            except Exception as e:
                logger.warning(f"Failed to get version data for updated agent {agent_id}: {e}")
        
        version_data = None
        if current_version:
            version_data = {
                'version_id': current_version.version_id,
                'agent_id': current_version.agent_id,
                'version_number': current_version.version_number,
                'version_name': current_version.version_name,
                'system_prompt': current_version.system_prompt,
                'configured_mcps': current_version.configured_mcps,
                'custom_mcps': current_version.custom_mcps,
                'agentpress_tools': current_version.agentpress_tools,
                'is_active': current_version.is_active,
            }
        
        from agent.config_helper import extract_agent_config
        agent_config = extract_agent_config(agent, version_data)
        
        system_prompt = agent_config['system_prompt']
        configured_mcps = agent_config['configured_mcps']
        custom_mcps = agent_config['custom_mcps']
        agentpress_tools = agent_config['agentpress_tools']
        
        return AgentResponse(
            agent_id=agent['agent_id'],
            account_id=agent['account_id'],
            name=agent['name'],
            description=agent.get('description'),
            system_prompt=system_prompt,
            configured_mcps=configured_mcps,
            custom_mcps=custom_mcps,
            agentpress_tools=agentpress_tools,
            is_default=agent.get('is_default', False),
            is_public=agent.get('is_public', False),
            tags=agent.get('tags', []),
            avatar=agent_config.get('avatar'),
            avatar_color=agent_config.get('avatar_color'),
            created_at=agent['created_at'],
            updated_at=agent.get('updated_at', agent['created_at']),
            current_version_id=agent.get('current_version_id'),
            version_count=agent.get('version_count', 1),
            current_version=current_version,
            metadata=agent.get('metadata')
        )
        
    except HTTPException:
        raise
    except Exception as e:
        logger.error(f"Error updating agent {agent_id} for user {user_id}: {str(e)}")
        raise HTTPException(status_code=500, detail=f"Failed to update agent: {str(e)}")

@router.delete("/agents/{agent_id}")
async def delete_agent(agent_id: str, user_id: str = Depends(get_current_user_id_from_jwt)):
    if not await is_enabled("custom_agents"):
        raise HTTPException(
            status_code=403, 
            detail="Custom agent currently disabled. This feature is not available at the moment."
        )
    logger.info(f"Deleting agent: {agent_id}")
    client = await db.client
    
    try:
        agent_result = await client.table('agents').select('*').eq('agent_id', agent_id).execute()
        if not agent_result.data:
            raise HTTPException(status_code=404, detail="Agent not found")
        
        agent = agent_result.data[0]
        if agent['account_id'] != user_id:
            raise HTTPException(status_code=403, detail="Access denied")
        
        if agent['is_default']:
            raise HTTPException(status_code=400, detail="Cannot delete default agent")
        
        await client.table('agents').delete().eq('agent_id', agent_id).execute()
        
        logger.info(f"Successfully deleted agent: {agent_id}")
        return {"message": "Agent deleted successfully"}
        
    except HTTPException:
        raise
    except Exception as e:
        logger.error(f"Error deleting agent {agent_id}: {str(e)}")
        raise HTTPException(status_code=500, detail="Internal server error")

@router.get("/agents/{agent_id}/builder-chat-history")
async def get_agent_builder_chat_history(
    agent_id: str,
    user_id: str = Depends(get_current_user_id_from_jwt)
):
    if not await is_enabled("custom_agents"):
        raise HTTPException(
            status_code=403, 
            detail="Custom agents currently disabled. This feature is not available at the moment."
        )
    
    logger.info(f"Fetching agent builder chat history for agent: {agent_id}")
    client = await db.client
    
    try:
        agent_result = await client.table('agents').select('*').eq('agent_id', agent_id).eq('account_id', user_id).execute()
        
        if not agent_result.data:
            raise HTTPException(status_code=404, detail="Agent not found")
        
        threads_result = await client.table('threads').select('thread_id, created_at, metadata').eq('account_id', user_id).order('created_at', desc=True).execute()
        
        agent_builder_threads = []
        for thread in threads_result.data:
            metadata = thread.get('metadata', {})
            if (metadata.get('is_agent_builder') and 
                metadata.get('target_agent_id') == agent_id):
                agent_builder_threads.append({
                    'thread_id': thread['thread_id'],
                    'created_at': thread['created_at']
                })
        
        if not agent_builder_threads:
            logger.info(f"No agent builder threads found for agent {agent_id}")
            return {"messages": [], "thread_id": None}
        
        latest_thread_id = agent_builder_threads[0]['thread_id']
        logger.info(f"Found {len(agent_builder_threads)} agent builder threads, using latest: {latest_thread_id}")
        messages_result = await client.table('messages').select('*').eq('thread_id', latest_thread_id).neq('type', 'status').neq('type', 'summary').order('created_at', desc=False).execute()
        
        logger.info(f"Found {len(messages_result.data)} messages for agent builder chat history")
        return {
            "messages": messages_result.data,
            "thread_id": latest_thread_id
        }
        
    except HTTPException:
        raise
    except Exception as e:
        logger.error(f"Error fetching agent builder chat history for agent {agent_id}: {str(e)}")
        raise HTTPException(status_code=500, detail=f"Failed to fetch chat history: {str(e)}")

@router.get("/agents/{agent_id}/pipedream-tools/{profile_id}")
async def get_pipedream_tools_for_agent(
    agent_id: str,
    profile_id: str,
    user_id: str = Depends(get_current_user_id_from_jwt),
    version: Optional[str] = Query(None, description="Version ID to get tools from specific version")
):
    logger.info(f"Getting tools for agent {agent_id}, profile {profile_id}, user {user_id}, version {version}")

    try:
        from pipedream import profile_service, mcp_service
        from uuid import UUID

        profile = await profile_service.get_profile(UUID(user_id), UUID(profile_id))
        
        if not profile:
            logger.error(f"Profile {profile_id} not found for user {user_id}")
            try:
                all_profiles = await profile_service.get_profiles(UUID(user_id))
                pipedream_profiles = [p for p in all_profiles if 'pipedream' in p.mcp_qualified_name]
                logger.info(f"User {user_id} has {len(pipedream_profiles)} pipedream profiles: {[p.profile_id for p in pipedream_profiles]}")
            except Exception as debug_e:
                logger.warning(f"Could not check user's profiles: {str(debug_e)}")
            
            raise HTTPException(status_code=404, detail=f"Profile {profile_id} not found or access denied")
        
        if not profile.is_connected:
            raise HTTPException(status_code=400, detail="Profile is not connected")

        enabled_tools = []
        try:
            client = await db.client
            agent_row = await client.table('agents')\
                .select('current_version_id')\
                .eq('agent_id', agent_id)\
                .eq('account_id', user_id)\
                .maybe_single()\
                .execute()
            
            if agent_row.data and agent_row.data.get('current_version_id'):
                if version:
                    version_result = await client.table('agent_versions')\
                        .select('config')\
                        .eq('version_id', version)\
                        .maybe_single()\
                        .execute()
                else:
                    version_result = await client.table('agent_versions')\
                        .select('config')\
                        .eq('version_id', agent_row.data['current_version_id'])\
                        .maybe_single()\
                        .execute()
                
                if version_result.data and version_result.data.get('config'):
                    agent_config = version_result.data['config']
                    tools = agent_config.get('tools', {})
                    custom_mcps = tools.get('custom_mcp', []) or []
                    
                    for mcp in custom_mcps:
                        mcp_profile_id = mcp.get('config', {}).get('profile_id')
                        if mcp_profile_id == profile_id:
                            enabled_tools = mcp.get('enabledTools', mcp.get('enabled_tools', []))
                            logger.info(f"Found enabled tools for profile {profile_id}: {enabled_tools}")
                            break
                    
                    if not enabled_tools:
                        logger.info(f"No enabled tools found for profile {profile_id} in agent {agent_id}")
            
        except Exception as e:
            logger.error(f"Error retrieving enabled tools for profile {profile_id}: {str(e)}")
        
        logger.info(f"Using {len(enabled_tools)} enabled tools for profile {profile_id}: {enabled_tools}")
        
        try:
            from pipedream.mcp_service import ExternalUserId, AppSlug
            external_user_id = ExternalUserId(profile.external_user_id)
            app_slug_obj = AppSlug(profile.app_slug)
            
            logger.info(f"Discovering servers for user {external_user_id.value} and app {app_slug_obj.value}")
            servers = await mcp_service.discover_servers_for_user(external_user_id, app_slug_obj)
            logger.info(f"Found {len(servers)} servers: {[s.app_slug for s in servers]}")
            
            server = servers[0] if servers else None
            logger.info(f"Selected server: {server.app_slug if server else 'None'} with {len(server.available_tools) if server else 0} tools")
            
            if not server:
                return {
                    'profile_id': profile_id,
                    'app_name': profile.app_name,
                    'profile_name': profile.profile_name,
                    'tools': [],
                    'has_mcp_config': len(enabled_tools) > 0
                }
            
            available_tools = server.available_tools
            
            formatted_tools = []
            def tools_match(api_tool_name, stored_tool_name):
                api_normalized = api_tool_name.lower().replace('-', '_')
                stored_normalized = stored_tool_name.lower().replace('-', '_')
                return api_normalized == stored_normalized
            
            for tool in available_tools:
                is_enabled = any(tools_match(tool.name, stored_tool) for stored_tool in enabled_tools)
                formatted_tools.append({
                    'name': tool.name,
                    'description': tool.description or f"Tool from {profile.app_name}",
                    'enabled': is_enabled
                })
            
            return {
                'profile_id': profile_id,
                'app_name': profile.app_name,
                'profile_name': profile.profile_name,
                'tools': formatted_tools,
                'has_mcp_config': len(enabled_tools) > 0
            }
            
        except Exception as e:
            logger.error(f"Error discovering tools: {e}", exc_info=True)
            return {
                'profile_id': profile_id,
                'app_name': getattr(profile, 'app_name', 'Unknown'),
                'profile_name': getattr(profile, 'profile_name', 'Unknown'),
                'tools': [],
                'has_mcp_config': len(enabled_tools) > 0,
                'error': str(e)
            }
        
    except HTTPException:
        raise
    except Exception as e:
        logger.error(f"Error getting Pipedream tools for agent {agent_id}: {e}")
        raise HTTPException(status_code=500, detail="Internal server error")


@router.put("/agents/{agent_id}/pipedream-tools/{profile_id}")
async def update_pipedream_tools_for_agent(
    agent_id: str,
    profile_id: str,
    request: dict,
    user_id: str = Depends(get_current_user_id_from_jwt)
):
    try:
        client = await db.client
        agent_row = await client.table('agents')\
            .select('current_version_id')\
            .eq('agent_id', agent_id)\
            .eq('account_id', user_id)\
            .maybe_single()\
            .execute()
        if not agent_row.data:
            raise HTTPException(status_code=404, detail="Agent not found")

        agent_config = {}
        if agent_row.data.get('current_version_id'):
            version_result = await client.table('agent_versions')\
                .select('config')\
                .eq('version_id', agent_row.data['current_version_id'])\
                .maybe_single()\
                .execute()
            if version_result.data and version_result.data.get('config'):
                agent_config = version_result.data['config']

        tools = agent_config.get('tools', {})
        custom_mcps = tools.get('custom_mcp', [])

        if any(mcp.get('config', {}).get('profile_id') == profile_id for mcp in custom_mcps):
            raise HTTPException(status_code=400, detail="This profile is already added to this agent")

        enabled_tools = request.get('enabled_tools', [])
        
        updated = False
        for mcp in custom_mcps:
            mcp_profile_id = mcp.get('config', {}).get('profile_id')
            if mcp_profile_id == profile_id:
                mcp['enabledTools'] = enabled_tools
                mcp['enabled_tools'] = enabled_tools
                updated = True
                logger.info(f"Updated enabled tools for profile {profile_id}: {enabled_tools}")
                break
        
        if not updated:
            logger.warning(f"Profile {profile_id} not found in agent {agent_id} custom_mcps configuration")
            
        if updated:
            agent_config['tools']['custom_mcp'] = custom_mcps
            
            await client.table('agent_versions')\
                .update({'config': agent_config})\
                .eq('version_id', agent_row.data['current_version_id'])\
                .execute()
            
            logger.info(f"Successfully updated agent configuration for {agent_id}")
        
        result = {
            'success': updated,
            'enabled_tools': enabled_tools,
            'total_tools': len(enabled_tools),
            'profile_id': profile_id
        }
        logger.info(f"Successfully updated Pipedream tools for agent {agent_id}, profile {profile_id}")
        return result
        
    except ValueError as e:
        logger.error(f"Validation error updating Pipedream tools: {e}")
        raise HTTPException(status_code=404, detail=str(e))
    except Exception as e:
        logger.error(f"Error updating Pipedream tools for agent {agent_id}: {e}")
        raise HTTPException(status_code=500, detail="Internal server error")


@router.get("/agents/{agent_id}/custom-mcp-tools")
async def get_custom_mcp_tools_for_agent(
    agent_id: str,
    request: Request,
    user_id: str = Depends(get_current_user_id_from_jwt)
):
    logger.info(f"Getting custom MCP tools for agent {agent_id}, user {user_id}")
    try:
        client = await db.client
        agent_result = await client.table('agents').select('current_version_id').eq('agent_id', agent_id).eq('account_id', user_id).execute()
        if not agent_result.data:
            raise HTTPException(status_code=404, detail="Agent not found")
        
        agent = agent_result.data[0]
 
        agent_config = {}
        if agent.get('current_version_id'):
            version_result = await client.table('agent_versions')\
                .select('config')\
                .eq('version_id', agent['current_version_id'])\
                .maybe_single()\
                .execute()
            if version_result.data and version_result.data.get('config'):
                agent_config = version_result.data['config']

        tools = agent_config.get('tools', {})
        custom_mcps = tools.get('custom_mcp', [])
        
        mcp_url = request.headers.get('X-MCP-URL')
        mcp_type = request.headers.get('X-MCP-Type', 'sse')
        
        if not mcp_url:
            raise HTTPException(status_code=400, detail="X-MCP-URL header is required")
        
        mcp_config = {
            'url': mcp_url,
            'type': mcp_type
        }
        
        if 'X-MCP-Headers' in request.headers:
            import json
            try:
                mcp_config['headers'] = json.loads(request.headers['X-MCP-Headers'])
            except json.JSONDecodeError:
                logger.warning("Failed to parse X-MCP-Headers as JSON")
        
        from mcp_module import mcp_service
        discovery_result = await mcp_service.discover_custom_tools(mcp_type, mcp_config)
        
        existing_mcp = None
        for mcp in custom_mcps:
            if (mcp.get('type') == mcp_type and 
                mcp.get('config', {}).get('url') == mcp_url):
                existing_mcp = mcp
                break
        
        tools = []
        enabled_tools = existing_mcp.get('enabledTools') or existing_mcp.get('enabled_tools') or []
        
        for tool in discovery_result.tools:
            tools.append({
                'name': tool['name'],
                'description': tool.get('description', f'Tool from {mcp_type.upper()} MCP server'),
                'enabled': tool['name'] in enabled_tools
            })
        
        return {
            'tools': tools,
            'has_mcp_config': existing_mcp is not None,
            'server_type': mcp_type,
            'server_url': mcp_url
        }
        
    except HTTPException:
        raise
    except Exception as e:
        logger.error(f"Error getting custom MCP tools for agent {agent_id}: {e}")
        raise HTTPException(status_code=500, detail="Internal server error")


@router.post("/agents/{agent_id}/custom-mcp-tools")
async def update_custom_mcp_tools_for_agent(
    agent_id: str,
    request: dict,
    user_id: str = Depends(get_current_user_id_from_jwt)
):
    logger.info(f"Updating custom MCP tools for agent {agent_id}, user {user_id}")
    
    try:
        client = await db.client
        
        agent_result = await client.table('agents').select('current_version_id').eq('agent_id', agent_id).eq('account_id', user_id).execute()
        if not agent_result.data:
            raise HTTPException(status_code=404, detail="Agent not found")
        
        agent = agent_result.data[0]
        
        agent_config = {}
        if agent.get('current_version_id'):
            version_result = await client.table('agent_versions')\
                .select('config')\
                .eq('version_id', agent['current_version_id'])\
                .maybe_single()\
                .execute()
            if version_result.data and version_result.data.get('config'):
                agent_config = version_result.data['config']
        
        tools = agent_config.get('tools', {})
        custom_mcps = tools.get('custom_mcp', [])

        mcp_url = request.get('url')
        mcp_type = request.get('type', 'sse')
        enabled_tools = request.get('enabled_tools', [])
        
        updated = False
        for i, mcp in enumerate(custom_mcps):
            if mcp_type == 'composio':
                # For Composio, match by profile_id
                if (mcp.get('type') == 'composio' and 
                    mcp.get('config', {}).get('profile_id') == mcp_url):
                    custom_mcps[i]['enabledTools'] = enabled_tools
                    updated = True
                    break
            else:
                if (mcp.get('customType') == mcp_type and 
                    mcp.get('config', {}).get('url') == mcp_url):
                    custom_mcps[i]['enabledTools'] = enabled_tools
                    updated = True
                    break
        
        if not updated:
            if mcp_type == 'composio':
                try:
                    from composio_integration.composio_profile_service import ComposioProfileService
                    from services.supabase import DBConnection
                    profile_service = ComposioProfileService(DBConnection())
 
                    profile_id = mcp_url
                    mcp_config = await profile_service.get_mcp_config_for_agent(profile_id)
                    mcp_config['enabledTools'] = enabled_tools
                    custom_mcps.append(mcp_config)
                except Exception as e:
                    logger.error(f"Failed to get Composio profile config: {e}")
                    raise HTTPException(status_code=400, detail=f"Failed to get Composio profile: {str(e)}")
            else:
                new_mcp_config = {
                    "name": f"Custom MCP ({mcp_type.upper()})",
                    "customType": mcp_type,
                    "type": mcp_type,
                    "config": {
                        "url": mcp_url
                    },
                    "enabledTools": enabled_tools
                }
                custom_mcps.append(new_mcp_config)
        
        tools['custom_mcp'] = custom_mcps
        agent_config['tools'] = tools
        
        from agent.versioning.version_service import get_version_service
        try:
            version_service = await get_version_service() 
            new_version = await version_service.create_version(
                agent_id=agent_id,
                user_id=user_id,
                system_prompt=agent_config.get('system_prompt', ''),
                configured_mcps=agent_config.get('tools', {}).get('mcp', []),
                custom_mcps=custom_mcps,
                agentpress_tools=agent_config.get('tools', {}).get('agentpress', {}),
                change_description=f"Updated custom MCP tools for {mcp_type}"
            )
            logger.info(f"Created version {new_version.version_id} for custom MCP tools update on agent {agent_id}")
        except Exception as e:
            logger.error(f"Failed to create version for custom MCP tools update: {e}")
            raise HTTPException(status_code=500, detail="Failed to save changes")
        
        return {
            'success': True,
            'enabled_tools': enabled_tools,
            'total_tools': len(enabled_tools)
        }
        
    except HTTPException:
        raise
    except Exception as e:
        logger.error(f"Error updating custom MCP tools for agent {agent_id}: {e}")
        raise HTTPException(status_code=500, detail="Internal server error")

@router.get("/agents/{agent_id}/tools")
async def get_agent_tools(
    agent_id: str,
    user_id: str = Depends(get_current_user_id_from_jwt)
):
    if not await is_enabled("custom_agents"):
        raise HTTPException(status_code=403, detail="Custom agents currently disabled")
        
    logger.info(f"Fetching enabled tools for agent: {agent_id} by user: {user_id}")
    client = await db.client

    agent_result = await client.table('agents').select('*').eq('agent_id', agent_id).execute()
    if not agent_result.data:
        raise HTTPException(status_code=404, detail="Agent not found")
    agent = agent_result.data[0]
    if agent['account_id'] != user_id and not agent.get('is_public', False):
        raise HTTPException(status_code=403, detail="Access denied")


    version_data = None
    if agent.get('current_version_id'):
        try:
            version_service = await _get_version_service()

            version_obj = await version_service.get_version(
                agent_id=agent_id,
                version_id=agent['current_version_id'],
                user_id=user_id
            )
            version_data = version_obj.to_dict()
        except Exception as e:
            logger.warning(f"Failed to fetch version data for tools endpoint: {e}")
    
    from agent.config_helper import extract_agent_config
    agent_config = extract_agent_config(agent, version_data)
    
    agentpress_tools_config = agent_config['agentpress_tools']
    configured_mcps = agent_config['configured_mcps'] 
    custom_mcps = agent_config['custom_mcps']

    agentpress_tools = []
    for name, enabled in agentpress_tools_config.items():
        is_enabled_tool = bool(enabled.get('enabled', False)) if isinstance(enabled, dict) else bool(enabled)
        agentpress_tools.append({"name": name, "enabled": is_enabled_tool})


    mcp_tools = []
    for mcp in configured_mcps + custom_mcps:
        server = mcp.get('name')
        enabled_tools = mcp.get('enabledTools') or mcp.get('enabled_tools') or []
        for tool_name in enabled_tools:
            mcp_tools.append({"name": tool_name, "server": server, "enabled": True})
    return {"agentpress_tools": agentpress_tools, "mcp_tools": mcp_tools}



@router.get("/threads")
async def get_user_threads(
    user_id: str = Depends(get_current_user_id_from_jwt),
    page: Optional[int] = Query(1, ge=1, description="Page number (1-based)"),
    limit: Optional[int] = Query(1000, ge=1, le=1000, description="Number of items per page (max 1000)")
):
    """Get all threads for the current user with associated project data."""
    logger.info(f"Fetching threads with project data for user: {user_id} (page={page}, limit={limit})")
    client = await db.client
    try:
        offset = (page - 1) * limit
        
        # First, get threads for the user
        threads_result = await client.table('threads').select('*').eq('account_id', user_id).order('created_at', desc=True).execute()
        
        if not threads_result.data:
            logger.info(f"No threads found for user: {user_id}")
            return {
                "threads": [],
                "pagination": {
                    "page": page,
                    "limit": limit,
                    "total": 0,
                    "pages": 0
                }
            }
        
        total_count = len(threads_result.data)
        
        # Apply pagination to threads
        paginated_threads = threads_result.data[offset:offset + limit]
        
        # Extract unique project IDs from threads that have them
        project_ids = [
            thread['project_id'] for thread in paginated_threads 
            if thread.get('project_id')
        ]
        unique_project_ids = list(set(project_ids)) if project_ids else []
        
        # Fetch projects if we have project IDs
        projects_by_id = {}
        if unique_project_ids:
            projects_result = await client.table('projects').select('*').in_('project_id', unique_project_ids).execute()
            
            if projects_result.data:
                logger.info(f"[API] Raw projects from DB: {len(projects_result.data)}")
                # Create a lookup map of projects by ID
                projects_by_id = {
                    project['project_id']: project 
                    for project in projects_result.data
                }
        
        # Map threads with their associated projects
        mapped_threads = []
        for thread in paginated_threads:
            project_data = None
            if thread.get('project_id') and thread['project_id'] in projects_by_id:
                project = projects_by_id[thread['project_id']]
                project_data = {
                    "project_id": project['project_id'],
                    "name": project.get('name', ''),
                    "description": project.get('description', ''),
                    "account_id": project['account_id'],
                    "sandbox": project.get('sandbox', {}),
                    "is_public": project.get('is_public', False),
                    "created_at": project['created_at'],
                    "updated_at": project['updated_at']
                }
            
            mapped_thread = {
                "thread_id": thread['thread_id'],
                "account_id": thread['account_id'],
                "project_id": thread.get('project_id'),
                "metadata": thread.get('metadata', {}),
                "is_public": thread.get('is_public', False),
                "created_at": thread['created_at'],
                "updated_at": thread['updated_at'],
                "project": project_data
            }
            mapped_threads.append(mapped_thread)
        
        total_pages = (total_count + limit - 1) // limit if total_count else 0
        
        logger.info(f"[API] Mapped threads for frontend: {len(mapped_threads)} threads, {len(projects_by_id)} unique projects")
        
        return {
            "threads": mapped_threads,
            "pagination": {
                "page": page,
                "limit": limit,
                "total": total_count,
                "pages": total_pages
            }
        }
        
    except Exception as e:
        logger.error(f"Error fetching threads for user {user_id}: {str(e)}")
        raise HTTPException(status_code=500, detail=f"Failed to fetch threads: {str(e)}")

@router.get("/threads/{thread_id}")
async def get_thread(
    thread_id: str,
    user_id: str = Depends(get_current_user_id_from_jwt)
):
    """Get a specific thread by ID with complete related data."""
    logger.info(f"Fetching thread: {thread_id}")
    client = await db.client
    
    try:
        await verify_thread_access(client, thread_id, user_id)
        
        # Get the thread data
        thread_result = await client.table('threads').select('*').eq('thread_id', thread_id).execute()
        
        if not thread_result.data:
            raise HTTPException(status_code=404, detail="Thread not found")
        
        thread = thread_result.data[0]
        
        # Get associated project if thread has a project_id
        project_data = None
        if thread.get('project_id'):
            project_result = await client.table('projects').select('*').eq('project_id', thread['project_id']).execute()
            
            if project_result.data:
                project = project_result.data[0]
                logger.info(f"[API] Raw project from DB for thread {thread_id}")
                project_data = {
                    "project_id": project['project_id'],
                    "name": project.get('name', ''),
                    "description": project.get('description', ''),
                    "account_id": project['account_id'],
                    "sandbox": project.get('sandbox', {}),
                    "is_public": project.get('is_public', False),
                    "created_at": project['created_at'],
                    "updated_at": project['updated_at']
                }
        
        # Get message count for the thread
        message_count_result = await client.table('messages').select('message_id', count='exact').eq('thread_id', thread_id).execute()
        message_count = message_count_result.count if message_count_result.count is not None else 0
        
        # Get recent agent runs for the thread
        agent_runs_result = await client.table('agent_runs').select('*').eq('thread_id', thread_id).order('created_at', desc=True).execute()
        agent_runs_data = []
        if agent_runs_result.data:
            agent_runs_data = [{
                "id": run['id'],
                "status": run.get('status', ''),
                "started_at": run.get('started_at'),
                "completed_at": run.get('completed_at'),
                "error": run.get('error'),
                "agent_id": run.get('agent_id'),
                "agent_version_id": run.get('agent_version_id'),
                "created_at": run['created_at']
            } for run in agent_runs_result.data]
        
        # Map thread data for frontend (matching actual DB structure)
        mapped_thread = {
            "thread_id": thread['thread_id'],
            "account_id": thread['account_id'],
            "project_id": thread.get('project_id'),
            "metadata": thread.get('metadata', {}),
            "is_public": thread.get('is_public', False),
            "created_at": thread['created_at'],
            "updated_at": thread['updated_at'],
            "project": project_data,
            "message_count": message_count,
            "recent_agent_runs": agent_runs_data
        }
        
        logger.info(f"[API] Mapped thread for frontend: {thread_id} with {message_count} messages and {len(agent_runs_data)} recent runs")
        return mapped_thread
        
    except HTTPException:
        raise
    except Exception as e:
        logger.error(f"Error fetching thread {thread_id}: {str(e)}")
        raise HTTPException(status_code=500, detail=f"Failed to fetch thread: {str(e)}")


@router.post("/threads", response_model=CreateThreadResponse)
async def create_thread(
    name: Optional[str] = Form(None),
    user_id: str = Depends(get_current_user_id_from_jwt)
):
    """
    Create a new thread without starting an agent run.

    [WARNING] Keep in sync with initiate endpoint.
    """
    if not name:
        name = "New Project"
    logger.info(f"Creating new thread with name: {name}")
    client = await db.client
    account_id = user_id  # In Basejump, personal account_id is the same as user_id
    
    try:
        # 1. Create Project
        project_name = name or "New Project"
        project = await client.table('projects').insert({
            "project_id": str(uuid.uuid4()), 
            "account_id": account_id, 
            "name": project_name,
            "created_at": datetime.now(timezone.utc).isoformat()
        }).execute()
        project_id = project.data[0]['project_id']
        logger.info(f"Created new project: {project_id}")

        # 2. Create Sandbox
        sandbox_id = None
        try:
            sandbox_pass = str(uuid.uuid4())
            sandbox = await create_sandbox(sandbox_pass, project_id)
            sandbox_id = sandbox.id
            logger.info(f"Created new sandbox {sandbox_id} for project {project_id}")
            
            # Get preview links
            vnc_link = await sandbox.get_preview_link(6080)
            website_link = await sandbox.get_preview_link(8080)
            vnc_url = vnc_link.url if hasattr(vnc_link, 'url') else str(vnc_link).split("url='")[1].split("'")[0]
            website_url = website_link.url if hasattr(website_link, 'url') else str(website_link).split("url='")[1].split("'")[0]
            token = None
            if hasattr(vnc_link, 'token'):
                token = vnc_link.token
            elif "token='" in str(vnc_link):
                token = str(vnc_link).split("token='")[1].split("'")[0]
        except Exception as e:
            logger.error(f"Error creating sandbox: {str(e)}")
            await client.table('projects').delete().eq('project_id', project_id).execute()
            if sandbox_id:
                try: 
                    await delete_sandbox(sandbox_id)
                except Exception as e: 
                    pass
            raise Exception("Failed to create sandbox")

        # Update project with sandbox info
        update_result = await client.table('projects').update({
            'sandbox': {
                'id': sandbox_id, 
                'pass': sandbox_pass, 
                'vnc_preview': vnc_url,
                'sandbox_url': website_url, 
                'token': token
            }
        }).eq('project_id', project_id).execute()

        if not update_result.data:
            logger.error(f"Failed to update project {project_id} with new sandbox {sandbox_id}")
            if sandbox_id:
                try: 
                    await delete_sandbox(sandbox_id)
                except Exception as e: 
                    logger.error(f"Error deleting sandbox: {str(e)}")
            raise Exception("Database update failed")

        # 3. Create Thread
        thread_data = {
            "thread_id": str(uuid.uuid4()), 
            "project_id": project_id, 
            "account_id": account_id,
            "created_at": datetime.now(timezone.utc).isoformat()
        }

        structlog.contextvars.bind_contextvars(
            thread_id=thread_data["thread_id"],
            project_id=project_id,
            account_id=account_id,
        )
        
        thread = await client.table('threads').insert(thread_data).execute()
        thread_id = thread.data[0]['thread_id']
        logger.info(f"Created new thread: {thread_id}")

        logger.info(f"Successfully created thread {thread_id} with project {project_id}")
        return {"thread_id": thread_id, "project_id": project_id}

    except Exception as e:
        logger.error(f"Error creating thread: {str(e)}\n{traceback.format_exc()}")
        # TODO: Clean up created project/thread if creation fails mid-way
        raise HTTPException(status_code=500, detail=f"Failed to create thread: {str(e)}")


@router.get("/threads/{thread_id}/messages")
async def get_thread_messages(
    thread_id: str,
    user_id: str = Depends(get_current_user_id_from_jwt),
    order: str = Query("desc", description="Order by created_at: 'asc' or 'desc'")
):
    """Get all messages for a thread, fetching in batches of 1000 from the DB to avoid large queries."""
    logger.info(f"Fetching all messages for thread: {thread_id}, order={order}")
    client = await db.client
    await verify_thread_access(client, thread_id, user_id)
    try:
        batch_size = 1000
        offset = 0
        all_messages = []
        while True:
            query = client.table('messages').select('*').eq('thread_id', thread_id)
            query = query.order('created_at', desc=(order == "desc"))
            query = query.range(offset, offset + batch_size - 1)
            messages_result = await query.execute()
            batch = messages_result.data or []
            all_messages.extend(batch)
            logger.debug(f"Fetched batch of {len(batch)} messages (offset {offset})")
            if len(batch) < batch_size:
                break
            offset += batch_size
        return {"messages": all_messages}
    except Exception as e:
        logger.error(f"Error fetching messages for thread {thread_id}: {str(e)}")
        raise HTTPException(status_code=500, detail=f"Failed to fetch messages: {str(e)}")


@router.get("/agent-runs/{agent_run_id}")
async def get_agent_run(
    agent_run_id: str,
    user_id: str = Depends(get_current_user_id_from_jwt),
):
    """
    [DEPRECATED] Get an agent run by ID.

    This endpoint is deprecated and may be removed in future versions.
    """
    logger.warning(f"[DEPRECATED] Fetching agent run: {agent_run_id}")
    client = await db.client
    try:
        agent_run_result = await client.table('agent_runs').select('*').eq('agent_run_id', agent_run_id).eq('account_id', user_id).execute()
        if not agent_run_result.data:
            raise HTTPException(status_code=404, detail="Agent run not found")
        return agent_run_result.data[0]
    except Exception as e:
        logger.error(f"Error fetching agent run {agent_run_id}: {str(e)}")
        raise HTTPException(status_code=500, detail=f"Failed to fetch agent run: {str(e)}")  


@router.post("/threads/{thread_id}/messages/add")
async def add_message_to_thread(
    thread_id: str,
    message: str,
    user_id: str = Depends(get_current_user_id_from_jwt)
):
    """Add a message to a thread"""
    logger.info(f"Adding message to thread: {thread_id}")
    client = await db.client
    await verify_thread_access(client, thread_id, user_id)
    try:
        message_result = await client.table('messages').insert({
            'thread_id': thread_id,
            'type': 'user',
            'is_llm_message': True,
            'content': {
              "role": "user",
              "content": message
            }
        }).execute()
        return message_result.data[0]
    except Exception as e:
        logger.error(f"Error adding message to thread {thread_id}: {str(e)}")
        raise HTTPException(status_code=500, detail=f"Failed to add message: {str(e)}")


@router.post("/threads/{thread_id}/messages")
async def create_message(
    thread_id: str,
    message_data: MessageCreateRequest,
    user_id: str = Depends(get_current_user_id_from_jwt)
):
    """Create a new message in a thread."""
    logger.info(f"Creating message in thread: {thread_id}")
    client = await db.client
    
    try:
        await verify_thread_access(client, thread_id, user_id)
        
        message_payload = {
            "role": "user" if message_data.type == "user" else "assistant",
            "content": message_data.content
        }
        
        insert_data = {
            "message_id": str(uuid.uuid4()),
            "thread_id": thread_id,
            "type": message_data.type,
            "is_llm_message": message_data.is_llm_message,
            "content": message_payload,  # Store as JSONB object, not JSON string
            "created_at": datetime.now(timezone.utc).isoformat()
        }
        
        message_result = await client.table('messages').insert(insert_data).execute()
        
        if not message_result.data:
            raise HTTPException(status_code=500, detail="Failed to create message")
        
        logger.info(f"Created message: {message_result.data[0]['message_id']}")
        return message_result.data[0]
        
    except HTTPException:
        raise
    except Exception as e:
        logger.error(f"Error creating message in thread {thread_id}: {str(e)}")
        raise HTTPException(status_code=500, detail=f"Failed to create message: {str(e)}")


@router.delete("/threads/{thread_id}/messages/{message_id}")
async def delete_message(
    thread_id: str,
    message_id: str,
    user_id: str = Depends(get_current_user_id_from_jwt)
):
    """Delete a message from a thread."""
    logger.info(f"Deleting message from thread: {thread_id}")
    client = await db.client
    await verify_thread_access(client, thread_id, user_id)
    try:
        # Don't allow users to delete the "status" messages
        await client.table('messages').delete().eq('message_id', message_id).eq('is_llm_message', True).eq('thread_id', thread_id).execute()
        return {"message": "Message deleted successfully"}
    except Exception as e:
        logger.error(f"Error deleting message {message_id} from thread {thread_id}: {str(e)}")
        raise HTTPException(status_code=500, detail=f"Failed to delete message: {str(e)}")

@router.put("/agents/{agent_id}/custom-mcp-tools")
async def update_agent_custom_mcps(
    agent_id: str,
    request: dict,
    user_id: str = Depends(get_current_user_id_from_jwt)
):
    logger.info(f"Updating agent {agent_id} custom MCPs for user {user_id}")
    
    try:
        client = await db.client
        agent_result = await client.table('agents').select('current_version_id').eq('agent_id', agent_id).eq('account_id', user_id).execute()
        if not agent_result.data:
            raise HTTPException(status_code=404, detail="Agent not found")
        
        agent = agent_result.data[0]
        
        agent_config = {}
        if agent.get('current_version_id'):
            version_result = await client.table('agent_versions')\
                .select('config')\
                .eq('version_id', agent['current_version_id'])\
                .maybe_single()\
                .execute()
            if version_result.data and version_result.data.get('config'):
                agent_config = version_result.data['config']
        
        new_custom_mcps = request.get('custom_mcps', [])
        if not new_custom_mcps:
            raise HTTPException(status_code=400, detail="custom_mcps array is required")
        
        tools = agent_config.get('tools', {})
        existing_custom_mcps = tools.get('custom_mcp', [])
        
        updated = False
        for new_mcp in new_custom_mcps:
            mcp_type = new_mcp.get('type', '')
            
            if mcp_type == 'composio':
                profile_id = new_mcp.get('config', {}).get('profile_id')
                if not profile_id:
                    continue
                    
                for i, existing_mcp in enumerate(existing_custom_mcps):
                    if (existing_mcp.get('type') == 'composio' and 
                        existing_mcp.get('config', {}).get('profile_id') == profile_id):
                        existing_custom_mcps[i] = new_mcp
                        updated = True
                        break
                
                if not updated:
                    existing_custom_mcps.append(new_mcp)
                    updated = True
            else:
                mcp_url = new_mcp.get('config', {}).get('url')
                mcp_name = new_mcp.get('name', '')
                
                for i, existing_mcp in enumerate(existing_custom_mcps):
                    if (existing_mcp.get('config', {}).get('url') == mcp_url or 
                        (mcp_name and existing_mcp.get('name') == mcp_name)):
                        existing_custom_mcps[i] = new_mcp
                        updated = True
                        break
                
                if not updated:
                    existing_custom_mcps.append(new_mcp)
                    updated = True
        
        tools['custom_mcp'] = existing_custom_mcps
        agent_config['tools'] = tools
        
        from agent.versioning.version_service import get_version_service
        import datetime
        
        try:
            version_service = await get_version_service()
            timestamp = datetime.datetime.now().strftime("%Y%m%d_%H%M%S")
            change_description = f"MCP tools update {timestamp}"
            
            new_version = await version_service.create_version(
                agent_id=agent_id,
                user_id=user_id,
                system_prompt=agent_config.get('system_prompt', ''),
                configured_mcps=agent_config.get('tools', {}).get('mcp', []),
                custom_mcps=existing_custom_mcps,
                agentpress_tools=agent_config.get('tools', {}).get('agentpress', {}),
                change_description=change_description
            )
            logger.info(f"Created version {new_version.version_id} for agent {agent_id}")
            
            total_enabled_tools = sum(len(mcp.get('enabledTools', [])) for mcp in new_custom_mcps)
        except Exception as e:
            logger.error(f"Failed to create version for custom MCP tools update: {e}")
            raise HTTPException(status_code=500, detail="Failed to save changes")
        
        return {
            'success': True,
            'data': {
                'custom_mcps': existing_custom_mcps,
                'total_enabled_tools': total_enabled_tools
            }
        }
        
    except HTTPException:
        raise
    except Exception as e:
        logger.error(f"Error updating agent custom MCPs: {e}")
        raise HTTPException(status_code=500, detail="Internal server error")<|MERGE_RESOLUTION|>--- conflicted
+++ resolved
@@ -146,6 +146,27 @@
     agent: Optional[AgentResponse]
     source: str  # "thread", "default", "none", "missing"
     message: str
+
+class AgentExportData(BaseModel):
+    """Exportable agent configuration data"""
+    name: str
+    description: Optional[str] = None
+    system_prompt: str
+    agentpress_tools: Dict[str, Any]
+    configured_mcps: List[Dict[str, Any]]
+    custom_mcps: List[Dict[str, Any]]
+    avatar: Optional[str] = None
+    avatar_color: Optional[str] = None
+    tags: Optional[List[str]] = []
+    metadata: Optional[Dict[str, Any]] = None
+    export_version: str = "1.0"
+    exported_at: str
+    exported_by: Optional[str] = None
+
+class AgentImportRequest(BaseModel):
+    """Request to import an agent from JSON"""
+    import_data: AgentExportData
+    import_as_new: bool = True  # Always true, only creating new agents is supported
 
 class AgentExportData(BaseModel):
     """Exportable agent configuration data"""
@@ -1724,11 +1745,7 @@
         logger.error(f"Error fetching agent {agent_id} for user {user_id}: {str(e)}")
         raise HTTPException(status_code=500, detail=f"Failed to fetch agent: {str(e)}")
 
-<<<<<<< HEAD
 @router.get("/agents/{agent_id}/export", response_model=AgentExportData)
-=======
-@router.get("/agents/{agent_id}/export")
->>>>>>> 75532717
 async def export_agent(agent_id: str, user_id: str = Depends(get_current_user_id_from_jwt)):
     """Export an agent configuration as JSON"""
     logger.info(f"Exporting agent {agent_id} for user: {user_id}")
@@ -1749,43 +1766,17 @@
             version_result = await client.table('agent_versions').select('*').eq('version_id', agent['current_version_id']).execute()
             if version_result.data:
                 current_version = version_result.data[0]
-<<<<<<< HEAD
         
         # Extract configuration using existing helper
         from agent.config_helper import extract_agent_config
         config = extract_agent_config(agent, current_version)
         
         # Clean metadata for export (remove instance-specific data)
-=======
-
-        from agent.config_helper import extract_agent_config
-        config = extract_agent_config(agent, current_version)
-        
-        from templates.template_service import TemplateService
-        template_service = TemplateService(db)
-        
-        full_config = {
-            'system_prompt': config.get('system_prompt', ''),
-            'tools': {
-                'agentpress': config.get('agentpress_tools', {}),
-                'mcp': config.get('configured_mcps', []),
-                'custom_mcp': config.get('custom_mcps', [])
-            },
-            'metadata': {
-                'avatar': config.get('avatar'),
-                'avatar_color': config.get('avatar_color')
-            }
-        }
-        
-        sanitized_config = template_service._fallback_sanitize_config(full_config)
-        
->>>>>>> 75532717
         export_metadata = {}
         if agent.get('metadata'):
             export_metadata = {k: v for k, v in agent['metadata'].items() 
                              if k not in ['is_suna_default', 'centrally_managed', 'installation_date', 'last_central_update']}
         
-<<<<<<< HEAD
         # Create export data
         export_data = AgentExportData(
             name=config.get('name', ''),
@@ -1801,20 +1792,6 @@
             exported_at=datetime.utcnow().isoformat(),
             exported_by=user_id
         )
-=======
-        export_data = {
-            "tools": sanitized_config['tools'],
-            "metadata": sanitized_config['metadata'],
-            "system_prompt": sanitized_config['system_prompt'],
-            "name": config.get('name', ''),
-            "description": config.get('description', ''),
-            "avatar": config.get('avatar'),
-            "avatar_color": config.get('avatar_color'),
-            "tags": agent.get('tags', []),
-            "export_metadata": export_metadata,
-            "exported_at": datetime.now(timezone.utc).isoformat()
-        }
->>>>>>> 75532717
         
         logger.info(f"Successfully exported agent {agent_id}")
         return export_data
@@ -1823,7 +1800,6 @@
         logger.error(f"Error exporting agent {agent_id}: {str(e)}")
         raise HTTPException(status_code=500, detail=f"Failed to export agent: {str(e)}")
 
-<<<<<<< HEAD
 @router.post("/agents/import", response_model=AgentResponse)
 async def import_agent(
     import_request: AgentImportRequest,
@@ -1831,45 +1807,6 @@
 ):
     """Import an agent from JSON configuration"""
     logger.info(f"Importing agent for user: {user_id}")
-=======
-# JSON Import endpoints - similar to template installation flow
-
-class JsonAnalysisRequest(BaseModel):
-    """Request to analyze JSON for import requirements"""
-    json_data: Dict[str, Any]
-
-class JsonAnalysisResponse(BaseModel):
-    """Response from JSON analysis"""
-    requires_setup: bool
-    missing_regular_credentials: List[Dict[str, Any]] = []
-    missing_custom_configs: List[Dict[str, Any]] = []
-    agent_info: Dict[str, Any] = {}
-
-class JsonImportRequestModel(BaseModel):
-    """Request to import agent from JSON"""
-    json_data: Dict[str, Any]
-    instance_name: Optional[str] = None
-    custom_system_prompt: Optional[str] = None
-    profile_mappings: Optional[Dict[str, str]] = None
-    custom_mcp_configs: Optional[Dict[str, Dict[str, Any]]] = None
-
-class JsonImportResponse(BaseModel):
-    """Response from JSON import"""
-    status: str
-    instance_id: Optional[str] = None
-    name: Optional[str] = None
-    missing_regular_credentials: List[Dict[str, Any]] = []
-    missing_custom_configs: List[Dict[str, Any]] = []
-    agent_info: Dict[str, Any] = {}
-
-@router.post("/agents/json/analyze", response_model=JsonAnalysisResponse)
-async def analyze_json_for_import(
-    request: JsonAnalysisRequest,
-    user_id: str = Depends(get_current_user_id_from_jwt)
-):
-    """Analyze imported JSON to determine required credentials and configurations"""
-    logger.info(f"Analyzing JSON for import - user: {user_id}")
->>>>>>> 75532717
     
     if not await is_enabled("custom_agents"):
         raise HTTPException(
@@ -1878,7 +1815,6 @@
         )
     
     try:
-<<<<<<< HEAD
         client = await db.client
         import_data = import_request.import_data
         
@@ -1942,65 +1878,6 @@
     except Exception as e:
         logger.error(f"Error importing agent: {str(e)}")
         raise HTTPException(status_code=500, detail=f"Failed to import agent: {str(e)}")
-=======
-        from agent.json_import_service import JsonImportService
-        import_service = JsonImportService(db)
-        
-        analysis = await import_service.analyze_json(request.json_data, user_id)
-        
-        return JsonAnalysisResponse(
-            requires_setup=analysis.requires_setup,
-            missing_regular_credentials=analysis.missing_regular_credentials,
-            missing_custom_configs=analysis.missing_custom_configs,
-            agent_info=analysis.agent_info
-        )
-        
-    except Exception as e:
-        logger.error(f"Error analyzing JSON: {str(e)}")
-        raise HTTPException(status_code=400, detail=f"Failed to analyze JSON: {str(e)}")
-
-@router.post("/agents/json/import", response_model=JsonImportResponse)
-async def import_agent_from_json(
-    request: JsonImportRequestModel,
-    user_id: str = Depends(get_current_user_id_from_jwt)
-):
-    """Import an agent from JSON with credential mappings"""
-    logger.info(f"Importing agent from JSON - user: {user_id}")
-    
-    if not await is_enabled("custom_agents"):
-        raise HTTPException(
-            status_code=403, 
-            detail="Custom agents currently disabled. This feature is not available at the moment."
-        )
-    
-    try:
-        from agent.json_import_service import JsonImportService, JsonImportRequest
-        import_service = JsonImportService(db)
-        
-        import_request = JsonImportRequest(
-            json_data=request.json_data,
-            account_id=user_id,
-            instance_name=request.instance_name,
-            custom_system_prompt=request.custom_system_prompt,
-            profile_mappings=request.profile_mappings,
-            custom_mcp_configs=request.custom_mcp_configs
-        )
-        
-        result = await import_service.import_json(import_request)
-        
-        return JsonImportResponse(
-            status=result.status,
-            instance_id=result.instance_id,
-            name=result.name,
-            missing_regular_credentials=result.missing_regular_credentials,
-            missing_custom_configs=result.missing_custom_configs,
-            agent_info=result.agent_info
-        )
-        
-    except Exception as e:
-        logger.error(f"Error importing agent from JSON: {str(e)}")
-        raise HTTPException(status_code=400, detail=f"Failed to import agent: {str(e)}")
->>>>>>> 75532717
 
 @router.post("/agents", response_model=AgentResponse)
 async def create_agent(
