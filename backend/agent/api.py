from fastapi import APIRouter, HTTPException, Depends, Request, Body, File, UploadFile, Form, Query
from fastapi.responses import StreamingResponse
import asyncio
import json
import traceback
import base64
from datetime import datetime, timezone
import uuid
from typing import Optional, List, Dict, Any
import jwt
from pydantic import BaseModel
import tempfile
import os

from agentpress.thread_manager import ThreadManager
from services.supabase import DBConnection
from services import redis
from utils.auth_utils import get_current_user_id_from_jwt, get_user_id_from_stream_auth, verify_thread_access, verify_admin_api_key
from utils.logger import logger, structlog
from services.billing import check_billing_status, can_use_model
from utils.config import config
from sandbox.sandbox import create_sandbox, delete_sandbox, get_or_start_sandbox
from services.llm import make_llm_api_call
from run_agent_background import run_agent_background, _cleanup_redis_response_list, update_agent_run_status
from utils.constants import MODEL_NAME_ALIASES
from flags.flags import is_enabled

from .config_helper import extract_agent_config, build_unified_config
from .utils import check_agent_run_limit
from .versioning.version_service import get_version_service
from .versioning.api import router as version_router, initialize as initialize_versioning

# Helper for version service
async def _get_version_service():
    return await get_version_service()
from .tools.sb_presentation_tool_v2 import SandboxPresentationToolV2

router = APIRouter()
router.include_router(version_router)

db = None
instance_id = None # Global instance ID for this backend instance

# TTL for Redis response lists (24 hours)
REDIS_RESPONSE_LIST_TTL = 3600 * 24



class AgentStartRequest(BaseModel):
    model_name: Optional[str] = None  # Will be set to default model in the endpoint
    enable_thinking: Optional[bool] = False
    reasoning_effort: Optional[str] = 'low'
    stream: Optional[bool] = True
    enable_context_manager: Optional[bool] = False
    agent_id: Optional[str] = None  # Custom agent to use

class InitiateAgentResponse(BaseModel):
    thread_id: str
    agent_run_id: Optional[str] = None

class CreateThreadResponse(BaseModel):
    thread_id: str
    project_id: str

class MessageCreateRequest(BaseModel):
    type: str
    content: str
    is_llm_message: bool = True

class AgentCreateRequest(BaseModel):
    name: str
    description: Optional[str] = None
    system_prompt: Optional[str] = None  # Make optional to allow defaulting to Suna's system prompt
    configured_mcps: Optional[List[Dict[str, Any]]] = []
    custom_mcps: Optional[List[Dict[str, Any]]] = []
    agentpress_tools: Optional[Dict[str, Any]] = {}
    is_default: Optional[bool] = False
    # Deprecated, kept for backward-compat
    avatar: Optional[str] = None
    avatar_color: Optional[str] = None
    # New profile image url (can be external or Supabase storage URL)
    profile_image_url: Optional[str] = None

class AgentVersionResponse(BaseModel):
    version_id: str
    agent_id: str
    version_number: int
    version_name: str
    system_prompt: str
    model: Optional[str] = None  # Add model field
    configured_mcps: List[Dict[str, Any]]
    custom_mcps: List[Dict[str, Any]]
    agentpress_tools: Dict[str, Any]
    is_active: bool
    created_at: str
    updated_at: str
    created_by: Optional[str] = None

class AgentVersionCreateRequest(BaseModel):
    system_prompt: str
    configured_mcps: Optional[List[Dict[str, Any]]] = []
    custom_mcps: Optional[List[Dict[str, Any]]] = []
    agentpress_tools: Optional[Dict[str, Any]] = {}
    version_name: Optional[str] = None  # Custom version name
    description: Optional[str] = None  # Version description

class AgentUpdateRequest(BaseModel):
    name: Optional[str] = None
    description: Optional[str] = None
    system_prompt: Optional[str] = None
    configured_mcps: Optional[List[Dict[str, Any]]] = None
    custom_mcps: Optional[List[Dict[str, Any]]] = None
    agentpress_tools: Optional[Dict[str, Any]] = None
    is_default: Optional[bool] = None
    # Deprecated, kept for backward-compat
    avatar: Optional[str] = None
    avatar_color: Optional[str] = None
    # New profile image url
    profile_image_url: Optional[str] = None

class AgentResponse(BaseModel):
    agent_id: str
    account_id: str
    name: str
    description: Optional[str] = None
    system_prompt: str
    configured_mcps: List[Dict[str, Any]]
    custom_mcps: List[Dict[str, Any]]
    agentpress_tools: Dict[str, Any]
    is_default: bool
    # Deprecated
    avatar: Optional[str] = None
    avatar_color: Optional[str] = None
    # New
    profile_image_url: Optional[str] = None
    created_at: str
    updated_at: Optional[str] = None
    is_public: Optional[bool] = False

    tags: Optional[List[str]] = []
    current_version_id: Optional[str] = None
    version_count: Optional[int] = 1
    current_version: Optional[AgentVersionResponse] = None
    metadata: Optional[Dict[str, Any]] = None

class PaginationInfo(BaseModel):
    page: int
    limit: int
    total: int
    pages: int

class AgentsResponse(BaseModel):
    agents: List[AgentResponse]
    pagination: PaginationInfo

class ThreadAgentResponse(BaseModel):
    agent: Optional[AgentResponse]
    source: str  # "thread", "default", "none", "missing"
    message: str

class AgentExportData(BaseModel):
    """Exportable agent configuration data"""
    name: str
    description: Optional[str] = None
    system_prompt: str
    agentpress_tools: Dict[str, Any]
    configured_mcps: List[Dict[str, Any]]
    custom_mcps: List[Dict[str, Any]]
    # Deprecated
    avatar: Optional[str] = None
    avatar_color: Optional[str] = None
    # New
    profile_image_url: Optional[str] = None
    tags: Optional[List[str]] = []
    metadata: Optional[Dict[str, Any]] = None
    export_version: str = "1.1"
    exported_at: str
    exported_by: Optional[str] = None

class AgentImportRequest(BaseModel):
    """Request to import an agent from JSON"""
    import_data: AgentExportData
    import_as_new: bool = True  # Always true, only creating new agents is supported


class JsonAnalysisResponse(BaseModel):
    """Response for JSON analysis"""
    requires_setup: bool
    missing_regular_credentials: List[str]
    missing_custom_configs: List[str]
    agent_info: Dict[str, Any]

class JsonImportRequestModel(BaseModel):
    """Request model for JSON import"""
    json_data: Dict[str, Any]
    instance_name: Optional[str] = None
    custom_system_prompt: Optional[str] = None
    profile_mappings: Optional[Dict[str, str]] = {}
    custom_mcp_configs: Optional[Dict[str, Any]] = {}

class JsonImportResponse(BaseModel):
    """Response for JSON import"""
    status: str
    instance_id: Optional[str] = None
    name: Optional[str] = None
    missing_regular_credentials: List[str] = []
    missing_custom_configs: List[str] = []
    agent_info: Optional[Dict[str, Any]] = None

def initialize(
    _db: DBConnection,
    _instance_id: Optional[str] = None
):
    """Initialize the agent API with resources from the main API."""
    global db, instance_id
    db = _db
    
    # Initialize the versioning module with the same database connection
    initialize_versioning(_db)

    # Use provided instance_id or generate a new one
    if _instance_id:
        instance_id = _instance_id
    else:
        # Generate instance ID
        instance_id = str(uuid.uuid4())[:8]

    logger.debug(f"Initialized agent API with instance ID: {instance_id}")

async def cleanup():
    """Clean up resources and stop running agents on shutdown."""
    logger.debug("Starting cleanup of agent API resources")

    # Use the instance_id to find and clean up this instance's keys
    try:
        if instance_id: # Ensure instance_id is set
            running_keys = await redis.keys(f"active_run:{instance_id}:*")
            logger.debug(f"Found {len(running_keys)} running agent runs for instance {instance_id} to clean up")

            for key in running_keys:
                # Key format: active_run:{instance_id}:{agent_run_id}
                parts = key.split(":")
                if len(parts) == 3:
                    agent_run_id = parts[2]
                    await stop_agent_run(agent_run_id, error_message=f"Instance {instance_id} shutting down")
                else:
                    logger.warning(f"Unexpected key format found: {key}")

        else:
            logger.warning("Instance ID not set, cannot clean up instance-specific agent runs.")

    except Exception as e:
        logger.error(f"Failed to clean up running agent runs: {str(e)}")

    # Close Redis connection
    await redis.close()
    logger.debug("Completed cleanup of agent API resources")

async def stop_agent_run(agent_run_id: str, error_message: Optional[str] = None):
    """Update database and publish stop signal to Redis."""
    logger.debug(f"Stopping agent run: {agent_run_id}")
    client = await db.client
    final_status = "failed" if error_message else "stopped"

    # Attempt to fetch final responses from Redis
    response_list_key = f"agent_run:{agent_run_id}:responses"
    all_responses = []
    try:
        all_responses_json = await redis.lrange(response_list_key, 0, -1)
        all_responses = [json.loads(r) for r in all_responses_json]
        logger.debug(f"Fetched {len(all_responses)} responses from Redis for DB update on stop/fail: {agent_run_id}")
    except Exception as e:
        logger.error(f"Failed to fetch responses from Redis for {agent_run_id} during stop/fail: {e}")
        # Try fetching from DB as a fallback? Or proceed without responses? Proceeding without for now.

    # Update the agent run status in the database
    update_success = await update_agent_run_status(
        client, agent_run_id, final_status, error=error_message
    )

    if not update_success:
        logger.error(f"Failed to update database status for stopped/failed run {agent_run_id}")
        raise HTTPException(status_code=500, detail="Failed to update agent run status in database")

    # Send STOP signal to the global control channel
    global_control_channel = f"agent_run:{agent_run_id}:control" # Global control channel

    try:
        await redis.publish(global_control_channel, "STOP")
        logger.debug(f"Published STOP signal to global channel {global_control_channel}")
    except Exception as e:
        logger.error(f"Failed to publish STOP signal to global channel {global_control_channel}: {str(e)}")

    # Find all instances handling this agent run and send STOP to instance-specific channels
    try:
        instance_keys = await redis.keys(f"active_run:*:{agent_run_id}")
        logger.debug(f"Found {len(instance_keys)} active instance keys for agent run {agent_run_id}")

        for key in instance_keys:
            # Key format: active_run:{instance_id}:{agent_run_id}
            parts = key.split(":")
            if len(parts) == 3:
                instance_id_from_key = parts[1]
                instance_control_channel = f"agent_run:{agent_run_id}:control:{instance_id_from_key}"
                try:
                    await redis.publish(instance_control_channel, "STOP")
                    logger.debug(f"Published STOP signal to instance channel {instance_control_channel}")
                except Exception as e:
                    logger.warning(f"Failed to publish STOP signal to instance channel {instance_control_channel}: {str(e)}")
            else:
                 logger.warning(f"Unexpected key format found: {key}")

        # Clean up the response list immediately on stop/fail
        await _cleanup_redis_response_list(agent_run_id)

    except Exception as e:
        logger.error(f"Failed to find or signal active instances for {agent_run_id}: {str(e)}")

    logger.debug(f"Successfully initiated stop process for agent run: {agent_run_id}")

async def get_agent_run_with_access_check(client, agent_run_id: str, user_id: str):
    agent_run = await client.table('agent_runs').select('*, threads(account_id)').eq('id', agent_run_id).execute()
    if not agent_run.data:
        raise HTTPException(status_code=404, detail="Agent run not found")

    agent_run_data = agent_run.data[0]
    thread_id = agent_run_data['thread_id']
    account_id = agent_run_data['threads']['account_id']
    if account_id == user_id:
        return agent_run_data
    await verify_thread_access(client, thread_id, user_id)
    return agent_run_data


@router.post("/thread/{thread_id}/agent/start")
async def start_agent(
    thread_id: str,
    body: AgentStartRequest = Body(...),
    user_id: str = Depends(get_current_user_id_from_jwt)
):
    """Start an agent for a specific thread in the background"""
    structlog.contextvars.bind_contextvars(
        thread_id=thread_id,
    )
    global instance_id # Ensure instance_id is accessible
    if not instance_id:
        raise HTTPException(status_code=500, detail="Agent API not initialized with instance ID")

    # Use model from config if not specified in the request
    model_name = body.model_name
    logger.debug(f"Original model_name from request: {model_name}")

    # if model_name is None:
    #     model_name = "openrouter/moonshotai/kimi-k2"
    #     logger.debug(f"Using default model: {model_name}")

    # Log the model name after alias resolution
    resolved_model = MODEL_NAME_ALIASES.get(model_name, model_name)
    logger.debug(f"Resolved model name: {resolved_model}")

    # Update model_name to use the resolved version
    model_name = resolved_model

    logger.debug(f"Starting new agent for thread: {thread_id} with config: model={model_name}, thinking={body.enable_thinking}, effort={body.reasoning_effort}, stream={body.stream}, context_manager={body.enable_context_manager} (Instance: {instance_id})")
    client = await db.client


    thread_result = await client.table('threads').select('project_id', 'account_id', 'metadata').eq('thread_id', thread_id).execute()

    if not thread_result.data:
        raise HTTPException(status_code=404, detail="Thread not found")
    thread_data = thread_result.data[0]
    project_id = thread_data.get('project_id')
    account_id = thread_data.get('account_id')
    thread_metadata = thread_data.get('metadata', {})

    if account_id != user_id:
        await verify_thread_access(client, thread_id, user_id)

    structlog.contextvars.bind_contextvars(
        project_id=project_id,
        account_id=account_id,
        thread_metadata=thread_metadata,
    )
    
    # Check if this is an agent builder thread
    is_agent_builder = thread_metadata.get('is_agent_builder', False)
    target_agent_id = thread_metadata.get('target_agent_id')
    
    if is_agent_builder:
        logger.debug(f"Thread {thread_id} is in agent builder mode, target_agent_id: {target_agent_id}")
    
    # Load agent configuration with version support
    agent_config = None
    effective_agent_id = body.agent_id  # Optional agent ID from request
    
    logger.debug(f"[AGENT LOAD] Agent loading flow:")
    logger.debug(f"  - body.agent_id: {body.agent_id}")
    logger.debug(f"  - effective_agent_id: {effective_agent_id}")

    if effective_agent_id:
        logger.debug(f"[AGENT LOAD] Querying for agent: {effective_agent_id}")
        # Get agent
        agent_result = await client.table('agents').select('*').eq('agent_id', effective_agent_id).eq('account_id', account_id).execute()
        logger.debug(f"[AGENT LOAD] Query result: found {len(agent_result.data) if agent_result.data else 0} agents")
        
        if not agent_result.data:
            if body.agent_id:
                raise HTTPException(status_code=404, detail="Agent not found or access denied")
            else:
                logger.warning(f"Stored agent_id {effective_agent_id} not found, falling back to default")
                effective_agent_id = None
        else:
            agent_data = agent_result.data[0]
            version_data = None
            if agent_data.get('current_version_id'):
                try:
                    version_service = await _get_version_service()
                    version_obj = await version_service.get_version(
                        agent_id=effective_agent_id,
                        version_id=agent_data['current_version_id'],
                        user_id=user_id
                    )
                    version_data = version_obj.to_dict()
                    logger.debug(f"[AGENT LOAD] Got version data from version manager: {version_data.get('version_name')}")
                except Exception as e:
                    logger.warning(f"[AGENT LOAD] Failed to get version data: {e}")
            
            logger.debug(f"[AGENT LOAD] About to call extract_agent_config with agent_data keys: {list(agent_data.keys())}")
            logger.debug(f"[AGENT LOAD] version_data type: {type(version_data)}, has data: {version_data is not None}")
            
            agent_config = extract_agent_config(agent_data, version_data)
            
            if version_data:
                logger.debug(f"Using agent {agent_config['name']} ({effective_agent_id}) version {agent_config.get('version_name', 'v1')}")
            else:
                logger.debug(f"Using agent {agent_config['name']} ({effective_agent_id}) - no version data")
            source = "request" if body.agent_id else "fallback"
    else:
        logger.debug(f"[AGENT LOAD] No effective_agent_id, will try default agent")

    if not agent_config:
        logger.debug(f"[AGENT LOAD] No agent config yet, querying for default agent")
        default_agent_result = await client.table('agents').select('*').eq('account_id', account_id).eq('is_default', True).execute()
        logger.debug(f"[AGENT LOAD] Default agent query result: found {len(default_agent_result.data) if default_agent_result.data else 0} default agents")
        
        if default_agent_result.data:
            agent_data = default_agent_result.data[0]
            
            # Use versioning system to get current version
            version_data = None
            if agent_data.get('current_version_id'):
                try:
                    version_service = await _get_version_service()
                    version_obj = await version_service.get_version(
                        agent_id=agent_data['agent_id'],
                        version_id=agent_data['current_version_id'],
                        user_id=user_id
                    )
                    version_data = version_obj.to_dict()
                    logger.debug(f"[AGENT LOAD] Got default agent version from version manager: {version_data.get('version_name')}")
                except Exception as e:
                    logger.warning(f"[AGENT LOAD] Failed to get default agent version data: {e}")
            
            logger.debug(f"[AGENT LOAD] About to call extract_agent_config for DEFAULT agent with version data: {version_data is not None}")
            
            agent_config = extract_agent_config(agent_data, version_data)
            
            if version_data:
                logger.debug(f"Using default agent: {agent_config['name']} ({agent_config['agent_id']}) version {agent_config.get('version_name', 'v1')}")
            else:
                logger.debug(f"Using default agent: {agent_config['name']} ({agent_config['agent_id']}) - no version data")
        else:
            logger.warning(f"[AGENT LOAD] No default agent found for account {account_id}")
<<<<<<< HEAD
            
            # Auto-install Machine agent for users who don't have one
            try:
                logger.info(f"[AUTO-INSTALL] Installing Machine agent for account {account_id}")
                suna_service = SunaDefaultAgentService(db)
                installed_agent_id = await suna_service.install_suna_agent_for_user(account_id)
                
                if installed_agent_id:
                    logger.info(f"[AUTO-INSTALL] Successfully installed Machine agent {installed_agent_id}")
                    
                    # Query the newly created agent
                    new_agent_result = await client.table('agents').select('*').eq('agent_id', installed_agent_id).eq('account_id', account_id).execute()
                    
                    if new_agent_result.data:
                        agent_data = new_agent_result.data[0]
                        
                        # Load version data if available
                        version_data = None
                        if agent_data.get('current_version_id'):
                            try:
                                version_service = await _get_version_service()
                                version_obj = await version_service.get_version(
                                    agent_id=installed_agent_id,
                                    version_id=agent_data['current_version_id'],
                                    user_id=user_id
                                )
                                version_data = version_obj.to_dict()
                                logger.info(f"[AUTO-INSTALL] Loaded version data for new agent")
                            except Exception as e:
                                logger.warning(f"[AUTO-INSTALL] Failed to get version data: {e}")
                        
                        agent_config = extract_agent_config(agent_data, version_data)
                        logger.info(f"[AUTO-INSTALL] Machine agent ready: {agent_config['name']} ({installed_agent_id})")
                else:
                    logger.error(f"[AUTO-INSTALL] Failed to install Machine agent for account {account_id}")
                    
            except Exception as e:
                logger.error(f"[AUTO-INSTALL] Error during auto-installation: {str(e)}")
                # Continue with agent_config=None as fallback
    
    logger.info(f"[AGENT LOAD] Final agent_config: {agent_config is not None}")
    if agent_config:
        logger.info(f"[AGENT LOAD] Agent config keys: {list(agent_config.keys())}")
=======

    logger.debug(f"[AGENT LOAD] Final agent_config: {agent_config is not None}")
    if agent_config:
        logger.debug(f"[AGENT LOAD] Agent config keys: {list(agent_config.keys())}")
        logger.debug(f"Using agent {agent_config['agent_id']} for this agent run (thread remains agent-agnostic)")
>>>>>>> 0335d6d3

    # Run all checks concurrently
    model_check_task = asyncio.create_task(can_use_model(client, account_id, model_name))
    billing_check_task = asyncio.create_task(check_billing_status(client, account_id))
    limit_check_task = asyncio.create_task(check_agent_run_limit(client, account_id))

    # Wait for all checks to complete
    (can_use, model_message, allowed_models), (can_run, message, subscription), limit_check = await asyncio.gather(
        model_check_task, billing_check_task, limit_check_task
    )

    # Check results and raise appropriate errors
    if not can_use:
        raise HTTPException(status_code=403, detail={"message": model_message, "allowed_models": allowed_models})

    if not can_run:
        raise HTTPException(status_code=402, detail={"message": message, "subscription": subscription})

    if not limit_check['can_start']:
        error_detail = {
            "message": f"Maximum of {config.MAX_PARALLEL_AGENT_RUNS} parallel agent runs allowed within 24 hours. You currently have {limit_check['running_count']} running.",
            "running_thread_ids": limit_check['running_thread_ids'],
            "running_count": limit_check['running_count'],
            "limit": config.MAX_PARALLEL_AGENT_RUNS
        }
        logger.warning(f"Agent run limit exceeded for account {account_id}: {limit_check['running_count']} running agents")
        raise HTTPException(status_code=429, detail=error_detail)

    effective_model = model_name
    if not model_name and agent_config and agent_config.get('model'):
        effective_model = agent_config['model']
        logger.debug(f"No model specified by user, using agent's configured model: {effective_model}")
    elif model_name:
        logger.debug(f"Using user-selected model: {effective_model}")
    else:
        logger.debug(f"Using default model: {effective_model}")
    
    agent_run = await client.table('agent_runs').insert({
        "thread_id": thread_id,
        "status": "running",
        "started_at": datetime.now(timezone.utc).isoformat(),
        "agent_id": agent_config.get('agent_id') if agent_config else None,
        "agent_version_id": agent_config.get('current_version_id') if agent_config else None,
        "metadata": {
            "model_name": effective_model,
            "requested_model": model_name,
            "enable_thinking": body.enable_thinking,
            "reasoning_effort": body.reasoning_effort,
            "enable_context_manager": body.enable_context_manager
        }
    }).execute()

    agent_run_id = agent_run.data[0]['id']
    structlog.contextvars.bind_contextvars(
        agent_run_id=agent_run_id,
    )
    logger.debug(f"Created new agent run: {agent_run_id}")

    instance_key = f"active_run:{instance_id}:{agent_run_id}"
    try:
        await redis.set(instance_key, "running", ex=redis.REDIS_KEY_TTL)
    except Exception as e:
        logger.warning(f"Failed to register agent run in Redis ({instance_key}): {str(e)}")

    request_id = structlog.contextvars.get_contextvars().get('request_id')

    run_agent_background.send(
        agent_run_id=agent_run_id, thread_id=thread_id, instance_id=instance_id,
        project_id=project_id,
        model_name=model_name,  # Already resolved above
        enable_thinking=body.enable_thinking, reasoning_effort=body.reasoning_effort,
        stream=body.stream, enable_context_manager=body.enable_context_manager,
        agent_config=agent_config,  # Pass agent configuration
        is_agent_builder=is_agent_builder,
        target_agent_id=target_agent_id,
        request_id=request_id,
    )

    return {"agent_run_id": agent_run_id, "status": "running"}

@router.post("/agent-run/{agent_run_id}/stop")
async def stop_agent(agent_run_id: str, user_id: str = Depends(get_current_user_id_from_jwt)):
    """Stop a running agent."""
    structlog.contextvars.bind_contextvars(
        agent_run_id=agent_run_id,
    )
    logger.debug(f"Received request to stop agent run: {agent_run_id}")
    client = await db.client
    await get_agent_run_with_access_check(client, agent_run_id, user_id)
    await stop_agent_run(agent_run_id)
    return {"status": "stopped"}

@router.post("/agent-runs/stop-all")
async def stop_all_agents(user_id: str = Depends(get_current_user_id_from_jwt)):
    """Stop all running agents for the current user."""
    structlog.contextvars.bind_contextvars(
        user_id=user_id,
    )
    logger.info(f"Received request to stop all agent runs for user: {user_id}")
    client = await db.client
    
    try:
        # Resolve all thread IDs owned by this user (account)
        threads_result = await client.table('threads').select('thread_id').eq('account_id', user_id).execute()
        # Coerce to strings to ensure JSON serializable payload for Supabase filters
        raw_thread_ids = [t.get('thread_id') for t in (threads_result.data or [])]
        thread_ids: list[str] = [str(tid) for tid in raw_thread_ids if tid]

        if not thread_ids:
            return {"stopped_count": 0, "message": "No running agents found"}

        # Batch IN queries to avoid large JSON payloads
        BATCH_SIZE = 100
        all_runs: list[dict] = []
        for i in range(0, len(thread_ids), BATCH_SIZE):
            batch = thread_ids[i:i + BATCH_SIZE]
            runs_res = await client.table('agent_runs') \
                .select('id, thread_id') \
                .in_('thread_id', batch) \
                .eq('status', 'running') \
                .execute()
            if runs_res.data:
                all_runs.extend(runs_res.data)
        
        if not all_runs:
            return {"stopped_count": 0, "message": "No running agents found"}
        
        stopped_count = 0
        for agent_run in all_runs:
            try:
                # Verify thread access before stopping
                await verify_thread_access(client, agent_run['thread_id'], user_id)
                await stop_agent_run(agent_run['id'])
                stopped_count += 1
                logger.info(f"Stopped agent run: {agent_run['id']}")
            except Exception as e:
                logger.error(f"Failed to stop agent run {agent_run.get('id')}: {str(e)}")
                continue
        
        message = f"Stopped {stopped_count} agent(s)"
        logger.info(f"Stop all agents completed for user {user_id}: {message}")
        return {"stopped_count": stopped_count, "message": message}
         
    except Exception as e:
        logger.error(f"Error stopping all agents for user {user_id}: {str(e)}")
        raise HTTPException(status_code=500, detail=f"Failed to stop all agents: {str(e)}")

@router.get("/thread/{thread_id}/agent-runs")
async def get_agent_runs(thread_id: str, user_id: str = Depends(get_current_user_id_from_jwt)):
    """Get all agent runs for a thread."""
    structlog.contextvars.bind_contextvars(
        thread_id=thread_id,
    )
    logger.debug(f"Fetching agent runs for thread: {thread_id}")
    client = await db.client
    await verify_thread_access(client, thread_id, user_id)
    agent_runs = await client.table('agent_runs').select('id, thread_id, status, started_at, completed_at, error, created_at, updated_at').eq("thread_id", thread_id).order('created_at', desc=True).execute()
    logger.debug(f"Found {len(agent_runs.data)} agent runs for thread: {thread_id}")
    return {"agent_runs": agent_runs.data}

@router.get("/agent-run/{agent_run_id}")
async def get_agent_run(agent_run_id: str, user_id: str = Depends(get_current_user_id_from_jwt)):
    """Get agent run status and responses."""
    structlog.contextvars.bind_contextvars(
        agent_run_id=agent_run_id,
    )
    logger.debug(f"Fetching agent run details: {agent_run_id}")
    client = await db.client
    agent_run_data = await get_agent_run_with_access_check(client, agent_run_id, user_id)
    # Note: Responses are not included here by default, they are in the stream or DB
    return {
        "id": agent_run_data['id'],
        "threadId": agent_run_data['thread_id'],
        "status": agent_run_data['status'],
        "startedAt": agent_run_data['started_at'],
        "completedAt": agent_run_data['completed_at'],
        "error": agent_run_data['error']
    }

@router.get("/thread/{thread_id}/agent", response_model=ThreadAgentResponse)
async def get_thread_agent(thread_id: str, user_id: str = Depends(get_current_user_id_from_jwt)):
    """Get the agent details for a specific thread. Since threads are fully agent-agnostic, 
    this returns the most recently used agent from agent_runs only."""
    structlog.contextvars.bind_contextvars(
        thread_id=thread_id,
    )
    logger.debug(f"Fetching agent details for thread: {thread_id}")
    client = await db.client
    
    try:
        # Verify thread access and get thread data
        await verify_thread_access(client, thread_id, user_id)
        thread_result = await client.table('threads').select('account_id').eq('thread_id', thread_id).execute()
        
        if not thread_result.data:
            raise HTTPException(status_code=404, detail="Thread not found")
        
        thread_data = thread_result.data[0]
        account_id = thread_data.get('account_id')
        
        effective_agent_id = None
        agent_source = "none"
        
        # Get the most recently used agent from agent_runs
        recent_agent_result = await client.table('agent_runs').select('agent_id', 'agent_version_id').eq('thread_id', thread_id).not_.is_('agent_id', 'null').order('created_at', desc=True).limit(1).execute()
        if recent_agent_result.data:
            effective_agent_id = recent_agent_result.data[0]['agent_id']
            recent_version_id = recent_agent_result.data[0].get('agent_version_id')
            agent_source = "recent"
            logger.debug(f"Found most recently used agent: {effective_agent_id} (version: {recent_version_id})")
        
        # If no agent found in agent_runs
        if not effective_agent_id:
            return {
                "agent": None,
                "source": "none",
                "message": "No agent has been used in this thread yet. Threads are agent-agnostic - use /agent/start to select an agent."
            }
        
        # Fetch the agent details
        agent_result = await client.table('agents').select('*').eq('agent_id', effective_agent_id).eq('account_id', account_id).execute()
        
        if not agent_result.data:
            # Agent was deleted or doesn't exist
            return {
                "agent": None,
                "source": "missing",
                "message": f"Agent {effective_agent_id} not found or was deleted. You can select a different agent."
            }
        
        agent_data = agent_result.data[0]
        
        # Use versioning system to get current version data
        version_data = None
        if agent_data.get('current_version_id'):
            try:
                version_service = await _get_version_service()
                current_version_obj = await version_service.get_version(
                    agent_id=effective_agent_id,
                    version_id=agent_data['current_version_id'],
                    user_id=user_id
                )
                current_version_data = current_version_obj.to_dict()
                version_data = current_version_data
                
                # Create AgentVersionResponse from version data
                current_version = AgentVersionResponse(
                    version_id=current_version_data['version_id'],
                    agent_id=current_version_data['agent_id'],
                    version_number=current_version_data['version_number'],
                    version_name=current_version_data['version_name'],
                    system_prompt=current_version_data['system_prompt'],
                    model=current_version_data.get('model'),
                    configured_mcps=current_version_data.get('configured_mcps', []),
                    custom_mcps=current_version_data.get('custom_mcps', []),
                    agentpress_tools=current_version_data.get('agentpress_tools', {}),
                    is_active=current_version_data.get('is_active', True),
                    created_at=current_version_data['created_at'],
                    updated_at=current_version_data.get('updated_at', current_version_data['created_at']),
                    created_by=current_version_data.get('created_by')
                )
                
                logger.debug(f"Using agent {agent_data['name']} version {current_version_data.get('version_name', 'v1')}")
            except Exception as e:
                logger.warning(f"Failed to get version data for agent {effective_agent_id}: {e}")
        
        version_data = None
        if current_version:
            version_data = {
                'version_id': current_version.version_id,
                'agent_id': current_version.agent_id,
                'version_number': current_version.version_number,
                'version_name': current_version.version_name,
                'system_prompt': current_version.system_prompt,
                'model': current_version.model,
                'configured_mcps': current_version.configured_mcps,
                'custom_mcps': current_version.custom_mcps,
                'agentpress_tools': current_version.agentpress_tools,
                'is_active': current_version.is_active,
                'created_at': current_version.created_at,
                'updated_at': current_version.updated_at,
                'created_by': current_version.created_by
            }
        
        from agent.config_helper import extract_agent_config
        agent_config = extract_agent_config(agent_data, version_data)
        
        system_prompt = agent_config['system_prompt']
        configured_mcps = agent_config['configured_mcps']
        custom_mcps = agent_config['custom_mcps']
        agentpress_tools = agent_config['agentpress_tools']
        
        return {
            "agent": AgentResponse(
                agent_id=agent_data['agent_id'],
                account_id=agent_data['account_id'],
                name=agent_data['name'],
                description=agent_data.get('description'),
                system_prompt=system_prompt,
                configured_mcps=configured_mcps,
                custom_mcps=custom_mcps,
                agentpress_tools=agentpress_tools,
                is_default=agent_data.get('is_default', False),
                is_public=agent_data.get('is_public', False),
                tags=agent_data.get('tags', []),
                avatar=agent_config.get('avatar'),
                avatar_color=agent_config.get('avatar_color'),
                profile_image_url=agent_config.get('profile_image_url'),
                created_at=agent_data['created_at'],
                updated_at=agent_data.get('updated_at', agent_data['created_at']),
                current_version_id=agent_data.get('current_version_id'),
                version_count=agent_data.get('version_count', 1),
                current_version=current_version,
                metadata=agent_data.get('metadata')
            ),
            "source": agent_source,
            "message": f"Using {agent_source} agent: {agent_data['name']}. Threads are agent-agnostic - you can change agents anytime."
        }
        
    except HTTPException:
        raise
    except Exception as e:
        logger.error(f"Error fetching agent for thread {thread_id}: {str(e)}")
        raise HTTPException(status_code=500, detail=f"Failed to fetch thread agent: {str(e)}")

@router.get("/agent-run/{agent_run_id}/stream")
async def stream_agent_run(
    agent_run_id: str,
    token: Optional[str] = None,
    request: Request = None
):
    """Stream the responses of an agent run using Redis Lists and Pub/Sub."""
    logger.debug(f"Starting stream for agent run: {agent_run_id}")
    client = await db.client

    user_id = await get_user_id_from_stream_auth(request, token) # practically instant
    agent_run_data = await get_agent_run_with_access_check(client, agent_run_id, user_id) # 1 db query

    structlog.contextvars.bind_contextvars(
        agent_run_id=agent_run_id,
        user_id=user_id,
    )

    response_list_key = f"agent_run:{agent_run_id}:responses"
    response_channel = f"agent_run:{agent_run_id}:new_response"
    control_channel = f"agent_run:{agent_run_id}:control" # Global control channel

    async def stream_generator(agent_run_data):
        logger.debug(f"Streaming responses for {agent_run_id} using Redis list {response_list_key} and channel {response_channel}")
        last_processed_index = -1
        pubsub_response = None
        pubsub_control = None
        listener_task = None
        terminate_stream = False
        initial_yield_complete = False

        try:
            # 1. Fetch and yield initial responses from Redis list
            initial_responses_json = await redis.lrange(response_list_key, 0, -1)
            initial_responses = []
            if initial_responses_json:
                initial_responses = [json.loads(r) for r in initial_responses_json]
                logger.debug(f"Sending {len(initial_responses)} initial responses for {agent_run_id}")
                for response in initial_responses:
                    yield f"data: {json.dumps(response)}\n\n"
                last_processed_index = len(initial_responses) - 1
            initial_yield_complete = True

            # 2. Check run status
            current_status = agent_run_data.get('status') if agent_run_data else None

            if current_status != 'running':
                logger.debug(f"Agent run {agent_run_id} is not running (status: {current_status}). Ending stream.")
                yield f"data: {json.dumps({'type': 'status', 'status': 'completed'})}\n\n"
                return
          
            structlog.contextvars.bind_contextvars(
                thread_id=agent_run_data.get('thread_id'),
            )

            # 3. Set up Pub/Sub listeners for new responses and control signals concurrently
            pubsub_response_task = asyncio.create_task(redis.create_pubsub())
            pubsub_control_task = asyncio.create_task(redis.create_pubsub())
            
            pubsub_response, pubsub_control = await asyncio.gather(pubsub_response_task, pubsub_control_task)
            
            # Subscribe to channels concurrently
            response_subscribe_task = asyncio.create_task(pubsub_response.subscribe(response_channel))
            control_subscribe_task = asyncio.create_task(pubsub_control.subscribe(control_channel))
            
            await asyncio.gather(response_subscribe_task, control_subscribe_task)
            
            logger.debug(f"Subscribed to response channel: {response_channel}")
            logger.debug(f"Subscribed to control channel: {control_channel}")

            # Queue to communicate between listeners and the main generator loop
            message_queue = asyncio.Queue()

            async def listen_messages():
                response_reader = pubsub_response.listen()
                control_reader = pubsub_control.listen()
                tasks = [asyncio.create_task(response_reader.__anext__()), asyncio.create_task(control_reader.__anext__())]

                while not terminate_stream:
                    done, pending = await asyncio.wait(tasks, return_when=asyncio.FIRST_COMPLETED)
                    for task in done:
                        try:
                            message = task.result()
                            if message and isinstance(message, dict) and message.get("type") == "message":
                                channel = message.get("channel")
                                data = message.get("data")
                                if isinstance(data, bytes): data = data.decode('utf-8')

                                if channel == response_channel and data == "new":
                                    await message_queue.put({"type": "new_response"})
                                elif channel == control_channel and data in ["STOP", "END_STREAM", "ERROR"]:
                                    logger.debug(f"Received control signal '{data}' for {agent_run_id}")
                                    await message_queue.put({"type": "control", "data": data})
                                    return # Stop listening on control signal

                        except StopAsyncIteration:
                            logger.warning(f"Listener {task} stopped.")
                            # Decide how to handle listener stopping, maybe terminate?
                            await message_queue.put({"type": "error", "data": "Listener stopped unexpectedly"})
                            return
                        except Exception as e:
                            logger.error(f"Error in listener for {agent_run_id}: {e}")
                            await message_queue.put({"type": "error", "data": "Listener failed"})
                            return
                        finally:
                            # Reschedule the completed listener task
                            if task in tasks:
                                tasks.remove(task)
                                if message and isinstance(message, dict) and message.get("channel") == response_channel:
                                     tasks.append(asyncio.create_task(response_reader.__anext__()))
                                elif message and isinstance(message, dict) and message.get("channel") == control_channel:
                                     tasks.append(asyncio.create_task(control_reader.__anext__()))

                # Cancel pending listener tasks on exit
                for p_task in pending: p_task.cancel()
                for task in tasks: task.cancel()


            listener_task = asyncio.create_task(listen_messages())

            # 4. Main loop to process messages from the queue
            while not terminate_stream:
                try:
                    queue_item = await message_queue.get()

                    if queue_item["type"] == "new_response":
                        # Fetch new responses from Redis list starting after the last processed index
                        new_start_index = last_processed_index + 1
                        new_responses_json = await redis.lrange(response_list_key, new_start_index, -1)

                        if new_responses_json:
                            new_responses = [json.loads(r) for r in new_responses_json]
                            num_new = len(new_responses)
                            # logger.debug(f"Received {num_new} new responses for {agent_run_id} (index {new_start_index} onwards)")
                            for response in new_responses:
                                yield f"data: {json.dumps(response)}\n\n"
                                # Check if this response signals completion
                                if response.get('type') == 'status' and response.get('status') in ['completed', 'failed', 'stopped']:
                                    logger.debug(f"Detected run completion via status message in stream: {response.get('status')}")
                                    terminate_stream = True
                                    break # Stop processing further new responses
                            last_processed_index += num_new
                        if terminate_stream: break

                    elif queue_item["type"] == "control":
                        control_signal = queue_item["data"]
                        terminate_stream = True # Stop the stream on any control signal
                        yield f"data: {json.dumps({'type': 'status', 'status': control_signal})}\n\n"
                        break

                    elif queue_item["type"] == "error":
                        logger.error(f"Listener error for {agent_run_id}: {queue_item['data']}")
                        terminate_stream = True
                        yield f"data: {json.dumps({'type': 'status', 'status': 'error'})}\n\n"
                        break

                except asyncio.CancelledError:
                     logger.debug(f"Stream generator main loop cancelled for {agent_run_id}")
                     terminate_stream = True
                     break
                except Exception as loop_err:
                    logger.error(f"Error in stream generator main loop for {agent_run_id}: {loop_err}", exc_info=True)
                    terminate_stream = True
                    yield f"data: {json.dumps({'type': 'status', 'status': 'error', 'message': f'Stream failed: {loop_err}'})}\n\n"
                    break

        except Exception as e:
            logger.error(f"Error setting up stream for agent run {agent_run_id}: {e}", exc_info=True)
            # Only yield error if initial yield didn't happen
            if not initial_yield_complete:
                 yield f"data: {json.dumps({'type': 'status', 'status': 'error', 'message': f'Failed to start stream: {e}'})}\n\n"
        finally:
            terminate_stream = True
            # Graceful shutdown order: unsubscribe → close → cancel
            if pubsub_response: await pubsub_response.unsubscribe(response_channel)
            if pubsub_control: await pubsub_control.unsubscribe(control_channel)
            if pubsub_response: await pubsub_response.close()
            if pubsub_control: await pubsub_control.close()

            if listener_task:
                listener_task.cancel()
                try:
                    await listener_task  # Reap inner tasks & swallow their errors
                except asyncio.CancelledError:
                    pass
                except Exception as e:
                    logger.debug(f"listener_task ended with: {e}")
            # Wait briefly for tasks to cancel
            await asyncio.sleep(0.1)
            logger.debug(f"Streaming cleanup complete for agent run: {agent_run_id}")

    return StreamingResponse(stream_generator(agent_run_data), media_type="text/event-stream", headers={
        "Cache-Control": "no-cache, no-transform", "Connection": "keep-alive",
        "X-Accel-Buffering": "no", "Content-Type": "text/event-stream",
        "Access-Control-Allow-Origin": "*"
    })

async def generate_and_update_project_name(project_id: str, prompt: str):
    """Generates a project name using an LLM and updates the database."""
    logger.debug(f"Starting background task to generate name for project: {project_id}")
    try:
        db_conn = DBConnection()
        client = await db_conn.client

        model_name = "openai/gpt-4o-mini"
        system_prompt = "You are a helpful assistant that generates extremely concise titles (2-4 words maximum) for chat threads based on the user's message. Respond with only the title, no other text or punctuation."
        user_message = f"Generate an extremely brief title (2-4 words only) for a chat thread that starts with this message: \"{prompt}\""
        messages = [{"role": "system", "content": system_prompt}, {"role": "user", "content": user_message}]

        logger.debug(f"Calling LLM ({model_name}) for project {project_id} naming.")
        response = await make_llm_api_call(messages=messages, model_name=model_name, max_tokens=20, temperature=0.7)

        generated_name = None
        if response and response.get('choices') and response['choices'][0].get('message'):
            raw_name = response['choices'][0]['message'].get('content', '').strip()
            cleaned_name = raw_name.strip('\'" \n\t')
            if cleaned_name:
                generated_name = cleaned_name
                logger.debug(f"LLM generated name for project {project_id}: '{generated_name}'")
            else:
                logger.warning(f"LLM returned an empty name for project {project_id}.")
        else:
            logger.warning(f"Failed to get valid response from LLM for project {project_id} naming. Response: {response}")

        if generated_name:
            update_result = await client.table('projects').update({"name": generated_name}).eq("project_id", project_id).execute()
            if hasattr(update_result, 'data') and update_result.data:
                logger.debug(f"Successfully updated project {project_id} name to '{generated_name}'")
            else:
                logger.error(f"Failed to update project {project_id} name in database. Update result: {update_result}")
        else:
            logger.warning(f"No generated name, skipping database update for project {project_id}.")

    except Exception as e:
        logger.error(f"Error in background naming task for project {project_id}: {str(e)}\n{traceback.format_exc()}")
    finally:
        # No need to disconnect DBConnection singleton instance here
        logger.debug(f"Finished background naming task for project: {project_id}")

@router.post("/agent/initiate", response_model=InitiateAgentResponse)
async def initiate_agent_with_files(
    prompt: str = Form(...),
    model_name: Optional[str] = Form(None),  # Default to None to use default model
    enable_thinking: Optional[bool] = Form(False),
    reasoning_effort: Optional[str] = Form("low"),
    stream: Optional[bool] = Form(True),
    enable_context_manager: Optional[bool] = Form(False),
    agent_id: Optional[str] = Form(None),  # Add agent_id parameter
    files: List[UploadFile] = File(default=[]),
    is_agent_builder: Optional[bool] = Form(False),
    target_agent_id: Optional[str] = Form(None),
    user_id: str = Depends(get_current_user_id_from_jwt)
):
    """
    Initiate a new agent session with optional file attachments.

    [WARNING] Keep in sync with create thread endpoint.
    """
    global instance_id # Ensure instance_id is accessible
    if not instance_id:
        raise HTTPException(status_code=500, detail="Agent API not initialized with instance ID")

    # Use model from config if not specified in the request
    logger.debug(f"Original model_name from request: {model_name}")

    if model_name is None:
        model_name = "openai/gpt-5-mini"
        logger.debug(f"Using default model: {model_name}")

    # Log the model name after alias resolution
    resolved_model = MODEL_NAME_ALIASES.get(model_name, model_name)
    logger.debug(f"Resolved model name: {resolved_model}")

    # Update model_name to use the resolved version
    model_name = resolved_model

    logger.debug(f"Starting new agent in agent builder mode: {is_agent_builder}, target_agent_id: {target_agent_id}")

    logger.debug(f"[\033[91mDEBUG\033[0m] Initiating new agent with prompt and {len(files)} files (Instance: {instance_id}), model: {model_name}, enable_thinking: {enable_thinking}")
    client = await db.client
    account_id = user_id # In Basejump, personal account_id is the same as user_id
    
    # Load agent configuration with version support (same as start_agent endpoint)
    agent_config = None
    
    logger.debug(f"[AGENT INITIATE] Agent loading flow:")
    logger.debug(f"  - agent_id param: {agent_id}")
    
    if agent_id:
        logger.debug(f"[AGENT INITIATE] Querying for specific agent: {agent_id}")
        # Get agent
        agent_result = await client.table('agents').select('*').eq('agent_id', agent_id).eq('account_id', account_id).execute()
        logger.debug(f"[AGENT INITIATE] Query result: found {len(agent_result.data) if agent_result.data else 0} agents")
        
        if not agent_result.data:
            raise HTTPException(status_code=404, detail="Agent not found or access denied")
        
        agent_data = agent_result.data[0]
        
        # Use versioning system to get current version
        version_data = None
        if agent_data.get('current_version_id'):
            try:
                version_service = await _get_version_service()
                version_obj = await version_service.get_version(
                    agent_id=agent_id,
                    version_id=agent_data['current_version_id'],
                    user_id=user_id
                )
                version_data = version_obj.to_dict()
                logger.debug(f"[AGENT INITIATE] Got version data from version manager: {version_data.get('version_name')}")
                logger.debug(f"[AGENT INITIATE] Version data: {version_data}")
            except Exception as e:
                logger.warning(f"[AGENT INITIATE] Failed to get version data: {e}")
        
        logger.debug(f"[AGENT INITIATE] About to call extract_agent_config with version data: {version_data is not None}")
        
        agent_config = extract_agent_config(agent_data, version_data)
        
        if version_data:
            logger.debug(f"Using custom agent: {agent_config['name']} ({agent_id}) version {agent_config.get('version_name', 'v1')}")
        else:
            logger.debug(f"Using custom agent: {agent_config['name']} ({agent_id}) - no version data")
    else:
        logger.debug(f"[AGENT INITIATE] No agent_id provided, querying for default agent")
        # Try to get default agent for the account
        default_agent_result = await client.table('agents').select('*').eq('account_id', account_id).eq('is_default', True).execute()
        logger.debug(f"[AGENT INITIATE] Default agent query result: found {len(default_agent_result.data) if default_agent_result.data else 0} default agents")
        
        if default_agent_result.data:
            agent_data = default_agent_result.data[0]
            
            # Use versioning system to get current version
            version_data = None
            if agent_data.get('current_version_id'):
                try:
                    version_service = await _get_version_service()
                    version_obj = await version_service.get_version(
                        agent_id=agent_data['agent_id'],
                        version_id=agent_data['current_version_id'],
                        user_id=user_id
                    )
                    version_data = version_obj.to_dict()
                    logger.debug(f"[AGENT INITIATE] Got default agent version from version manager: {version_data.get('version_name')}")
                except Exception as e:
                    logger.warning(f"[AGENT INITIATE] Failed to get default agent version data: {e}")
            
            logger.debug(f"[AGENT INITIATE] About to call extract_agent_config for DEFAULT agent with version data: {version_data is not None}")
            
            agent_config = extract_agent_config(agent_data, version_data)
            
            if version_data:
                logger.debug(f"Using default agent: {agent_config['name']} ({agent_config['agent_id']}) version {agent_config.get('version_name', 'v1')}")
            else:
                logger.debug(f"Using default agent: {agent_config['name']} ({agent_config['agent_id']}) - no version data")
        else:
            logger.warning(f"[AGENT INITIATE] No default agent found for account {account_id}")
            # Auto-install Machine (Suna) agent for users who don't have a default agent
            try:
                logger.info(f"[AGENT INITIATE] Auto-installing Machine agent for account {account_id}")
                suna_service = SunaDefaultAgentService()
                await suna_service.install_suna_agent_for_user(account_id)
                
                # Query the newly created agent
                agent_query = await client.table('agents').select('*').eq('account_id', account_id).eq('is_default', True).execute()
                if agent_query.data:
                    agent_config = await extract_agent_config(agent_query.data[0], client)
                    logger.info(f"[AGENT INITIATE] Successfully auto-installed and loaded Machine agent: {agent_config['name']}")
                else:
                    logger.error(f"[AGENT INITIATE] Failed to find auto-installed Machine agent for account {account_id}")
            except Exception as e:
                logger.error(f"[AGENT INITIATE] Failed to auto-install Machine agent for account {account_id}: {str(e)}")
    
    logger.debug(f"[AGENT INITIATE] Final agent_config: {agent_config is not None}")
    if agent_config:
        logger.debug(f"[AGENT INITIATE] Agent config keys: {list(agent_config.keys())}")

    # Run all checks concurrently
    model_check_task = asyncio.create_task(can_use_model(client, account_id, model_name))
    billing_check_task = asyncio.create_task(check_billing_status(client, account_id))
    limit_check_task = asyncio.create_task(check_agent_run_limit(client, account_id))

    # Wait for all checks to complete
    (can_use, model_message, allowed_models), (can_run, message, subscription), limit_check = await asyncio.gather(
        model_check_task, billing_check_task, limit_check_task
    )

    # Check results and raise appropriate errors
    if not can_use:
        raise HTTPException(status_code=403, detail={"message": model_message, "allowed_models": allowed_models})

    can_run, message, subscription = await check_billing_status(client, account_id)
    if not can_run:
        raise HTTPException(status_code=402, detail={"message": message, "subscription": subscription})

    # Check agent run limit (maximum parallel runs in past 24 hours)
    limit_check = await check_agent_run_limit(client, account_id)
    if not limit_check['can_start']:
        error_detail = {
            "message": f"Maximum of {config.MAX_PARALLEL_AGENT_RUNS} parallel agent runs allowed within 24 hours. You currently have {limit_check['running_count']} running.",
            "running_thread_ids": limit_check['running_thread_ids'],
            "running_count": limit_check['running_count'],
            "limit": config.MAX_PARALLEL_AGENT_RUNS
        }
        logger.warning(f"Agent run limit exceeded for account {account_id}: {limit_check['running_count']} running agents")
        raise HTTPException(status_code=429, detail=error_detail)

    try:
        # 1. Create Project
        placeholder_name = f"{prompt[:30]}..." if len(prompt) > 30 else prompt
        project = await client.table('projects').insert({
            "project_id": str(uuid.uuid4()), "account_id": account_id, "name": placeholder_name,
            "created_at": datetime.now(timezone.utc).isoformat()
        }).execute()
        project_id = project.data[0]['project_id']
        logger.info(f"Created new project: {project_id}")

        # 2. Create Sandbox (lazy): only create now if files were uploaded and need the
        # sandbox immediately. Otherwise leave sandbox creation to `_ensure_sandbox()`
        # which will create it lazily when tools require it.
        sandbox_id = None
        sandbox = None
        sandbox_pass = None
        vnc_url = None
        website_url = None
        token = None

        if files:
            # 3. Create Sandbox (lazy): only create now if files were uploaded and need the
            try:
                sandbox_pass = str(uuid.uuid4())
                sandbox = await create_sandbox(sandbox_pass, project_id)
                sandbox_id = sandbox.id
                logger.info(f"Created new sandbox {sandbox_id} for project {project_id}")

                # Get preview links
                vnc_link = await sandbox.get_preview_link(6080)
                website_link = await sandbox.get_preview_link(8080)
                vnc_url = vnc_link.url if hasattr(vnc_link, 'url') else str(vnc_link).split("url='")[1].split("'")[0]
                website_url = website_link.url if hasattr(website_link, 'url') else str(website_link).split("url='")[1].split("'")[0]
                token = None
                if hasattr(vnc_link, 'token'):
                    token = vnc_link.token
                elif "token='" in str(vnc_link):
                    token = str(vnc_link).split("token='")[1].split("'")[0]

                # Update project with sandbox info
                update_result = await client.table('projects').update({
                    'sandbox': {
                        'id': sandbox_id, 'pass': sandbox_pass, 'vnc_preview': vnc_url,
                        'sandbox_url': website_url, 'token': token
                    }
                }).eq('project_id', project_id).execute()

                if not update_result.data:
                    logger.error(f"Failed to update project {project_id} with new sandbox {sandbox_id}")
                    if sandbox_id:
                        try: await delete_sandbox(sandbox_id)
                        except Exception as e: logger.error(f"Error deleting sandbox: {str(e)}")
                    raise Exception("Database update failed")
            except Exception as e:
                logger.error(f"Error creating sandbox: {str(e)}")
                await client.table('projects').delete().eq('project_id', project_id).execute()
                if sandbox_id:
                    try: await delete_sandbox(sandbox_id)
                    except Exception:
                        pass
                raise Exception("Failed to create sandbox")

        # 3. Create Thread
        thread_data = {
            "thread_id": str(uuid.uuid4()), 
            "project_id": project_id, 
            "account_id": account_id,
            "created_at": datetime.now(timezone.utc).isoformat()
        }

        structlog.contextvars.bind_contextvars(
            thread_id=thread_data["thread_id"],
            project_id=project_id,
            account_id=account_id,
        )
        
        # Don't store agent_id in thread since threads are now agent-agnostic
        # The agent selection will be handled per message/agent run
        if agent_config:
            logger.debug(f"Using agent {agent_config['agent_id']} for this conversation (thread remains agent-agnostic)")
            structlog.contextvars.bind_contextvars(
                agent_id=agent_config['agent_id'],
            )
        
        # Store agent builder metadata if this is an agent builder session
        if is_agent_builder:
            thread_data["metadata"] = {
                "is_agent_builder": True,
                "target_agent_id": target_agent_id
            }
            logger.debug(f"Storing agent builder metadata in thread: target_agent_id={target_agent_id}")
            structlog.contextvars.bind_contextvars(
                target_agent_id=target_agent_id,
            )
        
        thread = await client.table('threads').insert(thread_data).execute()
        thread_id = thread.data[0]['thread_id']
        logger.debug(f"Created new thread: {thread_id}")

        # Trigger Background Naming Task
        asyncio.create_task(generate_and_update_project_name(project_id=project_id, prompt=prompt))

        # 4. Upload Files to Sandbox (if any)
        message_content = prompt
        if files:
            successful_uploads = []
            failed_uploads = []
            for file in files:
                if file.filename:
                    try:
                        safe_filename = file.filename.replace('/', '_').replace('\\', '_')
                        target_path = f"/workspace/{safe_filename}"
                        logger.debug(f"Attempting to upload {safe_filename} to {target_path} in sandbox {sandbox_id}")
                        content = await file.read()
                        upload_successful = False
                        try:
                            if hasattr(sandbox, 'fs') and hasattr(sandbox.fs, 'upload_file'):
                                await sandbox.fs.upload_file(content, target_path)
                                logger.debug(f"Called sandbox.fs.upload_file for {target_path}")
                                upload_successful = True
                            else:
                                raise NotImplementedError("Suitable upload method not found on sandbox object.")
                        except Exception as upload_error:
                            logger.error(f"Error during sandbox upload call for {safe_filename}: {str(upload_error)}", exc_info=True)

                        if upload_successful:
                            try:
                                await asyncio.sleep(0.2)
                                parent_dir = os.path.dirname(target_path)
                                files_in_dir = await sandbox.fs.list_files(parent_dir)
                                file_names_in_dir = [f.name for f in files_in_dir]
                                if safe_filename in file_names_in_dir:
                                    successful_uploads.append(target_path)
                                    logger.debug(f"Successfully uploaded and verified file {safe_filename} to sandbox path {target_path}")
                                else:
                                    logger.error(f"Verification failed for {safe_filename}: File not found in {parent_dir} after upload attempt.")
                                    failed_uploads.append(safe_filename)
                            except Exception as verify_error:
                                logger.error(f"Error verifying file {safe_filename} after upload: {str(verify_error)}", exc_info=True)
                                failed_uploads.append(safe_filename)
                        else:
                            failed_uploads.append(safe_filename)
                    except Exception as file_error:
                        logger.error(f"Error processing file {file.filename}: {str(file_error)}", exc_info=True)
                        failed_uploads.append(file.filename)
                    finally:
                        await file.close()

            if successful_uploads:
                message_content += "\n\n" if message_content else ""
                for file_path in successful_uploads: message_content += f"[Uploaded File: {file_path}]\n"
            if failed_uploads:
                message_content += "\n\nThe following files failed to upload:\n"
                for failed_file in failed_uploads: message_content += f"- {failed_file}\n"

        # 5. Add initial user message to thread
        message_id = str(uuid.uuid4())
        message_payload = {"role": "user", "content": message_content}
        await client.table('messages').insert({
            "message_id": message_id, "thread_id": thread_id, "type": "user",
            "is_llm_message": True, "content": json.dumps(message_payload),
            "created_at": datetime.now(timezone.utc).isoformat()
        }).execute()


        effective_model = model_name
        if not model_name and agent_config and agent_config.get('model'):
            effective_model = agent_config['model']
            logger.debug(f"No model specified by user, using agent's configured model: {effective_model}")
        elif model_name:
            logger.debug(f"Using user-selected model: {effective_model}")
        else:
            logger.debug(f"Using default model: {effective_model}")

        agent_run = await client.table('agent_runs').insert({
            "thread_id": thread_id, "status": "running",
            "started_at": datetime.now(timezone.utc).isoformat(),
            "agent_id": agent_config.get('agent_id') if agent_config else None,
            "agent_version_id": agent_config.get('current_version_id') if agent_config else None,
            "metadata": {
                "model_name": effective_model,
                "requested_model": model_name,
                "enable_thinking": enable_thinking,
                "reasoning_effort": reasoning_effort,
                "enable_context_manager": enable_context_manager
            }
        }).execute()
        agent_run_id = agent_run.data[0]['id']
        logger.debug(f"Created new agent run: {agent_run_id}")
        structlog.contextvars.bind_contextvars(
            agent_run_id=agent_run_id,
        )

        # Register run in Redis
        instance_key = f"active_run:{instance_id}:{agent_run_id}"
        try:
            await redis.set(instance_key, "running", ex=redis.REDIS_KEY_TTL)
        except Exception as e:
            logger.warning(f"Failed to register agent run in Redis ({instance_key}): {str(e)}")

        request_id = structlog.contextvars.get_contextvars().get('request_id')

        # Run agent in background
        run_agent_background.send(
            agent_run_id=agent_run_id, thread_id=thread_id, instance_id=instance_id,
            project_id=project_id,
            model_name=model_name,  # Already resolved above
            enable_thinking=enable_thinking, reasoning_effort=reasoning_effort,
            stream=stream, enable_context_manager=enable_context_manager,
            agent_config=agent_config,  # Pass agent configuration
            is_agent_builder=is_agent_builder,
            target_agent_id=target_agent_id,
            request_id=request_id,
        )

        return {"thread_id": thread_id, "agent_run_id": agent_run_id}

    except Exception as e:
        logger.error(f"Error in agent initiation: {str(e)}\n{traceback.format_exc()}")
        # TODO: Clean up created project/thread if initiation fails mid-way
        raise HTTPException(status_code=500, detail=f"Failed to initiate agent session: {str(e)}")

# Custom agents

@router.get("/agents/limits")
async def get_agent_limits(user_id: str = Depends(get_current_user_id_from_jwt)):
    """Get agent count limits and current usage for the user's subscription tier."""
    logger.info(f"Fetching agent limits for user: {user_id}")
    client = await db.client
    
    try:
        from .utils import check_agent_count_limit
        limit_check = await check_agent_count_limit(client, user_id)
        
        return {
            "current_count": limit_check['current_count'],
            "limit": limit_check['limit'],
            "tier_name": limit_check['tier_name'],
            "can_create": limit_check['can_create'],
            "usage_percentage": round((limit_check['current_count'] / limit_check['limit']) * 100, 1) if limit_check['limit'] > 0 else 0
        }
        
    except Exception as e:
        logger.error(f"Error fetching agent limits for user {user_id}: {str(e)}")
        raise HTTPException(status_code=500, detail=f"Failed to fetch agent limits: {str(e)}")

@router.get("/agents", response_model=AgentsResponse)
async def get_agents(
    user_id: str = Depends(get_current_user_id_from_jwt),
    page: Optional[int] = Query(1, ge=1, description="Page number (1-based)"),
    limit: Optional[int] = Query(20, ge=1, le=100, description="Number of items per page"),
    search: Optional[str] = Query(None, description="Search in name and description"),
    sort_by: Optional[str] = Query("created_at", description="Sort field: name, created_at, updated_at, tools_count"),
    sort_order: Optional[str] = Query("desc", description="Sort order: asc, desc"),
    has_default: Optional[bool] = Query(None, description="Filter by default agents"),
    has_mcp_tools: Optional[bool] = Query(None, description="Filter by agents with MCP tools"),
    has_agentpress_tools: Optional[bool] = Query(None, description="Filter by agents with AgentPress tools"),
    tools: Optional[str] = Query(None, description="Comma-separated list of tools to filter by")
):
    """Get agents for the current user with pagination, search, sort, and filter support."""
    if not await is_enabled("custom_agents"):
        raise HTTPException(
            status_code=403, 
            detail="Custom agents currently disabled. This feature is not available at the moment."
        )
    logger.debug(f"Fetching agents for user: {user_id} with page={page}, limit={limit}, search='{search}', sort_by={sort_by}, sort_order={sort_order}")
    client = await db.client
    
    try:
        # Calculate offset
        offset = (page - 1) * limit
        
        # Start building the query
        query = client.table('agents').select('*', count='exact').eq("account_id", user_id)
        
        # Apply search filter
        if search:
            search_term = f"%{search}%"
            query = query.or_(f"name.ilike.{search_term},description.ilike.{search_term}")
        
        # Apply filters
        if has_default is not None:
            query = query.eq("is_default", has_default)
        
        # For MCP and AgentPress tools filtering, we'll need to do post-processing
        # since Supabase doesn't have great JSON array/object filtering
        
        # Apply sorting
        if sort_by == "name":
            query = query.order("name", desc=(sort_order == "desc"))
        elif sort_by == "updated_at":
            query = query.order("updated_at", desc=(sort_order == "desc"))
        elif sort_by == "created_at":
            query = query.order("created_at", desc=(sort_order == "desc"))
        else:
            # Default to created_at
            query = query.order("created_at", desc=(sort_order == "desc"))
        
        # Get paginated data and total count in one request
        query = query.range(offset, offset + limit - 1)
        agents_result = await query.execute()
        total_count = agents_result.count if agents_result.count is not None else 0
        
        if not agents_result.data:
            logger.debug(f"No agents found for user: {user_id}")
            return {
                "agents": [],
                "pagination": {
                    "page": page,
                    "limit": limit,
                    "total": 0,
                    "pages": 0
                }
            }
        
        # Post-process for tool filtering and tools_count sorting
        agents_data = agents_result.data
        
        # First, fetch version data for all agents to ensure we have correct tool info
        # Do this in a single batched query instead of per-agent service calls
        agent_version_map = {}
        version_ids = list({agent['current_version_id'] for agent in agents_data if agent.get('current_version_id')})
        if version_ids:
            try:
                versions_result = await client.table('agent_versions').select(
                    'version_id, agent_id, version_number, version_name, is_active, created_at, updated_at, created_by, config'
                ).in_('version_id', version_ids).execute()

                for row in (versions_result.data or []):
                    config = row.get('config') or {}
                    tools = config.get('tools') or {}
                    version_dict = {
                        'version_id': row['version_id'],
                        'agent_id': row['agent_id'],
                        'version_number': row['version_number'],
                        'version_name': row['version_name'],
                        'system_prompt': config.get('system_prompt', ''),
                        'configured_mcps': tools.get('mcp', []),
                        'custom_mcps': tools.get('custom_mcp', []),
                        'agentpress_tools': tools.get('agentpress', {}),
                        'is_active': row.get('is_active', False),
                        'created_at': row.get('created_at'),
                        'updated_at': row.get('updated_at') or row.get('created_at'),
                        'created_by': row.get('created_by'),
                    }
                    agent_version_map[row['agent_id']] = version_dict
            except Exception as e:
                logger.warning(f"Failed to batch load versions for agents: {e}")
        
        # Apply tool-based filters using version data
        if has_mcp_tools is not None or has_agentpress_tools is not None or tools:
            filtered_agents = []
            tools_filter = []
            if tools:
                # Handle case where tools might be passed as dict instead of string
                if isinstance(tools, str):
                    tools_filter = [tool.strip() for tool in tools.split(',') if tool.strip()]
                elif isinstance(tools, dict):
                    # If tools is a dict, log the issue and skip filtering
                    logger.warning(f"Received tools parameter as dict instead of string: {tools}")
                    tools_filter = []
                elif isinstance(tools, list):
                    # If tools is a list, use it directly
                    tools_filter = [str(tool).strip() for tool in tools if str(tool).strip()]
                else:
                    logger.warning(f"Unexpected tools parameter type: {type(tools)}, value: {tools}")
                    tools_filter = []
            
            for agent in agents_data:
                # Get version data if available and extract configuration
                version_data = agent_version_map.get(agent['agent_id'])
                from agent.config_helper import extract_agent_config
                agent_config = extract_agent_config(agent, version_data)
                
                configured_mcps = agent_config['configured_mcps']
                agentpress_tools = agent_config['agentpress_tools']
                
                # Check MCP tools filter
                if has_mcp_tools is not None:
                    has_mcp = bool(configured_mcps and len(configured_mcps) > 0)
                    if has_mcp_tools != has_mcp:
                        continue
                
                # Check AgentPress tools filter
                if has_agentpress_tools is not None:
                    has_enabled_tools = any(
                        tool_data and isinstance(tool_data, dict) and tool_data.get('enabled', False)
                        for tool_data in agentpress_tools.values()
                    )
                    if has_agentpress_tools != has_enabled_tools:
                        continue
                
                # Check specific tools filter
                if tools_filter:
                    agent_tools = set()
                    # Add MCP tools
                    for mcp in configured_mcps:
                        if isinstance(mcp, dict) and 'name' in mcp:
                            agent_tools.add(f"mcp:{mcp['name']}")
                    
                    # Add enabled AgentPress tools
                    for tool_name, tool_data in agentpress_tools.items():
                        if tool_data and isinstance(tool_data, dict) and tool_data.get('enabled', False):
                            agent_tools.add(f"agentpress:{tool_name}")
                    
                    # Check if any of the requested tools are present
                    if not any(tool in agent_tools for tool in tools_filter):
                        continue
                
                filtered_agents.append(agent)
            
            agents_data = filtered_agents
        
        # Handle tools_count sorting (post-processing required)
        if sort_by == "tools_count":
            def get_tools_count(agent):
                # Get version data if available
                version_data = agent_version_map.get(agent['agent_id'])
                
                # Use version data for tools if available, otherwise fallback to agent data
                if version_data:
                    configured_mcps = version_data.get('configured_mcps', [])
                    agentpress_tools = version_data.get('agentpress_tools', {})
                else:
                    configured_mcps = agent.get('configured_mcps', [])
                    agentpress_tools = agent.get('agentpress_tools', {})
                
                mcp_count = len(configured_mcps)
                agentpress_count = sum(
                    1 for tool_data in agentpress_tools.values()
                    if tool_data and isinstance(tool_data, dict) and tool_data.get('enabled', False)
                )
                return mcp_count + agentpress_count
            
            agents_data.sort(key=get_tools_count, reverse=(sort_order == "desc"))
        
        # Apply pagination to filtered results if we did post-processing
        if has_mcp_tools is not None or has_agentpress_tools is not None or tools or sort_by == "tools_count":
            total_count = len(agents_data)
            agents_data = agents_data[offset:offset + limit]
        
        # Format the response
        agent_list = []
        for agent in agents_data:
            current_version = None
            # Use already fetched version data from agent_version_map
            version_dict = agent_version_map.get(agent['agent_id'])
            if version_dict:
                try:
                    current_version = AgentVersionResponse(
                        version_id=version_dict['version_id'],
                        agent_id=version_dict['agent_id'],
                        version_number=version_dict['version_number'],
                        version_name=version_dict['version_name'],
                        system_prompt=version_dict['system_prompt'],
                        model=version_dict.get('model'),
                        configured_mcps=version_dict.get('configured_mcps', []),
                        custom_mcps=version_dict.get('custom_mcps', []),
                        agentpress_tools=version_dict.get('agentpress_tools', {}),
                        is_active=version_dict.get('is_active', True),
                        created_at=version_dict['created_at'],
                        updated_at=version_dict.get('updated_at', version_dict['created_at']),
                        created_by=version_dict.get('created_by')
                    )
                except Exception as e:
                    logger.warning(f"Failed to get version data for agent {agent['agent_id']}: {e}")
            
            # Extract configuration using the unified config approach
            from agent.config_helper import extract_agent_config
            agent_config = extract_agent_config(agent, version_dict)
            
            system_prompt = agent_config['system_prompt']
            configured_mcps = agent_config['configured_mcps']
            custom_mcps = agent_config['custom_mcps']
            agentpress_tools = agent_config['agentpress_tools']
            
            agent_list.append(AgentResponse(
                agent_id=agent['agent_id'],
                account_id=agent['account_id'],
                name=agent['name'],
                description=agent.get('description'),
                system_prompt=system_prompt,
                configured_mcps=configured_mcps,
                custom_mcps=custom_mcps,
                agentpress_tools=agentpress_tools,
                is_default=agent.get('is_default', False),
                is_public=agent.get('is_public', False),
                tags=agent.get('tags', []),
                avatar=agent_config.get('avatar'),
                avatar_color=agent_config.get('avatar_color'),
                profile_image_url=agent_config.get('profile_image_url'),
                created_at=agent['created_at'],
                updated_at=agent['updated_at'],
                current_version_id=agent.get('current_version_id'),
                version_count=agent.get('version_count', 1),
                current_version=current_version,
                metadata=agent.get('metadata')
            ))
        
        total_pages = (total_count + limit - 1) // limit
        
        logger.debug(f"Found {len(agent_list)} agents for user: {user_id} (page {page}/{total_pages})")
        return {
            "agents": agent_list,
            "pagination": {
                "page": page,
                "limit": limit,
                "total": total_count,
                "pages": total_pages
            }
        }
        
    except Exception as e:
        logger.error(f"Error fetching agents for user {user_id}: {str(e)}")
        raise HTTPException(status_code=500, detail=f"Failed to fetch agents: {str(e)}")

@router.get("/agents/{agent_id}", response_model=AgentResponse)
async def get_agent(agent_id: str, user_id: str = Depends(get_current_user_id_from_jwt)):
    """Get a specific agent by ID with current version information. Only the owner can access non-public agents."""
    if not await is_enabled("custom_agents"):
        raise HTTPException(
            status_code=403, 
            detail="Custom agents currently disabled. This feature is not available at the moment."
        )
    
    logger.debug(f"Fetching agent {agent_id} for user: {user_id}")
    client = await db.client
    
    try:
        # Get agent
        agent = await client.table('agents').select('*').eq("agent_id", agent_id).execute()
        
        if not agent.data:
            raise HTTPException(status_code=404, detail="Agent not found")
        
        agent_data = agent.data[0]
        
        # Check ownership - only owner can access non-public agents
        if agent_data['account_id'] != user_id and not agent_data.get('is_public', False):
            raise HTTPException(status_code=403, detail="Access denied")
        
        # Use versioning system to get current version data
        current_version = None
        if agent_data.get('current_version_id'):
            try:
                version_service = await _get_version_service()
                current_version_obj = await version_service.get_version(
                    agent_id=agent_id,
                    version_id=agent_data['current_version_id'],
                    user_id=user_id
                )
                current_version_data = current_version_obj.to_dict()
                version_data = current_version_data
                
                # Create AgentVersionResponse from version data
                current_version = AgentVersionResponse(
                    version_id=current_version_data['version_id'],
                    agent_id=current_version_data['agent_id'],
                    version_number=current_version_data['version_number'],
                    version_name=current_version_data['version_name'],
                    system_prompt=current_version_data['system_prompt'],
                    model=current_version_data.get('model'),
                    configured_mcps=current_version_data.get('configured_mcps', []),
                    custom_mcps=current_version_data.get('custom_mcps', []),
                    agentpress_tools=current_version_data.get('agentpress_tools', {}),
                    is_active=current_version_data.get('is_active', True),
                    created_at=current_version_data['created_at'],
                    updated_at=current_version_data.get('updated_at', current_version_data['created_at']),
                    created_by=current_version_data.get('created_by')
                )
                
                logger.debug(f"Using agent {agent_data['name']} version {current_version_data.get('version_name', 'v1')}")
            except Exception as e:
                logger.warning(f"Failed to get version data for agent {agent_id}: {e}")
        
        # Extract configuration using the unified config approach
        version_data = None
        if current_version:
            version_data = {
                'version_id': current_version.version_id,
                'agent_id': current_version.agent_id,
                'version_number': current_version.version_number,
                'version_name': current_version.version_name,
                'system_prompt': current_version.system_prompt,
                'model': current_version.model,
                'configured_mcps': current_version.configured_mcps,
                'custom_mcps': current_version.custom_mcps,
                'agentpress_tools': current_version.agentpress_tools,
                'is_active': current_version.is_active,
                'created_at': current_version.created_at,
                'updated_at': current_version.updated_at,
                'created_by': current_version.created_by
            }
        
        from agent.config_helper import extract_agent_config
        agent_config = extract_agent_config(agent_data, version_data)
        
        system_prompt = agent_config['system_prompt']
        configured_mcps = agent_config['configured_mcps']
        custom_mcps = agent_config['custom_mcps']
        agentpress_tools = agent_config['agentpress_tools']
        
        return AgentResponse(
            agent_id=agent_data['agent_id'],
            account_id=agent_data['account_id'],
            name=agent_data['name'],
            description=agent_data.get('description'),
            system_prompt=system_prompt,
            configured_mcps=configured_mcps,
            custom_mcps=custom_mcps,
            agentpress_tools=agentpress_tools,
            is_default=agent_data.get('is_default', False),
            is_public=agent_data.get('is_public', False),
            tags=agent_data.get('tags', []),
            avatar=agent_config.get('avatar'),
            avatar_color=agent_config.get('avatar_color'),
            profile_image_url=agent_config.get('profile_image_url'),
            created_at=agent_data['created_at'],
            updated_at=agent_data.get('updated_at', agent_data['created_at']),
            current_version_id=agent_data.get('current_version_id'),
            version_count=agent_data.get('version_count', 1),
            current_version=current_version,
            metadata=agent_data.get('metadata')
        )
        
    except HTTPException:
        raise
    except Exception as e:
        logger.error(f"Error fetching agent {agent_id} for user {user_id}: {str(e)}")
        raise HTTPException(status_code=500, detail=f"Failed to fetch agent: {str(e)}")

@router.get("/agents/{agent_id}/export", response_model=AgentExportData)
async def export_agent(agent_id: str, user_id: str = Depends(get_current_user_id_from_jwt)):
    """Export an agent configuration as JSON"""
    logger.debug(f"Exporting agent {agent_id} for user: {user_id}")
    
    try:
        client = await db.client
        
        # Get agent data
        agent_result = await client.table('agents').select('*').eq('agent_id', agent_id).eq('account_id', user_id).execute()
        if not agent_result.data:
            raise HTTPException(status_code=404, detail="Agent not found")
        
        agent = agent_result.data[0]
        
        # Get current version data if available
        current_version = None
        if agent.get('current_version_id'):
            version_result = await client.table('agent_versions').select('*').eq('version_id', agent['current_version_id']).execute()
            if version_result.data:
                current_version = version_result.data[0]
        
        # Extract configuration using existing helper
        from agent.config_helper import extract_agent_config
        config = extract_agent_config(agent, current_version)
        
<<<<<<< HEAD
        # Clean metadata for export (remove instance-specific data)
=======
        from templates.template_service import TemplateService
        template_service = TemplateService(db)
        
        full_config = {
            'system_prompt': config.get('system_prompt', ''),
            'tools': {
                'agentpress': config.get('agentpress_tools', {}),
                'mcp': config.get('configured_mcps', []),
                'custom_mcp': config.get('custom_mcps', [])
            },
            'metadata': {
                # keep backward compat metadata
                'avatar': config.get('avatar'),
                'avatar_color': config.get('avatar_color'),
                # include profile image url in metadata for completeness
                'profile_image_url': agent.get('profile_image_url')
            }
        }
        
        sanitized_config = template_service._fallback_sanitize_config(full_config)
        
>>>>>>> 0335d6d3
        export_metadata = {}
        if agent.get('metadata'):
            export_metadata = {k: v for k, v in agent['metadata'].items() 
                             if k not in ['is_suna_default', 'centrally_managed', 'installation_date', 'last_central_update']}
        
<<<<<<< HEAD
        # Create export data
        export_data = AgentExportData(
            name=config.get('name', ''),
            description=config.get('description', ''),
            system_prompt=config.get('system_prompt', ''),
            agentpress_tools=config.get('agentpress_tools', {}),
            configured_mcps=config.get('configured_mcps', []),
            custom_mcps=config.get('custom_mcps', []),
            avatar=config.get('avatar'),
            avatar_color=config.get('avatar_color'),
            tags=agent.get('tags', []),
            metadata=export_metadata,
            exported_at=datetime.utcnow().isoformat(),
            exported_by=user_id
        )
=======
        export_data = {
            "tools": sanitized_config['tools'],
            "metadata": sanitized_config['metadata'],
            "system_prompt": sanitized_config['system_prompt'],
            "name": config.get('name', ''),
            "description": config.get('description', ''),
            # Deprecated
            "avatar": config.get('avatar'),
            "avatar_color": config.get('avatar_color'),
            # New
            "profile_image_url": agent.get('profile_image_url'),
            "tags": agent.get('tags', []),
            "export_metadata": export_metadata,
            "exported_at": datetime.now(timezone.utc).isoformat()
        }
>>>>>>> 0335d6d3
        
        logger.debug(f"Successfully exported agent {agent_id}")
        return export_data
        
    except Exception as e:
        logger.error(f"Error exporting agent {agent_id}: {str(e)}")
        raise HTTPException(status_code=500, detail=f"Failed to export agent: {str(e)}")

@router.post("/agents/import", response_model=AgentResponse)
async def import_agent(
    import_request: AgentImportRequest,
    user_id: str = Depends(get_current_user_id_from_jwt)
):
<<<<<<< HEAD
    """Import an agent from JSON configuration"""
    logger.info(f"Importing agent for user: {user_id}")
=======
    """Analyze imported JSON to determine required credentials and configurations"""
    logger.debug(f"Analyzing JSON for import - user: {user_id}")
>>>>>>> 0335d6d3
    
    if not await is_enabled("custom_agents"):
        raise HTTPException(
            status_code=403, 
            detail="Custom agents currently disabled. This feature is not available at the moment."
        )
    
    try:
        client = await db.client
        import_data = import_request.import_data
        
        analysis = await import_service.analyze_json(request.json_data, user_id)
        
        return JsonAnalysisResponse(
            requires_setup=analysis.requires_setup,
            missing_regular_credentials=analysis.missing_regular_credentials,
            missing_custom_configs=analysis.missing_custom_configs,
            agent_info=analysis.agent_info
        )
        
    except Exception as e:
        logger.error(f"Error analyzing JSON: {str(e)}")
        raise HTTPException(status_code=400, detail=f"Failed to analyze JSON: {str(e)}")

@router.post("/agents/json/import", response_model=JsonImportResponse)
async def import_agent_from_json(
    request: JsonImportRequestModel,
    user_id: str = Depends(get_current_user_id_from_jwt)
):
    logger.debug(f"Importing agent from JSON - user: {user_id}")
    
    if not await is_enabled("custom_agents"):
        raise HTTPException(
            status_code=403, 
            detail="Custom agents currently disabled. This feature is not available at the moment."
        )
    
    client = await db.client
    from .utils import check_agent_count_limit
    limit_check = await check_agent_count_limit(client, user_id)
    
    if not limit_check['can_create']:
        error_detail = {
            "message": f"Maximum of {limit_check['limit']} agents allowed for your current plan. You have {limit_check['current_count']} agents.",
            "current_count": limit_check['current_count'],
            "limit": limit_check['limit'],
            "tier_name": limit_check['tier_name'],
            "error_code": "AGENT_LIMIT_EXCEEDED"
        }
        logger.warning(f"Agent limit exceeded for account {user_id}: {limit_check['current_count']}/{limit_check['limit']} agents")
        raise HTTPException(status_code=402, detail=error_detail)
    
    try:
        from agent.json_import_service import JsonImportService, JsonImportRequest
        import_service = JsonImportService(db)
        
        import_request = JsonImportRequest(
            json_data=request.json_data,
            account_id=user_id,
            instance_name=request.instance_name,
            custom_system_prompt=request.custom_system_prompt,
            profile_mappings=request.profile_mappings,
            custom_mcp_configs=request.custom_mcp_configs
        )
        
        result = await import_service.import_json(import_request)
        
        return JsonImportResponse(
            status=result.status,
            instance_id=result.instance_id,
            name=result.name,
            missing_regular_credentials=result.missing_regular_credentials,
            missing_custom_configs=result.missing_custom_configs,
            agent_info=result.agent_info
        )
        
        # Validate import data
        if not import_data.name or not import_data.system_prompt:
            raise HTTPException(status_code=400, detail="Agent name and system prompt are required")
        
        # Create new agent
        logger.info(f"Creating new agent from import: {import_data.name}")
        
        # Check if user wants to set as default, and if so, unset other defaults
        is_default = False  # Imported agents are not default by default
        
        insert_data = {
            "account_id": user_id,
            "name": import_data.name,
            "description": import_data.description,
            "avatar": import_data.avatar,
            "avatar_color": import_data.avatar_color,
            "is_default": is_default,
            "tags": import_data.tags or [],
            "version_count": 1,
            "metadata": import_data.metadata or {}
        }
        
        new_agent = await client.table('agents').insert(insert_data).execute()
        
        if not new_agent.data:
            raise HTTPException(status_code=500, detail="Failed to create agent from import")
        
        agent = new_agent.data[0]
        agent_id = agent['agent_id']
        
        # Create initial version
        try:
            version_service = await _get_version_service()
            
            version = await version_service.create_version(
                agent_id=agent_id,
                user_id=user_id,
                system_prompt=import_data.system_prompt,
                configured_mcps=import_data.configured_mcps,
                custom_mcps=import_data.custom_mcps,
                agentpress_tools=import_data.agentpress_tools,
                version_name="v1",
                change_description="Initial version from import"
            )
            
            logger.info(f"Successfully imported agent {agent_id}")
            return await get_agent(agent_id, user_id)
                
        except Exception as e:
            # Clean up agent if anything goes wrong
            await client.table('agents').delete().eq('agent_id', agent_id).execute()
            raise e
                

                
    except HTTPException:
        raise
    except Exception as e:
        logger.error(f"Error importing agent: {str(e)}")
        raise HTTPException(status_code=500, detail=f"Failed to import agent: {str(e)}")

@router.post("/agents", response_model=AgentResponse)
async def create_agent(
    agent_data: AgentCreateRequest,
    user_id: str = Depends(get_current_user_id_from_jwt)
):
    logger.debug(f"Creating new agent for user: {user_id}")
    if not await is_enabled("custom_agents"):
        raise HTTPException(
            status_code=403, 
            detail="Custom agents currently disabled. This feature is not available at the moment."
        )
    client = await db.client
    
    from .utils import check_agent_count_limit
    limit_check = await check_agent_count_limit(client, user_id)
    
    if not limit_check['can_create']:
        error_detail = {
            "message": f"Maximum of {limit_check['limit']} agents allowed for your current plan. You have {limit_check['current_count']} agents.",
            "current_count": limit_check['current_count'],
            "limit": limit_check['limit'],
            "tier_name": limit_check['tier_name'],
            "error_code": "AGENT_LIMIT_EXCEEDED"
        }
        logger.warning(f"Agent limit exceeded for account {user_id}: {limit_check['current_count']}/{limit_check['limit']} agents")
        raise HTTPException(status_code=402, detail=error_detail)
    
    try:
        if agent_data.is_default:
            await client.table('agents').update({"is_default": False}).eq("account_id", user_id).eq("is_default", True).execute()
        
        insert_data = {
            "account_id": user_id,
            "name": agent_data.name,
            "description": agent_data.description,
            # Deprecated fields still populated if sent by older clients
            "avatar": agent_data.avatar,
            "avatar_color": agent_data.avatar_color,
            # New profile image url field
            "profile_image_url": agent_data.profile_image_url,
            "is_default": agent_data.is_default or False,
            "version_count": 1
        }
        
        new_agent = await client.table('agents').insert(insert_data).execute()
        
        if not new_agent.data:
            raise HTTPException(status_code=500, detail="Failed to create agent")
        
        agent = new_agent.data[0]
        
        try:
            version_service = await _get_version_service()
            from agent.suna_config import SUNA_CONFIG
            system_prompt = SUNA_CONFIG["system_prompt"]
            
            version = await version_service.create_version(
                agent_id=agent['agent_id'],
                user_id=user_id,
                system_prompt=system_prompt,
                configured_mcps=agent_data.configured_mcps or [],
                custom_mcps=agent_data.custom_mcps or [],
                agentpress_tools=agent_data.agentpress_tools or {},
                version_name="v1",
                change_description="Initial version"
            )
            
            agent['current_version_id'] = version.version_id
            agent['version_count'] = 1

            current_version = AgentVersionResponse(
                version_id=version.version_id,
                agent_id=version.agent_id,
                version_number=version.version_number,
                version_name=version.version_name,
                system_prompt=version.system_prompt,
                model=version.model,
                configured_mcps=version.configured_mcps,
                custom_mcps=version.custom_mcps,
                agentpress_tools=version.agentpress_tools,
                is_active=version.is_active,
                created_at=version.created_at.isoformat(),
                updated_at=version.updated_at.isoformat(),
                created_by=version.created_by
            )
        except Exception as e:
            logger.error(f"Error creating initial version: {str(e)}")
            await client.table('agents').delete().eq('agent_id', agent['agent_id']).execute()
            raise HTTPException(status_code=500, detail="Failed to create initial version")
        
        from utils.cache import Cache
        await Cache.invalidate(f"agent_count_limit:{user_id}")
        
        logger.debug(f"Created agent {agent['agent_id']} with v1 for user: {user_id}")
        return AgentResponse(
            agent_id=agent['agent_id'],
            account_id=agent['account_id'],
            name=agent['name'],
            description=agent.get('description'),
            system_prompt=version.system_prompt,
            model=version.model,
            configured_mcps=version.configured_mcps,
            custom_mcps=version.custom_mcps,
            agentpress_tools=version.agentpress_tools,
            is_default=agent.get('is_default', False),
            is_public=agent.get('is_public', False),
            tags=agent.get('tags', []),
            avatar=agent.get('avatar'),
            avatar_color=agent.get('avatar_color'),
            profile_image_url=agent.get('profile_image_url'),
            created_at=agent['created_at'],
            updated_at=agent.get('updated_at', agent['created_at']),
            current_version_id=agent.get('current_version_id'),
            version_count=agent.get('version_count', 1),
            current_version=current_version,
            metadata=agent.get('metadata')
        )
        
    except HTTPException:
        raise
    except Exception as e:
        logger.error(f"Error creating agent for user {user_id}: {str(e)}")
        raise HTTPException(status_code=500, detail=f"Failed to create agent: {str(e)}")

def merge_custom_mcps(existing_mcps: List[Dict[str, Any]], new_mcps: List[Dict[str, Any]]) -> List[Dict[str, Any]]:
    if not new_mcps:
        return existing_mcps
    
    merged_mcps = existing_mcps.copy()
    
    for new_mcp in new_mcps:
        new_mcp_name = new_mcp.get('name')
        existing_index = None
        
        for i, existing_mcp in enumerate(merged_mcps):
            if existing_mcp.get('name') == new_mcp_name:
                existing_index = i
                break
        
        if existing_index is not None:
            merged_mcps[existing_index] = new_mcp
        else:
            merged_mcps.append(new_mcp)
    
    return merged_mcps

@router.put("/agents/{agent_id}", response_model=AgentResponse)
async def update_agent(
    agent_id: str,
    agent_data: AgentUpdateRequest,
    user_id: str = Depends(get_current_user_id_from_jwt)
):
    if not await is_enabled("custom_agents"):
        raise HTTPException(
            status_code=403, 
            detail="Custom agent currently disabled. This feature is not available at the moment."
        )
    logger.debug(f"Updating agent {agent_id} for user: {user_id}")
    client = await db.client
    
    try:
        existing_agent = await client.table('agents').select('*').eq("agent_id", agent_id).eq("account_id", user_id).maybe_single().execute()
        
        if not existing_agent.data:
            raise HTTPException(status_code=404, detail="Agent not found")
        
        existing_data = existing_agent.data

        agent_metadata = existing_data.get('metadata', {})
        is_suna_agent = agent_metadata.get('is_suna_default', False)
        restrictions = agent_metadata.get('restrictions', {})
        
        if is_suna_agent:
            logger.warning(f"Update attempt on Suna default agent {agent_id} by user {user_id}")
            
            if (agent_data.name is not None and 
                agent_data.name != existing_data.get('name') and 
                restrictions.get('name_editable') == False):
                logger.error(f"User {user_id} attempted to modify restricted name of Suna agent {agent_id}")
                raise HTTPException(
                    status_code=403, 
                    detail="Suna's name cannot be modified. This restriction is managed centrally."
                )
            
            if (agent_data.description is not None and
                agent_data.description != existing_data.get('description') and 
                restrictions.get('description_editable') == False):
                logger.error(f"User {user_id} attempted to modify restricted description of Suna agent {agent_id}")
                raise HTTPException(
                    status_code=403, 
                    detail="Suna's description cannot be modified."
                )
            
            if (agent_data.system_prompt is not None and 
                restrictions.get('system_prompt_editable') == False):
                logger.error(f"User {user_id} attempted to modify restricted system prompt of Suna agent {agent_id}")
                raise HTTPException(
                    status_code=403, 
                    detail="Suna's system prompt cannot be modified. This is managed centrally to ensure optimal performance."
                )
            
            if (agent_data.agentpress_tools is not None and 
                restrictions.get('tools_editable') == False):
                logger.error(f"User {user_id} attempted to modify restricted tools of Suna agent {agent_id}")
                raise HTTPException(
                    status_code=403, 
                    detail="Suna's default tools cannot be modified. These tools are optimized for Suna's capabilities."
                )
            
            if ((agent_data.configured_mcps is not None or agent_data.custom_mcps is not None) and 
                restrictions.get('mcps_editable') == False):
                logger.error(f"User {user_id} attempted to modify restricted MCPs of Suna agent {agent_id}")
                raise HTTPException(
                    status_code=403, 
                    detail="Suna's integrations cannot be modified."
                )
            
            logger.debug(f"Suna agent update validation passed for agent {agent_id} by user {user_id}")

        current_version_data = None
        if existing_data.get('current_version_id'):
            try:
                version_service = await _get_version_service()

                version_obj = await version_service.get_version(
                    agent_id=agent_id,
                    version_id=existing_data['current_version_id'],
                    user_id=user_id
                )
                current_version_data = version_obj.to_dict()
            except Exception as e:
                logger.warning(f"Failed to get current version data for agent {agent_id}: {e}")
        
        if current_version_data is None:
            logger.debug(f"Agent {agent_id} has no version data, creating initial version")
            try:
                workflows_result = await client.table('agent_workflows').select('*').eq('agent_id', agent_id).execute()
                workflows = workflows_result.data if workflows_result.data else []
                
                # Fetch triggers for the agent
                triggers_result = await client.table('agent_triggers').select('*').eq('agent_id', agent_id).execute()
                triggers = []
                if triggers_result.data:
                    import json
                    for trigger in triggers_result.data:
                        # Parse the config string if it's a string
                        trigger_copy = trigger.copy()
                        if 'config' in trigger_copy and isinstance(trigger_copy['config'], str):
                            try:
                                trigger_copy['config'] = json.loads(trigger_copy['config'])
                            except json.JSONDecodeError:
                                logger.warning(f"Failed to parse trigger config for {trigger_copy.get('trigger_id')}")
                                trigger_copy['config'] = {}
                        triggers.append(trigger_copy)
                
                initial_version_data = {
                    "agent_id": agent_id,
                    "version_number": 1,
                    "version_name": "v1",
                    "system_prompt": existing_data.get('system_prompt', ''),
                    "configured_mcps": existing_data.get('configured_mcps', []),
                    "custom_mcps": existing_data.get('custom_mcps', []),
                    "agentpress_tools": existing_data.get('agentpress_tools', {}),
                    "is_active": True,
                    "created_by": user_id
                }
                
                initial_config = build_unified_config(
                    system_prompt=initial_version_data["system_prompt"],
                    agentpress_tools=initial_version_data["agentpress_tools"],
                    configured_mcps=initial_version_data["configured_mcps"],
                    custom_mcps=initial_version_data["custom_mcps"],
                    avatar=None,
                    avatar_color=None,
                    workflows=workflows,
                    triggers=triggers
                )
                initial_version_data["config"] = initial_config
                
                version_result = await client.table('agent_versions').insert(initial_version_data).execute()
                
                if version_result.data:
                    version_id = version_result.data[0]['version_id']
                    
                    await client.table('agents').update({
                        'current_version_id': version_id,
                        'version_count': 1
                    }).eq('agent_id', agent_id).execute()
                    current_version_data = initial_version_data
                    logger.debug(f"Created initial version for agent {agent_id}")
                else:
                    current_version_data = {
                        'system_prompt': existing_data.get('system_prompt', ''),
                        'configured_mcps': existing_data.get('configured_mcps', []),
                        'custom_mcps': existing_data.get('custom_mcps', []),
                        'agentpress_tools': existing_data.get('agentpress_tools', {})
                    }
            except Exception as e:
                logger.warning(f"Failed to create initial version for agent {agent_id}: {e}")
                current_version_data = {
                    'system_prompt': existing_data.get('system_prompt', ''),
                    'configured_mcps': existing_data.get('configured_mcps', []),
                    'custom_mcps': existing_data.get('custom_mcps', []),
                    'agentpress_tools': existing_data.get('agentpress_tools', {})
                }
        
        needs_new_version = False
        version_changes = {}
        
        def values_different(new_val, old_val):
            if new_val is None:
                return False
            import json
            try:
                new_json = json.dumps(new_val, sort_keys=True) if new_val is not None else None
                old_json = json.dumps(old_val, sort_keys=True) if old_val is not None else None
                return new_json != old_json
            except (TypeError, ValueError):
                return new_val != old_val
        
        if values_different(agent_data.system_prompt, current_version_data.get('system_prompt')):
            needs_new_version = True
            version_changes['system_prompt'] = agent_data.system_prompt
        
        if values_different(agent_data.configured_mcps, current_version_data.get('configured_mcps', [])):
            needs_new_version = True
            version_changes['configured_mcps'] = agent_data.configured_mcps
            
        if values_different(agent_data.custom_mcps, current_version_data.get('custom_mcps', [])):
            needs_new_version = True
            if agent_data.custom_mcps is not None:
                merged_custom_mcps = merge_custom_mcps(
                    current_version_data.get('custom_mcps', []),
                    agent_data.custom_mcps
                )
                version_changes['custom_mcps'] = merged_custom_mcps
            else:
                version_changes['custom_mcps'] = current_version_data.get('custom_mcps', [])
            
        if values_different(agent_data.agentpress_tools, current_version_data.get('agentpress_tools', {})):
            needs_new_version = True
            version_changes['agentpress_tools'] = agent_data.agentpress_tools
        
        update_data = {}
        if agent_data.name is not None:
            update_data["name"] = agent_data.name
        if agent_data.description is not None:
            update_data["description"] = agent_data.description
        if agent_data.is_default is not None:
            update_data["is_default"] = agent_data.is_default
            if agent_data.is_default:
                await client.table('agents').update({"is_default": False}).eq("account_id", user_id).eq("is_default", True).neq("agent_id", agent_id).execute()
        if agent_data.avatar is not None:
            update_data["avatar"] = agent_data.avatar
        if agent_data.avatar_color is not None:
            update_data["avatar_color"] = agent_data.avatar_color
        if agent_data.profile_image_url is not None:
            update_data["profile_image_url"] = agent_data.profile_image_url
        
        current_system_prompt = agent_data.system_prompt if agent_data.system_prompt is not None else current_version_data.get('system_prompt', '')
        current_configured_mcps = agent_data.configured_mcps if agent_data.configured_mcps is not None else current_version_data.get('configured_mcps', [])
        
        if agent_data.custom_mcps is not None:
            current_custom_mcps = merge_custom_mcps(
                current_version_data.get('custom_mcps', []),
                agent_data.custom_mcps
            )
        else:
            current_custom_mcps = current_version_data.get('custom_mcps', [])
            
        current_agentpress_tools = agent_data.agentpress_tools if agent_data.agentpress_tools is not None else current_version_data.get('agentpress_tools', {})
        current_avatar = agent_data.avatar if agent_data.avatar is not None else existing_data.get('avatar')
        current_avatar_color = agent_data.avatar_color if agent_data.avatar_color is not None else existing_data.get('avatar_color')
        new_version_id = None
        if needs_new_version:
            try:
                version_service = await _get_version_service()

                new_version = await version_service.create_version(
                    agent_id=agent_id,
                    user_id=user_id,
                    system_prompt=current_system_prompt,
                    configured_mcps=current_configured_mcps,
                    custom_mcps=current_custom_mcps,
                    agentpress_tools=current_agentpress_tools,
                    change_description="Configuration updated"
                )
                
                new_version_id = new_version.version_id
                update_data['current_version_id'] = new_version_id
                update_data['version_count'] = new_version.version_number
                
                logger.debug(f"Created new version {new_version.version_name} for agent {agent_id}")
                
            except HTTPException:
                raise
            except Exception as e:
                logger.error(f"Error creating new version for agent {agent_id}: {str(e)}")
                raise HTTPException(status_code=500, detail=f"Failed to create new agent version: {str(e)}")
        
        if update_data:
            try:
                update_result = await client.table('agents').update(update_data).eq("agent_id", agent_id).eq("account_id", user_id).execute()
                
                if not update_result.data:
                    raise HTTPException(status_code=500, detail="Failed to update agent - no rows affected")
            except Exception as e:
                logger.error(f"Error updating agent {agent_id}: {str(e)}")
                raise HTTPException(status_code=500, detail=f"Failed to update agent: {str(e)}")
        
        updated_agent = await client.table('agents').select('*').eq("agent_id", agent_id).eq("account_id", user_id).maybe_single().execute()
        
        if not updated_agent.data:
            raise HTTPException(status_code=500, detail="Failed to fetch updated agent")
        
        agent = updated_agent.data
        
        current_version = None
        if agent.get('current_version_id'):
            try:
                version_service = await _get_version_service()
                current_version_obj = await version_service.get_version(
                    agent_id=agent_id,
                    version_id=agent['current_version_id'],
                    user_id=user_id
                )
                current_version_data = current_version_obj.to_dict()
                version_data = current_version_data
                
                current_version = AgentVersionResponse(
                    version_id=current_version_data['version_id'],
                    agent_id=current_version_data['agent_id'],
                    version_number=current_version_data['version_number'],
                    version_name=current_version_data['version_name'],
                    system_prompt=current_version_data['system_prompt'],
                    model=current_version_data.get('model'),
                    configured_mcps=current_version_data.get('configured_mcps', []),
                    custom_mcps=current_version_data.get('custom_mcps', []),
                    agentpress_tools=current_version_data.get('agentpress_tools', {}),
                    is_active=current_version_data.get('is_active', True),
                    created_at=current_version_data['created_at'],
                    updated_at=current_version_data.get('updated_at', current_version_data['created_at']),
                    created_by=current_version_data.get('created_by')
                )
                
                logger.debug(f"Using agent {agent['name']} version {current_version_data.get('version_name', 'v1')}")
            except Exception as e:
                logger.warning(f"Failed to get version data for updated agent {agent_id}: {e}")
        
        version_data = None
        if current_version:
            version_data = {
                'version_id': current_version.version_id,
                'agent_id': current_version.agent_id,
                'version_number': current_version.version_number,
                'version_name': current_version.version_name,
                'system_prompt': current_version.system_prompt,
                'model': current_version.model,
                'configured_mcps': current_version.configured_mcps,
                'custom_mcps': current_version.custom_mcps,
                'agentpress_tools': current_version.agentpress_tools,
                'is_active': current_version.is_active,
            }
        
        from agent.config_helper import extract_agent_config
        agent_config = extract_agent_config(agent, version_data)
        
        system_prompt = agent_config['system_prompt']
        configured_mcps = agent_config['configured_mcps']
        custom_mcps = agent_config['custom_mcps']
        agentpress_tools = agent_config['agentpress_tools']
        
        return AgentResponse(
            agent_id=agent['agent_id'],
            account_id=agent['account_id'],
            name=agent['name'],
            description=agent.get('description'),
            system_prompt=system_prompt,
            configured_mcps=configured_mcps,
            custom_mcps=custom_mcps,
            agentpress_tools=agentpress_tools,
            is_default=agent.get('is_default', False),
            is_public=agent.get('is_public', False),
            tags=agent.get('tags', []),
            avatar=agent_config.get('avatar'),
            avatar_color=agent_config.get('avatar_color'),
            profile_image_url=agent_config.get('profile_image_url'),
            created_at=agent['created_at'],
            updated_at=agent.get('updated_at', agent['created_at']),
            current_version_id=agent.get('current_version_id'),
            version_count=agent.get('version_count', 1),
            current_version=current_version,
            metadata=agent.get('metadata')
        )
        
    except HTTPException:
        raise
    except Exception as e:
        logger.error(f"Error updating agent {agent_id} for user {user_id}: {str(e)}")
        raise HTTPException(status_code=500, detail=f"Failed to update agent: {str(e)}")

@router.delete("/agents/{agent_id}")
async def delete_agent(agent_id: str, user_id: str = Depends(get_current_user_id_from_jwt)):
    if not await is_enabled("custom_agents"):
        raise HTTPException(
            status_code=403, 
            detail="Custom agent currently disabled. This feature is not available at the moment."
        )
    logger.debug(f"Deleting agent: {agent_id}")
    client = await db.client
    
    try:
        agent_result = await client.table('agents').select('*').eq('agent_id', agent_id).execute()
        if not agent_result.data:
            raise HTTPException(status_code=404, detail="Agent not found")
        
        agent = agent_result.data[0]
        if agent['account_id'] != user_id:
            raise HTTPException(status_code=403, detail="Access denied")
        
        if agent['is_default']:
            raise HTTPException(status_code=400, detail="Cannot delete default agent")
        
        if agent.get('metadata', {}).get('is_suna_default', False):
            raise HTTPException(status_code=400, detail="Cannot delete Suna default agent")
        
        # Clean up triggers before deleting agent to ensure proper remote cleanup
        try:
            from triggers.trigger_service import get_trigger_service
            trigger_service = get_trigger_service(db)
            
            # Get all triggers for this agent
            triggers_result = await client.table('agent_triggers').select('trigger_id').eq('agent_id', agent_id).execute()
            
            if triggers_result.data:
                logger.debug(f"Cleaning up {len(triggers_result.data)} triggers for agent {agent_id}")
                
                # Delete each trigger properly (this handles remote cleanup)
                for trigger_record in triggers_result.data:
                    trigger_id = trigger_record['trigger_id']
                    try:
                        await trigger_service.delete_trigger(trigger_id)
                        logger.debug(f"Successfully cleaned up trigger {trigger_id}")
                    except Exception as e:
                        logger.warning(f"Failed to clean up trigger {trigger_id}: {str(e)}")
                        # Continue with other triggers even if one fails
        except Exception as e:
            logger.warning(f"Failed to clean up triggers for agent {agent_id}: {str(e)}")
            # Continue with agent deletion even if trigger cleanup fails
        
        delete_result = await client.table('agents').delete().eq('agent_id', agent_id).execute()
        
        if not delete_result.data:
            logger.warning(f"No agent was deleted for agent_id: {agent_id}, user_id: {user_id}")
            raise HTTPException(status_code=403, detail="Unable to delete agent - permission denied or agent not found")
        
        try:
            from utils.cache import Cache
            await Cache.invalidate(f"agent_count_limit:{user_id}")
        except Exception as cache_error:
            logger.warning(f"Cache invalidation failed for user {user_id}: {str(cache_error)}")
        
        logger.debug(f"Successfully deleted agent: {agent_id}")
        return {"message": "Agent deleted successfully"}
        
    except HTTPException:
        raise
    except Exception as e:
        logger.error(f"Error deleting agent {agent_id}: {str(e)}")
        raise HTTPException(status_code=500, detail="Internal server error")

@router.get("/agents/{agent_id}/builder-chat-history")
async def get_agent_builder_chat_history(
    agent_id: str,
    user_id: str = Depends(get_current_user_id_from_jwt)
):
    if not await is_enabled("custom_agents"):
        raise HTTPException(
            status_code=403, 
            detail="Custom agents currently disabled. This feature is not available at the moment."
        )
    
    logger.debug(f"Fetching agent builder chat history for agent: {agent_id}")
    client = await db.client
    
    try:
        agent_result = await client.table('agents').select('*').eq('agent_id', agent_id).eq('account_id', user_id).execute()
        
        if not agent_result.data:
            raise HTTPException(status_code=404, detail="Agent not found")
        
        threads_result = await client.table('threads').select('thread_id, created_at, metadata').eq('account_id', user_id).order('created_at', desc=True).execute()
        
        agent_builder_threads = []
        for thread in threads_result.data:
            metadata = thread.get('metadata', {})
            if (metadata.get('is_agent_builder') and 
                metadata.get('target_agent_id') == agent_id):
                agent_builder_threads.append({
                    'thread_id': thread['thread_id'],
                    'created_at': thread['created_at']
                })
        
        if not agent_builder_threads:
            logger.debug(f"No agent builder threads found for agent {agent_id}")
            return {"messages": [], "thread_id": None}
        
        latest_thread_id = agent_builder_threads[0]['thread_id']
        logger.debug(f"Found {len(agent_builder_threads)} agent builder threads, using latest: {latest_thread_id}")
        messages_result = await client.table('messages').select('*').eq('thread_id', latest_thread_id).neq('type', 'status').neq('type', 'summary').order('created_at', desc=False).execute()
        
        logger.debug(f"Found {len(messages_result.data)} messages for agent builder chat history")
        return {
            "messages": messages_result.data,
            "thread_id": latest_thread_id
        }
        
    except HTTPException:
        raise
    except Exception as e:
        logger.error(f"Error fetching agent builder chat history for agent {agent_id}: {str(e)}")
        raise HTTPException(status_code=500, detail=f"Failed to fetch chat history: {str(e)}")





@router.get("/agents/{agent_id}/custom-mcp-tools")
async def get_custom_mcp_tools_for_agent(
    agent_id: str,
    request: Request,
    user_id: str = Depends(get_current_user_id_from_jwt)
):
<<<<<<< HEAD
    logger.info(f"Getting custom MCP tools for agent {agent_id}, user {user_id}")
=======
    logger.debug(f"Getting tools for agent {agent_id}, profile {profile_id}, user {user_id}, version {version}")

>>>>>>> 0335d6d3
    try:
        client = await db.client
        agent_result = await client.table('agents').select('current_version_id').eq('agent_id', agent_id).eq('account_id', user_id).execute()
        if not agent_result.data:
            raise HTTPException(status_code=404, detail="Agent not found")
        
        agent = agent_result.data[0]
 
        agent_config = {}
        if agent.get('current_version_id'):
            version_result = await client.table('agent_versions')\
                .select('config')\
                .eq('version_id', agent['current_version_id'])\
                .maybe_single()\
                .execute()
            if version_result.data and version_result.data.get('config'):
                agent_config = version_result.data['config']

        tools = agent_config.get('tools', {})
        custom_mcps = tools.get('custom_mcp', [])

        mcp_url = request.headers.get('X-MCP-URL')
        mcp_type = request.headers.get('X-MCP-Type', 'sse')
        
        if not mcp_url:
            raise HTTPException(status_code=400, detail="X-MCP-URL header is required")
        
        mcp_config = {
            'url': mcp_url,
            'type': mcp_type
        }
        
        if 'X-MCP-Headers' in request.headers:
            import json
            try:
<<<<<<< HEAD
                mcp_config['headers'] = json.loads(request.headers['X-MCP-Headers'])
            except json.JSONDecodeError:
                logger.warning("Failed to parse X-MCP-Headers as JSON")
=======
                all_profiles = await profile_service.get_profiles(UUID(user_id))
                pipedream_profiles = [p for p in all_profiles if 'pipedream' in p.mcp_qualified_name]
                logger.debug(f"User {user_id} has {len(pipedream_profiles)} pipedream profiles: {[p.profile_id for p in pipedream_profiles]}")
            except Exception as debug_e:
                logger.warning(f"Could not check user's profiles: {str(debug_e)}")
            
            raise HTTPException(status_code=404, detail=f"Profile {profile_id} not found or access denied")
>>>>>>> 0335d6d3
        
        from mcp_module import mcp_service
        discovery_result = await mcp_service.discover_custom_tools(mcp_type, mcp_config)
        
        existing_mcp = None
        for mcp in custom_mcps:
            mcp_profile_id = mcp.get('config', {}).get('profile_id')
            if mcp_profile_id == mcp_url:
                existing_mcp = mcp
                break
        
        tools = []
        enabled_tools = existing_mcp.get('enabledTools') or existing_mcp.get('enabled_tools') or []
        
        for tool in discovery_result.tools:
            tools.append({
                'name': tool['name'],
                'description': tool.get('description', f'Tool from {mcp_type.upper()} MCP server'),
                'enabled': tool['name'] in enabled_tools
            })
        
        return {
            'tools': tools,
            'has_mcp_config': existing_mcp is not None,
            'server_type': mcp_type,
            'server_url': mcp_url
        }
        
    except HTTPException:
        raise
    except Exception as e:
        logger.error(f"Error getting custom MCP tools for agent {agent_id}: {e}")
        raise HTTPException(status_code=500, detail="Internal server error")


@router.post("/agents/{agent_id}/custom-mcp-tools")
async def update_custom_mcp_tools_for_agent(
    agent_id: str,
    request: dict,
    user_id: str = Depends(get_current_user_id_from_jwt)
):
    logger.info(f"Updating custom MCP tools for agent {agent_id}, user {user_id}")
    
    try:
        client = await db.client
        
        agent_result = await client.table('agents').select('current_version_id').eq('agent_id', agent_id).eq('account_id', user_id).execute()
        if not agent_result.data:
            raise HTTPException(status_code=404, detail="Agent not found")
        
        agent = agent_result.data[0]
        
        agent_config = {}
        if agent.get('current_version_id'):
            version_result = await client.table('agent_versions')\
                .select('config')\
                .eq('version_id', agent['current_version_id'])\
                .maybe_single()\
                .execute()
            if version_result.data and version_result.data.get('config'):
                agent_config = version_result.data['config']
        
        new_custom_mcps = request.get('custom_mcps', [])
        if not new_custom_mcps:
            raise HTTPException(status_code=400, detail="custom_mcps array is required")
        
        tools = agent_config.get('tools', {})
        existing_custom_mcps = tools.get('custom_mcp', [])

        updated = False
        for new_mcp in new_custom_mcps:
            mcp_type = new_mcp.get('type', '')
            
<<<<<<< HEAD
            if mcp_type == 'composio':
                profile_id = new_mcp.get('config', {}).get('profile_id')
                if not profile_id:
                    continue
                    
                for i, existing_mcp in enumerate(existing_custom_mcps):
                    if (existing_mcp.get('type') == 'composio' and 
                        existing_mcp.get('config', {}).get('profile_id') == profile_id):
                        existing_custom_mcps[i] = new_mcp
                        updated = True
                        break
                
                if not updated:
                    existing_custom_mcps.append(new_mcp)
                    updated = True
            else:
                mcp_url = new_mcp.get('config', {}).get('url')
                mcp_name = new_mcp.get('name', '')
                
                for i, existing_mcp in enumerate(existing_custom_mcps):
                    if (existing_mcp.get('config', {}).get('url') == mcp_url or 
                        (mcp_name and existing_mcp.get('name') == mcp_name)):
                        existing_custom_mcps[i] = new_mcp
                        updated = True
                        break
                
                if not updated:
                    existing_custom_mcps.append(new_mcp)
                    updated = True
        
        tools['custom_mcp'] = existing_custom_mcps
        agent_config['tools'] = tools
=======
            if agent_row.data and agent_row.data.get('current_version_id'):
                if version:
                    version_result = await client.table('agent_versions')\
                        .select('config')\
                        .eq('version_id', version)\
                        .maybe_single()\
                        .execute()
                else:
                    version_result = await client.table('agent_versions')\
                        .select('config')\
                        .eq('version_id', agent_row.data['current_version_id'])\
                        .maybe_single()\
                        .execute()
                
                if version_result.data and version_result.data.get('config'):
                    agent_config = version_result.data['config']
                    tools = agent_config.get('tools', {})
                    custom_mcps = tools.get('custom_mcp', []) or []
                    
                    for mcp in custom_mcps:
                        mcp_profile_id = mcp.get('config', {}).get('profile_id')
                        if mcp_profile_id == profile_id:
                            enabled_tools = mcp.get('enabledTools', mcp.get('enabled_tools', []))
                            logger.debug(f"Found enabled tools for profile {profile_id}: {enabled_tools}")
                            break
                    
                    if not enabled_tools:
                        logger.debug(f"No enabled tools found for profile {profile_id} in agent {agent_id}")
            
        except Exception as e:
            logger.error(f"Error retrieving enabled tools for profile {profile_id}: {str(e)}")
        
        logger.debug(f"Using {len(enabled_tools)} enabled tools for profile {profile_id}: {enabled_tools}")
>>>>>>> 0335d6d3
        
        from agent.versioning.version_service import get_version_service
        try:
<<<<<<< HEAD
            version_service = await get_version_service() 
            new_version = await version_service.create_version(
                agent_id=agent_id,
                user_id=user_id,
                system_prompt=agent_config.get('system_prompt', ''),
                configured_mcps=agent_config.get('tools', {}).get('mcp', []),
                custom_mcps=existing_custom_mcps,
                agentpress_tools=agent_config.get('tools', {}).get('agentpress', {}),
                change_description=f"Updated custom MCP tools for {mcp_type}"
            )
            logger.info(f"Created version {new_version.version_id} for custom MCP tools update on agent {agent_id}")
=======
            from pipedream.mcp_service import ExternalUserId, AppSlug
            external_user_id = ExternalUserId(profile.external_user_id)
            app_slug_obj = AppSlug(profile.app_slug)
            
            logger.debug(f"Discovering servers for user {external_user_id.value} and app {app_slug_obj.value}")
            servers = await mcp_service.discover_servers_for_user(external_user_id, app_slug_obj)
            logger.debug(f"Found {len(servers)} servers: {[s.app_slug for s in servers]}")
            
            server = servers[0] if servers else None
            logger.debug(f"Selected server: {server.app_slug if server else 'None'} with {len(server.available_tools) if server else 0} tools")
            
            if not server:
                return {
                    'profile_id': profile_id,
                    'app_name': profile.app_name,
                    'profile_name': profile.profile_name,
                    'tools': [],
                    'has_mcp_config': len(enabled_tools) > 0
                }
            
            available_tools = server.available_tools
            
            formatted_tools = []
            def tools_match(api_tool_name, stored_tool_name):
                api_normalized = api_tool_name.lower().replace('-', '_')
                stored_normalized = stored_tool_name.lower().replace('-', '_')
                return api_normalized == stored_normalized
            
            for tool in available_tools:
                is_enabled = any(tools_match(tool.name, stored_tool) for stored_tool in enabled_tools)
                formatted_tools.append({
                    'name': tool.name,
                    'description': tool.description or f"Tool from {profile.app_name}",
                    'enabled': is_enabled
                })
            
            return {
                'profile_id': profile_id,
                'app_name': profile.app_name,
                'profile_name': profile.profile_name,
                'tools': formatted_tools,
                'has_mcp_config': len(enabled_tools) > 0
            }
            
>>>>>>> 0335d6d3
        except Exception as e:
            logger.error(f"Failed to create version for custom MCP tools update: {e}")
            raise HTTPException(status_code=500, detail="Failed to save changes")
        
        return {
            'success': True,
            'enabled_tools': [],
            'total_tools': 0
        }
        
    except HTTPException:
        raise
    except Exception as e:
        logger.error(f"Error updating custom MCP tools for agent {agent_id}: {e}")
        raise HTTPException(status_code=500, detail="Internal server error")

@router.get("/agents/{agent_id}/tools")
async def get_agent_tools(
    agent_id: str,
    user_id: str = Depends(get_current_user_id_from_jwt)
):
    if not await is_enabled("custom_agents"):
        raise HTTPException(status_code=403, detail="Custom agents currently disabled")
        
    logger.info(f"Fetching enabled tools for agent: {agent_id} by user: {user_id}")
    client = await db.client

    agent_result = await client.table('agents').select('*').eq('agent_id', agent_id).execute()
    if not agent_result.data:
        raise HTTPException(status_code=404, detail="Agent not found")
    agent = agent_result.data[0]
    if agent['account_id'] != user_id and not agent.get('is_public', False):
        raise HTTPException(status_code=403, detail="Access denied")


    version_data = None
    if agent.get('current_version_id'):
        try:
            version_service = await _get_version_service()

<<<<<<< HEAD
            version_obj = await version_service.get_version(
                agent_id=agent_id,
                version_id=agent['current_version_id'],
                user_id=user_id
            )
            version_data = version_obj.to_dict()
        except Exception as e:
            logger.warning(f"Failed to fetch version data for tools endpoint: {e}")
    
    from agent.config_helper import extract_agent_config
    agent_config = extract_agent_config(agent, version_data)
    
    agentpress_tools_config = agent_config['agentpress_tools']
    configured_mcps = agent_config['configured_mcps'] 
    custom_mcps = agent_config['custom_mcps']

    agentpress_tools = []
    for name, enabled in agentpress_tools_config.items():
        is_enabled_tool = bool(enabled.get('enabled', False)) if isinstance(enabled, dict) else bool(enabled)
        agentpress_tools.append({"name": name, "enabled": is_enabled_tool})


    mcp_tools = []
    pipedream_tools = []
    
    for mcp in configured_mcps + custom_mcps:
        server = mcp.get('name')
        enabled_tools = mcp.get('enabledTools') or mcp.get('enabled_tools') or []
        mcp_type = mcp.get('type', '')
=======
        enabled_tools = request.get('enabled_tools', [])
        
        updated = False
        for mcp in custom_mcps:
            mcp_profile_id = mcp.get('config', {}).get('profile_id')
            if mcp_profile_id == profile_id:
                mcp['enabledTools'] = enabled_tools
                mcp['enabled_tools'] = enabled_tools
                updated = True
                logger.debug(f"Updated enabled tools for profile {profile_id}: {enabled_tools}")
                break
        
        if not updated:
            logger.warning(f"Profile {profile_id} not found in agent {agent_id} custom_mcps configuration")
            
        if updated:
            agent_config['tools']['custom_mcp'] = custom_mcps
            
            await client.table('agent_versions')\
                .update({'config': agent_config})\
                .eq('version_id', agent_row.data['current_version_id'])\
                .execute()
            
            logger.debug(f"Successfully updated agent configuration for {agent_id}")
        
        result = {
            'success': updated,
            'enabled_tools': enabled_tools,
            'total_tools': len(enabled_tools),
            'profile_id': profile_id
        }
        logger.debug(f"Successfully updated Pipedream tools for agent {agent_id}, profile {profile_id}")
        return result
>>>>>>> 0335d6d3
        
        for tool_name in enabled_tools:
            if mcp_type == 'pipedream':
                pipedream_tools.append({"name": tool_name, "server": server, "enabled": True})
            else:
                mcp_tools.append({"name": tool_name, "server": server, "enabled": True})
    
    return {"agentpress_tools": agentpress_tools, "mcp_tools": mcp_tools, "pipedream_tools": pipedream_tools}



@router.get("/threads")
async def get_user_threads(
    user_id: str = Depends(get_current_user_id_from_jwt),
    page: Optional[int] = Query(1, ge=1, description="Page number (1-based)"),
    limit: Optional[int] = Query(1000, ge=1, le=1000, description="Number of items per page (max 1000)")
):
<<<<<<< HEAD
    """Get all threads for the current user with associated project data."""
    logger.info(f"Fetching threads with project data for user: {user_id} (page={page}, limit={limit})")
    client = await db.client
    try:
=======
    logger.debug(f"Getting custom MCP tools for agent {agent_id}, user {user_id}")
    try:
        client = await db.client
        agent_result = await client.table('agents').select('current_version_id').eq('agent_id', agent_id).eq('account_id', user_id).execute()
        if not agent_result.data:
            raise HTTPException(status_code=404, detail="Agent not found")
        
        agent = agent_result.data[0]
 
        agent_config = {}
        if agent.get('current_version_id'):
            version_result = await client.table('agent_versions')\
                .select('config')\
                .eq('version_id', agent['current_version_id'])\
                .maybe_single()\
                .execute()
            if version_result.data and version_result.data.get('config'):
                agent_config = version_result.data['config']
        
        tools = agent_config.get('tools', {})
        custom_mcps = tools.get('custom_mcp', [])
        
        mcp_url = request.headers.get('X-MCP-URL')
        mcp_type = request.headers.get('X-MCP-Type', 'sse')
        
        if not mcp_url:
            raise HTTPException(status_code=400, detail="X-MCP-URL header is required")
        
        mcp_config = {
            'url': mcp_url,
            'type': mcp_type
        }
        
        if 'X-MCP-Headers' in request.headers:
            import json
            try:
                mcp_config['headers'] = json.loads(request.headers['X-MCP-Headers'])
            except json.JSONDecodeError:
                logger.warning("Failed to parse X-MCP-Headers as JSON")
        
        from mcp_module import mcp_service
        discovery_result = await mcp_service.discover_custom_tools(mcp_type, mcp_config)
        
        existing_mcp = None
        for mcp in custom_mcps:
            if (mcp.get('type') == mcp_type and 
                mcp.get('config', {}).get('url') == mcp_url):
                existing_mcp = mcp
                break
        
        tools = []
        enabled_tools = existing_mcp.get('enabledTools', []) if existing_mcp else []
        
        for tool in discovery_result.tools:
            tools.append({
                'name': tool['name'],
                'description': tool.get('description', f'Tool from {mcp_type.upper()} MCP server'),
                'enabled': tool['name'] in enabled_tools
            })
        
        return {
            'tools': tools,
            'has_mcp_config': existing_mcp is not None,
            'server_type': mcp_type,
            'server_url': mcp_url
        }
        
    except HTTPException:
        raise
    except Exception as e:
        logger.error(f"Error getting custom MCP tools for agent {agent_id}: {e}")
        raise HTTPException(status_code=500, detail="Internal server error")


@router.post("/agents/{agent_id}/custom-mcp-tools")
async def update_custom_mcp_tools_for_agent(
    agent_id: str,
    request: dict,
    user_id: str = Depends(get_current_user_id_from_jwt)
):
    logger.debug(f"Updating custom MCP tools for agent {agent_id}, user {user_id}")
    
    try:
        client = await db.client
        
        agent_result = await client.table('agents').select('current_version_id').eq('agent_id', agent_id).eq('account_id', user_id).execute()
        if not agent_result.data:
            raise HTTPException(status_code=404, detail="Agent not found")
        
        agent = agent_result.data[0]
        
        agent_config = {}
        if agent.get('current_version_id'):
            version_result = await client.table('agent_versions')\
                .select('config')\
                .eq('version_id', agent['current_version_id'])\
                .maybe_single()\
                .execute()
            if version_result.data and version_result.data.get('config'):
                agent_config = version_result.data['config']
        
        tools = agent_config.get('tools', {})
        custom_mcps = tools.get('custom_mcp', [])
        
        mcp_url = request.get('url')
        mcp_type = request.get('type', 'sse')
        enabled_tools = request.get('enabled_tools', [])
        
        if not mcp_url:
            raise HTTPException(status_code=400, detail="MCP URL is required")
        
        updated = False
        for i, mcp in enumerate(custom_mcps):
            if mcp_type == 'composio':
                # For Composio, match by profile_id
                if (mcp.get('type') == 'composio' and 
                    mcp.get('config', {}).get('profile_id') == mcp_url):
                    custom_mcps[i]['enabledTools'] = enabled_tools
                    updated = True
                    break
            else:
                if (mcp.get('customType') == mcp_type and 
                    mcp.get('config', {}).get('url') == mcp_url):
                    custom_mcps[i]['enabledTools'] = enabled_tools
                    updated = True
                    break
        
        if not updated:
            if mcp_type == 'composio':
                try:
                    from composio_integration.composio_profile_service import ComposioProfileService
                    from services.supabase import DBConnection
                    profile_service = ComposioProfileService(DBConnection())
 
                    profile_id = mcp_url
                    mcp_config = await profile_service.get_mcp_config_for_agent(profile_id)
                    mcp_config['enabledTools'] = enabled_tools
                    custom_mcps.append(mcp_config)
                except Exception as e:
                    logger.error(f"Failed to get Composio profile config: {e}")
                    raise HTTPException(status_code=400, detail=f"Failed to get Composio profile: {str(e)}")
            else:
                new_mcp_config = {
                    "name": f"Custom MCP ({mcp_type.upper()})",
                    "customType": mcp_type,
                    "type": mcp_type,
                    "config": {
                        "url": mcp_url
                    },
                    "enabledTools": enabled_tools
                }
                custom_mcps.append(new_mcp_config)
        
        tools['custom_mcp'] = custom_mcps
        agent_config['tools'] = tools
        
        from agent.versioning.version_service import get_version_service
        try:
            version_service = await get_version_service() 
            new_version = await version_service.create_version(
                agent_id=agent_id,
                user_id=user_id,
                system_prompt=agent_config.get('system_prompt', ''),
                configured_mcps=agent_config.get('tools', {}).get('mcp', []),
                custom_mcps=custom_mcps,
                agentpress_tools=agent_config.get('tools', {}).get('agentpress', {}),
                change_description=f"Updated custom MCP tools for {mcp_type}"
            )
            logger.debug(f"Created version {new_version.version_id} for custom MCP tools update on agent {agent_id}")
        except Exception as e:
            logger.error(f"Failed to create version for custom MCP tools update: {e}")
            raise HTTPException(status_code=500, detail="Failed to save changes")
        
        return {
            'success': True,
            'enabled_tools': enabled_tools,
            'total_tools': len(enabled_tools)
        }
        
    except HTTPException:
        raise
    except Exception as e:
        logger.error(f"Error updating custom MCP tools for agent {agent_id}: {e}")
        raise HTTPException(status_code=500, detail="Internal server error")

@router.get("/agents/{agent_id}/tools")
async def get_agent_tools(
    agent_id: str,
    user_id: str = Depends(get_current_user_id_from_jwt)
):
    if not await is_enabled("custom_agents"):
        raise HTTPException(status_code=403, detail="Custom agents currently disabled")
        
    logger.debug(f"Fetching enabled tools for agent: {agent_id} by user: {user_id}")
    client = await db.client

    agent_result = await client.table('agents').select('*').eq('agent_id', agent_id).execute()
    if not agent_result.data:
        raise HTTPException(status_code=404, detail="Agent not found")
    agent = agent_result.data[0]
    if agent['account_id'] != user_id and not agent.get('is_public', False):
        raise HTTPException(status_code=403, detail="Access denied")


    version_data = None
    if agent.get('current_version_id'):
        try:
            version_service = await _get_version_service()

            version_obj = await version_service.get_version(
                agent_id=agent_id,
                version_id=agent['current_version_id'],
                user_id=user_id
            )
            version_data = version_obj.to_dict()
        except Exception as e:
            logger.warning(f"Failed to fetch version data for tools endpoint: {e}")
    
    from agent.config_helper import extract_agent_config
    agent_config = extract_agent_config(agent, version_data)
    
    agentpress_tools_config = agent_config['agentpress_tools']
    configured_mcps = agent_config['configured_mcps'] 
    custom_mcps = agent_config['custom_mcps']

    agentpress_tools = []
    for name, enabled in agentpress_tools_config.items():
        is_enabled_tool = bool(enabled.get('enabled', False)) if isinstance(enabled, dict) else bool(enabled)
        agentpress_tools.append({"name": name, "enabled": is_enabled_tool})


    mcp_tools = []
    for mcp in configured_mcps + custom_mcps:
        server = mcp.get('name')
        enabled_tools = mcp.get('enabledTools') or mcp.get('enabled_tools') or []
        for tool_name in enabled_tools:
            mcp_tools.append({"name": tool_name, "server": server, "enabled": True})
    return {"agentpress_tools": agentpress_tools, "mcp_tools": mcp_tools}



@router.get("/threads")
async def get_user_threads(
    user_id: str = Depends(get_current_user_id_from_jwt),
    page: Optional[int] = Query(1, ge=1, description="Page number (1-based)"),
    limit: Optional[int] = Query(1000, ge=1, le=1000, description="Number of items per page (max 1000)")
):
    """Get all threads for the current user with associated project data."""
    logger.debug(f"Fetching threads with project data for user: {user_id} (page={page}, limit={limit})")
    client = await db.client
    try:
>>>>>>> 0335d6d3
        offset = (page - 1) * limit
        
        # First, get threads for the user
        threads_result = await client.table('threads').select('*').eq('account_id', user_id).order('created_at', desc=True).execute()
        
        if not threads_result.data:
            logger.debug(f"No threads found for user: {user_id}")
            return {
                "threads": [],
                "pagination": {
                    "page": page,
                    "limit": limit,
                    "total": 0,
                    "pages": 0
                }
            }
        
        total_count = len(threads_result.data)
        
        # Apply pagination to threads
        paginated_threads = threads_result.data[offset:offset + limit]
        
        # Extract unique project IDs from threads that have them
        project_ids = [
            thread['project_id'] for thread in paginated_threads 
            if thread.get('project_id')
        ]
        unique_project_ids = list(set(project_ids)) if project_ids else []
        
        # Fetch projects if we have project IDs
        projects_by_id = {}
        if unique_project_ids:
            projects_result = await client.table('projects').select('*').in_('project_id', unique_project_ids).execute()
            
            if projects_result.data:
                logger.debug(f"[API] Raw projects from DB: {len(projects_result.data)}")
                # Create a lookup map of projects by ID
                projects_by_id = {
                    project['project_id']: project 
                    for project in projects_result.data
                }
        
        # Map threads with their associated projects
        mapped_threads = []
        for thread in paginated_threads:
            project_data = None
            if thread.get('project_id') and thread['project_id'] in projects_by_id:
                project = projects_by_id[thread['project_id']]
                project_data = {
                    "project_id": project['project_id'],
                    "name": project.get('name', ''),
                    "description": project.get('description', ''),
                    "account_id": project['account_id'],
                    "sandbox": project.get('sandbox', {}),
                    "is_public": project.get('is_public', False),
                    "created_at": project['created_at'],
                    "updated_at": project['updated_at']
                }
            
            mapped_thread = {
                "thread_id": thread['thread_id'],
                "account_id": thread['account_id'],
                "project_id": thread.get('project_id'),
                "metadata": thread.get('metadata', {}),
                "is_public": thread.get('is_public', False),
                "created_at": thread['created_at'],
                "updated_at": thread['updated_at'],
                "project": project_data
            }
            mapped_threads.append(mapped_thread)
        
        total_pages = (total_count + limit - 1) // limit if total_count else 0
        
        logger.debug(f"[API] Mapped threads for frontend: {len(mapped_threads)} threads, {len(projects_by_id)} unique projects")
        
        return {
            "threads": mapped_threads,
            "pagination": {
                "page": page,
                "limit": limit,
                "total": total_count,
                "pages": total_pages
            }
        }
        
    except Exception as e:
        logger.error(f"Error fetching threads for user {user_id}: {str(e)}")
        raise HTTPException(status_code=500, detail=f"Failed to fetch threads: {str(e)}")

@router.get("/threads/{thread_id}")
async def get_thread(
    thread_id: str,
    user_id: str = Depends(get_current_user_id_from_jwt)
):
    """Get a specific thread by ID with complete related data."""
    logger.debug(f"Fetching thread: {thread_id}")
    client = await db.client
    
    try:
        await verify_thread_access(client, thread_id, user_id)
        
        # Get the thread data
        thread_result = await client.table('threads').select('*').eq('thread_id', thread_id).execute()
        
        if not thread_result.data:
            raise HTTPException(status_code=404, detail="Thread not found")
        
        thread = thread_result.data[0]
        
        # Get associated project if thread has a project_id
        project_data = None
        if thread.get('project_id'):
            project_result = await client.table('projects').select('*').eq('project_id', thread['project_id']).execute()
            
            if project_result.data:
                project = project_result.data[0]
                logger.debug(f"[API] Raw project from DB for thread {thread_id}")
                project_data = {
                    "project_id": project['project_id'],
                    "name": project.get('name', ''),
                    "description": project.get('description', ''),
                    "account_id": project['account_id'],
                    "sandbox": project.get('sandbox', {}),
                    "is_public": project.get('is_public', False),
                    "created_at": project['created_at'],
                    "updated_at": project['updated_at']
                }
        
        # Get message count for the thread
        message_count_result = await client.table('messages').select('message_id', count='exact').eq('thread_id', thread_id).execute()
        message_count = message_count_result.count if message_count_result.count is not None else 0
        
        # Get recent agent runs for the thread
        agent_runs_result = await client.table('agent_runs').select('*').eq('thread_id', thread_id).order('created_at', desc=True).execute()
        agent_runs_data = []
        if agent_runs_result.data:
            agent_runs_data = [{
                "id": run['id'],
                "status": run.get('status', ''),
                "started_at": run.get('started_at'),
                "completed_at": run.get('completed_at'),
                "error": run.get('error'),
                "agent_id": run.get('agent_id'),
                "agent_version_id": run.get('agent_version_id'),
                "created_at": run['created_at']
            } for run in agent_runs_result.data]
        
        # Map thread data for frontend (matching actual DB structure)
        mapped_thread = {
            "thread_id": thread['thread_id'],
            "account_id": thread['account_id'],
            "project_id": thread.get('project_id'),
            "metadata": thread.get('metadata', {}),
            "is_public": thread.get('is_public', False),
            "created_at": thread['created_at'],
            "updated_at": thread['updated_at'],
            "project": project_data,
            "message_count": message_count,
            "recent_agent_runs": agent_runs_data
        }
        
        logger.debug(f"[API] Mapped thread for frontend: {thread_id} with {message_count} messages and {len(agent_runs_data)} recent runs")
        return mapped_thread
        
    except HTTPException:
        raise
    except Exception as e:
        logger.error(f"Error fetching thread {thread_id}: {str(e)}")
        raise HTTPException(status_code=500, detail=f"Failed to fetch thread: {str(e)}")

@router.post("/threads", response_model=CreateThreadResponse)
async def create_thread(
    name: Optional[str] = Form(None),
    user_id: str = Depends(get_current_user_id_from_jwt)
):
    """
    Create a new thread without starting an agent run.

    [WARNING] Keep in sync with initiate endpoint.
    """
    if not name:
        name = "New Project"
    logger.debug(f"Creating new thread with name: {name}")
    client = await db.client
    account_id = user_id  # In Basejump, personal account_id is the same as user_id
    
    try:
        # 1. Create Project
        project_name = name or "New Project"
        project = await client.table('projects').insert({
            "project_id": str(uuid.uuid4()), 
            "account_id": account_id, 
            "name": project_name,
            "created_at": datetime.now(timezone.utc).isoformat()
        }).execute()
        project_id = project.data[0]['project_id']
        logger.debug(f"Created new project: {project_id}")

        # 2. Create Sandbox
        sandbox_id = None
        try:
            sandbox_pass = str(uuid.uuid4())
            sandbox = await create_sandbox(sandbox_pass, project_id)
            sandbox_id = sandbox.id
            logger.debug(f"Created new sandbox {sandbox_id} for project {project_id}")
            
            # Get preview links
            vnc_link = await sandbox.get_preview_link(6080)
            website_link = await sandbox.get_preview_link(8080)
            vnc_url = vnc_link.url if hasattr(vnc_link, 'url') else str(vnc_link).split("url='")[1].split("'")[0]
            website_url = website_link.url if hasattr(website_link, 'url') else str(website_link).split("url='")[1].split("'")[0]
            token = None
            if hasattr(vnc_link, 'token'):
                token = vnc_link.token
            elif "token='" in str(vnc_link):
                token = str(vnc_link).split("token='")[1].split("'")[0]
        except Exception as e:
            logger.error(f"Error creating sandbox: {str(e)}")
            await client.table('projects').delete().eq('project_id', project_id).execute()
            if sandbox_id:
                try: await delete_sandbox(sandbox_id)
                except Exception as e: pass
            raise Exception("Failed to create sandbox")

        # Update project with sandbox info
        update_result = await client.table('projects').update({
            'sandbox': {
                'id': sandbox_id, 
                'pass': sandbox_pass, 
                'vnc_preview': vnc_url,
                'sandbox_url': website_url, 
                'token': token
            }
        }).eq('project_id', project_id).execute()

        if not update_result.data:
            logger.error(f"Failed to update project {project_id} with new sandbox {sandbox_id}")
            if sandbox_id:
                try: await delete_sandbox(sandbox_id)
                except Exception as e: logger.error(f"Error deleting sandbox: {str(e)}")
            raise Exception("Database update failed")

        # 3. Create Thread
        thread_data = {
            "thread_id": str(uuid.uuid4()), 
            "project_id": project_id, 
            "account_id": account_id,
            "created_at": datetime.now(timezone.utc).isoformat()
        }

        structlog.contextvars.bind_contextvars(
            thread_id=thread_data["thread_id"],
            project_id=project_id,
            account_id=account_id,
        )
        
        thread = await client.table('threads').insert(thread_data).execute()
        thread_id = thread.data[0]['thread_id']
        logger.debug(f"Created new thread: {thread_id}")

        logger.debug(f"Successfully created thread {thread_id} with project {project_id}")
        return {"thread_id": thread_id, "project_id": project_id}

    except Exception as e:
        logger.error(f"Error creating thread: {str(e)}\n{traceback.format_exc()}")
        # TODO: Clean up created project/thread if creation fails mid-way
        raise HTTPException(status_code=500, detail=f"Failed to create thread: {str(e)}")


@router.get("/threads/{thread_id}/messages")
async def get_thread_messages(
    thread_id: str,
    user_id: str = Depends(get_current_user_id_from_jwt),
    order: str = Query("desc", description="Order by created_at: 'asc' or 'desc'")
):
    """Get all messages for a thread, fetching in batches of 1000 from the DB to avoid large queries."""
    logger.debug(f"Fetching all messages for thread: {thread_id}, order={order}")
    client = await db.client
    await verify_thread_access(client, thread_id, user_id)
    try:
        batch_size = 1000
        offset = 0
        all_messages = []
        while True:
            query = client.table('messages').select('*').eq('thread_id', thread_id)
            query = query.order('created_at', desc=(order == "desc"))
            query = query.range(offset, offset + batch_size - 1)
            messages_result = await query.execute()
            batch = messages_result.data or []
            all_messages.extend(batch)
            logger.debug(f"Fetched batch of {len(batch)} messages (offset {offset})")
            if len(batch) < batch_size:
                break
            offset += batch_size
        return {"messages": all_messages}
    except Exception as e:
        logger.error(f"Error fetching messages for thread {thread_id}: {str(e)}")
        raise HTTPException(status_code=500, detail=f"Failed to fetch messages: {str(e)}")


@router.get("/agent-runs/{agent_run_id}")
async def get_agent_run(
    agent_run_id: str,
    user_id: str = Depends(get_current_user_id_from_jwt),
):
    """
    [DEPRECATED] Get an agent run by ID.

    This endpoint is deprecated and may be removed in future versions.
    """
    logger.warning(f"[DEPRECATED] Fetching agent run: {agent_run_id}")
    client = await db.client
    try:
        agent_run_result = await client.table('agent_runs').select('*').eq('id', agent_run_id).execute()
        if not agent_run_result.data:
            raise HTTPException(status_code=404, detail="Agent run not found")
        return agent_run_result.data[0]
    except Exception as e:
        logger.error(f"Error fetching agent run {agent_run_id}: {str(e)}")
        raise HTTPException(status_code=500, detail=f"Failed to fetch agent run: {str(e)}")  


@router.post("/threads/{thread_id}/messages/add")
async def add_message_to_thread(
    thread_id: str,
    message: str,
    user_id: str = Depends(get_current_user_id_from_jwt)
):
    """Add a message to a thread"""
    logger.info(f"Adding message to thread: {thread_id}")
    client = await db.client
    await verify_thread_access(client, thread_id, user_id)
    try:
        message_result = await client.table('messages').insert({
            'thread_id': thread_id,
            'type': 'user',
            'is_llm_message': True,
            'content': {
              "role": "user",
              "content": message
            }
        }).execute()
        return message_result.data[0]
    except Exception as e:
        logger.error(f"Error adding message to thread {thread_id}: {str(e)}")
        raise HTTPException(status_code=500, detail=f"Failed to add message: {str(e)}")


@router.post("/threads/{thread_id}/messages")
async def create_message(
    thread_id: str,
    message_data: MessageCreateRequest,
    user_id: str = Depends(get_current_user_id_from_jwt)
):
    """Create a new message in a thread."""
    logger.info(f"Creating message in thread: {thread_id}")
    client = await db.client
    
    try:
        await verify_thread_access(client, thread_id, user_id)
        
        message_payload = {
            "role": "user" if message_data.type == "user" else "assistant",
            "content": message_data.content
        }
        
        insert_data = {
            "message_id": str(uuid.uuid4()),
            "thread_id": thread_id,
            "type": message_data.type,
            "is_llm_message": message_data.is_llm_message,
            "content": message_payload,  # Store as JSONB object, not JSON string
            "created_at": datetime.now(timezone.utc).isoformat()
        }
        
        message_result = await client.table('messages').insert(insert_data).execute()
        
        if not message_result.data:
            raise HTTPException(status_code=500, detail="Failed to create message")
        
        logger.info(f"Created message: {message_result.data[0]['message_id']}")
        return message_result.data[0]
        
    except HTTPException:
        raise
    except Exception as e:
        logger.error(f"Error creating message in thread {thread_id}: {str(e)}")
        raise HTTPException(status_code=500, detail=f"Failed to create message: {str(e)}")


@router.delete("/threads/{thread_id}/messages/{message_id}")
async def delete_message(
    thread_id: str,
    message_id: str,
    user_id: str = Depends(get_current_user_id_from_jwt)
):
    """Delete a message from a thread."""
    logger.info(f"Deleting message from thread: {thread_id}")
    client = await db.client
    await verify_thread_access(client, thread_id, user_id)
    try:
        # Don't allow users to delete the "status" messages
        await client.table('messages').delete().eq('message_id', message_id).eq('is_llm_message', True).eq('thread_id', thread_id).execute()
        return {"message": "Message deleted successfully"}
    except Exception as e:
        logger.error(f"Error deleting message {message_id} from thread {thread_id}: {str(e)}")
        raise HTTPException(status_code=500, detail=f"Failed to delete message: {str(e)}")

@router.put("/agents/{agent_id}/custom-mcp-tools")
async def update_agent_custom_mcps(
    agent_id: str,
    request: dict,
    user_id: str = Depends(get_current_user_id_from_jwt)
):
    logger.info(f"Updating agent {agent_id} custom MCPs for user {user_id}")
    
    try:
        client = await db.client
        agent_result = await client.table('agents').select('current_version_id').eq('agent_id', agent_id).eq('account_id', user_id).execute()
        if not agent_result.data:
            raise HTTPException(status_code=404, detail="Agent not found")
        
        agent = agent_result.data[0]
        
        agent_config = {}
        if agent.get('current_version_id'):
            version_result = await client.table('agent_versions')\
                .select('config')\
                .eq('version_id', agent['current_version_id'])\
                .maybe_single()\
                .execute()
            if version_result.data and version_result.data.get('config'):
                agent_config = version_result.data['config']

        tools = agent_config.get('tools', {})
        custom_mcps = tools.get('custom_mcp', [])

        updated = False
        for new_mcp in request.get('custom_mcps', []):
            mcp_type = new_mcp.get('type', '')
            
            if mcp_type == 'composio':
                profile_id = new_mcp.get('config', {}).get('profile_id')
                if not profile_id:
                    continue
                    
                for i, existing_mcp in enumerate(custom_mcps):
                    if (existing_mcp.get('type') == 'composio' and 
                        existing_mcp.get('config', {}).get('profile_id') == profile_id):
                        custom_mcps[i] = new_mcp
                        updated = True
                        break
                
                if not updated:
                    custom_mcps.append(new_mcp)
                    updated = True
            else:
                mcp_url = new_mcp.get('config', {}).get('url')
                mcp_name = new_mcp.get('name', '')
                
                for i, existing_mcp in enumerate(custom_mcps):
                    if (existing_mcp.get('config', {}).get('url') == mcp_url or 
                        (mcp_name and existing_mcp.get('name') == mcp_name)):
                        custom_mcps[i] = new_mcp
                        updated = True
                        break
                
                if not updated:
                    custom_mcps.append(new_mcp)
                    updated = True
        
        tools['custom_mcp'] = custom_mcps
        agent_config['tools'] = tools
        
        from agent.versioning.version_service import get_version_service
        import datetime
        
        try:
            version_service = await get_version_service()
            timestamp = datetime.datetime.now().strftime("%Y%m%d_%H%M%S")
            change_description = f"MCP tools update {timestamp}"
            
            new_version = await version_service.create_version(
                agent_id=agent_id,
                user_id=user_id,
                system_prompt=agent_config.get('system_prompt', ''),
                configured_mcps=agent_config.get('tools', {}).get('mcp', []),
                custom_mcps=custom_mcps,
                agentpress_tools=agent_config.get('tools', {}).get('agentpress', {}),
                change_description=change_description
            )
            logger.info(f"Created version {new_version.version_id} for agent {agent_id}")
            
            total_enabled_tools = sum(len(mcp.get('enabledTools', [])) for mcp in request.get('custom_mcps', []))
        except Exception as e:
            logger.error(f"Failed to create version for custom MCP tools update: {e}")
            raise HTTPException(status_code=500, detail="Failed to save changes")
        
        return {
            'success': True,
            'data': {
                'custom_mcps': custom_mcps,
                'total_enabled_tools': total_enabled_tools
            }
        }
        
    except HTTPException:
        raise
    except Exception as e:
        logger.error(f"Error updating agent custom MCPs: {e}")
        raise HTTPException(status_code=500, detail="Internal server error")

@router.get("/agents/{agent_id}/pipedream-tools/{profile_id}")
async def get_pipedream_tools_for_agent(
    agent_id: str,
    profile_id: str,
    user_id: str = Depends(get_current_user_id_from_jwt),
    version: Optional[str] = Query(None, description="Version ID to get tools from specific version")
):
    logger.info(f"Getting tools for agent {agent_id}, profile {profile_id}, user {user_id}, version {version}")

    try:
        from pipedream import profile_service, mcp_service
        from uuid import UUID

        profile = await profile_service.get_profile(UUID(user_id), UUID(profile_id))
        
        if not profile:
            logger.error(f"Profile {profile_id} not found for user {user_id}")
            try:
                all_profiles = await profile_service.get_profiles(UUID(user_id))
                pipedream_profiles = [p for p in all_profiles if 'pipedream' in p.mcp_qualified_name]
                logger.info(f"User {user_id} has {len(pipedream_profiles)} pipedream profiles: {[p.profile_id for p in pipedream_profiles]}")
            except Exception as debug_e:
                logger.warning(f"Could not check user's profiles: {str(debug_e)}")
            
            raise HTTPException(status_code=404, detail=f"Profile {profile_id} not found or access denied")
        
        if not profile.is_connected:
            raise HTTPException(status_code=400, detail="Profile is not connected")

        enabled_tools = []
        try:
            client = await db.client
            agent_row = await client.table('agents')\
                .select('current_version_id')\
                .eq('agent_id', agent_id)\
                .eq('account_id', user_id)\
                .maybe_single()\
                .execute()
            
            if agent_row.data and agent_row.data.get('current_version_id'):
                if version:
                    version_result = await client.table('agent_versions')\
                        .select('config')\
                        .eq('version_id', version)\
                        .maybe_single()\
                        .execute()
                else:
                    version_result = await client.table('agent_versions')\
                        .select('config')\
                        .eq('version_id', agent_row.data['current_version_id'])\
                        .maybe_single()\
                        .execute()
                
                if version_result.data and version_result.data.get('config'):
                    agent_config = version_result.data['config']
                    tools = agent_config.get('tools', {})
                    custom_mcps = tools.get('custom_mcp', []) or []
                    
                    for mcp in custom_mcps:
                        mcp_profile_id = mcp.get('config', {}).get('profile_id')
                        if mcp_profile_id == profile_id:
                            enabled_tools = mcp.get('enabledTools', mcp.get('enabled_tools', []))
                            logger.info(f"Found enabled tools for profile {profile_id}: {enabled_tools}")
                            break
                    
                    if not enabled_tools:
                        logger.info(f"No enabled tools found for profile {profile_id} in agent {agent_id}")
            
        except Exception as e:
            logger.error(f"Error retrieving enabled tools for profile {profile_id}: {str(e)}")
        
        logger.info(f"Using {len(enabled_tools)} enabled tools for profile {profile_id}: {enabled_tools}")
        
        try:
            from pipedream.mcp_service import ExternalUserId, AppSlug
            external_user_id = ExternalUserId(profile.external_user_id)
            app_slug_obj = AppSlug(profile.app_slug)
            
            logger.info(f"Discovering servers for user {external_user_id.value} and app {app_slug_obj.value}")
            servers = await mcp_service.discover_servers_for_user(external_user_id, app_slug_obj)
            logger.info(f"Found {len(servers)} servers: {[s.server_id for s in servers]}")
            
            server = servers[0] if servers else None
            logger.info(f"Selected server: {server.app_slug if server else 'None'} with {len(server.available_tools) if server else 0} tools")
            
            if not server:
                return {
                    'profile_id': profile_id,
                    'app_name': profile.app_name,
                    'profile_name': profile.profile_name,
                    'tools': [],
                    'has_mcp_config': len(enabled_tools) > 0
                }
            
            available_tools = server.available_tools
            
            formatted_tools = []
            def tools_match(api_tool_name, stored_tool_name):
                api_normalized = api_tool_name.lower().replace('-', '_')
                stored_normalized = stored_tool_name.lower().replace('-', '_')
                return api_normalized == stored_normalized
            
            for tool in available_tools:
                is_enabled = any(tools_match(tool.name, stored_tool) for stored_tool in enabled_tools)
                formatted_tools.append({
                    'name': tool.name,
                    'description': tool.description or f"Tool from {profile.app_name}",
                    'enabled': is_enabled
                })
            
            return {
                'profile_id': profile_id,
                'app_name': profile.app_name,
                'profile_name': profile.profile_name,
                'tools': formatted_tools,
                'has_mcp_config': len(enabled_tools) > 0
            }
            
        except Exception as e:
            logger.error(f"Error discovering tools: {e}", exc_info=True)
            return {
                'profile_id': profile_id,
                'app_name': getattr(profile, 'app_name', 'Unknown'),
                'profile_name': getattr(profile, 'profile_name', 'Unknown'),
                'tools': [],
                'has_mcp_config': len(enabled_tools) > 0,
                'error': str(e)
            }
        
    except HTTPException:
        raise
    except Exception as e:
        logger.error(f"Error getting Pipedream tools for agent {agent_id}: {e}")
        raise HTTPException(status_code=500, detail="Internal server error")




@router.get("/agents/{agent_id}/custom-mcp-tools")
async def get_custom_mcp_tools_for_agent(
    agent_id: str,
    request: Request,
    user_id: str = Depends(get_current_user_id_from_jwt)
):
<<<<<<< HEAD
    logger.info(f"Getting custom MCP tools for agent {agent_id}, user {user_id}")
=======
    """Add a message to a thread"""
    logger.debug(f"Adding message to thread: {thread_id}")
    client = await db.client
    await verify_thread_access(client, thread_id, user_id)
>>>>>>> 0335d6d3
    try:
        client = await db.client
        agent_result = await client.table('agents').select('current_version_id').eq('agent_id', agent_id).eq('account_id', user_id).execute()
        if not agent_result.data:
            raise HTTPException(status_code=404, detail="Agent not found")
        
        agent = agent_result.data[0]
 
        agent_config = {}
        if agent.get('current_version_id'):
            version_result = await client.table('agent_versions')\
                .select('config')\
                .eq('version_id', agent['current_version_id'])\
                .maybe_single()\
                .execute()
            if version_result.data and version_result.data.get('config'):
                agent_config = version_result.data['config']

        tools = agent_config.get('tools', {})
        custom_mcps = tools.get('custom_mcp', [])

<<<<<<< HEAD
        mcp_url = request.headers.get('X-MCP-URL')
        mcp_type = request.headers.get('X-MCP-Type', 'sse')
=======
@router.post("/threads/{thread_id}/messages")
async def create_message(
    thread_id: str,
    message_data: MessageCreateRequest,
    user_id: str = Depends(get_current_user_id_from_jwt)
):
    """Create a new message in a thread."""
    logger.debug(f"Creating message in thread: {thread_id}")
    client = await db.client
    
    try:
        await verify_thread_access(client, thread_id, user_id)
>>>>>>> 0335d6d3
        
        if not mcp_url:
            raise HTTPException(status_code=400, detail="X-MCP-URL header is required")
        
        mcp_config = {
            'url': mcp_url,
            'type': mcp_type
        }
        
        if 'X-MCP-Headers' in request.headers:
            import json
            try:
                mcp_config['headers'] = json.loads(request.headers['X-MCP-Headers'])
            except json.JSONDecodeError:
                logger.warning("Failed to parse X-MCP-Headers as JSON")
        
        from mcp_module import mcp_service
        discovery_result = await mcp_service.discover_custom_tools(mcp_type, mcp_config)
        
<<<<<<< HEAD
        existing_mcp = None
        for mcp in custom_mcps:
            mcp_profile_id = mcp.get('config', {}).get('profile_id')
            if mcp_profile_id == mcp_url:
                existing_mcp = mcp
                break
        
        tools = []
        enabled_tools = existing_mcp.get('enabledTools') or existing_mcp.get('enabled_tools') or []
        
        for tool in discovery_result.tools:
            tools.append({
                'name': tool['name'],
                'description': tool.get('description', f'Tool from {mcp_type.upper()} MCP server'),
                'enabled': tool['name'] in enabled_tools
            })
        
        return {
            'tools': tools,
            'has_mcp_config': existing_mcp is not None,
            'server_type': mcp_type,
            'server_url': mcp_url
        }
=======
        logger.debug(f"Created message: {message_result.data[0]['message_id']}")
        return message_result.data[0]
>>>>>>> 0335d6d3
        
    except HTTPException:
        raise
    except Exception as e:
        logger.error(f"Error getting custom MCP tools for agent {agent_id}: {e}")
        raise HTTPException(status_code=500, detail="Internal server error")

<<<<<<< HEAD
=======
@router.delete("/threads/{thread_id}/messages/{message_id}")
async def delete_message(
    thread_id: str,
    message_id: str,
    user_id: str = Depends(get_current_user_id_from_jwt)
):
    """Delete a message from a thread."""
    logger.debug(f"Deleting message from thread: {thread_id}")
    client = await db.client
    await verify_thread_access(client, thread_id, user_id)
    try:
        # Don't allow users to delete the "status" messages
        await client.table('messages').delete().eq('message_id', message_id).eq('is_llm_message', True).eq('thread_id', thread_id).execute()
        return {"message": "Message deleted successfully"}
    except Exception as e:
        logger.error(f"Error deleting message {message_id} from thread {thread_id}: {str(e)}")
        raise HTTPException(status_code=500, detail=f"Failed to delete message: {str(e)}")
>>>>>>> 0335d6d3

@router.post("/agents/{agent_id}/custom-mcp-tools")
async def update_custom_mcp_tools_for_agent(
    agent_id: str,
    request: dict,
    user_id: str = Depends(get_current_user_id_from_jwt)
):
<<<<<<< HEAD
    logger.info(f"Updating custom MCP tools for agent {agent_id}, user {user_id}")
=======
    logger.debug(f"Updating agent {agent_id} custom MCPs for user {user_id}")
>>>>>>> 0335d6d3
    
    try:
        client = await db.client
        
        agent_result = await client.table('agents').select('current_version_id').eq('agent_id', agent_id).eq('account_id', user_id).execute()
        if not agent_result.data:
            raise HTTPException(status_code=404, detail="Agent not found")
        
        agent = agent_result.data[0]
        
        agent_config = {}
        if agent.get('current_version_id'):
            version_result = await client.table('agent_versions')\
                .select('config')\
                .eq('version_id', agent['current_version_id'])\
                .maybe_single()\
                .execute()
            if version_result.data and version_result.data.get('config'):
                agent_config = version_result.data['config']
        
        new_custom_mcps = request.get('custom_mcps', [])
        if not new_custom_mcps:
            raise HTTPException(status_code=400, detail="custom_mcps array is required")
        
        tools = agent_config.get('tools', {})
        existing_custom_mcps = tools.get('custom_mcp', [])

        updated = False
        for new_mcp in new_custom_mcps:
            mcp_type = new_mcp.get('type', '')
            
            if mcp_type == 'composio':
                profile_id = new_mcp.get('config', {}).get('profile_id')
                if not profile_id:
                    continue
                    
                for i, existing_mcp in enumerate(existing_custom_mcps):
                    if (existing_mcp.get('type') == 'composio' and 
                        existing_mcp.get('config', {}).get('profile_id') == profile_id):
                        existing_custom_mcps[i] = new_mcp
                        updated = True
                        break
                
                if not updated:
                    existing_custom_mcps.append(new_mcp)
                    updated = True
            else:
                mcp_url = new_mcp.get('config', {}).get('url')
                mcp_name = new_mcp.get('name', '')
                
                for i, existing_mcp in enumerate(existing_custom_mcps):
                    if (existing_mcp.get('config', {}).get('url') == mcp_url or 
                        (mcp_name and existing_mcp.get('name') == mcp_name)):
                        existing_custom_mcps[i] = new_mcp
                        updated = True
                        break
                
                if not updated:
                    existing_custom_mcps.append(new_mcp)
                    updated = True
        
        tools['custom_mcp'] = existing_custom_mcps
        agent_config['tools'] = tools
        
        from agent.versioning.version_service import get_version_service
        try:
            version_service = await get_version_service() 
            new_version = await version_service.create_version(
                agent_id=agent_id,
                user_id=user_id,
                system_prompt=agent_config.get('system_prompt', ''),
                configured_mcps=agent_config.get('tools', {}).get('mcp', []),
                custom_mcps=existing_custom_mcps,
                agentpress_tools=agent_config.get('tools', {}).get('agentpress', {}),
                change_description=f"Updated custom MCP tools for {mcp_type}"
            )
<<<<<<< HEAD
            logger.info(f"Created version {new_version.version_id} for custom MCP tools update on agent {agent_id}")
=======
            logger.debug(f"Created version {new_version.version_id} for agent {agent_id}")
            
            total_enabled_tools = sum(len(mcp.get('enabledTools', [])) for mcp in new_custom_mcps)
>>>>>>> 0335d6d3
        except Exception as e:
            logger.error(f"Failed to create version for custom MCP tools update: {e}")
            raise HTTPException(status_code=500, detail="Failed to save changes")
        
        return {
            'success': True,
            'enabled_tools': [],
            'total_tools': 0
        }
        
    except HTTPException:
        raise
    except Exception as e:
<<<<<<< HEAD
        logger.error(f"Error updating custom MCP tools for agent {agent_id}: {e}")
        raise HTTPException(status_code=500, detail="Internal server error")


@router.put("/agents/{agent_id}/pipedream-tools/{profile_id}")
async def update_pipedream_tools_for_agent(
    agent_id: str,
    profile_id: str,
    request: dict,
    user_id: str = Depends(get_current_user_id_from_jwt)
):
    """Update or create a Pipedream MCP entry on the agent and persist via versioning.
    Accepts both enabled_tools (snake_case) and enabledTools (camelCase).
    """
    logger.info(f"[PIPEDREAM UPDATE] start agent={agent_id} profile={profile_id} body_keys={(list(request.keys()) if isinstance(request, dict) else 'n/a')}")
    try:
        client = await db.client

        # Load base agent config (current version if present)
        agent_row = await client.table('agents').select('current_version_id, account_id').eq('agent_id', agent_id).eq('account_id', user_id).maybe_single().execute()
        if not agent_row.data:
            raise HTTPException(status_code=404, detail="Agent not found")

        agent_config: dict = {}
        current_version_id = agent_row.data.get('current_version_id')
        if current_version_id:
            version_row = await client.table('agent_versions').select('config').eq('version_id', current_version_id).maybe_single().execute()
            if version_row.data and version_row.data.get('config'):
                agent_config = version_row.data['config']

        # Ensure structures exist
        tools = agent_config.get('tools') or {}
        custom_mcps = tools.get('custom_mcp') or []

        # Normalize payload
        enabled_tools = []
        if isinstance(request, dict):
            enabled_tools = request.get('enabled_tools') or request.get('enabledTools') or []
        if not isinstance(enabled_tools, list):
            enabled_tools = []
        logger.info(f"[PIPEDREAM UPDATE] incoming_enabled_tools_count={len(enabled_tools)}")

        # Update or create pipedream entry by profile_id
        updated = False
        for mcp in custom_mcps:
            if mcp.get('type') == 'pipedream' and mcp.get('config', {}).get('profile_id') == profile_id:
                mcp['enabled_tools'] = enabled_tools
                mcp['enabledTools'] = enabled_tools
                updated = True
                break

        if not updated:
            # Try to enrich from profile service (best-effort)
            app_slug = None
            try:
                from uuid import UUID
                from pipedream import profile_service as pd_profile_service
                prof = await pd_profile_service.get_profile(UUID(user_id), UUID(profile_id))
                app_slug = getattr(prof, 'app_slug', None)
                app_name = getattr(prof, 'app_name', 'Pipedream')
                external_user_id = getattr(prof, 'external_user_id', None)
                oauth_app_id = getattr(prof, 'oauth_app_id', None)
            except Exception as e:
                logger.warning(f"[PIPEDREAM UPDATE] profile enrichment failed for {profile_id}: {e}")
                app_name = 'Pipedream'
                external_user_id = None
                oauth_app_id = None

            custom_mcps.append({
                'name': app_name,
                'type': 'pipedream',
                'customType': 'pipedream',
                'config': {
                    'profile_id': profile_id,
                    'app_slug': app_slug,
                    'external_user_id': external_user_id,
                    'oauth_app_id': oauth_app_id,
                },
                'enabled_tools': enabled_tools,
                'enabledTools': enabled_tools,
            })

        # Persist via versioning service (works even if no current_version_id)
        tools['custom_mcp'] = custom_mcps
        agent_config['tools'] = tools

        from agent.versioning.version_service import get_version_service
        vs = await get_version_service()
        new_version = await vs.create_version(
            agent_id=agent_id,
            user_id=user_id,
            system_prompt=agent_config.get('system_prompt', ''),
            configured_mcps=agent_config.get('tools', {}).get('mcp', []),
            custom_mcps=custom_mcps,
            agentpress_tools=agent_config.get('tools', {}).get('agentpress', {}),
            change_description=f"Updated Pipedream tools for profile {profile_id}"
        )
        
        # Update agent to use the new version (like Composio does)
        await client.table('agents').update({
            'current_version_id': new_version.version_id,
            'version_count': new_version.version_number
        }).eq('agent_id', agent_id).execute()
        
        logger.info(f"[PIPEDREAM UPDATE] version created and activated for agent={agent_id}")

        return {
            'success': True,
            'enabled_tools': enabled_tools,
            'total_tools': len(enabled_tools),
            'profile_id': profile_id,
        }
    except HTTPException:
        raise
    except Exception as e:
        logger.error(f"[PIPEDREAM UPDATE] error updating tools for agent {agent_id}, profile {profile_id}: {e}")
        raise HTTPException(status_code=500, detail="Internal server error")

@router.put("/agents/{agent_id}/pipedream-tools/{profile_id}/deprecated")
async def update_pipedream_tools_for_agent_deprecated(
    agent_id: str,
    profile_id: str,
    request: dict,
    user_id: str = Depends(get_current_user_id_from_jwt)
):
    try:
        logger.warning(f"[PIPEDREAM UPDATE - DEPRECATED HANDLER CALLED] agent={agent_id} profile={profile_id}. This handler is deprecated; use the primary handler defined later in this file.")
        client = await db.client
        agent_row = await client.table('agents')\
            .select('current_version_id')\
            .eq('agent_id', agent_id)\
            .eq('account_id', user_id)\
            .maybe_single()\
            .execute()
        if not agent_row.data:
            raise HTTPException(status_code=404, detail="Agent not found")
        # Return a gentle response indicating deprecation to any accidental callers
        return {
            'success': False,
            'message': 'Deprecated endpoint. Use PUT /agents/{agent_id}/pipedream-tools/{profile_id}',
            'profile_id': profile_id,
        }
    except ValueError as e:
        logger.error(f"Validation error in deprecated Pipedream tools handler: {e}")
        raise HTTPException(status_code=404, detail=str(e))
    except Exception as e:
        logger.error(f"Error in deprecated Pipedream tools handler for agent {agent_id}: {e}")
        raise HTTPException(status_code=500, detail="Internal server error")
=======
        logger.error(f"Error updating agent custom MCPs: {e}")
        raise HTTPException(status_code=500, detail="Internal server error")

@router.post("/tools/export-presentation")
async def export_presentation(
    request: Dict[str, Any] = Body(...),
    user_id: str = Depends(get_current_user_id_from_jwt)
):
    try:
        presentation_name = request.get("presentation_name")
        export_format = request.get("format", "pptx")
        project_id = request.get("project_id")
        
        if not presentation_name:
            raise HTTPException(status_code=400, detail="presentation_name is required")
        
        if not project_id:
            raise HTTPException(status_code=400, detail="project_id is required")
        
        if db is None:
            db_conn = DBConnection()
            client = await db_conn.client
        else:
            client = await db.client
            
        project_result = await client.table('projects').select('sandbox').eq('project_id', project_id).execute()
        if not project_result.data:
            raise HTTPException(status_code=404, detail="Project not found")
        
        sandbox_data = project_result.data[0].get('sandbox', {})
        sandbox_id = sandbox_data.get('id')
        
        if not sandbox_id:
            raise HTTPException(status_code=400, detail="No sandbox found for this project")
        
        thread_manager = ThreadManager()
        
        presentation_tool = SandboxPresentationToolV2(
            project_id=project_id,
            thread_manager=thread_manager
        )
        
        result = await presentation_tool.export_presentation(
            presentation_name=presentation_name,
            format=export_format
        )
        
        if result.success:
            import json
            import urllib.parse
            data = json.loads(result.output)
            
            export_file = data.get("export_file")
            logger.debug(f"Export file from tool: {export_file}")
            logger.debug(f"Sandbox ID: {sandbox_id}")
            
            if export_file:
                from fastapi.responses import Response
                from sandbox.api import get_sandbox_by_id_safely, verify_sandbox_access
                
                try:
                    file_path = export_file.replace("/workspace/", "").lstrip("/")
                    full_path = f"/workspace/{file_path}"
                    
                    sandbox = await get_sandbox_by_id_safely(client, sandbox_id)
                    file_content = await sandbox.fs.download_file(full_path)
                    
                    return {
                        "success": True,
                        "message": data.get("message"),
                        "file_content": base64.b64encode(file_content).decode('utf-8'),
                        "filename": export_file.split('/')[-1],
                        "export_file": data.get("export_file"),
                        "format": data.get("format"),
                        "file_size": data.get("file_size")
                    }
                except Exception as e:
                    logger.error(f"Failed to read exported file: {str(e)}")
                    return {
                        "success": False,
                        "error": f"Failed to read exported file: {str(e)}"
                    }
            else:
                return {
                    "success": True,
                    "message": data.get("message"),
                    "download_url": data.get("download_url"),
                    "export_file": data.get("export_file"),
                    "format": data.get("format"),
                    "file_size": data.get("file_size")
                }
        else:
            raise HTTPException(status_code=400, detail=result.output or "Export failed")
            
    except Exception as e:
        logger.error(f"Export presentation error: {str(e)}")
        raise HTTPException(status_code=500, detail=f"Failed to export presentation: {str(e)}")

        
@router.post("/agents/profile-image/upload")
async def upload_agent_profile_image(
    file: UploadFile = File(...),
    user_id: str = Depends(get_current_user_id_from_jwt)
):
    try:
        content_type = file.content_type or "image/png"
        image_bytes = await file.read()
        from utils.s3_upload_utils import upload_image_bytes
        public_url = await upload_image_bytes(image_bytes=image_bytes, content_type=content_type, bucket_name="agent-profile-images")
        return {"url": public_url}
    except Exception as e:
        logger.error(f"Failed to upload agent profile image for user {user_id}: {e}")
        raise HTTPException(status_code=500, detail="Failed to upload profile image")
>>>>>>> 0335d6d3
<|MERGE_RESOLUTION|>--- conflicted
+++ resolved
@@ -472,7 +472,6 @@
                 logger.debug(f"Using default agent: {agent_config['name']} ({agent_config['agent_id']}) - no version data")
         else:
             logger.warning(f"[AGENT LOAD] No default agent found for account {account_id}")
-<<<<<<< HEAD
             
             # Auto-install Machine agent for users who don't have one
             try:
@@ -513,16 +512,11 @@
                 logger.error(f"[AUTO-INSTALL] Error during auto-installation: {str(e)}")
                 # Continue with agent_config=None as fallback
     
-    logger.info(f"[AGENT LOAD] Final agent_config: {agent_config is not None}")
-    if agent_config:
-        logger.info(f"[AGENT LOAD] Agent config keys: {list(agent_config.keys())}")
-=======
-
     logger.debug(f"[AGENT LOAD] Final agent_config: {agent_config is not None}")
     if agent_config:
         logger.debug(f"[AGENT LOAD] Agent config keys: {list(agent_config.keys())}")
         logger.debug(f"Using agent {agent_config['agent_id']} for this agent run (thread remains agent-agnostic)")
->>>>>>> 0335d6d3
+        logger.info(f"[AGENT LOAD] Agent config keys: {list(agent_config.keys())}")
 
     # Run all checks concurrently
     model_check_task = asyncio.create_task(can_use_model(client, account_id, model_name))
@@ -1912,9 +1906,6 @@
         from agent.config_helper import extract_agent_config
         config = extract_agent_config(agent, current_version)
         
-<<<<<<< HEAD
-        # Clean metadata for export (remove instance-specific data)
-=======
         from templates.template_service import TemplateService
         template_service = TemplateService(db)
         
@@ -1936,13 +1927,27 @@
         
         sanitized_config = template_service._fallback_sanitize_config(full_config)
         
->>>>>>> 0335d6d3
+        # Clean metadata for export (remove instance-specific data)
         export_metadata = {}
         if agent.get('metadata'):
             export_metadata = {k: v for k, v in agent['metadata'].items() 
                              if k not in ['is_suna_default', 'centrally_managed', 'installation_date', 'last_central_update']}
         
-<<<<<<< HEAD
+        export_data = {
+            "tools": sanitized_config['tools'],
+            "metadata": sanitized_config['metadata'],
+            "system_prompt": sanitized_config['system_prompt'],
+            "name": config.get('name', ''),
+            "description": config.get('description', ''),
+            # Deprecated
+            "avatar": config.get('avatar'),
+            "avatar_color": config.get('avatar_color'),
+            # New
+            "profile_image_url": agent.get('profile_image_url'),
+            "tags": agent.get('tags', []),
+            "export_metadata": export_metadata,
+            "exported_at": datetime.now(timezone.utc).isoformat()
+        }
         # Create export data
         export_data = AgentExportData(
             name=config.get('name', ''),
@@ -1958,23 +1963,6 @@
             exported_at=datetime.utcnow().isoformat(),
             exported_by=user_id
         )
-=======
-        export_data = {
-            "tools": sanitized_config['tools'],
-            "metadata": sanitized_config['metadata'],
-            "system_prompt": sanitized_config['system_prompt'],
-            "name": config.get('name', ''),
-            "description": config.get('description', ''),
-            # Deprecated
-            "avatar": config.get('avatar'),
-            "avatar_color": config.get('avatar_color'),
-            # New
-            "profile_image_url": agent.get('profile_image_url'),
-            "tags": agent.get('tags', []),
-            "export_metadata": export_metadata,
-            "exported_at": datetime.now(timezone.utc).isoformat()
-        }
->>>>>>> 0335d6d3
         
         logger.debug(f"Successfully exported agent {agent_id}")
         return export_data
@@ -1988,13 +1976,10 @@
     import_request: AgentImportRequest,
     user_id: str = Depends(get_current_user_id_from_jwt)
 ):
-<<<<<<< HEAD
+    """Analyze imported JSON to determine required credentials and configurations"""
+    logger.debug(f"Analyzing JSON for import - user: {user_id}")
     """Import an agent from JSON configuration"""
     logger.info(f"Importing agent for user: {user_id}")
-=======
-    """Analyze imported JSON to determine required credentials and configurations"""
-    logger.debug(f"Analyzing JSON for import - user: {user_id}")
->>>>>>> 0335d6d3
     
     if not await is_enabled("custom_agents"):
         raise HTTPException(
@@ -2755,6 +2740,216 @@
         logger.error(f"Error fetching agent builder chat history for agent {agent_id}: {str(e)}")
         raise HTTPException(status_code=500, detail=f"Failed to fetch chat history: {str(e)}")
 
+@router.get("/agents/{agent_id}/pipedream-tools/{profile_id}")
+async def get_pipedream_tools_for_agent(
+    agent_id: str,
+    profile_id: str,
+    user_id: str = Depends(get_current_user_id_from_jwt),
+    version: Optional[str] = Query(None, description="Version ID to get tools from specific version")
+):
+    logger.debug(f"Getting tools for agent {agent_id}, profile {profile_id}, user {user_id}, version {version}")
+
+    try:
+        from pipedream import profile_service, mcp_service
+        from uuid import UUID
+
+        profile = await profile_service.get_profile(UUID(user_id), UUID(profile_id))
+        
+        if not profile:
+            logger.error(f"Profile {profile_id} not found for user {user_id}")
+            try:
+                all_profiles = await profile_service.get_profiles(UUID(user_id))
+                pipedream_profiles = [p for p in all_profiles if 'pipedream' in p.mcp_qualified_name]
+                logger.debug(f"User {user_id} has {len(pipedream_profiles)} pipedream profiles: {[p.profile_id for p in pipedream_profiles]}")
+            except Exception as debug_e:
+                logger.warning(f"Could not check user's profiles: {str(debug_e)}")
+            
+            raise HTTPException(status_code=404, detail=f"Profile {profile_id} not found or access denied")
+        
+        if not profile.is_connected:
+            raise HTTPException(status_code=400, detail="Profile is not connected")
+
+        enabled_tools = []
+        try:
+            client = await db.client
+            agent_row = await client.table('agents')\
+                .select('current_version_id')\
+                .eq('agent_id', agent_id)\
+                .eq('account_id', user_id)\
+                .maybe_single()\
+                .execute()
+            
+            if agent_row.data and agent_row.data.get('current_version_id'):
+                if version:
+                    version_result = await client.table('agent_versions')\
+                        .select('config')\
+                        .eq('version_id', version)\
+                        .maybe_single()\
+                        .execute()
+                else:
+                    version_result = await client.table('agent_versions')\
+                        .select('config')\
+                        .eq('version_id', agent_row.data['current_version_id'])\
+                        .maybe_single()\
+                        .execute()
+                
+                if version_result.data and version_result.data.get('config'):
+                    agent_config = version_result.data['config']
+                    tools = agent_config.get('tools', {})
+                    custom_mcps = tools.get('custom_mcp', []) or []
+                    
+                    for mcp in custom_mcps:
+                        mcp_profile_id = mcp.get('config', {}).get('profile_id')
+                        if mcp_profile_id == profile_id:
+                            enabled_tools = mcp.get('enabledTools', mcp.get('enabled_tools', []))
+                            logger.debug(f"Found enabled tools for profile {profile_id}: {enabled_tools}")
+                            break
+                    
+                    if not enabled_tools:
+                        logger.debug(f"No enabled tools found for profile {profile_id} in agent {agent_id}")
+            
+        except Exception as e:
+            logger.error(f"Error retrieving enabled tools for profile {profile_id}: {str(e)}")
+        
+        logger.debug(f"Using {len(enabled_tools)} enabled tools for profile {profile_id}: {enabled_tools}")
+        
+        try:
+            from pipedream.mcp_service import ExternalUserId, AppSlug
+            external_user_id = ExternalUserId(profile.external_user_id)
+            app_slug_obj = AppSlug(profile.app_slug)
+            
+            logger.debug(f"Discovering servers for user {external_user_id.value} and app {app_slug_obj.value}")
+            servers = await mcp_service.discover_servers_for_user(external_user_id, app_slug_obj)
+            logger.debug(f"Found {len(servers)} servers: {[s.app_slug for s in servers]}")
+            
+            server = servers[0] if servers else None
+            logger.debug(f"Selected server: {server.app_slug if server else 'None'} with {len(server.available_tools) if server else 0} tools")
+            
+            if not server:
+                return {
+                    'profile_id': profile_id,
+                    'app_name': profile.app_name,
+                    'profile_name': profile.profile_name,
+                    'tools': [],
+                    'has_mcp_config': len(enabled_tools) > 0
+                }
+            
+            available_tools = server.available_tools
+            
+            formatted_tools = []
+            def tools_match(api_tool_name, stored_tool_name):
+                api_normalized = api_tool_name.lower().replace('-', '_')
+                stored_normalized = stored_tool_name.lower().replace('-', '_')
+                return api_normalized == stored_normalized
+            
+            for tool in available_tools:
+                is_enabled = any(tools_match(tool.name, stored_tool) for stored_tool in enabled_tools)
+                formatted_tools.append({
+                    'name': tool.name,
+                    'description': tool.description or f"Tool from {profile.app_name}",
+                    'enabled': is_enabled
+                })
+            
+            return {
+                'profile_id': profile_id,
+                'app_name': profile.app_name,
+                'profile_name': profile.profile_name,
+                'tools': formatted_tools,
+                'has_mcp_config': len(enabled_tools) > 0
+            }
+            
+        except Exception as e:
+            logger.error(f"Error discovering tools: {e}", exc_info=True)
+            return {
+                'profile_id': profile_id,
+                'app_name': getattr(profile, 'app_name', 'Unknown'),
+                'profile_name': getattr(profile, 'profile_name', 'Unknown'),
+                'tools': [],
+                'has_mcp_config': len(enabled_tools) > 0,
+                'error': str(e)
+            }
+        
+    except HTTPException:
+        raise
+    except Exception as e:
+        logger.error(f"Error getting Pipedream tools for agent {agent_id}: {e}")
+        raise HTTPException(status_code=500, detail="Internal server error")
+
+
+@router.put("/agents/{agent_id}/pipedream-tools/{profile_id}")
+async def update_pipedream_tools_for_agent(
+    agent_id: str,
+    profile_id: str,
+    request: dict,
+    user_id: str = Depends(get_current_user_id_from_jwt)
+):
+    try:
+        client = await db.client
+        agent_row = await client.table('agents')\
+            .select('current_version_id')\
+            .eq('agent_id', agent_id)\
+            .eq('account_id', user_id)\
+            .maybe_single()\
+            .execute()
+        if not agent_row.data:
+            raise HTTPException(status_code=404, detail="Agent not found")
+
+        agent_config = {}
+        if agent_row.data.get('current_version_id'):
+            version_result = await client.table('agent_versions')\
+                .select('config')\
+                .eq('version_id', agent_row.data['current_version_id'])\
+                .maybe_single()\
+                .execute()
+            if version_result.data and version_result.data.get('config'):
+                agent_config = version_result.data['config']
+
+        tools = agent_config.get('tools', {})
+        custom_mcps = tools.get('custom_mcp', []) or []
+
+        if any(mcp.get('config', {}).get('profile_id') == profile_id for mcp in custom_mcps):
+            raise HTTPException(status_code=400, detail="This profile is already added to this agent")
+
+        enabled_tools = request.get('enabled_tools', [])
+        
+        updated = False
+        for mcp in custom_mcps:
+            mcp_profile_id = mcp.get('config', {}).get('profile_id')
+            if mcp_profile_id == profile_id:
+                mcp['enabledTools'] = enabled_tools
+                mcp['enabled_tools'] = enabled_tools
+                updated = True
+                logger.debug(f"Updated enabled tools for profile {profile_id}: {enabled_tools}")
+                break
+        
+        if not updated:
+            logger.warning(f"Profile {profile_id} not found in agent {agent_id} custom_mcps configuration")
+            
+        if updated:
+            agent_config['tools']['custom_mcp'] = custom_mcps
+            
+            await client.table('agent_versions')\
+                .update({'config': agent_config})\
+                .eq('version_id', agent_row.data['current_version_id'])\
+                .execute()
+            
+            logger.debug(f"Successfully updated agent configuration for {agent_id}")
+        
+        result = {
+            'success': updated,
+            'enabled_tools': enabled_tools,
+            'total_tools': len(enabled_tools),
+            'profile_id': profile_id
+        }
+        logger.debug(f"Successfully updated Pipedream tools for agent {agent_id}, profile {profile_id}")
+        return result
+        
+    except ValueError as e:
+        logger.error(f"Validation error updating Pipedream tools: {e}")
+        raise HTTPException(status_code=404, detail=str(e))
+    except Exception as e:
+        logger.error(f"Error updating Pipedream tools for agent {agent_id}: {e}")
+        raise HTTPException(status_code=500, detail="Internal server error")
 
 
 
@@ -2765,12 +2960,7 @@
     request: Request,
     user_id: str = Depends(get_current_user_id_from_jwt)
 ):
-<<<<<<< HEAD
-    logger.info(f"Getting custom MCP tools for agent {agent_id}, user {user_id}")
-=======
-    logger.debug(f"Getting tools for agent {agent_id}, profile {profile_id}, user {user_id}, version {version}")
-
->>>>>>> 0335d6d3
+    logger.debug(f"Getting custom MCP tools for agent {agent_id}, user {user_id}")
     try:
         client = await db.client
         agent_result = await client.table('agents').select('current_version_id').eq('agent_id', agent_id).eq('account_id', user_id).execute()
@@ -2806,19 +2996,9 @@
         if 'X-MCP-Headers' in request.headers:
             import json
             try:
-<<<<<<< HEAD
                 mcp_config['headers'] = json.loads(request.headers['X-MCP-Headers'])
             except json.JSONDecodeError:
                 logger.warning("Failed to parse X-MCP-Headers as JSON")
-=======
-                all_profiles = await profile_service.get_profiles(UUID(user_id))
-                pipedream_profiles = [p for p in all_profiles if 'pipedream' in p.mcp_qualified_name]
-                logger.debug(f"User {user_id} has {len(pipedream_profiles)} pipedream profiles: {[p.profile_id for p in pipedream_profiles]}")
-            except Exception as debug_e:
-                logger.warning(f"Could not check user's profiles: {str(debug_e)}")
-            
-            raise HTTPException(status_code=404, detail=f"Profile {profile_id} not found or access denied")
->>>>>>> 0335d6d3
         
         from mcp_module import mcp_service
         discovery_result = await mcp_service.discover_custom_tools(mcp_type, mcp_config)
@@ -2860,7 +3040,7 @@
     request: dict,
     user_id: str = Depends(get_current_user_id_from_jwt)
 ):
-    logger.info(f"Updating custom MCP tools for agent {agent_id}, user {user_id}")
+    logger.debug(f"Updating custom MCP tools for agent {agent_id}, user {user_id}")
     
     try:
         client = await db.client
@@ -2892,7 +3072,6 @@
         for new_mcp in new_custom_mcps:
             mcp_type = new_mcp.get('type', '')
             
-<<<<<<< HEAD
             if mcp_type == 'composio':
                 profile_id = new_mcp.get('config', {}).get('profile_id')
                 if not profile_id:
@@ -2925,45 +3104,9 @@
         
         tools['custom_mcp'] = existing_custom_mcps
         agent_config['tools'] = tools
-=======
-            if agent_row.data and agent_row.data.get('current_version_id'):
-                if version:
-                    version_result = await client.table('agent_versions')\
-                        .select('config')\
-                        .eq('version_id', version)\
-                        .maybe_single()\
-                        .execute()
-                else:
-                    version_result = await client.table('agent_versions')\
-                        .select('config')\
-                        .eq('version_id', agent_row.data['current_version_id'])\
-                        .maybe_single()\
-                        .execute()
-                
-                if version_result.data and version_result.data.get('config'):
-                    agent_config = version_result.data['config']
-                    tools = agent_config.get('tools', {})
-                    custom_mcps = tools.get('custom_mcp', []) or []
-                    
-                    for mcp in custom_mcps:
-                        mcp_profile_id = mcp.get('config', {}).get('profile_id')
-                        if mcp_profile_id == profile_id:
-                            enabled_tools = mcp.get('enabledTools', mcp.get('enabled_tools', []))
-                            logger.debug(f"Found enabled tools for profile {profile_id}: {enabled_tools}")
-                            break
-                    
-                    if not enabled_tools:
-                        logger.debug(f"No enabled tools found for profile {profile_id} in agent {agent_id}")
-            
-        except Exception as e:
-            logger.error(f"Error retrieving enabled tools for profile {profile_id}: {str(e)}")
-        
-        logger.debug(f"Using {len(enabled_tools)} enabled tools for profile {profile_id}: {enabled_tools}")
->>>>>>> 0335d6d3
         
         from agent.versioning.version_service import get_version_service
         try:
-<<<<<<< HEAD
             version_service = await get_version_service() 
             new_version = await version_service.create_version(
                 agent_id=agent_id,
@@ -2974,53 +3117,7 @@
                 agentpress_tools=agent_config.get('tools', {}).get('agentpress', {}),
                 change_description=f"Updated custom MCP tools for {mcp_type}"
             )
-            logger.info(f"Created version {new_version.version_id} for custom MCP tools update on agent {agent_id}")
-=======
-            from pipedream.mcp_service import ExternalUserId, AppSlug
-            external_user_id = ExternalUserId(profile.external_user_id)
-            app_slug_obj = AppSlug(profile.app_slug)
-            
-            logger.debug(f"Discovering servers for user {external_user_id.value} and app {app_slug_obj.value}")
-            servers = await mcp_service.discover_servers_for_user(external_user_id, app_slug_obj)
-            logger.debug(f"Found {len(servers)} servers: {[s.app_slug for s in servers]}")
-            
-            server = servers[0] if servers else None
-            logger.debug(f"Selected server: {server.app_slug if server else 'None'} with {len(server.available_tools) if server else 0} tools")
-            
-            if not server:
-                return {
-                    'profile_id': profile_id,
-                    'app_name': profile.app_name,
-                    'profile_name': profile.profile_name,
-                    'tools': [],
-                    'has_mcp_config': len(enabled_tools) > 0
-                }
-            
-            available_tools = server.available_tools
-            
-            formatted_tools = []
-            def tools_match(api_tool_name, stored_tool_name):
-                api_normalized = api_tool_name.lower().replace('-', '_')
-                stored_normalized = stored_tool_name.lower().replace('-', '_')
-                return api_normalized == stored_normalized
-            
-            for tool in available_tools:
-                is_enabled = any(tools_match(tool.name, stored_tool) for stored_tool in enabled_tools)
-                formatted_tools.append({
-                    'name': tool.name,
-                    'description': tool.description or f"Tool from {profile.app_name}",
-                    'enabled': is_enabled
-                })
-            
-            return {
-                'profile_id': profile_id,
-                'app_name': profile.app_name,
-                'profile_name': profile.profile_name,
-                'tools': formatted_tools,
-                'has_mcp_config': len(enabled_tools) > 0
-            }
-            
->>>>>>> 0335d6d3
+            logger.debug(f"Created version {new_version.version_id} for custom MCP tools update on agent {agent_id}")
         except Exception as e:
             logger.error(f"Failed to create version for custom MCP tools update: {e}")
             raise HTTPException(status_code=500, detail="Failed to save changes")
@@ -3045,7 +3142,7 @@
     if not await is_enabled("custom_agents"):
         raise HTTPException(status_code=403, detail="Custom agents currently disabled")
         
-    logger.info(f"Fetching enabled tools for agent: {agent_id} by user: {user_id}")
+    logger.debug(f"Fetching enabled tools for agent: {agent_id} by user: {user_id}")
     client = await db.client
 
     agent_result = await client.table('agents').select('*').eq('agent_id', agent_id).execute()
@@ -3061,7 +3158,6 @@
         try:
             version_service = await _get_version_service()
 
-<<<<<<< HEAD
             version_obj = await version_service.get_version(
                 agent_id=agent_id,
                 version_id=agent['current_version_id'],
@@ -3091,41 +3187,6 @@
         server = mcp.get('name')
         enabled_tools = mcp.get('enabledTools') or mcp.get('enabled_tools') or []
         mcp_type = mcp.get('type', '')
-=======
-        enabled_tools = request.get('enabled_tools', [])
-        
-        updated = False
-        for mcp in custom_mcps:
-            mcp_profile_id = mcp.get('config', {}).get('profile_id')
-            if mcp_profile_id == profile_id:
-                mcp['enabledTools'] = enabled_tools
-                mcp['enabled_tools'] = enabled_tools
-                updated = True
-                logger.debug(f"Updated enabled tools for profile {profile_id}: {enabled_tools}")
-                break
-        
-        if not updated:
-            logger.warning(f"Profile {profile_id} not found in agent {agent_id} custom_mcps configuration")
-            
-        if updated:
-            agent_config['tools']['custom_mcp'] = custom_mcps
-            
-            await client.table('agent_versions')\
-                .update({'config': agent_config})\
-                .eq('version_id', agent_row.data['current_version_id'])\
-                .execute()
-            
-            logger.debug(f"Successfully updated agent configuration for {agent_id}")
-        
-        result = {
-            'success': updated,
-            'enabled_tools': enabled_tools,
-            'total_tools': len(enabled_tools),
-            'profile_id': profile_id
-        }
-        logger.debug(f"Successfully updated Pipedream tools for agent {agent_id}, profile {profile_id}")
-        return result
->>>>>>> 0335d6d3
         
         for tool_name in enabled_tools:
             if mcp_type == 'pipedream':
@@ -3134,259 +3195,6 @@
                 mcp_tools.append({"name": tool_name, "server": server, "enabled": True})
     
     return {"agentpress_tools": agentpress_tools, "mcp_tools": mcp_tools, "pipedream_tools": pipedream_tools}
-
-
-
-@router.get("/threads")
-async def get_user_threads(
-    user_id: str = Depends(get_current_user_id_from_jwt),
-    page: Optional[int] = Query(1, ge=1, description="Page number (1-based)"),
-    limit: Optional[int] = Query(1000, ge=1, le=1000, description="Number of items per page (max 1000)")
-):
-<<<<<<< HEAD
-    """Get all threads for the current user with associated project data."""
-    logger.info(f"Fetching threads with project data for user: {user_id} (page={page}, limit={limit})")
-    client = await db.client
-    try:
-=======
-    logger.debug(f"Getting custom MCP tools for agent {agent_id}, user {user_id}")
-    try:
-        client = await db.client
-        agent_result = await client.table('agents').select('current_version_id').eq('agent_id', agent_id).eq('account_id', user_id).execute()
-        if not agent_result.data:
-            raise HTTPException(status_code=404, detail="Agent not found")
-        
-        agent = agent_result.data[0]
- 
-        agent_config = {}
-        if agent.get('current_version_id'):
-            version_result = await client.table('agent_versions')\
-                .select('config')\
-                .eq('version_id', agent['current_version_id'])\
-                .maybe_single()\
-                .execute()
-            if version_result.data and version_result.data.get('config'):
-                agent_config = version_result.data['config']
-        
-        tools = agent_config.get('tools', {})
-        custom_mcps = tools.get('custom_mcp', [])
-        
-        mcp_url = request.headers.get('X-MCP-URL')
-        mcp_type = request.headers.get('X-MCP-Type', 'sse')
-        
-        if not mcp_url:
-            raise HTTPException(status_code=400, detail="X-MCP-URL header is required")
-        
-        mcp_config = {
-            'url': mcp_url,
-            'type': mcp_type
-        }
-        
-        if 'X-MCP-Headers' in request.headers:
-            import json
-            try:
-                mcp_config['headers'] = json.loads(request.headers['X-MCP-Headers'])
-            except json.JSONDecodeError:
-                logger.warning("Failed to parse X-MCP-Headers as JSON")
-        
-        from mcp_module import mcp_service
-        discovery_result = await mcp_service.discover_custom_tools(mcp_type, mcp_config)
-        
-        existing_mcp = None
-        for mcp in custom_mcps:
-            if (mcp.get('type') == mcp_type and 
-                mcp.get('config', {}).get('url') == mcp_url):
-                existing_mcp = mcp
-                break
-        
-        tools = []
-        enabled_tools = existing_mcp.get('enabledTools', []) if existing_mcp else []
-        
-        for tool in discovery_result.tools:
-            tools.append({
-                'name': tool['name'],
-                'description': tool.get('description', f'Tool from {mcp_type.upper()} MCP server'),
-                'enabled': tool['name'] in enabled_tools
-            })
-        
-        return {
-            'tools': tools,
-            'has_mcp_config': existing_mcp is not None,
-            'server_type': mcp_type,
-            'server_url': mcp_url
-        }
-        
-    except HTTPException:
-        raise
-    except Exception as e:
-        logger.error(f"Error getting custom MCP tools for agent {agent_id}: {e}")
-        raise HTTPException(status_code=500, detail="Internal server error")
-
-
-@router.post("/agents/{agent_id}/custom-mcp-tools")
-async def update_custom_mcp_tools_for_agent(
-    agent_id: str,
-    request: dict,
-    user_id: str = Depends(get_current_user_id_from_jwt)
-):
-    logger.debug(f"Updating custom MCP tools for agent {agent_id}, user {user_id}")
-    
-    try:
-        client = await db.client
-        
-        agent_result = await client.table('agents').select('current_version_id').eq('agent_id', agent_id).eq('account_id', user_id).execute()
-        if not agent_result.data:
-            raise HTTPException(status_code=404, detail="Agent not found")
-        
-        agent = agent_result.data[0]
-        
-        agent_config = {}
-        if agent.get('current_version_id'):
-            version_result = await client.table('agent_versions')\
-                .select('config')\
-                .eq('version_id', agent['current_version_id'])\
-                .maybe_single()\
-                .execute()
-            if version_result.data and version_result.data.get('config'):
-                agent_config = version_result.data['config']
-        
-        tools = agent_config.get('tools', {})
-        custom_mcps = tools.get('custom_mcp', [])
-        
-        mcp_url = request.get('url')
-        mcp_type = request.get('type', 'sse')
-        enabled_tools = request.get('enabled_tools', [])
-        
-        if not mcp_url:
-            raise HTTPException(status_code=400, detail="MCP URL is required")
-        
-        updated = False
-        for i, mcp in enumerate(custom_mcps):
-            if mcp_type == 'composio':
-                # For Composio, match by profile_id
-                if (mcp.get('type') == 'composio' and 
-                    mcp.get('config', {}).get('profile_id') == mcp_url):
-                    custom_mcps[i]['enabledTools'] = enabled_tools
-                    updated = True
-                    break
-            else:
-                if (mcp.get('customType') == mcp_type and 
-                    mcp.get('config', {}).get('url') == mcp_url):
-                    custom_mcps[i]['enabledTools'] = enabled_tools
-                    updated = True
-                    break
-        
-        if not updated:
-            if mcp_type == 'composio':
-                try:
-                    from composio_integration.composio_profile_service import ComposioProfileService
-                    from services.supabase import DBConnection
-                    profile_service = ComposioProfileService(DBConnection())
- 
-                    profile_id = mcp_url
-                    mcp_config = await profile_service.get_mcp_config_for_agent(profile_id)
-                    mcp_config['enabledTools'] = enabled_tools
-                    custom_mcps.append(mcp_config)
-                except Exception as e:
-                    logger.error(f"Failed to get Composio profile config: {e}")
-                    raise HTTPException(status_code=400, detail=f"Failed to get Composio profile: {str(e)}")
-            else:
-                new_mcp_config = {
-                    "name": f"Custom MCP ({mcp_type.upper()})",
-                    "customType": mcp_type,
-                    "type": mcp_type,
-                    "config": {
-                        "url": mcp_url
-                    },
-                    "enabledTools": enabled_tools
-                }
-                custom_mcps.append(new_mcp_config)
-        
-        tools['custom_mcp'] = custom_mcps
-        agent_config['tools'] = tools
-        
-        from agent.versioning.version_service import get_version_service
-        try:
-            version_service = await get_version_service() 
-            new_version = await version_service.create_version(
-                agent_id=agent_id,
-                user_id=user_id,
-                system_prompt=agent_config.get('system_prompt', ''),
-                configured_mcps=agent_config.get('tools', {}).get('mcp', []),
-                custom_mcps=custom_mcps,
-                agentpress_tools=agent_config.get('tools', {}).get('agentpress', {}),
-                change_description=f"Updated custom MCP tools for {mcp_type}"
-            )
-            logger.debug(f"Created version {new_version.version_id} for custom MCP tools update on agent {agent_id}")
-        except Exception as e:
-            logger.error(f"Failed to create version for custom MCP tools update: {e}")
-            raise HTTPException(status_code=500, detail="Failed to save changes")
-        
-        return {
-            'success': True,
-            'enabled_tools': enabled_tools,
-            'total_tools': len(enabled_tools)
-        }
-        
-    except HTTPException:
-        raise
-    except Exception as e:
-        logger.error(f"Error updating custom MCP tools for agent {agent_id}: {e}")
-        raise HTTPException(status_code=500, detail="Internal server error")
-
-@router.get("/agents/{agent_id}/tools")
-async def get_agent_tools(
-    agent_id: str,
-    user_id: str = Depends(get_current_user_id_from_jwt)
-):
-    if not await is_enabled("custom_agents"):
-        raise HTTPException(status_code=403, detail="Custom agents currently disabled")
-        
-    logger.debug(f"Fetching enabled tools for agent: {agent_id} by user: {user_id}")
-    client = await db.client
-
-    agent_result = await client.table('agents').select('*').eq('agent_id', agent_id).execute()
-    if not agent_result.data:
-        raise HTTPException(status_code=404, detail="Agent not found")
-    agent = agent_result.data[0]
-    if agent['account_id'] != user_id and not agent.get('is_public', False):
-        raise HTTPException(status_code=403, detail="Access denied")
-
-
-    version_data = None
-    if agent.get('current_version_id'):
-        try:
-            version_service = await _get_version_service()
-
-            version_obj = await version_service.get_version(
-                agent_id=agent_id,
-                version_id=agent['current_version_id'],
-                user_id=user_id
-            )
-            version_data = version_obj.to_dict()
-        except Exception as e:
-            logger.warning(f"Failed to fetch version data for tools endpoint: {e}")
-    
-    from agent.config_helper import extract_agent_config
-    agent_config = extract_agent_config(agent, version_data)
-    
-    agentpress_tools_config = agent_config['agentpress_tools']
-    configured_mcps = agent_config['configured_mcps'] 
-    custom_mcps = agent_config['custom_mcps']
-
-    agentpress_tools = []
-    for name, enabled in agentpress_tools_config.items():
-        is_enabled_tool = bool(enabled.get('enabled', False)) if isinstance(enabled, dict) else bool(enabled)
-        agentpress_tools.append({"name": name, "enabled": is_enabled_tool})
-
-
-    mcp_tools = []
-    for mcp in configured_mcps + custom_mcps:
-        server = mcp.get('name')
-        enabled_tools = mcp.get('enabledTools') or mcp.get('enabled_tools') or []
-        for tool_name in enabled_tools:
-            mcp_tools.append({"name": tool_name, "server": server, "enabled": True})
-    return {"agentpress_tools": agentpress_tools, "mcp_tools": mcp_tools}
 
 
 
@@ -3400,7 +3208,6 @@
     logger.debug(f"Fetching threads with project data for user: {user_id} (page={page}, limit={limit})")
     client = await db.client
     try:
->>>>>>> 0335d6d3
         offset = (page - 1) * limit
         
         # First, get threads for the user
@@ -3730,7 +3537,7 @@
     user_id: str = Depends(get_current_user_id_from_jwt)
 ):
     """Add a message to a thread"""
-    logger.info(f"Adding message to thread: {thread_id}")
+    logger.debug(f"Adding message to thread: {thread_id}")
     client = await db.client
     await verify_thread_access(client, thread_id, user_id)
     try:
@@ -3756,7 +3563,7 @@
     user_id: str = Depends(get_current_user_id_from_jwt)
 ):
     """Create a new message in a thread."""
-    logger.info(f"Creating message in thread: {thread_id}")
+    logger.debug(f"Creating message in thread: {thread_id}")
     client = await db.client
     
     try:
@@ -3781,7 +3588,7 @@
         if not message_result.data:
             raise HTTPException(status_code=500, detail="Failed to create message")
         
-        logger.info(f"Created message: {message_result.data[0]['message_id']}")
+        logger.debug(f"Created message: {message_result.data[0]['message_id']}")
         return message_result.data[0]
         
     except HTTPException:
@@ -3798,7 +3605,7 @@
     user_id: str = Depends(get_current_user_id_from_jwt)
 ):
     """Delete a message from a thread."""
-    logger.info(f"Deleting message from thread: {thread_id}")
+    logger.debug(f"Deleting message from thread: {thread_id}")
     client = await db.client
     await verify_thread_access(client, thread_id, user_id)
     try:
@@ -3815,7 +3622,7 @@
     request: dict,
     user_id: str = Depends(get_current_user_id_from_jwt)
 ):
-    logger.info(f"Updating agent {agent_id} custom MCPs for user {user_id}")
+    logger.debug(f"Updating agent {agent_id} custom MCPs for user {user_id}")
     
     try:
         client = await db.client
@@ -4057,14 +3864,7 @@
     request: Request,
     user_id: str = Depends(get_current_user_id_from_jwt)
 ):
-<<<<<<< HEAD
     logger.info(f"Getting custom MCP tools for agent {agent_id}, user {user_id}")
-=======
-    """Add a message to a thread"""
-    logger.debug(f"Adding message to thread: {thread_id}")
-    client = await db.client
-    await verify_thread_access(client, thread_id, user_id)
->>>>>>> 0335d6d3
     try:
         client = await db.client
         agent_result = await client.table('agents').select('current_version_id').eq('agent_id', agent_id).eq('account_id', user_id).execute()
@@ -4086,23 +3886,8 @@
         tools = agent_config.get('tools', {})
         custom_mcps = tools.get('custom_mcp', [])
 
-<<<<<<< HEAD
         mcp_url = request.headers.get('X-MCP-URL')
         mcp_type = request.headers.get('X-MCP-Type', 'sse')
-=======
-@router.post("/threads/{thread_id}/messages")
-async def create_message(
-    thread_id: str,
-    message_data: MessageCreateRequest,
-    user_id: str = Depends(get_current_user_id_from_jwt)
-):
-    """Create a new message in a thread."""
-    logger.debug(f"Creating message in thread: {thread_id}")
-    client = await db.client
-    
-    try:
-        await verify_thread_access(client, thread_id, user_id)
->>>>>>> 0335d6d3
         
         if not mcp_url:
             raise HTTPException(status_code=400, detail="X-MCP-URL header is required")
@@ -4122,7 +3907,6 @@
         from mcp_module import mcp_service
         discovery_result = await mcp_service.discover_custom_tools(mcp_type, mcp_config)
         
-<<<<<<< HEAD
         existing_mcp = None
         for mcp in custom_mcps:
             mcp_profile_id = mcp.get('config', {}).get('profile_id')
@@ -4146,10 +3930,6 @@
             'server_type': mcp_type,
             'server_url': mcp_url
         }
-=======
-        logger.debug(f"Created message: {message_result.data[0]['message_id']}")
-        return message_result.data[0]
->>>>>>> 0335d6d3
         
     except HTTPException:
         raise
@@ -4157,26 +3937,6 @@
         logger.error(f"Error getting custom MCP tools for agent {agent_id}: {e}")
         raise HTTPException(status_code=500, detail="Internal server error")
 
-<<<<<<< HEAD
-=======
-@router.delete("/threads/{thread_id}/messages/{message_id}")
-async def delete_message(
-    thread_id: str,
-    message_id: str,
-    user_id: str = Depends(get_current_user_id_from_jwt)
-):
-    """Delete a message from a thread."""
-    logger.debug(f"Deleting message from thread: {thread_id}")
-    client = await db.client
-    await verify_thread_access(client, thread_id, user_id)
-    try:
-        # Don't allow users to delete the "status" messages
-        await client.table('messages').delete().eq('message_id', message_id).eq('is_llm_message', True).eq('thread_id', thread_id).execute()
-        return {"message": "Message deleted successfully"}
-    except Exception as e:
-        logger.error(f"Error deleting message {message_id} from thread {thread_id}: {str(e)}")
-        raise HTTPException(status_code=500, detail=f"Failed to delete message: {str(e)}")
->>>>>>> 0335d6d3
 
 @router.post("/agents/{agent_id}/custom-mcp-tools")
 async def update_custom_mcp_tools_for_agent(
@@ -4184,11 +3944,7 @@
     request: dict,
     user_id: str = Depends(get_current_user_id_from_jwt)
 ):
-<<<<<<< HEAD
     logger.info(f"Updating custom MCP tools for agent {agent_id}, user {user_id}")
-=======
-    logger.debug(f"Updating agent {agent_id} custom MCPs for user {user_id}")
->>>>>>> 0335d6d3
     
     try:
         client = await db.client
@@ -4265,13 +4021,7 @@
                 agentpress_tools=agent_config.get('tools', {}).get('agentpress', {}),
                 change_description=f"Updated custom MCP tools for {mcp_type}"
             )
-<<<<<<< HEAD
-            logger.info(f"Created version {new_version.version_id} for custom MCP tools update on agent {agent_id}")
-=======
-            logger.debug(f"Created version {new_version.version_id} for agent {agent_id}")
-            
-            total_enabled_tools = sum(len(mcp.get('enabledTools', [])) for mcp in new_custom_mcps)
->>>>>>> 0335d6d3
+            logger.debug(f"Created version {new_version.version_id} for custom MCP tools update on agent {agent_id}")
         except Exception as e:
             logger.error(f"Failed to create version for custom MCP tools update: {e}")
             raise HTTPException(status_code=500, detail="Failed to save changes")
@@ -4285,7 +4035,6 @@
     except HTTPException:
         raise
     except Exception as e:
-<<<<<<< HEAD
         logger.error(f"Error updating custom MCP tools for agent {agent_id}: {e}")
         raise HTTPException(status_code=500, detail="Internal server error")
 
@@ -4434,9 +4183,7 @@
     except Exception as e:
         logger.error(f"Error in deprecated Pipedream tools handler for agent {agent_id}: {e}")
         raise HTTPException(status_code=500, detail="Internal server error")
-=======
-        logger.error(f"Error updating agent custom MCPs: {e}")
-        raise HTTPException(status_code=500, detail="Internal server error")
+
 
 @router.post("/tools/export-presentation")
 async def export_presentation(
@@ -4547,5 +4294,4 @@
         return {"url": public_url}
     except Exception as e:
         logger.error(f"Failed to upload agent profile image for user {user_id}: {e}")
-        raise HTTPException(status_code=500, detail="Failed to upload profile image")
->>>>>>> 0335d6d3
+        raise HTTPException(status_code=500, detail="Failed to upload profile image")