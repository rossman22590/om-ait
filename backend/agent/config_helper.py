--- conflicted
+++ resolved
@@ -7,11 +7,8 @@
     """Extract agent configuration - treat ALL agents as fully editable custom agents."""
     agent_id = agent_data.get('agent_id', 'Unknown')
     metadata = agent_data.get('metadata', {})
-    
-<<<<<<< HEAD
-    # Always treat agents as custom agents (no more restrictions)
-    # This removes all Suna-specific restrictions and allows full editing
-=======
+    is_suna_default = metadata.get('is_suna_default', False)
+    
     # Debug logging
     if os.getenv("ENV_MODE", "").upper() == "STAGING":
         print(f"[DEBUG] extract_agent_config: Called for agent {agent_id}, is_suna_default={is_suna_default}")
@@ -22,7 +19,6 @@
         return _extract_suna_agent_config(agent_data, version_data)
     
     # Handle custom agents with versioning
->>>>>>> 0ec3a341
     return _extract_custom_agent_config(agent_data, version_data)
 
 
