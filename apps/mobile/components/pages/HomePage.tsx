import * as React from 'react';
<<<<<<< HEAD
import { KeyboardAvoidingView, Platform, Pressable, View, Keyboard } from 'react-native';
import Animated, { FadeIn, runOnJS, useSharedValue, withSpring } from 'react-native-reanimated';
=======
import { KeyboardAvoidingView, Platform, View } from 'react-native';
import { runOnJS } from 'react-native-reanimated';
>>>>>>> 145feaf2
import { Gesture, GestureDetector } from 'react-native-gesture-handler';
import * as Haptics from 'expo-haptics';
import { ChatInputSection, ChatDrawers, type ChatInputSectionRef } from '@/components/chat';
import { QUICK_ACTIONS, ModeThreadListView } from '@/components/quick-actions';
import { TopNav } from '@/components/home';
import { useRouter } from 'expo-router';
import { UsageDrawer } from '@/components/settings/UsageDrawer';
import { CreditsPurchasePage } from '@/components/settings/CreditsPurchasePage';
import { useChatCommons } from '@/hooks';
import type { UseChatReturn } from '@/hooks';
import { usePricingModalStore } from '@/stores/billing-modal-store';

const SWIPE_THRESHOLD = 50;

interface HomePageProps {
  onMenuPress?: () => void;
  chat: UseChatReturn;
  isAuthenticated: boolean;
}

export interface HomePageRef {
  focusChatInput: () => void;
}

<<<<<<< HEAD
export const HomePage = React.forwardRef<HomePageRef, HomePageProps>(
  ({ onMenuPress, chat, isAuthenticated }, ref) => {
    const router = useRouter();
    const { t } = useLanguage();
    const { agentManager, audioRecorder, audioHandlers, isTranscribing } = useChatCommons(chat);

    const { creditsExhausted } = usePricingModalStore();
    const [isUsageDrawerOpen, setIsUsageDrawerOpen] = React.useState(false);
    const [isCreditsPurchaseOpen, setIsCreditsPurchaseOpen] = React.useState(false);
    const [isWorkerConfigDrawerVisible, setIsWorkerConfigDrawerVisible] = React.useState(false);
    const [workerConfigWorkerId, setWorkerConfigWorkerId] = React.useState<string | null>(null);
    const [workerConfigInitialView, setWorkerConfigInitialView] = React.useState<
      'instructions' | 'tools' | 'integrations' | 'triggers'
    >('instructions');
    // Use REF instead of state to avoid stale closure issues in callbacks
    const pendingWorkerConfigRef = React.useRef<{
      workerId: string;
      view?: 'instructions' | 'tools' | 'integrations' | 'triggers';
    } | null>(null);
    const pendingWorkerConfigTimeoutRef = React.useRef<ReturnType<typeof setTimeout> | null>(null);

    const chatInputRef = React.useRef<ChatInputSectionRef>(null);
    const lastSwipeIndex = React.useRef(-1);

    // Find current selected index
    const selectedIndex = React.useMemo(() => {
      const index = QUICK_ACTIONS.findIndex((a) => a.id === chat.selectedQuickAction);
      return index >= 0 ? index : 0;
    }, [chat.selectedQuickAction]);

    // Find selected action for the header
    const selectedAction = React.useMemo(() => {
      if (!chat.selectedQuickAction) return QUICK_ACTIONS[0];
      return QUICK_ACTIONS.find((a) => a.id === chat.selectedQuickAction) || QUICK_ACTIONS[0];
    }, [chat.selectedQuickAction]);

    const selectedActionLabel = React.useMemo(() => {
      if (!selectedAction) return '';
      return t(`quickActions.${selectedAction.id}`, { defaultValue: selectedAction.label });
    }, [selectedAction, t]);

    // Switch to a specific mode index
    const switchToMode = React.useCallback(
      (newIndex: number) => {
        const clampedIndex = Math.max(0, Math.min(newIndex, QUICK_ACTIONS.length - 1));
        if (clampedIndex !== lastSwipeIndex.current) {
          lastSwipeIndex.current = clampedIndex;
          Haptics.impactAsync(Haptics.ImpactFeedbackStyle.Medium);
          chat.handleQuickAction(QUICK_ACTIONS[clampedIndex].id);
        }
      },
      [chat]
    );

    // Update last swipe index when selection changes
    React.useEffect(() => {
      lastSwipeIndex.current = selectedIndex;
    }, [selectedIndex]);

    // Pan gesture for swiping on the main content
    const panGesture = Gesture.Pan()
      .activeOffsetX([-25, 25])
      .failOffsetY([-20, 20])
      .onEnd((event) => {
        const currentIndex = selectedIndex;

        if (event.translationX < -SWIPE_THRESHOLD || event.velocityX < -500) {
          // Swipe left - next mode
          runOnJS(switchToMode)(currentIndex + 1);
        } else if (event.translationX > SWIPE_THRESHOLD || event.velocityX > 500) {
          // Swipe right - previous mode
          runOnJS(switchToMode)(currentIndex - 1);
        }
      });

    React.useImperativeHandle(
      ref,
      () => ({
        focusChatInput: () => {
          chatInputRef.current?.focusInput();
        },
      }),
      []
    );

    const handleUpgradePress = React.useCallback(() => {
      router.push({
        pathname: '/plans',
        params: { creditsExhausted: creditsExhausted ? 'true' : 'false' },
      });
    }, [router, creditsExhausted]);

    const handleCreditsPress = React.useCallback(() => {
      setIsUsageDrawerOpen(true);
    }, []);

    const handleCloseUsageDrawer = React.useCallback(() => {
      setIsUsageDrawerOpen(false);
    }, []);

    const handleTopUpPress = React.useCallback(() => {
      setIsUsageDrawerOpen(false);
      setIsCreditsPurchaseOpen(true);
    }, []);

    const handleCloseCreditsPurchase = React.useCallback(() => {
      setIsCreditsPurchaseOpen(false);
    }, []);

    const handleUpgradeFromUsage = React.useCallback(() => {
      setIsUsageDrawerOpen(false);
      router.push({
        pathname: '/plans',
        params: { creditsExhausted: creditsExhausted ? 'true' : 'false' },
      });
    }, [router, creditsExhausted]);

    const handleThreadPressFromUsage = React.useCallback(
      (threadId: string, _projectId: string | null) => {
        console.log('🎯 Loading thread from UsageDrawer:', threadId);
        chat.loadThread(threadId);
      },
      [chat]
    );

    // Memoized handlers for ChatInputSection to prevent re-renders
    const handleSendMessage = React.useCallback(
      (content: string, agentId: string, agentName: string) => {
        chat.sendMessage(content, agentId, agentName);
      },
      [chat]
    );

    const handleQuickActionSelectOption = React.useCallback(
      (optionId: string) => {
        chat.setSelectedQuickActionOption(optionId);
      },
      [chat]
    );

    const handleQuickActionSelectPrompt = React.useCallback(
      (prompt: string) => {
        chat.setInputValue(prompt);
        chatInputRef.current?.focusInput();
      },
      [chat]
    );

    // Cleanup timeout on unmount
    React.useEffect(() => {
      return () => {
        if (pendingWorkerConfigTimeoutRef.current) {
          clearTimeout(pendingWorkerConfigTimeoutRef.current);
        }
      };
    }, []);

    return (
      <View className="flex-1 bg-background">
        <KeyboardAvoidingView
          behavior={Platform.OS === 'ios' ? 'padding' : undefined}
          className="flex-1"
          keyboardVerticalOffset={0}
          enabled={false}>
          <View className="relative flex-1">
            <TopNav
              onMenuPress={onMenuPress}
              onUpgradePress={handleUpgradePress}
              onCreditsPress={handleCreditsPress}
              visible={!isWorkerConfigDrawerVisible}
            />

            {/* Swipeable content area */}
            <GestureDetector gesture={panGesture}>
              <View className="flex-1">
                <Pressable className="flex-1" onPress={Keyboard.dismiss} accessible={false}>
                  {/* Mode Header - Shows current mode icon and name */}
                  {selectedAction && (
                    <Animated.View
                      key={selectedAction.id}
                      entering={FadeIn.duration(150)}
                      className="px-4 pb-4"
                      style={{ marginTop: 127 }}>
                      <View className="flex-row items-center gap-3">
                        <Icon
                          as={selectedAction.icon}
                          size={28}
                          className="text-foreground"
                          strokeWidth={2}
                        />
                        <Text className="font-roobert-semibold text-3xl text-foreground">
                          {selectedActionLabel}
                        </Text>
                      </View>
                    </Animated.View>
                  )}

                  <View className="absolute inset-0 -z-10" pointerEvents="none">
                    <BackgroundLogo />
                  </View>
                </Pressable>
              </View>
            </GestureDetector>

            {/* Chat Input Section - Static, not part of swipe */}
            <ChatInputSection
              ref={chatInputRef}
              value={chat.inputValue}
              onChangeText={chat.setInputValue}
              onSendMessage={handleSendMessage}
              onSendAudio={audioHandlers.handleSendAudio}
              onAttachPress={chat.openAttachmentDrawer}
              onAgentPress={agentManager.openDrawer}
              onAudioRecord={audioHandlers.handleStartRecording}
              onCancelRecording={audioHandlers.handleCancelRecording}
              onStopAgentRun={chat.stopAgent}
              placeholder={chat.getPlaceholder()}
              agent={agentManager.selectedAgent || undefined}
              isRecording={audioRecorder.isRecording}
              recordingDuration={audioRecorder.recordingDuration}
              audioLevel={audioRecorder.audioLevel}
              audioLevels={audioRecorder.audioLevels}
              attachments={chat.attachments}
              onRemoveAttachment={chat.removeAttachment}
              selectedQuickAction={chat.selectedQuickAction}
              selectedQuickActionOption={chat.selectedQuickActionOption}
              onClearQuickAction={chat.clearQuickAction}
              onQuickActionPress={chat.handleQuickAction}
              onQuickActionSelectOption={handleQuickActionSelectOption}
              onQuickActionSelectPrompt={handleQuickActionSelectPrompt}
              isAuthenticated={isAuthenticated}
              isAgentRunning={chat.isAgentRunning}
              isSendingMessage={chat.isSendingMessage}
              isTranscribing={isTranscribing}
            />
          </View>

          <UsageDrawer
            visible={isUsageDrawerOpen}
            onClose={handleCloseUsageDrawer}
            onUpgradePress={handleUpgradeFromUsage}
            onTopUpPress={handleTopUpPress}
            onThreadPress={handleThreadPressFromUsage}
          />
          <CreditsPurchasePage
            visible={isCreditsPurchaseOpen}
            onClose={handleCloseCreditsPurchase}
          />
          <ChatDrawers
            isAgentDrawerVisible={agentManager.isDrawerVisible}
            onCloseAgentDrawer={agentManager.closeDrawer}
            onOpenWorkerConfig={(workerId, view) => {
              console.log('🔧 [HomePage] Opening worker config:', {
                workerId,
                view,
                isAgentDrawerVisible: agentManager.isDrawerVisible,
              });

              // Clear any existing timeout
              if (pendingWorkerConfigTimeoutRef.current) {
                clearTimeout(pendingWorkerConfigTimeoutRef.current);
                pendingWorkerConfigTimeoutRef.current = null;
              }

              // Store pending config in REF (not state) to avoid stale closure issues
              pendingWorkerConfigRef.current = { workerId, view };

              // If AgentDrawer is visible, close it and wait for dismiss
              if (agentManager.isDrawerVisible) {
                console.log('🔧 [HomePage] AgentDrawer visible, closing first');
                agentManager.closeDrawer();

                // Fallback: if onDismiss doesn't fire within 500ms, open anyway
                pendingWorkerConfigTimeoutRef.current = setTimeout(() => {
                  console.log('⏰ [HomePage] Fallback timeout - opening WorkerConfigDrawer');
                  const pending = pendingWorkerConfigRef.current;
                  if (pending) {
                    pendingWorkerConfigRef.current = null;
                    setWorkerConfigWorkerId(pending.workerId);
                    setWorkerConfigInitialView(pending.view || 'instructions');
                    setIsWorkerConfigDrawerVisible(true);
                  }
                  pendingWorkerConfigTimeoutRef.current = null;
                }, 500);
              } else {
                // AgentDrawer is not visible, open immediately
                console.log('✅ [HomePage] AgentDrawer not visible, opening immediately');
                pendingWorkerConfigRef.current = null;
                setWorkerConfigWorkerId(workerId);
                setWorkerConfigInitialView(view || 'instructions');
                setIsWorkerConfigDrawerVisible(true);
              }
            }}
            onAgentDrawerDismiss={() => {
              console.log('🎭 [HomePage] AgentDrawer dismissed');

              // Clear fallback timeout since dismiss fired
              if (pendingWorkerConfigTimeoutRef.current) {
                clearTimeout(pendingWorkerConfigTimeoutRef.current);
                pendingWorkerConfigTimeoutRef.current = null;
              }

              // Check REF (not state) for pending config
              const pending = pendingWorkerConfigRef.current;
              if (pending) {
                console.log('🎭 [HomePage] Opening pending WorkerConfigDrawer');
                pendingWorkerConfigRef.current = null;
                setWorkerConfigWorkerId(pending.workerId);
                setWorkerConfigInitialView(pending.view || 'instructions');
                // Small delay to ensure AgentDrawer animation is complete
                setTimeout(() => {
                  setIsWorkerConfigDrawerVisible(true);
                }, 100);
              }
            }}
            isWorkerConfigDrawerVisible={isWorkerConfigDrawerVisible}
            workerConfigWorkerId={workerConfigWorkerId}
            workerConfigInitialView={workerConfigInitialView}
            onCloseWorkerConfigDrawer={() => {
              setIsWorkerConfigDrawerVisible(false);
              setWorkerConfigWorkerId(null);
            }}
            onWorkerUpdated={() => {
              // Refresh agent data if needed
            }}
            onUpgradePress={handleUpgradePress}
            isAttachmentDrawerVisible={chat.isAttachmentDrawerVisible}
            onCloseAttachmentDrawer={chat.closeAttachmentDrawer}
            onTakePicture={chat.handleTakePicture}
            onChooseImages={chat.handleChooseImages}
            onChooseFiles={chat.handleChooseFiles}
=======
export const HomePage = React.forwardRef<HomePageRef, HomePageProps>(({
  onMenuPress,
  chat,
  isAuthenticated,
}, ref) => {
  const router = useRouter();
  const { agentManager, audioRecorder, audioHandlers, isTranscribing } = useChatCommons(chat);

  const { creditsExhausted } = usePricingModalStore();
  const [isUsageDrawerOpen, setIsUsageDrawerOpen] = React.useState(false);
  const [isCreditsPurchaseOpen, setIsCreditsPurchaseOpen] = React.useState(false);

  const chatInputRef = React.useRef<ChatInputSectionRef>(null);
  const lastSwipeIndex = React.useRef(-1);

  // Find current selected index for swipe gestures
  const selectedIndex = React.useMemo(() => {
    const index = QUICK_ACTIONS.findIndex(a => a.id === chat.selectedQuickAction);
    return index >= 0 ? index : 0;
  }, [chat.selectedQuickAction]);

  // Switch to a specific mode index
  const switchToMode = React.useCallback((newIndex: number) => {
    const clampedIndex = Math.max(0, Math.min(newIndex, QUICK_ACTIONS.length - 1));
    if (clampedIndex !== lastSwipeIndex.current) {
      lastSwipeIndex.current = clampedIndex;
      Haptics.impactAsync(Haptics.ImpactFeedbackStyle.Medium);
      chat.handleQuickAction(QUICK_ACTIONS[clampedIndex].id);
    }
  }, [chat]);

  // Update last swipe index when selection changes
  React.useEffect(() => {
    lastSwipeIndex.current = selectedIndex;
  }, [selectedIndex]);

  // Pan gesture for swiping on the main content
  const panGesture = Gesture.Pan()
    .activeOffsetX([-25, 25])
    .failOffsetY([-20, 20])
    .onEnd((event) => {
      const currentIndex = selectedIndex;
      
      if (event.translationX < -SWIPE_THRESHOLD || event.velocityX < -500) {
        // Swipe left - next mode
        runOnJS(switchToMode)(currentIndex + 1);
      } else if (event.translationX > SWIPE_THRESHOLD || event.velocityX > 500) {
        // Swipe right - previous mode
        runOnJS(switchToMode)(currentIndex - 1);
      }
    });

  React.useImperativeHandle(ref, () => ({
    focusChatInput: () => {
      chatInputRef.current?.focusInput();
    },
  }), []);

  const handleUpgradePress = React.useCallback(() => {
    router.push({
      pathname: '/plans',
      params: { creditsExhausted: creditsExhausted ? 'true' : 'false' },
    });
  }, [router, creditsExhausted]);

  const handleCreditsPress = React.useCallback(() => {
    setIsUsageDrawerOpen(true);
  }, []);

  const handleCloseUsageDrawer = React.useCallback(() => {
    setIsUsageDrawerOpen(false);
  }, []);

  const handleTopUpPress = React.useCallback(() => {
    setIsUsageDrawerOpen(false);
    setIsCreditsPurchaseOpen(true);
  }, []);

  const handleCloseCreditsPurchase = React.useCallback(() => {
    setIsCreditsPurchaseOpen(false);
  }, []);

  const handleUpgradeFromUsage = React.useCallback(() => {
    setIsUsageDrawerOpen(false);
    router.push({
      pathname: '/plans',
      params: { creditsExhausted: creditsExhausted ? 'true' : 'false' },
    });
  }, [router, creditsExhausted]);

  const handleThreadPressFromUsage = React.useCallback((threadId: string, _projectId: string | null) => {
    console.log('🎯 Loading thread from UsageDrawer:', threadId);
    chat.loadThread(threadId);
  }, [chat]);

  // Memoized handlers for ChatInputSection to prevent re-renders
  const handleSendMessage = React.useCallback((content: string, agentId: string, agentName: string) => {
    chat.sendMessage(content, agentId, agentName);
  }, [chat]);

  const handleQuickActionSelectOption = React.useCallback((optionId: string) => {
    chat.setSelectedQuickActionOption(optionId);
  }, [chat]);

  const handleQuickActionSelectPrompt = React.useCallback((prompt: string) => {
    chat.setInputValue(prompt);
    chatInputRef.current?.focusInput();
  }, [chat]);

  const handleQuickActionThreadPress = React.useCallback((threadId: string) => {
    console.log('🎯 Loading thread from mode history:', threadId);
    chat.showModeThread(threadId);
  }, [chat]);

  return (
    <View className="flex-1 bg-background">
      <KeyboardAvoidingView
        behavior={Platform.OS === 'ios' ? 'padding' : undefined}
        className="flex-1"
        keyboardVerticalOffset={0}
        enabled={false}
      >
        <View className="flex-1 relative">
          <TopNav
            onMenuPress={onMenuPress}
            onUpgradePress={handleUpgradePress}
            onCreditsPress={handleCreditsPress}
          />
          
          {/* Swipeable content area - Always show thread list for current mode */}
          <GestureDetector gesture={panGesture}>
            <View className="flex-1">
              <ModeThreadListView
                modeId={chat.selectedQuickAction || 'image'}
                onThreadPress={handleQuickActionThreadPress}
              />
            </View>
          </GestureDetector>

          {/* Chat Input Section - Static, not part of swipe */}
          <ChatInputSection
            ref={chatInputRef}
            value={chat.inputValue}
            onChangeText={chat.setInputValue}
            onSendMessage={handleSendMessage}
            onSendAudio={audioHandlers.handleSendAudio}
            onAttachPress={chat.openAttachmentDrawer}
            onAgentPress={agentManager.openDrawer}
            onAudioRecord={audioHandlers.handleStartRecording}
            onCancelRecording={audioHandlers.handleCancelRecording}
            onStopAgentRun={chat.stopAgent}
            placeholder={chat.getPlaceholder()}
            agent={agentManager.selectedAgent || undefined}
            isRecording={audioRecorder.isRecording}
            recordingDuration={audioRecorder.recordingDuration}
            audioLevel={audioRecorder.audioLevel}
            audioLevels={audioRecorder.audioLevels}
            attachments={chat.attachments}
            onRemoveAttachment={chat.removeAttachment}
            selectedQuickAction={chat.selectedQuickAction}
            selectedQuickActionOption={chat.selectedQuickActionOption}
            onClearQuickAction={chat.clearQuickAction}
            onQuickActionPress={chat.handleQuickAction}
            onQuickActionSelectOption={handleQuickActionSelectOption}
            onQuickActionSelectPrompt={handleQuickActionSelectPrompt}
            onQuickActionThreadPress={handleQuickActionThreadPress}
            isAuthenticated={isAuthenticated}
            isAgentRunning={chat.isAgentRunning}
            isSendingMessage={chat.isSendingMessage}
            isTranscribing={isTranscribing}
>>>>>>> 145feaf2
          />
        </KeyboardAvoidingView>
      </View>
    );
  }
);

HomePage.displayName = 'HomePage';<|MERGE_RESOLUTION|>--- conflicted
+++ resolved
@@ -1,22 +1,19 @@
 import * as React from 'react';
-<<<<<<< HEAD
-import { KeyboardAvoidingView, Platform, Pressable, View, Keyboard } from 'react-native';
-import Animated, { FadeIn, runOnJS, useSharedValue, withSpring } from 'react-native-reanimated';
-=======
-import { KeyboardAvoidingView, Platform, View } from 'react-native';
-import { runOnJS } from 'react-native-reanimated';
->>>>>>> 145feaf2
-import { Gesture, GestureDetector } from 'react-native-gesture-handler';
+import { Keyboard, KeyboardAvoidingView, Platform, View, Text } from 'react-native';
+import Animated, { FadeIn, runOnJS } from 'react-native-reanimated';
+import { Gesture, GestureDetector, Pressable } from 'react-native-gesture-handler';
 import * as Haptics from 'expo-haptics';
 import { ChatInputSection, ChatDrawers, type ChatInputSectionRef } from '@/components/chat';
 import { QUICK_ACTIONS, ModeThreadListView } from '@/components/quick-actions';
-import { TopNav } from '@/components/home';
+import { BackgroundLogo, TopNav } from '@/components/home';
 import { useRouter } from 'expo-router';
 import { UsageDrawer } from '@/components/settings/UsageDrawer';
 import { CreditsPurchasePage } from '@/components/settings/CreditsPurchasePage';
 import { useChatCommons } from '@/hooks';
 import type { UseChatReturn } from '@/hooks';
 import { usePricingModalStore } from '@/stores/billing-modal-store';
+import { useLanguage } from '@/contexts/LanguageContext';
+import { Icon } from '@/components/ui/icon';
 
 const SWIPE_THRESHOLD = 50;
 
@@ -30,7 +27,6 @@
   focusChatInput: () => void;
 }
 
-<<<<<<< HEAD
 export const HomePage = React.forwardRef<HomePageRef, HomePageProps>(
   ({ onMenuPress, chat, isAuthenticated }, ref) => {
     const router = useRouter();
@@ -362,178 +358,6 @@
             onTakePicture={chat.handleTakePicture}
             onChooseImages={chat.handleChooseImages}
             onChooseFiles={chat.handleChooseFiles}
-=======
-export const HomePage = React.forwardRef<HomePageRef, HomePageProps>(({
-  onMenuPress,
-  chat,
-  isAuthenticated,
-}, ref) => {
-  const router = useRouter();
-  const { agentManager, audioRecorder, audioHandlers, isTranscribing } = useChatCommons(chat);
-
-  const { creditsExhausted } = usePricingModalStore();
-  const [isUsageDrawerOpen, setIsUsageDrawerOpen] = React.useState(false);
-  const [isCreditsPurchaseOpen, setIsCreditsPurchaseOpen] = React.useState(false);
-
-  const chatInputRef = React.useRef<ChatInputSectionRef>(null);
-  const lastSwipeIndex = React.useRef(-1);
-
-  // Find current selected index for swipe gestures
-  const selectedIndex = React.useMemo(() => {
-    const index = QUICK_ACTIONS.findIndex(a => a.id === chat.selectedQuickAction);
-    return index >= 0 ? index : 0;
-  }, [chat.selectedQuickAction]);
-
-  // Switch to a specific mode index
-  const switchToMode = React.useCallback((newIndex: number) => {
-    const clampedIndex = Math.max(0, Math.min(newIndex, QUICK_ACTIONS.length - 1));
-    if (clampedIndex !== lastSwipeIndex.current) {
-      lastSwipeIndex.current = clampedIndex;
-      Haptics.impactAsync(Haptics.ImpactFeedbackStyle.Medium);
-      chat.handleQuickAction(QUICK_ACTIONS[clampedIndex].id);
-    }
-  }, [chat]);
-
-  // Update last swipe index when selection changes
-  React.useEffect(() => {
-    lastSwipeIndex.current = selectedIndex;
-  }, [selectedIndex]);
-
-  // Pan gesture for swiping on the main content
-  const panGesture = Gesture.Pan()
-    .activeOffsetX([-25, 25])
-    .failOffsetY([-20, 20])
-    .onEnd((event) => {
-      const currentIndex = selectedIndex;
-      
-      if (event.translationX < -SWIPE_THRESHOLD || event.velocityX < -500) {
-        // Swipe left - next mode
-        runOnJS(switchToMode)(currentIndex + 1);
-      } else if (event.translationX > SWIPE_THRESHOLD || event.velocityX > 500) {
-        // Swipe right - previous mode
-        runOnJS(switchToMode)(currentIndex - 1);
-      }
-    });
-
-  React.useImperativeHandle(ref, () => ({
-    focusChatInput: () => {
-      chatInputRef.current?.focusInput();
-    },
-  }), []);
-
-  const handleUpgradePress = React.useCallback(() => {
-    router.push({
-      pathname: '/plans',
-      params: { creditsExhausted: creditsExhausted ? 'true' : 'false' },
-    });
-  }, [router, creditsExhausted]);
-
-  const handleCreditsPress = React.useCallback(() => {
-    setIsUsageDrawerOpen(true);
-  }, []);
-
-  const handleCloseUsageDrawer = React.useCallback(() => {
-    setIsUsageDrawerOpen(false);
-  }, []);
-
-  const handleTopUpPress = React.useCallback(() => {
-    setIsUsageDrawerOpen(false);
-    setIsCreditsPurchaseOpen(true);
-  }, []);
-
-  const handleCloseCreditsPurchase = React.useCallback(() => {
-    setIsCreditsPurchaseOpen(false);
-  }, []);
-
-  const handleUpgradeFromUsage = React.useCallback(() => {
-    setIsUsageDrawerOpen(false);
-    router.push({
-      pathname: '/plans',
-      params: { creditsExhausted: creditsExhausted ? 'true' : 'false' },
-    });
-  }, [router, creditsExhausted]);
-
-  const handleThreadPressFromUsage = React.useCallback((threadId: string, _projectId: string | null) => {
-    console.log('🎯 Loading thread from UsageDrawer:', threadId);
-    chat.loadThread(threadId);
-  }, [chat]);
-
-  // Memoized handlers for ChatInputSection to prevent re-renders
-  const handleSendMessage = React.useCallback((content: string, agentId: string, agentName: string) => {
-    chat.sendMessage(content, agentId, agentName);
-  }, [chat]);
-
-  const handleQuickActionSelectOption = React.useCallback((optionId: string) => {
-    chat.setSelectedQuickActionOption(optionId);
-  }, [chat]);
-
-  const handleQuickActionSelectPrompt = React.useCallback((prompt: string) => {
-    chat.setInputValue(prompt);
-    chatInputRef.current?.focusInput();
-  }, [chat]);
-
-  const handleQuickActionThreadPress = React.useCallback((threadId: string) => {
-    console.log('🎯 Loading thread from mode history:', threadId);
-    chat.showModeThread(threadId);
-  }, [chat]);
-
-  return (
-    <View className="flex-1 bg-background">
-      <KeyboardAvoidingView
-        behavior={Platform.OS === 'ios' ? 'padding' : undefined}
-        className="flex-1"
-        keyboardVerticalOffset={0}
-        enabled={false}
-      >
-        <View className="flex-1 relative">
-          <TopNav
-            onMenuPress={onMenuPress}
-            onUpgradePress={handleUpgradePress}
-            onCreditsPress={handleCreditsPress}
-          />
-          
-          {/* Swipeable content area - Always show thread list for current mode */}
-          <GestureDetector gesture={panGesture}>
-            <View className="flex-1">
-              <ModeThreadListView
-                modeId={chat.selectedQuickAction || 'image'}
-                onThreadPress={handleQuickActionThreadPress}
-              />
-            </View>
-          </GestureDetector>
-
-          {/* Chat Input Section - Static, not part of swipe */}
-          <ChatInputSection
-            ref={chatInputRef}
-            value={chat.inputValue}
-            onChangeText={chat.setInputValue}
-            onSendMessage={handleSendMessage}
-            onSendAudio={audioHandlers.handleSendAudio}
-            onAttachPress={chat.openAttachmentDrawer}
-            onAgentPress={agentManager.openDrawer}
-            onAudioRecord={audioHandlers.handleStartRecording}
-            onCancelRecording={audioHandlers.handleCancelRecording}
-            onStopAgentRun={chat.stopAgent}
-            placeholder={chat.getPlaceholder()}
-            agent={agentManager.selectedAgent || undefined}
-            isRecording={audioRecorder.isRecording}
-            recordingDuration={audioRecorder.recordingDuration}
-            audioLevel={audioRecorder.audioLevel}
-            audioLevels={audioRecorder.audioLevels}
-            attachments={chat.attachments}
-            onRemoveAttachment={chat.removeAttachment}
-            selectedQuickAction={chat.selectedQuickAction}
-            selectedQuickActionOption={chat.selectedQuickActionOption}
-            onClearQuickAction={chat.clearQuickAction}
-            onQuickActionPress={chat.handleQuickAction}
-            onQuickActionSelectOption={handleQuickActionSelectOption}
-            onQuickActionSelectPrompt={handleQuickActionSelectPrompt}
-            onQuickActionThreadPress={handleQuickActionThreadPress}
-            isAuthenticated={isAuthenticated}
-            isAgentRunning={chat.isAgentRunning}
-            isSendingMessage={chat.isSendingMessage}
-            isTranscribing={isTranscribing}
->>>>>>> 145feaf2
           />
         </KeyboardAvoidingView>
       </View>
