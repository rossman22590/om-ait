--- conflicted
+++ resolved
@@ -1,4 +1,3 @@
-<<<<<<< HEAD
 /**
  * Generic Tool View
  *
@@ -7,10 +6,8 @@
 
 import React from 'react';
 import { View, ScrollView } from 'react-native';
-=======
 import React, { useState, useMemo, useCallback } from 'react';
 import { View, ScrollView, Pressable } from 'react-native';
->>>>>>> c3c05f29
 import { Text } from '@/components/ui/text';
 import { Icon } from '@/components/ui/icon';
 import {
@@ -50,25 +47,6 @@
   const [isCopyingInput, setIsCopyingInput] = useState(false);
   const [isCopyingOutput, setIsCopyingOutput] = useState(false);
 
-<<<<<<< HEAD
-  return (
-    <ScrollView
-      className="flex-1"
-      contentContainerStyle={{ paddingHorizontal: 24, paddingVertical: 24, paddingBottom: 100 }}
-      showsVerticalScrollIndicator={true}
-    >
-      {/* Parameters */}
-      {Object.keys(toolArgs).length > 0 && (
-        <View className="gap-2 mb-6">
-          <Text className="text-xs font-roobert-medium text-foreground/50 uppercase tracking-wider">
-            Parameters
-          </Text>
-          <View className="bg-card border border-border rounded-2xl p-4">
-            <Text className="text-sm font-roobert text-foreground/80" selectable>
-              {JSON.stringify(toolArgs, null, 2)}
-            </Text>
-          </View>
-=======
   // Defensive check - handle cases where toolCall might be undefined or missing function_name
   if (!toolCall || !toolCall.function_name) {
     return (
@@ -87,7 +65,6 @@
           <Text className="text-sm text-muted-foreground">
             This tool view requires structured metadata. Please update the component to use toolCall and toolResult props.
           </Text>
->>>>>>> c3c05f29
         </View>
       </ToolViewCard>
     );
@@ -234,26 +211,6 @@
               </View>
             )}
 
-<<<<<<< HEAD
-        <View className={`rounded-2xl p-4 border ${isError
-            ? 'bg-destructive/5 border-destructive/20'
-            : 'bg-primary/5 border-primary/20'
-          }`}>
-          {result.output ? (
-            <Text className="text-sm font-roobert text-foreground/80" selectable>
-              {typeof result.output === 'string'
-                ? result.output
-                : JSON.stringify(result.output, null, 2)}
-            </Text>
-          ) : (
-            <Text className="text-sm font-roobert text-foreground/40 italic">
-              No output
-            </Text>
-          )}
-        </View>
-      </View>
-    </ScrollView>
-=======
             {hasOutput && (
               <View className="gap-2">
                 <View className="flex-row items-center justify-between mb-2">
@@ -316,6 +273,5 @@
         </View>
       )}
     </ToolViewCard>
->>>>>>> c3c05f29
   );
 }