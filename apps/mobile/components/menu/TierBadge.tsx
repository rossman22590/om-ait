--- conflicted
+++ resolved
@@ -1,17 +1,10 @@
 import * as React from 'react';
 import { View } from 'react-native';
-<<<<<<< HEAD
 import { Text } from '@/components/ui/text';
 import { LinearGradient } from 'expo-linear-gradient';
 import MaskedView from '@react-native-masked-view/masked-view';
 import LogoPng from '@/assets/logo.png';
 import { useColorScheme } from 'nativewind';
-=======
-import BasicSvg from '@/assets/brand/tiers/basic.svg';
-import PlusSvg from '@/assets/brand/tiers/plus.svg';
-import ProSvg from '@/assets/brand/tiers/pro.svg';
-import UltraSvg from '@/assets/brand/tiers/ultra.svg';
->>>>>>> 783b750a
 import type { TierType } from './types';
 
 interface TierBadgeProps {
@@ -36,7 +29,6 @@
  */
 export function TierBadge({ tier, size = 'small' }: TierBadgeProps) {
   const isSmall = size === 'small';
-<<<<<<< HEAD
   // Figma specs: Small size: 12x10px icon, 13.33px text
   const iconSize = isSmall ? { width: 12, height: 10 } : { width: 104, height: 87 };
   const textSize = isSmall ? 'text-[13.33px]' : 'text-[116px]';
@@ -44,20 +36,6 @@
 
   // Select appropriate icon
   const TierIcon = LogoPng;
-=======
-  
-  // SVG badges have fixed aspect ratios:
-  // Basic: 50x24, Plus: 59x24, Pro: 55x24, Ultra: 63x24
-  // Scale based on desired height
-  const height = isSmall ? 20 : 24;
-  
-  // Select appropriate SVG component
-  const TierIcon = 
-    tier === 'Basic' ? BasicSvg :
-    tier === 'Plus' ? PlusSvg : 
-    tier === 'Pro' ? ProSvg : 
-    UltraSvg;
->>>>>>> 783b750a
 
   // Calculate width based on original SVG aspect ratio
   const getWidth = () => {
