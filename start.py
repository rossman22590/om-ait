--- conflicted
+++ resolved
@@ -91,16 +91,12 @@
         f"{Colors.CYAN}   cd backend && uv run dramatiq run_agent_background{Colors.ENDC}\n"
     )
 
-<<<<<<< HEAD
-    print("Once all services are running, access Suna at: https://machinev9.ngrok.io\n")
-=======
     # Show stop commands for local Supabase
     if supabase_setup_method == "local":
         print(f"{Colors.BOLD}To stop Local Supabase:{Colors.ENDC}")
         print(f"{Colors.CYAN}   cd backend && npx supabase stop{Colors.ENDC}\n")
 
     print("Once all services are running, access Suna at: http://localhost:3000\n")
->>>>>>> 140ce10f
 
     print(
         f"{Colors.YELLOW}💡 Tip:{Colors.ENDC} You can use '{Colors.CYAN}./start.py{Colors.ENDC}' to start/stop the infrastructure services."
