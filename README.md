 <div align="center">  
 
# Suna - Open Source Generalist AI Agent

(that acts on your behalf)

![Suna Screenshot](frontend/public/banner.png)

Suna is a fully open source AI assistant that helps you accomplish real-world tasks with ease. Through natural conversation, Suna becomes your digital companion for research, data analysis, and everyday challenges—combining powerful capabilities with an intuitive interface that understands what you need and delivers results.

Suna's powerful toolkit includes seamless browser automation to navigate the web and extract data, file management for document creation and editing, web crawling and extended search capabilities, command-line execution for system tasks, website deployment, and integration with various APIs and services. These capabilities work together harmoniously, allowing Suna to solve your complex problems and automate workflows through simple conversations!

[![License](https://img.shields.io/badge/License-Apache--2.0-blue)](./license)
[![Discord Follow](https://dcbadge.limes.pink/api/server/Py6pCBUUPw?style=flat)](https://discord.gg/Py6pCBUUPw)
[![Twitter Follow](https://img.shields.io/twitter/follow/kortixai)](https://x.com/kortixai)
[![GitHub Repo stars](https://img.shields.io/github/stars/kortix-ai/suna)](https://github.com/kortix-ai/suna)
[![Issues](https://img.shields.io/github/issues/kortix-ai/suna)](https://github.com/kortix-ai/suna/labels/bug)

<!-- Keep these links. Translations will automatically update with the README. -->
[Deutsch](https://www.readme-i18n.com/kortix-ai/suna?lang=de) | 
[Español](https://www.readme-i18n.com/kortix-ai/suna?lang=es) | 
[français](https://www.readme-i18n.com/kortix-ai/suna?lang=fr) | 
[日本語](https://www.readme-i18n.com/kortix-ai/suna?lang=ja) | 
[한국어](https://www.readme-i18n.com/kortix-ai/suna?lang=ko) | 
[Português](https://www.readme-i18n.com/kortix-ai/suna?lang=pt) | 
[Русский](https://www.readme-i18n.com/kortix-ai/suna?lang=ru) | 
[中文](https://www.readme-i18n.com/kortix-ai/suna?lang=zh)

</div>

## Table of Contents

- [Suna - Open Source Generalist AI Agent](#suna---open-source-generalist-ai-agent)
  - [Table of Contents](#table-of-contents)
  - [Project Architecture](#project-architecture)
    - [Backend API](#backend-api)
    - [Frontend](#frontend)
    - [Agent Docker](#agent-docker)
    - [Supabase Database](#supabase-database)
  - [Use Cases](#use-cases)
  - [Self-Hosting](#self-hosting)
    - [Quick Start](#quick-start)
  - [🏠 Self-Hosting](#-self-hosting)
    - [🔧 Setup Process Includes](#-setup-process-includes)
    - [📚 Manual Setup](#-manual-setup)
  - [Contributing](#contributing)
  - [Acknowledgements](#acknowledgements)
    - [Main Contributors](#main-contributors)
    - [Technologies](#technologies)
  - [License](#license)

## Project Architecture

![Architecture Diagram](docs/images/diagram.png)

Suna consists of four main components:

### Backend API

Python/FastAPI service that handles REST endpoints, thread management, and LLM integration with Anthropic, and others via LiteLLM.

### Frontend

Next.js/React application providing a responsive UI with chat interface, dashboard, etc.

### Agent Docker

Isolated execution environment for every agent - with browser automation, code interpreter, file system access, tool integration, and security features.

### Supabase Database

Handles data persistence with authentication, user management, conversation history, file storage, agent state, analytics, and real-time subscriptions.

## Use Cases

1. **Competitor Analysis** ([Watch](https://www.suna.so/share/5ee791ac-e19c-4986-a61c-6d0659d0e5bc)) - _"Analyze the market for my next company in the healthcare industry, located in the UK. Give me the major players, their market size, strengths, and weaknesses, and add their website URLs. Once done, generate a PDF report."_

2. **VC List** ([Watch](https://www.suna.so/share/804d20a3-cf1c-4adb-83bb-0e77cc6adeac)) - _"Give me the list of the most important VC Funds in the United States based on Assets Under Management. Give me website URLs, and if possible an email to reach them out."_

3. **Looking for Candidates** ([Watch](https://www.suna.so/share/3ae581b0-2db8-4c63-b324-3b8d29762e74)) - _"Go on LinkedIn, and find me 10 profiles available - they are not working right now - for a junior software engineer position, who are located in Munich, Germany. They should have at least one bachelor's degree in Computer Science or anything related to it, and 1-year of experience in any field/role."_

4. **Planning Company Trip** ([Watch](https://www.suna.so/share/725e64a0-f1e2-4bb6-8a1f-703c2833fd72)) - _"Generate me a route plan for my company. We should go to California. We'll be in 8 people. Compose the trip from the departure (Paris, France) to the activities we can do considering that the trip will be 7 days long - departure on the 21st of Apr 2025. Check the weather forecast and temperature for the upcoming days, and based on that, you can plan our activities (outdoor vs indoor)."_

5. **Working on Excel** ([Watch](https://www.suna.so/share/128f23a4-51cd-42a6-97a0-0b458b32010e)) - _"My company asked me to set up an Excel spreadsheet with all the information about Italian lottery games (Lotto, 10eLotto, and Million Day). Based on that, generate and send me a spreadsheet with all the basic information (public ones)."_

6. **Automate Event Speaker Prospecting** ([Watch](https://www.suna.so/share/7a7592ea-ed44-4c69-bcb5-5f9bb88c188c)) - _"Find 20 AI ethics speakers from Europe who've spoken at conferences in the past year. Scrapes conference sites, cross-references LinkedIn and YouTube, and outputs contact info + talk summaries."_

7. **Summarize and Cross-Reference Scientific Papers** ([Watch](https://www.suna.so/share/c2081b3c-786e-4e7c-9bf4-46e9b23bb662)) - _"Research and compare scientific papers talking about Alcohol effects on our bodies during the last 5 years. Generate a report about the most important scientific papers talking about the topic I wrote before."_

8. **Research + First Contact Draft** ([Watch](https://www.suna.so/share/6b6296a6-8683-49e5-9ad0-a32952d12c44)) - _"Research my potential customers (B2B) on LinkedIn. They should be in the clean tech industry. Find their websites and their email addresses. After that, based on the company profile, generate a personalized first contact email where I present my company which is offering consulting services to cleantech companies to maximize their profits and reduce their costs."_

9. **SEO Analysis** ([Watch](https://www.suna.so/share/43491cb0-cd6c-45f0-880c-66ddc8c4b842)) - _"Based on my website suna.so, generate an SEO report analysis, find top-ranking pages by keyword clusters, and identify topics I'm missing."_

10. **Generate a Personal Trip** ([Watch](https://www.suna.so/share/37b31907-8349-4f63-b0e5-27ca597ed02a)) - _"Generate a personal trip to London, with departure from Bangkok on the 1st of May. The trip will last 10 days. Find an accommodation in the center of London, with a rating on Google reviews of at least 4.5. Find me interesting outdoor activities to do during the journey. Generate a detailed itinerary plan."_

11. **Recently Funded Startups** ([Watch](https://www.suna.so/share/8b2a897e-985a-4d5e-867b-15239274f764)) - _"Go on Crunchbase, Dealroom, and TechCrunch, filter by Series A funding rounds in the SaaS Finance Space, and build a report with company data, founders, and contact info for outbound sales."_

12. **Scrape Forum Discussions** ([Watch](https://www.suna.so/share/7d7a5d93-a20d-48b0-82cc-e9a876e9fd04)) - _"I need to find the best beauty centers in Rome, but I want to find them by using open forums that speak about this topic. Go on Google, and scrape the forums by looking for beauty center discussions located in Rome. Then generate a list of 5 beauty centers with the best comments about them."_

## Self-Hosting

Suna can be self-hosted on your own infrastructure using our comprehensive setup wizard. For a complete guide to self-hosting Suna, please refer to our [Self-Hosting Guide](./docs/SELF-HOSTING.md).

The setup process includes:

- Setting up a Supabase project for database and authentication
- Configuring Redis for caching and session management
- Setting up Daytona for secure agent execution
- Integrating with LLM providers (Anthropic, OpenAI, OpenRouter, etc.)
- Configuring web search and scraping capabilities (Tavily, Firecrawl)
- Configuring webhook handling for automated tasks
- Optional integrations (RapidAPI for data providers)

### Quick Start

1. **Clone the repository**:

```bash
git clone https://github.com/kortix-ai/suna.git
cd suna
```

2. **Run the setup wizard**:

```bash
python setup.py
```

The wizard will guide you through 14 steps with progress saving, so you can resume if interrupted.

3. **Start or stop the containers**:

```bash
python start.py
```

That's it! Your Kortix platform will be running with Suna ready to assist you.

## 🏠 Self-Hosting

<<<<<<< HEAD
Kortix can be self-hosted on your own infrastructure using our comprehensive setup wizard, giving you complete control over your AI agent platform. For a complete guide to self-hosting Kortix, please refer to our [Self-Hosting Guide](./docs/SELF-HOSTING.md).

### 🔧 Setup Process Includes

- **🏗️ Infrastructure**: Supabase project setup for database and authentication
- **⚡ Performance**: Redis configuration for caching and session management
- **🛡️ Security**: Daytona setup for secure agent execution environments
- **🤖 AI Integration**: LLM providers (Anthropic, OpenAI, OpenRouter, etc.)
- **🌐 Web Capabilities**: Search and scraping (Tavily, Firecrawl)
- **📋 Workflows**: Background job processing
- **🔗 Automation**: Webhook handling for automated tasks
- **📊 Data Sources**: Optional RapidAPI integrations

### 📚 Manual Setup

For advanced users who prefer manual configuration, see the [Self-Hosting Guide](./docs/SELF-HOSTING.md) for detailed manual setup instructions.

The wizard will guide you through all necessary steps to get your Suna instance up and running. For detailed instructions, troubleshooting tips, and advanced configuration options, see the [Self-Hosting Guide](./docs/SELF-HOSTING.md).

## Contributing

We welcome contributions from the community! Please see our [Contributing Guide](./CONTRIBUTING.md) for more details.
=======
Just use "setup.py". Ty mate.
>>>>>>> 184b7c85

## Acknowledgements

### Main Contributors

- [Adam Cohen Hillel](https://x.com/adamcohenhillel)
- [Dat-lequoc](https://x.com/datlqqq)
- [Marko Kraemer](https://twitter.com/markokraemer)

### Technologies

- [Daytona](https://daytona.io/) - Secure agent execution environment
- [Supabase](https://supabase.com/) - Database, Cron, and Authentication
- [Playwright](https://playwright.dev/) - Browser automation
- [OpenAI](https://openai.com/) - LLM provider
- [Anthropic](https://www.anthropic.com/) - LLM provider
- [Morph](https://morphllm.com/) - For AI-powered code editing
- [Tavily](https://tavily.com/) - Search capabilities
- [Firecrawl](https://firecrawl.dev/) - Web scraping capabilities
- [RapidAPI](https://rapidapi.com/) - API services
- Custom MCP servers - Extend functionality with custom tools

<<<<<<< HEAD
## License
=======
[Get Started](./docs/SELF-HOSTING.md) • [Join Discord](https://discord.gg/Py6pCBUUPw) • [Follow on Twitter](https://x.com/kortix)
>>>>>>> 184b7c85

Machine is licensed under the Apache License, Version 2.0. See [LICENSE](./LICENSE) for the full license text.<|MERGE_RESOLUTION|>--- conflicted
+++ resolved
@@ -1,14 +1,12 @@
- <div align="center">  
- 
-# Suna - Open Source Generalist AI Agent
+<div align="center">
 
-(that acts on your behalf)
+# Kortix – Open Source Platform to Build, Manage and Train AI Agents
 
-![Suna Screenshot](frontend/public/banner.png)
+![Kortix Screenshot](frontend/public/banner.png)
 
-Suna is a fully open source AI assistant that helps you accomplish real-world tasks with ease. Through natural conversation, Suna becomes your digital companion for research, data analysis, and everyday challenges—combining powerful capabilities with an intuitive interface that understands what you need and delivers results.
+**The complete platform for creating autonomous AI agents that work for you**
 
-Suna's powerful toolkit includes seamless browser automation to navigate the web and extract data, file management for document creation and editing, web crawling and extended search capabilities, command-line execution for system tasks, website deployment, and integration with various APIs and services. These capabilities work together harmoniously, allowing Suna to solve your complex problems and automate workflows through simple conversations!
+Kortix is a comprehensive open source platform that empowers you to build, manage, and train sophisticated AI agents for any use case. Create powerful agents that act autonomously on your behalf, from general-purpose assistants to specialized automation tools.
 
 [![License](https://img.shields.io/badge/License-Apache--2.0-blue)](./license)
 [![Discord Follow](https://dcbadge.limes.pink/api/server/Py6pCBUUPw?style=flat)](https://discord.gg/Py6pCBUUPw)
@@ -28,108 +26,139 @@
 
 </div>
 
-## Table of Contents
+## 🌟 What Makes Kortix Special
 
-- [Suna - Open Source Generalist AI Agent](#suna---open-source-generalist-ai-agent)
-  - [Table of Contents](#table-of-contents)
-  - [Project Architecture](#project-architecture)
-    - [Backend API](#backend-api)
-    - [Frontend](#frontend)
-    - [Agent Docker](#agent-docker)
-    - [Supabase Database](#supabase-database)
-  - [Use Cases](#use-cases)
-  - [Self-Hosting](#self-hosting)
-    - [Quick Start](#quick-start)
-  - [🏠 Self-Hosting](#-self-hosting)
-    - [🔧 Setup Process Includes](#-setup-process-includes)
-    - [📚 Manual Setup](#-manual-setup)
-  - [Contributing](#contributing)
-  - [Acknowledgements](#acknowledgements)
-    - [Main Contributors](#main-contributors)
-    - [Technologies](#technologies)
-  - [License](#license)
+### 🤖 Includes Suna – Flagship Generalist AI Worker
+Meet Suna, our showcase agent that demonstrates the full power of the Kortix platform. Through natural conversation, Suna handles research, data analysis, browser automation, file management, and complex workflows – showing you what's possible when you build with Kortix.
 
-## Project Architecture
+### 🔧 Build Custom Suna-Type Agents
+Create your own specialized agents tailored to specific domains, workflows, or business needs. Whether you need agents for customer service, data processing, content creation, or industry-specific tasks, Kortix provides the infrastructure and tools to build, deploy, and scale them.
+
+### 🚀 Complete Platform Capabilities
+- **Browser Automation**: Navigate websites, extract data, fill forms, automate web workflows
+- **File Management**: Create, edit, and organize documents, spreadsheets, presentations, code
+- **Web Intelligence**: Crawling, search capabilities, data extraction and synthesis
+- **System Operations**: Command-line execution, system administration, DevOps tasks
+- **API Integrations**: Connect with external services and automate cross-platform workflows
+- **Agent Builder**: Visual tools to configure, customize, and deploy agents
+
+## 📋 Table of Contents
+
+- [🌟 What Makes Kortix Special](#-what-makes-kortix-special)
+- [🎯 Agent Examples & Use Cases](#-agent-examples--use-cases)
+- [🏗️ Platform Architecture](#️-platform-architecture)
+- [🚀 Quick Start](#-quick-start)
+- [🏠 Self-Hosting](#-self-hosting)
+- [🤝 Contributing](#-contributing)
+- [📄 License](#-license)
+
+## 🎯 Agent Examples & Use Cases
+
+### Suna - Your Generalist AI Worker
+
+Suna demonstrates the full capabilities of the Kortix platform as a versatile AI worker that can:
+
+**🔍 Research & Analysis**
+- Conduct comprehensive web research across multiple sources
+- Analyze documents, reports, and datasets
+- Synthesize information and create detailed summaries
+- Market research and competitive intelligence
+
+**🌐 Browser Automation**
+- Navigate complex websites and web applications
+- Extract data from multiple pages automatically
+- Fill forms and submit information
+- Automate repetitive web-based workflows
+
+**📁 File & Document Management**
+- Create and edit documents, spreadsheets, presentations
+- Organize and structure file systems
+- Convert between different file formats
+- Generate reports and documentation
+
+**📊 Data Processing & Analysis**
+- Clean and transform datasets from various sources
+- Perform statistical analysis and create visualizations
+- Monitor KPIs and generate insights
+- Integrate data from multiple APIs and databases
+
+**⚙️ System Administration**
+- Execute command-line operations safely
+- Manage system configurations and deployments
+- Automate DevOps workflows
+- Monitor system health and performance
+
+### Build Your Own Specialized Agents
+
+The Kortix platform enables you to create agents tailored to specific needs:
+
+**🎧 Customer Service Agents**
+- Handle support tickets and FAQ responses
+- Manage user onboarding and training
+- Escalate complex issues to human agents
+- Track customer satisfaction and feedback
+
+**✍️ Content Creation Agents**
+- Generate marketing copy and social media posts
+- Create technical documentation and tutorials
+- Develop educational content and training materials
+- Maintain content calendars and publishing schedules
+
+**📈 Sales & Marketing Agents**
+- Qualify leads and manage CRM systems
+- Schedule meetings and follow up with prospects
+- Create personalized outreach campaigns
+- Generate sales reports and forecasts
+
+**🔬 Research & Development Agents**
+- Conduct academic and scientific research
+- Monitor industry trends and innovations
+- Analyze patents and competitive landscapes
+- Generate research reports and recommendations
+
+**🏭 Industry-Specific Agents**
+- Healthcare: Patient data analysis, appointment scheduling
+- Finance: Risk assessment, compliance monitoring
+- Legal: Document review, case research
+- Education: Curriculum development, student assessment
+
+Each agent can be configured with custom tools, workflows, knowledge bases, and integrations specific to your requirements.
+
+## 🏗️ Platform Architecture
 
 ![Architecture Diagram](docs/images/diagram.png)
 
-Suna consists of four main components:
+Kortix consists of four main components that work together to provide a complete AI agent development platform:
 
-### Backend API
+### 🔧 Backend API
+Python/FastAPI service that powers the agent platform with REST endpoints, thread management, agent orchestration, and LLM integration with Anthropic, OpenAI, and others via LiteLLM. Includes agent builder tools, workflow management, and extensible tool system.
 
-Python/FastAPI service that handles REST endpoints, thread management, and LLM integration with Anthropic, and others via LiteLLM.
+### 🖥️ Frontend Dashboard
+Next.js/React application providing a comprehensive agent management interface with chat interfaces, agent configuration dashboards, workflow builders, monitoring tools, and deployment controls.
 
-### Frontend
+### 🐳 Agent Runtime
+Isolated Docker execution environments for each agent instance featuring browser automation, code interpreter, file system access, tool integration, security sandboxing, and scalable agent deployment.
 
-Next.js/React application providing a responsive UI with chat interface, dashboard, etc.
+### 🗄️ Database & Storage
+Supabase-powered data layer handling authentication, user management, agent configurations, conversation history, file storage, workflow state, analytics, and real-time subscriptions for live agent monitoring.
 
-### Agent Docker
+## 🚀 Quick Start
 
-Isolated execution environment for every agent - with browser automation, code interpreter, file system access, tool integration, and security features.
+Get your Kortix platform running in minutes with our automated setup wizard:
 
-### Supabase Database
-
-Handles data persistence with authentication, user management, conversation history, file storage, agent state, analytics, and real-time subscriptions.
-
-## Use Cases
-
-1. **Competitor Analysis** ([Watch](https://www.suna.so/share/5ee791ac-e19c-4986-a61c-6d0659d0e5bc)) - _"Analyze the market for my next company in the healthcare industry, located in the UK. Give me the major players, their market size, strengths, and weaknesses, and add their website URLs. Once done, generate a PDF report."_
-
-2. **VC List** ([Watch](https://www.suna.so/share/804d20a3-cf1c-4adb-83bb-0e77cc6adeac)) - _"Give me the list of the most important VC Funds in the United States based on Assets Under Management. Give me website URLs, and if possible an email to reach them out."_
-
-3. **Looking for Candidates** ([Watch](https://www.suna.so/share/3ae581b0-2db8-4c63-b324-3b8d29762e74)) - _"Go on LinkedIn, and find me 10 profiles available - they are not working right now - for a junior software engineer position, who are located in Munich, Germany. They should have at least one bachelor's degree in Computer Science or anything related to it, and 1-year of experience in any field/role."_
-
-4. **Planning Company Trip** ([Watch](https://www.suna.so/share/725e64a0-f1e2-4bb6-8a1f-703c2833fd72)) - _"Generate me a route plan for my company. We should go to California. We'll be in 8 people. Compose the trip from the departure (Paris, France) to the activities we can do considering that the trip will be 7 days long - departure on the 21st of Apr 2025. Check the weather forecast and temperature for the upcoming days, and based on that, you can plan our activities (outdoor vs indoor)."_
-
-5. **Working on Excel** ([Watch](https://www.suna.so/share/128f23a4-51cd-42a6-97a0-0b458b32010e)) - _"My company asked me to set up an Excel spreadsheet with all the information about Italian lottery games (Lotto, 10eLotto, and Million Day). Based on that, generate and send me a spreadsheet with all the basic information (public ones)."_
-
-6. **Automate Event Speaker Prospecting** ([Watch](https://www.suna.so/share/7a7592ea-ed44-4c69-bcb5-5f9bb88c188c)) - _"Find 20 AI ethics speakers from Europe who've spoken at conferences in the past year. Scrapes conference sites, cross-references LinkedIn and YouTube, and outputs contact info + talk summaries."_
-
-7. **Summarize and Cross-Reference Scientific Papers** ([Watch](https://www.suna.so/share/c2081b3c-786e-4e7c-9bf4-46e9b23bb662)) - _"Research and compare scientific papers talking about Alcohol effects on our bodies during the last 5 years. Generate a report about the most important scientific papers talking about the topic I wrote before."_
-
-8. **Research + First Contact Draft** ([Watch](https://www.suna.so/share/6b6296a6-8683-49e5-9ad0-a32952d12c44)) - _"Research my potential customers (B2B) on LinkedIn. They should be in the clean tech industry. Find their websites and their email addresses. After that, based on the company profile, generate a personalized first contact email where I present my company which is offering consulting services to cleantech companies to maximize their profits and reduce their costs."_
-
-9. **SEO Analysis** ([Watch](https://www.suna.so/share/43491cb0-cd6c-45f0-880c-66ddc8c4b842)) - _"Based on my website suna.so, generate an SEO report analysis, find top-ranking pages by keyword clusters, and identify topics I'm missing."_
-
-10. **Generate a Personal Trip** ([Watch](https://www.suna.so/share/37b31907-8349-4f63-b0e5-27ca597ed02a)) - _"Generate a personal trip to London, with departure from Bangkok on the 1st of May. The trip will last 10 days. Find an accommodation in the center of London, with a rating on Google reviews of at least 4.5. Find me interesting outdoor activities to do during the journey. Generate a detailed itinerary plan."_
-
-11. **Recently Funded Startups** ([Watch](https://www.suna.so/share/8b2a897e-985a-4d5e-867b-15239274f764)) - _"Go on Crunchbase, Dealroom, and TechCrunch, filter by Series A funding rounds in the SaaS Finance Space, and build a report with company data, founders, and contact info for outbound sales."_
-
-12. **Scrape Forum Discussions** ([Watch](https://www.suna.so/share/7d7a5d93-a20d-48b0-82cc-e9a876e9fd04)) - _"I need to find the best beauty centers in Rome, but I want to find them by using open forums that speak about this topic. Go on Google, and scrape the forums by looking for beauty center discussions located in Rome. Then generate a list of 5 beauty centers with the best comments about them."_
-
-## Self-Hosting
-
-Suna can be self-hosted on your own infrastructure using our comprehensive setup wizard. For a complete guide to self-hosting Suna, please refer to our [Self-Hosting Guide](./docs/SELF-HOSTING.md).
-
-The setup process includes:
-
-- Setting up a Supabase project for database and authentication
-- Configuring Redis for caching and session management
-- Setting up Daytona for secure agent execution
-- Integrating with LLM providers (Anthropic, OpenAI, OpenRouter, etc.)
-- Configuring web search and scraping capabilities (Tavily, Firecrawl)
-- Configuring webhook handling for automated tasks
-- Optional integrations (RapidAPI for data providers)
-
-### Quick Start
-
-1. **Clone the repository**:
-
+### 1️⃣ Clone the Repository
 ```bash
 git clone https://github.com/kortix-ai/suna.git
 cd suna
 ```
 
-2. **Run the setup wizard**:
-
+### 2️⃣ Run the Setup Wizard
 ```bash
 python setup.py
 ```
-
 The wizard will guide you through 14 steps with progress saving, so you can resume if interrupted.
 
-3. **Start or stop the containers**:
-
+### 3️⃣ Start the Platform
 ```bash
 python start.py
 ```
@@ -138,58 +167,18 @@
 
 ## 🏠 Self-Hosting
 
-<<<<<<< HEAD
-Kortix can be self-hosted on your own infrastructure using our comprehensive setup wizard, giving you complete control over your AI agent platform. For a complete guide to self-hosting Kortix, please refer to our [Self-Hosting Guide](./docs/SELF-HOSTING.md).
+Just use "setup.py". Ty mate.
 
-### 🔧 Setup Process Includes
+## 📄 License
 
-- **🏗️ Infrastructure**: Supabase project setup for database and authentication
-- **⚡ Performance**: Redis configuration for caching and session management
-- **🛡️ Security**: Daytona setup for secure agent execution environments
-- **🤖 AI Integration**: LLM providers (Anthropic, OpenAI, OpenRouter, etc.)
-- **🌐 Web Capabilities**: Search and scraping (Tavily, Firecrawl)
-- **📋 Workflows**: Background job processing
-- **🔗 Automation**: Webhook handling for automated tasks
-- **📊 Data Sources**: Optional RapidAPI integrations
+Kortix is licensed under the Apache License, Version 2.0. See [LICENSE](./LICENSE) for the full license text.
 
-### 📚 Manual Setup
+---
 
-For advanced users who prefer manual configuration, see the [Self-Hosting Guide](./docs/SELF-HOSTING.md) for detailed manual setup instructions.
+<div align="center">
 
-The wizard will guide you through all necessary steps to get your Suna instance up and running. For detailed instructions, troubleshooting tips, and advanced configuration options, see the [Self-Hosting Guide](./docs/SELF-HOSTING.md).
+**Ready to build your first AI agent?** 
 
-## Contributing
+[Get Started](./docs/SELF-HOSTING.md) • [Join Discord](https://discord.gg/Py6pCBUUPw) • [Follow on Twitter](https://x.com/kortix)
 
-We welcome contributions from the community! Please see our [Contributing Guide](./CONTRIBUTING.md) for more details.
-=======
-Just use "setup.py". Ty mate.
->>>>>>> 184b7c85
-
-## Acknowledgements
-
-### Main Contributors
-
-- [Adam Cohen Hillel](https://x.com/adamcohenhillel)
-- [Dat-lequoc](https://x.com/datlqqq)
-- [Marko Kraemer](https://twitter.com/markokraemer)
-
-### Technologies
-
-- [Daytona](https://daytona.io/) - Secure agent execution environment
-- [Supabase](https://supabase.com/) - Database, Cron, and Authentication
-- [Playwright](https://playwright.dev/) - Browser automation
-- [OpenAI](https://openai.com/) - LLM provider
-- [Anthropic](https://www.anthropic.com/) - LLM provider
-- [Morph](https://morphllm.com/) - For AI-powered code editing
-- [Tavily](https://tavily.com/) - Search capabilities
-- [Firecrawl](https://firecrawl.dev/) - Web scraping capabilities
-- [RapidAPI](https://rapidapi.com/) - API services
-- Custom MCP servers - Extend functionality with custom tools
-
-<<<<<<< HEAD
-## License
-=======
-[Get Started](./docs/SELF-HOSTING.md) • [Join Discord](https://discord.gg/Py6pCBUUPw) • [Follow on Twitter](https://x.com/kortix)
->>>>>>> 184b7c85
-
-Machine is licensed under the Apache License, Version 2.0. See [LICENSE](./LICENSE) for the full license text.+</div>