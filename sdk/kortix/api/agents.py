--- conflicted
+++ resolved
@@ -550,7 +550,6 @@
         custom_headers=custom_headers,
         timeout=timeout,
     )
-<<<<<<< HEAD
 
 
 # Example usage
@@ -604,6 +603,4 @@
     # Update Pipedream tools
     pipedream_request = PipedreamToolsUpdateRequest(enabled_tools=["tool1", "tool2"])
     result = await client.update_pipedream_tools("agent-id", "profile-id", pipedream_request)
-"""
-=======
->>>>>>> 2d5961d8
+"""